{
  "manifest_version": "2.0.0",
  "app_uuid": "302b841e-8270-4ecd-948e-f16317a316bc",
  "app_id": "openmetrics",
  "display_on_public_website": true,
  "tile": {
    "overview": "README.md#Overview",
    "configuration": "README.md#Setup",
    "support": "README.md#Support",
    "changelog": "CHANGELOG.md",
    "description": "OpenMetrics is an open standard for exposing metric data",
    "title": "OpenMetrics",
    "media": [],
    "classifier_tags": [
      "Supported OS::Linux",
      "Supported OS::Windows",
      "Category::Metrics",
<<<<<<< HEAD
      "Supported OS::macOS"
    ],
    "resources": [
      {
        "resource_type": "documentation",
        "url": "https://docs.datadoghq.com/agent/openmetrics/"
      },
      {
        "resource_type": "documentation",
        "url": "https://docs.datadoghq.com/developers/openmetrics/"
      }
=======
      "Supported OS::macOS",
      "Offering::Integration"
>>>>>>> d49c572f
    ]
  },
  "author": {
    "support_email": "help@datadoghq.com",
    "name": "Datadog",
    "homepage": "https://www.datadoghq.com",
    "sales_email": "info@datadoghq.com"
  },
  "assets": {
    "integration": {
      "source_type_name": "OpenMetrics",
      "configuration": {
        "spec": "assets/configuration/spec.yaml"
      },
      "events": {
        "creates_events": false
      },
      "service_checks": {
        "metadata_path": "assets/service_checks.json"
      },
      "source_type_id": 10045,
      "auto_install": true
    }
  }
}<|MERGE_RESOLUTION|>--- conflicted
+++ resolved
@@ -15,8 +15,8 @@
       "Supported OS::Linux",
       "Supported OS::Windows",
       "Category::Metrics",
-<<<<<<< HEAD
-      "Supported OS::macOS"
+      "Supported OS::macOS",
+      "Offering::Integration"
     ],
     "resources": [
       {
@@ -27,10 +27,6 @@
         "resource_type": "documentation",
         "url": "https://docs.datadoghq.com/developers/openmetrics/"
       }
-=======
-      "Supported OS::macOS",
-      "Offering::Integration"
->>>>>>> d49c572f
     ]
   },
   "author": {
