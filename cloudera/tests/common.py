# (C) Datadog, Inc. 2022-present
# All rights reserved
# Licensed under a 3-clause BSD style license (see LICENSE)

import os
import random
from collections import defaultdict

from datadog_checks.cloudera.metrics import NATIVE_METRICS, TIMESERIES_METRICS
from datadog_checks.dev import get_docker_hostname, get_here

HOST = get_docker_hostname()
PORT = 7180

INSTANCE = {
    'api_url': 'http://localhost:8080/api/v48/',
    'tags': ['test1'],
}

<<<<<<< HEAD
INSTANCE_BAD_URL = {
    'api_url': 'http://bad_host:8080/api/v48/',
    'tags': ['test1'],
}

=======
>>>>>>> 4e9a384e
INIT_CONFIG = {
    'workload_username': '~',
    'workload_password': '~',
}

HERE = get_here()
COMPOSE_FILE = os.path.join(HERE, 'docker', 'docker-compose.yaml')

CAN_CONNECT_TAGS = [
    'api_url:http://localhost:8080/api/v48/',
    'test1',
]
CLUSTER_1_HEALTH_TAGS = [
    '_cldr_cb_clustertype:Data Hub',
    '_cldr_cb_origin:cloudbreak',
    'cloudera_cluster:cluster_1',
    'test1',
]


def merge_dicts(d1, d2):
    merged_dict = defaultdict(list)
    for d in (d1, d2):
        for key, value in d.items():
            merged_dict[key] += value
    return merged_dict


METRICS = merge_dicts(NATIVE_METRICS, TIMESERIES_METRICS)


def query_time_series(query, category, name):
    return (
        [
            {
                'metric': f'{category}.{metric}',
                'value': random.uniform(0, 1000),
                'tags': [f'cloudera_{category}:{name}'],
            }
            for metric in TIMESERIES_METRICS[category]
        ]
        if category is not None and name is not None
        else []
    )<|MERGE_RESOLUTION|>--- conflicted
+++ resolved
@@ -17,14 +17,6 @@
     'tags': ['test1'],
 }
 
-<<<<<<< HEAD
-INSTANCE_BAD_URL = {
-    'api_url': 'http://bad_host:8080/api/v48/',
-    'tags': ['test1'],
-}
-
-=======
->>>>>>> 4e9a384e
 INIT_CONFIG = {
     'workload_username': '~',
     'workload_password': '~',
