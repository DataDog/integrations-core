--- conflicted
+++ resolved
@@ -281,11 +281,9 @@
             AgentCheck.OK,
             tags=CAN_CONNECT_TAGS,
         )
-<<<<<<< HEAD
-        aggregator.assert_service_check(
-            'cloudera.cluster.health',
-            AgentCheck.OK,
-            tags=CLUSTER_HEALTH_TAGS,
+        expected_content = (
+            'Interceptor for {http://yarn.extractor.cdx.cloudera.com/}YarnHistoryClient '
+            'has thrown exception, unwinding now'
         )
 
 
@@ -478,12 +476,4 @@
                 aggregator.assert_metric(f'cloudera.{category}.{metric}', count=0)
 
         aggregator.assert_service_check('cloudera.can_connect', AgentCheck.OK, tags=CAN_CONNECT_TAGS)
-        aggregator.assert_service_check('cloudera.cluster.health', AgentCheck.OK, tags=CLUSTER_HEALTH_TAGS, count=0)
-=======
-        expected_content = (
-            'Interceptor for {http://yarn.extractor.cdx.cloudera.com/}YarnHistoryClient '
-            'has thrown exception, unwinding now'
-        )
-        # verify that event is not collected, but check still works normally
-        aggregator.assert_event(msg_text=expected_content, count=0)
->>>>>>> baf0a3ac
+        aggregator.assert_service_check('cloudera.cluster.health', AgentCheck.OK, tags=CLUSTER_HEALTH_TAGS, count=0)