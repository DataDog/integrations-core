--- conflicted
+++ resolved
@@ -61,43 +61,6 @@
     expected_service_checks,
     expected_events,
 ):
-<<<<<<< HEAD
-    # Given
-    check = cloudera_check(instance)
-    # When
-    dd_run_check(check)
-    # Then
-    for category, metrics in METRICS.items():
-        for metric in metrics:
-            aggregator.assert_metric(f'cloudera.{category}.{metric}', at_least=1)
-            aggregator.assert_metric_has_tag_prefix(f'cloudera.{category}.{metric}', "cloudera_cluster")
-            aggregator.assert_metric_has_tag(f'cloudera.{category}.{metric}', "test1")
-
-            # Only non-cluster metrics have rack_id tags
-            if category != 'cluster':
-                aggregator.assert_metric_has_tag_prefix(f'cloudera.{category}.{metric}', "cloudera_rack_id")
-
-    # All timeseries metrics should have cloudera_{category} tag
-    for category, metrics in TIMESERIES_METRICS.items():
-        for metric in metrics:
-            aggregator.assert_metric_has_tag_prefix(f'cloudera.{category}.{metric}', f"cloudera_{category}")
-
-    aggregator.assert_service_check(
-        'cloudera.can_connect',
-        ClouderaCheck.OK,
-        tags=CAN_CONNECT_TAGS,
-    )
-    aggregator.assert_service_check(
-        'cloudera.cluster.health',
-        ClouderaCheck.OK,
-        tags=CLUSTER_1_HEALTH_TAGS,
-    )
-    aggregator.assert_service_check('cloudera.host.health', ClouderaCheck.OK)
-    aggregator.assert_event(
-        "ExecutionException running extraction tasks for service 'cod--qfdcinkqrzw::yarn'.", count=1
-    )
-    aggregator.assert_all_metrics_covered()
-=======
     with expected_exception:
         check = cloudera_check(instance)
         dd_run_check(check)
@@ -136,7 +99,6 @@
             message=expected_service_check.get('message'),
             tags=expected_service_check.get('tags'),
         )
->>>>>>> 4e9a384e
 
 
 @pytest.mark.usefixtures('dd_environment')
