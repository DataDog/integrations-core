--- conflicted
+++ resolved
@@ -34,226 +34,6 @@
     }
 
 
-<<<<<<< HEAD
-@pytest.fixture
-def instance():
-    return deepcopy(common.INSTANCE)
-
-
-@pytest.fixture
-def instance_bad_url():
-    return deepcopy(common.INSTANCE_BAD_URL)
-
-
 @pytest.fixture(scope='session')
 def cloudera_check():
-    return lambda instance: deepcopy(ClouderaCheck('cloudera', init_config=common.INIT_CONFIG, instances=[instance]))
-
-
-def get_timeseries_resource(query):
-    return ApiTimeSeriesResponseList(
-        items=[
-            ApiTimeSeriesResponse(
-                time_series=[
-                    ApiTimeSeries(
-                        data=[
-                            ApiTimeSeriesData(value=49.7),
-                        ],
-                        metadata=ApiTimeSeriesMetadata(attributes={'category': category}, alias=metric),
-                    )
-                    for metric in metrics
-                ]
-            )
-            for category, metrics in TIMESERIES_METRICS.items()
-            if re.search(f'category={category.upper()}', query)
-        ]
-    )
-
-
-@pytest.fixture
-def cloudera_api_exception(request):
-    return ApiException(request.param)
-
-
-@pytest.fixture
-def cloudera_version(request):
-    return ApiVersionInfo() if request.param is None else ApiVersionInfo(version=request.param)
-
-
-@pytest.fixture
-def cloudera_version_7_0_0():
-    return ApiVersionInfo(version='7.0.0')
-
-
-@pytest.fixture
-def list_one_cluster_bad_health_resource():
-    return ApiClusterList(
-        items=[
-            ApiCluster(
-                name="cluster_1",
-                entity_status="BAD_HEALTH",
-                tags=[
-                    ApiEntityTag(name="_cldr_cb_clustertype", value="Data Hub"),
-                    ApiEntityTag(name="_cldr_cb_origin", value="cloudbreak"),
-                ],
-                cluster_type="COMPUTE_CLUSTER",
-            ),
-        ],
-    )
-
-
-@pytest.fixture
-def list_one_cluster_good_health_resource():
-    return ApiClusterList(
-        items=[
-            ApiCluster(
-                name="cluster_1",
-                entity_status="GOOD_HEALTH",
-                tags=[
-                    ApiEntityTag(name="_cldr_cb_clustertype", value="Data Hub"),
-                    ApiEntityTag(name="_cldr_cb_origin", value="cloudbreak"),
-                ],
-                cluster_type="COMPUTE_CLUSTER",
-            ),
-        ],
-    )
-
-
-@pytest.fixture
-def list_hosts_resource():
-    return ApiHostList(
-        items=[
-            ApiHost(
-                host_id='host_1',
-                cluster_ref=ApiClusterRef(
-                    cluster_name="cluster_1",
-                    display_name="cluster_1",
-                ),
-                num_cores=8,
-                num_physical_cores=4,
-                total_phys_mem_bytes=33079799808,
-            )
-        ],
-    )
-
-
-@pytest.fixture
-def read_events_resource():
-    content = (
-        'Interceptor for {http://yarn.extractor.cdx.cloudera.com/}YarnHistoryClient has thrown exception, unwinding now'
-    )
-    dummy_event = ApiEvent(
-        time_occurred='2022-11-30T21:06:39.870Z',
-        severity='IMPORTANT',
-        content=content,
-        category='LOG_EVENT',
-        attributes=[
-            ApiEventAttribute(name='ROLE', values=['TELEMETRYPUBLISHER']),
-            ApiEventAttribute(name='CLUSTER', values=['cod--qfdcinkqrzw']),
-            ApiEventAttribute(name='ROLE_DISPLAY_NAME', values=['Telemetry Publisher (cod--qfdcinkqrzw-gateway0)']),
-        ],
-    )
-    return ApiEventQueryResult(items=[dummy_event])
-
-
-@pytest.fixture
-def get_custom_timeseries_resource():
-    return ApiTimeSeriesResponseList(
-        items=[
-            ApiTimeSeriesResponse(
-                time_series=[
-                    ApiTimeSeries(
-                        data=[
-                            ApiTimeSeriesData(value=49.7, timestamp="2023-01-18T18:41:09.449Z"),
-                        ],
-                        metadata=ApiTimeSeriesMetadata(
-                            attributes={'category': "cluster"},
-                            alias="foo",
-                            entity_name="foo",
-                        ),
-                    )
-                ]
-            )
-        ],
-    )
-
-
-@pytest.fixture
-def instance_autodiscover(request):
-    clusters = request.param.get('clusters')
-    tags = request.param.get('tags')
-    return {
-        'api_url': 'http://localhost:8080/api/v48/',
-        'tags': tags if tags else None,
-        'clusters': clusters if clusters else None,
-    }
-
-
-@pytest.fixture
-def read_clusters(request):
-    return ApiClusterList(
-        items=[
-            ApiCluster(
-                name=f'{prefix}{n}',
-                entity_status=status,
-                tags=[
-                    ApiEntityTag(name=f'tag_{n}', value=f'tag_value_{n}') for n in range(request.param['tags_number'])
-                ],
-                cluster_type="COMPUTE_CLUSTER",
-            )
-            for status in request.param['status']
-            for prefix in request.param['prefix']
-            for n in range(request.param['number'])
-        ],
-    )
-
-
-@pytest.fixture
-def list_hosts(request):
-    return ApiHostList(
-        items=[
-            ApiHost(
-                host_id=f'{prefix}{n}',
-                hostname=f'{prefix}{n}',
-                cluster_ref=ApiClusterRef(
-                    cluster_name="cluster_1",
-                    display_name="cluster_1",
-                ),
-                tags=[
-                    ApiEntityTag(name=f'tag_{n}', value=f'tag_value_{n}') for n in range(request.param['tags_number'])
-                ],
-                num_cores=8,
-                num_physical_cores=4,
-                total_phys_mem_bytes=33079799808,
-            )
-            for prefix in request.param['prefix']
-            for n in range(request.param['number'])
-        ],
-    )
-
-
-@pytest.fixture
-def query_time_series(request):
-    return ApiTimeSeriesResponseList(
-        items=[
-            ApiTimeSeriesResponse(
-                time_series=[
-                    ApiTimeSeries(
-                        data=[
-                            ApiTimeSeriesData(value=49.7),
-                        ],
-                        metadata=ApiTimeSeriesMetadata(
-                            attributes={'category': request.param['category']},
-                            alias=metric,
-                        ),
-                    )
-                    for metric in TIMESERIES_METRICS[request.param['category']]
-                ]
-            )
-        ]
-    )
-=======
-@pytest.fixture(scope='session')
-def cloudera_check():
-    return lambda instance: deepcopy(ClouderaCheck('cloudera', init_config=common.INIT_CONFIG, instances=[instance]))
->>>>>>> 4e9a384e
+    return lambda instance: deepcopy(ClouderaCheck('cloudera', init_config=common.INIT_CONFIG, instances=[instance]))