--- conflicted
+++ resolved
@@ -17,18 +17,14 @@
       "Supported OS::Windows",
       "Supported OS::macOS",
       "Category::Data Stores",
-<<<<<<< HEAD
-      "Submitted Data Type::Metrics"
+      "Submitted Data Type::Metrics",
+      "Offering::Integration"
     ],
     "resources": [
       {
         "resource_type": "blog",
         "url": "https://www.datadoghq.com/blog/cloudera-integration-announcement/"
       }
-=======
-      "Submitted Data Type::Metrics",
-      "Offering::Integration"
->>>>>>> d49c572f
     ]
   },
   "assets": {
