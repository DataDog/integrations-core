# Agent Check: JBoss/WildFly

## Overview

This check monitors [JBoss][1] and [WildFly][2] applications.

## Setup

### Installation

The JBoss/WildFly check is included in the [Datadog Agent][3] package so you don't need to install anything else on your JBoss/WildFly host.

### Configuration

This check has a limit of 350 metrics per instance. The number of returned metrics is indicated in [the status page][11]. You can specify the metrics you are interested in by editing the configuration below. To learn how to customize the collected metrics, see the [JMX Checks documentation][4] for more detailed instructions. If you need to monitor more metrics, contact [Datadog support][5].

<!-- xxx tabs xxx -->
<!-- xxx tab "Host" xxx -->

#### Host

To configure this check for an Agent running on a host:

##### Metric collection

1. Edit the `jboss_wildfly.d/conf.yaml` file, in the `conf.d/` folder at the root of your Agent's configuration directory to start collecting your JBoss or WildFly application server's performance data. See the [sample jboss_wildfly.d/conf.yaml][6] for all available configuration options.

    Depending on your server setup (particularly when using the `remote+http` JMX scheme), you may need to specify a custom JAR to connect to the server. Place the JAR on the same machine as your Agent, and add its path to the `custom_jar_paths` option in your `jboss_wildfly.d/conf.yaml` file.

    **Note**: The JMX url scheme is different according to your WildFly version:

   - For Wildfly 9 and older: `service:jmx:http-remoting-jmx://<HOST>:<PORT> `
   - For Wildfly 10+: `service:jmx:remote+http://<HOST>:<PORT>`

    See the [WildFly JMX subsystem configuration page][7] for more information.

2. [Restart the Agent][8].

##### Log collection

_Available for Agent versions >6.0_

1. Collecting logs is disabled by default in the Datadog Agent, enable it in your `datadog.yaml` file:

   ```yaml
   logs_enabled: true
   ```

2. Next, edit `jboss_wildfly.d/conf.yaml` by uncommenting the `logs` lines at the bottom. Update the logs `path` with the correct path to your JBoss log files.

   ```yaml
   logs:
     - type: file
       path: /opt/jboss/wildfly/standalone/log/*.log
       source: jboss_wildfly
       service: '<APPLICATION_NAME>'
   ```

3. [Restart the Agent][8].

<!-- xxz tab xxx -->
<!-- xxx tab "Containerized" xxx -->

#### Containerized

##### Metric collection

For containerized environments, see the [Autodiscovery with JMX][9] guide.

##### Log collection

_Available for Agent versions >6.0_

Collecting logs is disabled by default in the Datadog Agent. To enable it, see [Kubernetes Log Collection][10].

| Parameter      | Value                                                      |
| -------------- | ---------------------------------------------------------- |
| `<LOG_CONFIG>` | `{"source": "jboss_wildfly", "service": "<SERVICE_NAME>"}` |

<!-- xxz tab xxx -->
<!-- xxz tabs xxx -->

### Validation

[Run the Agent's status subcommand][11] and look for `jboss_wildfly` under the Checks section.

## Data Collected

### Metrics

See [metadata.csv][12] for a list of metrics provided by this integration.

### Events

The JBoss/WildFly integration does not include any events.

### Service Checks

See [service_checks.json][13] for a list of service checks provided by this integration.

<<<<<<< HEAD
### Collecting Metrics with JMXFetch

You can configure the Datadog agent to collect Java application metrics through [JMXFetch][14]. To collect the default metrics configured for the JBoss/Wildfly Datadog integration, set the system property
=======
### Collecting metrics with JMXFetch

You can configure the Datadog Agent to collect Java application metrics through [JMXFetch][14]. To collect the default metrics configured for the JBoss/Wildfly Datadog integration, set the system property
>>>>>>> 66d7ebd7
`Ddd.jmxfetch.jboss_wildfly.enabled=true`. 

## Troubleshooting

Need help? Contact [Datadog support][5].


[1]: https://developers.redhat.com/products/eap/overview
[2]: http://wildfly.org
[3]: https://app.datadoghq.com/account/settings/agent/latest
[4]: https://docs.datadoghq.com/integrations/java/
[5]: https://docs.datadoghq.com/help/
[6]: https://github.com/DataDog/integrations-core/blob/master/jboss_wildfly/datadog_checks/jboss_wildfly/data/conf.yaml.example
[7]: https://docs.jboss.org/author/display/WFLY9/JMX%20subsystem%20configuration.html
[8]: https://docs.datadoghq.com/agent/guide/agent-commands/#start-stop-restart-the-agent
[9]: https://docs.datadoghq.com/agent/guide/autodiscovery-with-jmx/?tab=containerizedagent
[10]: https://docs.datadoghq.com/agent/kubernetes/log/
[11]: https://docs.datadoghq.com/agent/guide/agent-commands/#agent-status-and-information
[12]: https://github.com/DataDog/integrations-core/blob/master/jboss_wildfly/metadata.csv
[13]: https://github.com/DataDog/integrations-core/blob/master/jboss_wildfly/assets/service_checks.json
[14]: https://docs.datadoghq.com/integrations/java<|MERGE_RESOLUTION|>--- conflicted
+++ resolved
@@ -98,15 +98,9 @@
 
 See [service_checks.json][13] for a list of service checks provided by this integration.
 
-<<<<<<< HEAD
-### Collecting Metrics with JMXFetch
-
-You can configure the Datadog agent to collect Java application metrics through [JMXFetch][14]. To collect the default metrics configured for the JBoss/Wildfly Datadog integration, set the system property
-=======
 ### Collecting metrics with JMXFetch
 
 You can configure the Datadog Agent to collect Java application metrics through [JMXFetch][14]. To collect the default metrics configured for the JBoss/Wildfly Datadog integration, set the system property
->>>>>>> 66d7ebd7
 `Ddd.jmxfetch.jboss_wildfly.enabled=true`. 
 
 ## Troubleshooting
