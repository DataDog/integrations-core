--- conflicted
+++ resolved
@@ -172,16 +172,9 @@
         return target_relpaths
 
 
-<<<<<<< HEAD
     def __verify_in_toto_metadata(self, target_relpath, in_toto_inspection_packet):
-        # Make a temporary directory.
-        tempdir = tempfile.mkdtemp()
-        prev_cwd = os.getcwd()
-=======
-    def __verify_in_toto_metadata(self, target_relpath, in_toto_metadata_relpaths, pubkey_relpaths):
         # Make a temporary directory in a parent directory we control.
         tempdir = tempfile.mkdtemp(dir=REPOSITORIES_DIR)
->>>>>>> 78ee6e69
 
         # Copy files over into temp dir.
         for rel_path in in_toto_inspection_packet:
