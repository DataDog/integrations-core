# (C) Datadog, Inc. 2018-present
# All rights reserved
# Licensed under a 3-clause BSD style license (see LICENSE)
from __future__ import division

import os
import platform
import re
from xml.etree import ElementTree as ET

import psutil
from six import iteritems, string_types

from datadog_checks.base import AgentCheck, ConfigurationError, is_affirmative
from datadog_checks.base.utils.platform import Platform
from datadog_checks.base.utils.subprocess_output import SubprocessOutputEmptyError, get_subprocess_output
from datadog_checks.base.utils.timeout import TimeoutException, timeout

if platform.system() == 'Windows':
    # See: https://github.com/DataDog/integrations-core/pull/1109#discussion_r167133580
    IGNORE_CASE = re.I

    def _base_device_name(device):
        return device.strip('\\').lower()


else:
    IGNORE_CASE = 0

    def _base_device_name(device):
        return os.path.basename(device)


class Disk(AgentCheck):
    """ Collects metrics about the machine's disks. """

    METRIC_DISK = 'system.disk.{}'
    METRIC_INODE = 'system.fs.inodes.{}'

    def __init__(self, name, init_config, instances):
        if instances is not None and len(instances) > 1:
            raise ConfigurationError('Disk check only supports one configured instance.')
        super(Disk, self).__init__(name, init_config, instances)

        instance = instances[0]
        self._use_mount = is_affirmative(instance.get('use_mount', False))
        self._all_partitions = is_affirmative(instance.get('all_partitions', False))
        self._file_system_include = instance.get('file_system_include', []) or instance.get('file_system_whitelist', [])
        self._file_system_exclude = instance.get('file_system_exclude', []) or instance.get('file_system_blacklist', [])
        # FIXME (8.X): Exclude special file systems by default
        self._include_all_devices = is_affirmative(instance.get('include_all_devices', True))
        self._device_include = instance.get('device_include', []) or instance.get('device_whitelist', [])
        self._device_exclude = instance.get('device_exclude', []) or instance.get('device_blacklist', [])
        self._mount_point_include = instance.get('mount_point_include', []) or instance.get('mount_point_whitelist', [])
        self._mount_point_exclude = instance.get('mount_point_exclude', []) or instance.get('mount_point_blacklist', [])
        self._tag_by_filesystem = is_affirmative(instance.get('tag_by_filesystem', False))
        self._tag_by_label = is_affirmative(instance.get('tag_by_label', True))
        self._device_tag_re = instance.get('device_tag_re', {})
        self._custom_tags = instance.get('tags', [])
        self._service_check_rw = is_affirmative(instance.get('service_check_rw', False))
        self._min_disk_size = instance.get('min_disk_size', 0) * 1024 * 1024
        self._blkid_cache_file = instance.get('blkid_cache_file')
        self._timeout = instance.get('timeout', 5)
        self._compile_pattern_filters(instance)
        self._compile_tag_re()
        self._blkid_label_re = re.compile('LABEL=\"(.*?)\"', re.I)

        deprecations = {
            'file_system_whitelist': 'file_system_include',
            'file_system_blacklist': 'file_system_exclude',
            'device_whitelist': 'device_include',
            'device_blacklist': 'device_exclude',
            'mount_point_whitelist': 'mount_point_include',
            'mount_point_blacklist': 'mount_point_exclude',
            'excluded_filesystems': 'file_system_exclude',
            'excluded_disks': 'device_exclude',
            'excluded_disk_re': 'device_exclude',
            'excluded_mountpoint_re': 'mount_point_exclude',
        }
        for old_name, new_name in deprecations.items():
            if instance.get('old_name'):
                self.warning('`%s` is deprecated and will be removed in a future release. Please use `%s` instead.', old_name, new_name)

        self.devices_label = {}

    def check(self, instance):
        """Get disk space/inode stats"""
        if self._tag_by_label and Platform.is_linux():
            self.devices_label = self._get_devices_label()

        self._valid_disks = {}
        for part in psutil.disk_partitions(all=self._include_all_devices):
            # we check all exclude conditions
            if self.exclude_disk(part):
                continue

            # Get disk metrics here to be able to exclude on total usage
            try:
                disk_usage = timeout(self._timeout)(psutil.disk_usage)(part.mountpoint)
            except TimeoutException:
                self.log.warning(
                    u'Timeout after %d seconds while retrieving the disk usage of `%s` mountpoint. '
                    u'You might want to change the timeout length in the settings.',
                    self._timeout,
                    part.mountpoint,
                )
                continue
            except Exception as e:
                self.log.warning(
                    u'Unable to get disk metrics for %s: %s. '
                    u'You can exclude this mountpoint in the settings if it is invalid.',
                    part.mountpoint,
                    e,
                )
                continue

            # Exclude disks with size less than min_disk_size
            if disk_usage.total <= self._min_disk_size:
                if disk_usage.total > 0:
                    self.log.info('Excluding device %s with total disk size %s', part.device, disk_usage.total)
                continue

            # For later, latency metrics
            self._valid_disks[part.device] = (part.fstype, part.mountpoint)
            self.log.debug('Passed: %s', part.device)

            device_name = part.mountpoint if self._use_mount else part.device

            tags = [part.fstype, 'filesystem:{}'.format(part.fstype)] if self._tag_by_filesystem else []
            tags.extend(self._custom_tags)

            # apply device/mountpoint specific tags
            for regex, device_tags in self._device_tag_re:
                if regex.match(device_name):
                    tags.extend(device_tags)

            if self.devices_label.get(device_name):
                tags.append(self.devices_label.get(device_name))

            # legacy check names c: vs psutil name C:\\
            if Platform.is_win32():
                device_name = device_name.strip('\\').lower()

            tags.append('device:{}'.format(device_name))
            tags.append('device_name:{}'.format(_base_device_name(part.device)))
            for metric_name, metric_value in iteritems(self._collect_part_metrics(part, disk_usage)):
                self.gauge(metric_name, metric_value, tags=tags)

            # Add in a disk read write or read only check
            if self._service_check_rw:
                rwro = {'rw', 'ro'} & set(part.opts.split(','))
                if len(rwro) == 1:
                    self.service_check(
                        'disk.read_write', AgentCheck.OK if rwro.pop() == 'rw' else AgentCheck.CRITICAL, tags=tags
                    )
                else:
                    self.service_check('disk.read_write', AgentCheck.UNKNOWN, tags=tags)

        self.collect_latency_metrics()

    def exclude_disk(self, part):
        # skip cd-rom drives with no disk in it; they may raise
        # ENOENT, pop-up a Windows GUI error for a non-ready
        # partition or just hang;
        # and all the other excluded disks
        skip_win = Platform.is_win32() and ('cdrom' in part.opts or part.fstype == '')
        return skip_win or self._exclude_disk(part.device, part.fstype, part.mountpoint)

    def _exclude_disk(self, device, file_system, mount_point):
        """
        Return True for disks we don't want or that match regex in the config file
        """

        if not device or device == 'none':
            device = None

            # Allow no device if `all_partitions` is true so we can evaluate mount points
            if not self._all_partitions:
                return True

        # Hack for NFS secure mounts
        # Secure mounts might look like this: '/mypath (deleted)', we should
        # ignore all the bits not part of the mount point name. Take also into
        # account a space might be in the mount point.
        mount_point = mount_point.rsplit(' ', 1)[0]

        return self._partition_excluded(device, file_system, mount_point) or not self._partition_included(
            device, file_system, mount_point
        )

    def _partition_included(self, device, file_system, mount_point):
        return (
            self.(file_system)
            and self._device_included(device)
            and self._mount_point_included(mount_point)
        )

    def _partition_excluded(self, device, file_system, mount_point):
        return (
            self._file_system_excluded(file_system)
            or self._device_excluded(device)
            or self._mount_point_excluded(mount_point)
        )

    def _file_system_included(self, file_system):
        if self._file_system_include is None:
            return True

        return not not self._file_system_include.match(file_system)

    def _file_system_excluded(self, file_system):
        if self._file_system_exclude is None:
            return False

        return not not self._file_system_exclude.match(file_system)

    def _device_included(self, device):
        if not device or self._device_include is None:
            return True

        return not not self._device_include.match(device)

    def _device_excluded(self, device):
        if not device or self._device_exclude is None:
            return False

        return not not self._device_exclude.match(device)

    def _mount_point_included(self, mount_point):
        if self._mount_point_include is None:
            return True

        return not not self._mount_point_include.match(mount_point)

    def _mount_point_excluded(self, mount_point):
        if self._mount_point_exclude is None:
            return False

        return not not self._mount_point_exclude.match(mount_point)

    def _collect_part_metrics(self, part, usage):
        metrics = {}

        for name in ['total', 'used', 'free']:
            # For legacy reasons,  the standard unit it kB
            metrics[self.METRIC_DISK.format(name)] = getattr(usage, name) / 1024

        # FIXME: 8.x, use percent, a lot more logical than in_use
        metrics[self.METRIC_DISK.format('in_use')] = usage.percent / 100

        if Platform.is_unix():
            metrics.update(self._collect_inodes_metrics(part.mountpoint))

        return metrics

    def _collect_inodes_metrics(self, mountpoint):
        metrics = {}
        # we need to timeout this, too.
        try:
            inodes = timeout(self._timeout)(os.statvfs)(mountpoint)
        except TimeoutException:
            self.log.warning(
                u'Timeout after %d seconds while retrieving the disk usage of `%s` mountpoint. '
                u'You might want to change the timeout length in the settings.',
                self._timeout,
                mountpoint,
            )
            return metrics
        except Exception as e:
            self.log.warning(
                u'Unable to get disk metrics for %s: %s. '
                u'You can exclude this mountpoint in the settings if it is invalid.',
                mountpoint,
                e,
            )
            return metrics

        if inodes.f_files != 0:
            total = inodes.f_files
            free = inodes.f_ffree

            metrics[self.METRIC_INODE.format('total')] = total
            metrics[self.METRIC_INODE.format('free')] = free
            metrics[self.METRIC_INODE.format('used')] = total - free
            # FIXME: 8.x, use percent, a lot more logical than in_use
            metrics[self.METRIC_INODE.format('in_use')] = (total - free) / total

        return metrics

    def collect_latency_metrics(self):
        for disk_name, disk in iteritems(psutil.disk_io_counters(True)):
            self.log.debug('IO Counters: %s -> %s', disk_name, disk)
            try:
                # x100 to have it as a percentage,
                # /1000 as psutil returns the value in ms
                read_time_pct = disk.read_time * 100 / 1000
                write_time_pct = disk.write_time * 100 / 1000
                metric_tags = [] if self._custom_tags is None else self._custom_tags[:]
                metric_tags.append('device:{}'.format(disk_name))
                metric_tags.append('device_name:{}'.format(_base_device_name(disk_name)))
                if self.devices_label.get(disk_name):
                    metric_tags.append(self.devices_label.get(disk_name))
                self.rate(self.METRIC_DISK.format('read_time_pct'), read_time_pct, tags=metric_tags)
                self.rate(self.METRIC_DISK.format('write_time_pct'), write_time_pct, tags=metric_tags)
            except AttributeError as e:
                # Some OS don't return read_time/write_time fields
                # http://psutil.readthedocs.io/en/latest/#psutil.disk_io_counters
                self.log.debug('Latency metrics not collected for %s: %s', disk_name, e)

    def _compile_pattern_filters(self, instance):
<<<<<<< HEAD
        # Force exclusion of CDROM (iso9660)
        file_system_exclude_extras = ['iso9660$']
        device_exclude_extras = []
        mount_point_exclude_extras = []
=======
        file_system_blacklist_extras = self.init_config.get(
            'file_system_global_blacklist', self.get_default_file_system_blacklist()
        )
        device_blacklist_extras = self.init_config.get('device_global_blacklist', self.get_default_device_blacklist())
        mount_point_blacklist_extras = self.init_config.get(
            'mount_point_global_blacklist', self.get_default_mount_mount_blacklist()
        )

        deprecation_message = '`%s` is deprecated and will be removed in a future release. Please use `%s` instead.'
>>>>>>> 3ebbde03

        if 'excluded_filesystems' in instance:
            file_system_exclude_extras.extend(
                '{}$'.format(pattern) for pattern in instance['excluded_filesystems'] if pattern
            )

        if 'excluded_disks' in instance:
            device_exclude_extras.extend('{}$'.format(pattern) for pattern in instance['excluded_disks'] if pattern)

        if 'excluded_disk_re' in instance:
            device_exclude_extras.append(instance['excluded_disk_re'])

        if 'excluded_mountpoint_re' in instance:
            mount_point_exclude_extras.append(instance['excluded_mountpoint_re'])

        # Any without valid patterns will become None
        self._file_system_include = self._compile_valid_patterns(self._file_system_include, casing=re.I)
        self._file_system_exclude = self._compile_valid_patterns(
            self._file_system_exclude, casing=re.I, extra_patterns=file_system_exclude_extras
        )
        self._device_include = self._compile_valid_patterns(self._device_include)
        self._device_exclude = self._compile_valid_patterns(
            self._device_exclude, extra_patterns=device_exclude_extras
        )
        self._mount_point_include = self._compile_valid_patterns(self._mount_point_include)
        self._mount_point_exclude = self._compile_valid_patterns(
            self._mount_point_exclude, extra_patterns=mount_point_exclude_extras
        )

    def _compile_valid_patterns(self, patterns, casing=IGNORE_CASE, extra_patterns=None):
        valid_patterns = []

        if isinstance(patterns, string_types):
            patterns = [patterns]
        else:
            patterns = list(patterns)

        if extra_patterns:
            for extra_pattern in extra_patterns:
                if extra_pattern not in patterns:
                    patterns.append(extra_pattern)

        for pattern in patterns:
            # Ignore empty patterns as they match everything
            if not pattern:
                continue

            try:
                re.compile(pattern, casing)
            except Exception:
                self.log.warning('%s is not a valid regular expression and will be ignored', pattern)
            else:
                valid_patterns.append(pattern)

        if valid_patterns:
            return re.compile('|'.join(valid_patterns), casing)

    def _compile_tag_re(self):
        """
        Compile regex strings from device_tag_re option and return list of compiled regex/tag pairs
        """
        device_tag_list = []
        for regex_str, tags in iteritems(self._device_tag_re):
            try:
                device_tag_list.append([re.compile(regex_str, IGNORE_CASE), [t.strip() for t in tags.split(',')]])
            except TypeError:
                self.log.warning('%s is not a valid regular expression and will be ignored', regex_str)
        self._device_tag_re = device_tag_list

    def _get_devices_label(self):
        """
        Get every label to create tags and returns a map of device name to label:value
        """
        if not self._blkid_cache_file:
            return self._get_devices_label_from_blkid()
        return self._get_devices_label_from_blkid_cache()

    def _get_devices_label_from_blkid(self):
        devices_label = {}
        try:
            blkid_out, _, _ = get_subprocess_output(['blkid'], self.log)
            all_devices = [l.split(':', 1) for l in blkid_out.splitlines()]

            for d in all_devices:
                # Line sample
                # /dev/sda1: LABEL="MYLABEL" UUID="5eea373d-db36-4ce2-8c71-12ce544e8559" TYPE="ext4"
                labels = self._blkid_label_re.findall(d[1])
                if labels:
                    devices_label[d[0]] = 'label:{}'.format(labels[0])

        except SubprocessOutputEmptyError:
            self.log.debug("Couldn't use blkid to have device labels")

        return devices_label

    def _get_devices_label_from_blkid_cache(self):
        devices_label = {}
        try:
            with open(self._blkid_cache_file, 'r') as blkid_cache_file_handler:
                blkid_cache_data = blkid_cache_file_handler.readlines()
        except IOError as e:
            self.log.warning("Couldn't read the blkid cache file %s: %s", self._blkid_cache_file, e)
            return devices_label

        # Line sample
        # <device DEVNO="0x0801" LABEL="MYLABEL" UUID="..." TYPE="ext4">/dev/sda1</device>
        for line in blkid_cache_data:
            try:
                root = ET.fromstring(line)
                device = root.text
                label = root.attrib.get('LABEL')
                if label and device:
                    devices_label[device] = 'label:{}'.format(label)
            except ET.ParseError as e:
                self.log.warning(
                    'Failed to parse line %s because of %s - skipping the line (some labels might be missing)', line, e
                )

        return devices_label

    @staticmethod
    def get_default_file_system_blacklist():
        return [
            # CDROM
            'iso9660$',
        ]

    @staticmethod
    def get_default_device_blacklist():
        return []

    @staticmethod
    def get_default_mount_mount_blacklist():
        return [
            # https://github.com/DataDog/datadog-agent/issues/1961
            # https://cve.mitre.org/cgi-bin/cvename.cgi?name=CVE-2018-1049
            '(/host)?/proc/sys/fs/binfmt_misc$'
        ]<|MERGE_RESOLUTION|>--- conflicted
+++ resolved
@@ -66,6 +66,9 @@
         self._blkid_label_re = re.compile('LABEL=\"(.*?)\"', re.I)
 
         deprecations = {
+            'file_system_global_blacklist': 'file_system_global_exclude',
+            'device_global_blacklist': 'device_global_exclude',
+            'mount_point_global_blacklist': 'mount_point_global_exclude',
             'file_system_whitelist': 'file_system_include',
             'file_system_blacklist': 'file_system_exclude',
             'device_whitelist': 'device_include',
@@ -79,7 +82,11 @@
         }
         for old_name, new_name in deprecations.items():
             if instance.get('old_name'):
-                self.warning('`%s` is deprecated and will be removed in a future release. Please use `%s` instead.', old_name, new_name)
+                self.warning(
+                    '`%s` is deprecated and will be removed in a future release. Please use `%s` instead.',
+                    old_name,
+                    new_name,
+                )
 
         self.devices_label = {}
 
@@ -190,7 +197,7 @@
 
     def _partition_included(self, device, file_system, mount_point):
         return (
-            self.(file_system)
+            self._file_system_included(file_system)
             and self._device_included(device)
             and self._mount_point_included(mount_point)
         )
@@ -308,22 +315,13 @@
                 self.log.debug('Latency metrics not collected for %s: %s', disk_name, e)
 
     def _compile_pattern_filters(self, instance):
-<<<<<<< HEAD
-        # Force exclusion of CDROM (iso9660)
-        file_system_exclude_extras = ['iso9660$']
-        device_exclude_extras = []
-        mount_point_exclude_extras = []
-=======
-        file_system_blacklist_extras = self.init_config.get(
-            'file_system_global_blacklist', self.get_default_file_system_blacklist()
-        )
-        device_blacklist_extras = self.init_config.get('device_global_blacklist', self.get_default_device_blacklist())
-        mount_point_blacklist_extras = self.init_config.get(
-            'mount_point_global_blacklist', self.get_default_mount_mount_blacklist()
-        )
-
-        deprecation_message = '`%s` is deprecated and will be removed in a future release. Please use `%s` instead.'
->>>>>>> 3ebbde03
+        file_system_exclude_extras = self.init_config.get(
+            'file_system_global_exclude', self.get_default_file_system_exclude()
+        )
+        device_exclude_extras = self.init_config.get('device_global_exclude', self.get_default_device_exclude())
+        mount_point_exclude_extras = self.init_config.get(
+            'mount_point_global_exclude', self.get_default_mount_mount_exclude()
+        )
 
         if 'excluded_filesystems' in instance:
             file_system_exclude_extras.extend(
@@ -345,9 +343,7 @@
             self._file_system_exclude, casing=re.I, extra_patterns=file_system_exclude_extras
         )
         self._device_include = self._compile_valid_patterns(self._device_include)
-        self._device_exclude = self._compile_valid_patterns(
-            self._device_exclude, extra_patterns=device_exclude_extras
-        )
+        self._device_exclude = self._compile_valid_patterns(self._device_exclude, extra_patterns=device_exclude_extras)
         self._mount_point_include = self._compile_valid_patterns(self._mount_point_include)
         self._mount_point_exclude = self._compile_valid_patterns(
             self._mount_point_exclude, extra_patterns=mount_point_exclude_extras
@@ -445,18 +441,18 @@
         return devices_label
 
     @staticmethod
-    def get_default_file_system_blacklist():
+    def get_default_file_system_exclude():
         return [
             # CDROM
             'iso9660$',
         ]
 
     @staticmethod
-    def get_default_device_blacklist():
+    def get_default_device_exclude():
         return []
 
     @staticmethod
-    def get_default_mount_mount_blacklist():
+    def get_default_mount_mount_exclude():
         return [
             # https://github.com/DataDog/datadog-agent/issues/1961
             # https://cve.mitre.org/cgi-bin/cvename.cgi?name=CVE-2018-1049
