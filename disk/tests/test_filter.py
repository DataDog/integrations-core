# (C) Datadog, Inc. 2018-present
# All rights reserved
# Licensed under a 3-clause BSD style license (see LICENSE)
import re

from datadog_checks.dev.utils import ON_WINDOWS
from datadog_checks.disk.disk import IGNORE_CASE, Disk

from .mocks import MockPart
from .utils import assert_regex_equal, requires_windows


def test_default_casing():
    if ON_WINDOWS:
        assert IGNORE_CASE == re.I
    else:
        assert IGNORE_CASE == 0


def test_default_mock():
    c = Disk('disk', {}, [{}])

    assert c.exclude_disk(MockPart()) is False


def test_bad_config_string_regex():
    instance = {
        'file_system_include': 'test',
        'file_system_exclude': 'test',
        'device_include': 'test',
        'device_exclude': 'test',
        'mount_point_include': 'test',
        'mount_point_exclude': 'test',
    }
    c = Disk('disk', {}, [instance])

<<<<<<< HEAD
    assert_regex_equal(c._file_system_include, re.compile('test', re.I))
    assert_regex_equal(c._file_system_exclude, re.compile('test|iso9660$', re.I))
    assert_regex_equal(c._device_include, re.compile('test', IGNORE_CASE))
    assert_regex_equal(c._device_exclude, re.compile('test', IGNORE_CASE))
    assert_regex_equal(c._mount_point_include, re.compile('test', IGNORE_CASE))
    assert_regex_equal(c._mount_point_exclude, re.compile('test', IGNORE_CASE))
=======
    assert_regex_equal(c._file_system_whitelist, re.compile('test', re.I))
    assert_regex_equal(c._file_system_blacklist, re.compile('test|iso9660$', re.I))
    assert_regex_equal(c._device_whitelist, re.compile('test', IGNORE_CASE))
    assert_regex_equal(c._device_blacklist, re.compile('test', IGNORE_CASE))
    assert_regex_equal(c._mount_point_whitelist, re.compile('test', IGNORE_CASE))
    assert_regex_equal(c._mount_point_blacklist, re.compile('test|(/host)?/proc/sys/fs/binfmt_misc$', IGNORE_CASE))
>>>>>>> 3ebbde03


def test_ignore_empty_regex():
    instance = {
        'file_system_include': ['test', ''],
        'file_system_exclude': ['test', ''],
        'device_include': ['test', ''],
        'device_exclude': ['test', ''],
        'mount_point_include': ['test', ''],
        'mount_point_exclude': ['test', ''],
    }
    c = Disk('disk', {}, [instance])

<<<<<<< HEAD
    assert_regex_equal(c._file_system_include, re.compile('test', re.I))
    assert_regex_equal(c._file_system_exclude, re.compile('test|iso9660$', re.I))
    assert_regex_equal(c._device_include, re.compile('test', IGNORE_CASE))
    assert_regex_equal(c._device_exclude, re.compile('test', IGNORE_CASE))
    assert_regex_equal(c._mount_point_include, re.compile('test', IGNORE_CASE))
    assert_regex_equal(c._mount_point_exclude, re.compile('test', IGNORE_CASE))
=======
    assert_regex_equal(c._file_system_whitelist, re.compile('test', re.I))
    assert_regex_equal(c._file_system_blacklist, re.compile('test|iso9660$', re.I))
    assert_regex_equal(c._device_whitelist, re.compile('test', IGNORE_CASE))
    assert_regex_equal(c._device_blacklist, re.compile('test', IGNORE_CASE))
    assert_regex_equal(c._mount_point_whitelist, re.compile('test', IGNORE_CASE))
    assert_regex_equal(c._mount_point_blacklist, re.compile('test|(/host)?/proc/sys/fs/binfmt_misc$', IGNORE_CASE))
>>>>>>> 3ebbde03


def test_exclude_bad_devices():
    c = Disk('disk', {}, [{}])

    assert c.exclude_disk(MockPart(device='')) is True
    assert c.exclude_disk(MockPart(device='none')) is True


@requires_windows
def test_exclude_cdrom():
    c = Disk('disk', {}, [{}])

    assert c.exclude_disk(MockPart(fstype='ISO9660')) is True
    assert c.exclude_disk(MockPart(opts='rw,cdrom')) is True


def test_file_system_include():
    instance = {'file_system_include': ['ext[34]', 'ntfs']}
    c = Disk('disk', {}, [instance])

    assert c.exclude_disk(MockPart(fstype='ext3')) is False
    assert c.exclude_disk(MockPart(fstype='ext4')) is False
    assert c.exclude_disk(MockPart(fstype='NTFS')) is False
    assert c.exclude_disk(MockPart(fstype='apfs')) is True


def test_file_system_exclude():
    instance = {'file_system_exclude': ['fat']}
    c = Disk('disk', {}, [instance])

    assert c.exclude_disk(MockPart(fstype='FAT32')) is True
    assert c.exclude_disk(MockPart(fstype='zfs')) is False


def test_file_system_include_exclude():
    instance = {'file_system_include': ['ext[2-4]'], 'file_system_exclude': ['ext2']}
    c = Disk('disk', {}, [instance])

    assert c.exclude_disk(MockPart(fstype='ext2')) is True
    assert c.exclude_disk(MockPart(fstype='ext3')) is False
    assert c.exclude_disk(MockPart(fstype='ext4')) is False
    assert c.exclude_disk(MockPart(fstype='NTFS')) is True


def test_device_include():
    instance = {'device_include': ['/dev/sda[1-3]', 'c:']}
    c = Disk('disk', {}, [instance])

    assert c.exclude_disk(MockPart(device='/dev/sda1')) is False
    assert c.exclude_disk(MockPart(device='/dev/sda2')) is False
    assert c.exclude_disk(MockPart(device='/dev/sda3')) is False
    assert c.exclude_disk(MockPart(device='/dev/sda4')) is True
    assert c.exclude_disk(MockPart(device='path/dev/sda1')) is True

    assert c.exclude_disk(MockPart(device='c:\\')) is False
    assert c.exclude_disk(MockPart(device='path\\c:\\')) is True


def test_device_exclude():
    instance = {'device_exclude': ['/dev/sda[1-3]']}
    c = Disk('disk', {}, [instance])

    assert c.exclude_disk(MockPart(device='/dev/sda1')) is True
    assert c.exclude_disk(MockPart(device='/dev/sda2')) is True
    assert c.exclude_disk(MockPart(device='/dev/sda3')) is True
    assert c.exclude_disk(MockPart(device='/dev/sda4')) is False


def test_device_include_exclude():
    instance = {'device_include': ['/dev/sda[1-3]'], 'device_exclude': ['/dev/sda3']}
    c = Disk('disk', {}, [instance])

    assert c.exclude_disk(MockPart(device='/dev/sda1')) is False
    assert c.exclude_disk(MockPart(device='/dev/sda2')) is False
    assert c.exclude_disk(MockPart(device='/dev/sda3')) is True
    assert c.exclude_disk(MockPart(device='/dev/sda4')) is True


def test_mount_point_include():
    instance = {'mount_point_include': ['/dev/sda[1-3]', 'c:']}
    c = Disk('disk', {}, [instance])

    assert c.exclude_disk(MockPart(mountpoint='/dev/sda1')) is False
    assert c.exclude_disk(MockPart(mountpoint='/dev/sda2')) is False
    assert c.exclude_disk(MockPart(mountpoint='/dev/sda3')) is False
    assert c.exclude_disk(MockPart(mountpoint='/dev/sda4')) is True
    assert c.exclude_disk(MockPart(mountpoint='path/dev/sda1')) is True

    assert c.exclude_disk(MockPart(mountpoint='c:\\')) is False
    assert c.exclude_disk(MockPart(mountpoint='path\\c:\\')) is True


def test_mount_point_exclude():
    instance = {'mount_point_exclude': ['/dev/sda[1-3]']}
    c = Disk('disk', {}, [instance])

    assert c.exclude_disk(MockPart(mountpoint='/dev/sda1')) is True
    assert c.exclude_disk(MockPart(mountpoint='/dev/sda2')) is True
    assert c.exclude_disk(MockPart(mountpoint='/dev/sda3')) is True
    assert c.exclude_disk(MockPart(mountpoint='/dev/sda4')) is False


def test_mount_point_include_exclude():
    instance = {'mount_point_include': ['/dev/sda[1-3]'], 'mount_point_exclude': ['/dev/sda3']}
    c = Disk('disk', {}, [instance])

    assert c.exclude_disk(MockPart(mountpoint='/dev/sda1')) is False
    assert c.exclude_disk(MockPart(mountpoint='/dev/sda2')) is False
    assert c.exclude_disk(MockPart(mountpoint='/dev/sda3')) is True
    assert c.exclude_disk(MockPart(mountpoint='/dev/sda4')) is True


def test_all_partitions_allow_no_device():
<<<<<<< HEAD
    instance = {'all_partitions': 'true', 'mount_point_exclude': ['/run$']}
=======
    instance = {'all_partitions': 'true', 'mount_point_blacklist': ['/run$']}
    c = Disk('disk', {}, [instance])

    assert c.exclude_disk(MockPart(device='', mountpoint='/run')) is True
    assert c.exclude_disk(MockPart(device='', mountpoint='/run/shm')) is False


def test_legacy_config():
    instance = {
        'excluded_filesystems': ['test', ''],
        'excluded_disks': ['test1', ''],
        'excluded_disk_re': 'test2',
        'excluded_mountpoint_re': 'test',
    }
    c = Disk('disk', {}, [instance])

    assert_regex_equal(c._file_system_blacklist, re.compile('iso9660$|test$', re.I))
    assert_regex_equal(c._device_blacklist, re.compile('test1$|test2', IGNORE_CASE))
    assert_regex_equal(c._mount_point_blacklist, re.compile('(/host)?/proc/sys/fs/binfmt_misc$|test', IGNORE_CASE))


def test_legacy_exclude_disk():
    """
    Test legacy exclusion logic config
    """
    instance = {
        'use_mount': 'no',
        'excluded_filesystems': ['aaaaaa'],
        'excluded_mountpoint_re': '^/run$',
        'excluded_disks': ['bbbbbb'],
        'excluded_disk_re': '^tev+$',
    }
    c = Disk('disk', {}, [instance])

    # should pass, default mock is a normal disk
    assert c.exclude_disk(MockPart()) is False

    # standard fake devices
    assert c.exclude_disk(MockPart(device='')) is True
    assert c.exclude_disk(MockPart(device='none')) is True
    assert c.exclude_disk(MockPart(device='udev')) is False

    # excluded filesystems list
    assert c.exclude_disk(MockPart(fstype='aaaaaa')) is True
    assert c.exclude_disk(MockPart(fstype='a')) is False

    # excluded devices list
    assert c.exclude_disk(MockPart(device='bbbbbb')) is True
    assert c.exclude_disk(MockPart(device='b')) is False

    # excluded devices regex
    assert c.exclude_disk(MockPart(device='tevvv')) is True
    assert c.exclude_disk(MockPart(device='tevvs')) is False

    # and now with all_partitions
    c._all_partitions = True
    assert c.exclude_disk(MockPart(device='')) is False
    assert c.exclude_disk(MockPart(device='none')) is False
    assert c.exclude_disk(MockPart(device='udev')) is False
    # excluded mountpoint regex
    assert c.exclude_disk(MockPart(device='sdz', mountpoint='/run')) is True
    assert c.exclude_disk(MockPart(device='sdz', mountpoint='/run/shm')) is False


def test_legacy_device_exclusion_logic_no_name():
    instance = {'use_mount': 'yes', 'excluded_mountpoint_re': '^/run$', 'all_partitions': 'yes'}
>>>>>>> 3ebbde03
    c = Disk('disk', {}, [instance])

    assert c.exclude_disk(MockPart(device='', mountpoint='/run')) is True
    assert c.exclude_disk(MockPart(device='', mountpoint='/run/shm')) is False<|MERGE_RESOLUTION|>--- conflicted
+++ resolved
@@ -34,21 +34,12 @@
     }
     c = Disk('disk', {}, [instance])
 
-<<<<<<< HEAD
     assert_regex_equal(c._file_system_include, re.compile('test', re.I))
     assert_regex_equal(c._file_system_exclude, re.compile('test|iso9660$', re.I))
     assert_regex_equal(c._device_include, re.compile('test', IGNORE_CASE))
     assert_regex_equal(c._device_exclude, re.compile('test', IGNORE_CASE))
     assert_regex_equal(c._mount_point_include, re.compile('test', IGNORE_CASE))
-    assert_regex_equal(c._mount_point_exclude, re.compile('test', IGNORE_CASE))
-=======
-    assert_regex_equal(c._file_system_whitelist, re.compile('test', re.I))
-    assert_regex_equal(c._file_system_blacklist, re.compile('test|iso9660$', re.I))
-    assert_regex_equal(c._device_whitelist, re.compile('test', IGNORE_CASE))
-    assert_regex_equal(c._device_blacklist, re.compile('test', IGNORE_CASE))
-    assert_regex_equal(c._mount_point_whitelist, re.compile('test', IGNORE_CASE))
-    assert_regex_equal(c._mount_point_blacklist, re.compile('test|(/host)?/proc/sys/fs/binfmt_misc$', IGNORE_CASE))
->>>>>>> 3ebbde03
+    assert_regex_equal(c._mount_point_exclude, re.compile('test|(/host)?/proc/sys/fs/binfmt_misc$', IGNORE_CASE))
 
 
 def test_ignore_empty_regex():
@@ -62,21 +53,12 @@
     }
     c = Disk('disk', {}, [instance])
 
-<<<<<<< HEAD
     assert_regex_equal(c._file_system_include, re.compile('test', re.I))
     assert_regex_equal(c._file_system_exclude, re.compile('test|iso9660$', re.I))
     assert_regex_equal(c._device_include, re.compile('test', IGNORE_CASE))
     assert_regex_equal(c._device_exclude, re.compile('test', IGNORE_CASE))
     assert_regex_equal(c._mount_point_include, re.compile('test', IGNORE_CASE))
-    assert_regex_equal(c._mount_point_exclude, re.compile('test', IGNORE_CASE))
-=======
-    assert_regex_equal(c._file_system_whitelist, re.compile('test', re.I))
-    assert_regex_equal(c._file_system_blacklist, re.compile('test|iso9660$', re.I))
-    assert_regex_equal(c._device_whitelist, re.compile('test', IGNORE_CASE))
-    assert_regex_equal(c._device_blacklist, re.compile('test', IGNORE_CASE))
-    assert_regex_equal(c._mount_point_whitelist, re.compile('test', IGNORE_CASE))
-    assert_regex_equal(c._mount_point_blacklist, re.compile('test|(/host)?/proc/sys/fs/binfmt_misc$', IGNORE_CASE))
->>>>>>> 3ebbde03
+    assert_regex_equal(c._mount_point_exclude, re.compile('test|(/host)?/proc/sys/fs/binfmt_misc$', IGNORE_CASE))
 
 
 def test_exclude_bad_devices():
@@ -191,76 +173,7 @@
 
 
 def test_all_partitions_allow_no_device():
-<<<<<<< HEAD
     instance = {'all_partitions': 'true', 'mount_point_exclude': ['/run$']}
-=======
-    instance = {'all_partitions': 'true', 'mount_point_blacklist': ['/run$']}
-    c = Disk('disk', {}, [instance])
-
-    assert c.exclude_disk(MockPart(device='', mountpoint='/run')) is True
-    assert c.exclude_disk(MockPart(device='', mountpoint='/run/shm')) is False
-
-
-def test_legacy_config():
-    instance = {
-        'excluded_filesystems': ['test', ''],
-        'excluded_disks': ['test1', ''],
-        'excluded_disk_re': 'test2',
-        'excluded_mountpoint_re': 'test',
-    }
-    c = Disk('disk', {}, [instance])
-
-    assert_regex_equal(c._file_system_blacklist, re.compile('iso9660$|test$', re.I))
-    assert_regex_equal(c._device_blacklist, re.compile('test1$|test2', IGNORE_CASE))
-    assert_regex_equal(c._mount_point_blacklist, re.compile('(/host)?/proc/sys/fs/binfmt_misc$|test', IGNORE_CASE))
-
-
-def test_legacy_exclude_disk():
-    """
-    Test legacy exclusion logic config
-    """
-    instance = {
-        'use_mount': 'no',
-        'excluded_filesystems': ['aaaaaa'],
-        'excluded_mountpoint_re': '^/run$',
-        'excluded_disks': ['bbbbbb'],
-        'excluded_disk_re': '^tev+$',
-    }
-    c = Disk('disk', {}, [instance])
-
-    # should pass, default mock is a normal disk
-    assert c.exclude_disk(MockPart()) is False
-
-    # standard fake devices
-    assert c.exclude_disk(MockPart(device='')) is True
-    assert c.exclude_disk(MockPart(device='none')) is True
-    assert c.exclude_disk(MockPart(device='udev')) is False
-
-    # excluded filesystems list
-    assert c.exclude_disk(MockPart(fstype='aaaaaa')) is True
-    assert c.exclude_disk(MockPart(fstype='a')) is False
-
-    # excluded devices list
-    assert c.exclude_disk(MockPart(device='bbbbbb')) is True
-    assert c.exclude_disk(MockPart(device='b')) is False
-
-    # excluded devices regex
-    assert c.exclude_disk(MockPart(device='tevvv')) is True
-    assert c.exclude_disk(MockPart(device='tevvs')) is False
-
-    # and now with all_partitions
-    c._all_partitions = True
-    assert c.exclude_disk(MockPart(device='')) is False
-    assert c.exclude_disk(MockPart(device='none')) is False
-    assert c.exclude_disk(MockPart(device='udev')) is False
-    # excluded mountpoint regex
-    assert c.exclude_disk(MockPart(device='sdz', mountpoint='/run')) is True
-    assert c.exclude_disk(MockPart(device='sdz', mountpoint='/run/shm')) is False
-
-
-def test_legacy_device_exclusion_logic_no_name():
-    instance = {'use_mount': 'yes', 'excluded_mountpoint_re': '^/run$', 'all_partitions': 'yes'}
->>>>>>> 3ebbde03
     c = Disk('disk', {}, [instance])
 
     assert c.exclude_disk(MockPart(device='', mountpoint='/run')) is True
