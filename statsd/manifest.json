{
  "manifest_version": "2.0.0",
  "app_uuid": "847f92f2-77e2-4429-844f-50f4d9c8097f",
  "app_id": "statsd",
  "display_on_public_website": true,
  "tile": {
    "overview": "README.md#Overview",
    "configuration": "README.md#Setup",
    "support": "README.md#Support",
    "changelog": "CHANGELOG.md",
    "description": "Monitor the availability of StatsD servers and track metric counts.",
    "title": "StatsD",
    "media": [],
    "classifier_tags": [
      "Category::Log Collection",
      "Supported OS::Linux",
      "Supported OS::Windows",
<<<<<<< HEAD
      "Supported OS::macOS"
    ],
    "resources": [
      {
        "resource_type": "blog",
        "url": "https://www.datadoghq.com/blog/statsd"
      },
      {
        "resource_type": "blog",
        "url": "https://www.datadoghq.com/blog/visualize-statsd-metrics-counts-graphing"
      }
=======
      "Supported OS::macOS",
      "Offering::Integration"
>>>>>>> d49c572f
    ]
  },
  "author": {
    "support_email": "help@datadoghq.com",
    "name": "Datadog",
    "homepage": "https://www.datadoghq.com",
    "sales_email": "info@datadoghq.com"
  },
  "assets": {
    "integration": {
      "source_type_name": "StatsD",
      "configuration": {
        "spec": "assets/configuration/spec.yaml"
      },
      "events": {
        "creates_events": false
      },
      "metrics": {
        "prefix": "statsd.",
        "check": "statsd.counters.count",
        "metadata_path": "metadata.csv"
      },
      "service_checks": {
        "metadata_path": "assets/service_checks.json"
      },
      "source_type_id": 10086,
      "auto_install": true
    }
  }
}<|MERGE_RESOLUTION|>--- conflicted
+++ resolved
@@ -15,8 +15,8 @@
       "Category::Log Collection",
       "Supported OS::Linux",
       "Supported OS::Windows",
-<<<<<<< HEAD
-      "Supported OS::macOS"
+      "Supported OS::macOS",
+      "Offering::Integration"
     ],
     "resources": [
       {
@@ -27,10 +27,6 @@
         "resource_type": "blog",
         "url": "https://www.datadoghq.com/blog/visualize-statsd-metrics-counts-graphing"
       }
-=======
-      "Supported OS::macOS",
-      "Offering::Integration"
->>>>>>> d49c572f
     ]
   },
   "author": {
