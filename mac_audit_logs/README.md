## Overview

[Mac Audit Logs][1] captures detailed information about system events, user actions, network and security-related activities. These logs are crucial for monitoring system integrity, identifying unauthorized access, and ensuring adherence to security policies and regulations.

This integration provides enrichment and visualization for various log types, including:

- **Authentication and Authorization** events  
- **Administrative** activities  
- **Network** events  
- **File Access** activities  
- **Input/Output Control**  
- **IPC (Inter-Process Communication)**  

This integration collects Mac audit logs and sends them to Datadog for analysis, providing visual insights through out-of-the-box dashboards and the Log Explorer. It also helps monitor and respond to security threats with ready-to-use Cloud SIEM detection rules.

* [Log Explorer][2]
* [Cloud SIEM][3]

## Setup

### Installation

<<<<<<< HEAD
To install the Mac Audit Logs integration, run the following Agent installation command and follow the steps below. For more information, see the [Integration Management][4] documentation.

For Mac, run:
  ```shell
  sudo datadog-agent integration install datadog-mac-audit-logs==1.0.1
  ```

=======
The Mac Audit Logs check is included in the [Datadog Agent][4] package, so you don't need to install anything else on your Mac.
>>>>>>> 17e34f87

### Configuration

#### Configure BSM Auditing on Mac
**Note**: The following steps are required for the Mac version >=14.

1. Copy the configurations from `audit_control.example` to `audit_control`
    ```shell
    cp /etc/security/audit_control.example /etc/security/audit_control
    ```

2. Update the configuration to specify the event types that should be audited. Execute the command below to audit all event types:
    ```shell
    sudo sed -i '' 's/^flags:.*/flags:all/' /etc/security/audit_control && \
    sudo sed -i '' 's/^naflags:.*/naflags:all/' /etc/security/audit_control
    ```
3. Restart `auditd` service:
    ```shell
    /bin/launchctl enable system/com.apple.auditd
    ```

4. Restart the Mac.

### Validation

[Run the Agent's status subcommand][5] and look for `mac_audit_logs` under the Checks section.

## Data Collected

### Metrics

The Mac Audit Logs integration does not include any metrics.

### Log Collection

1. Collecting logs is disabled by default in the Datadog Agent. Enable it in the `datadog.yaml` file:

   ```yaml
   logs_enabled: true
   ```

2. Configure `mac_audit_logs.d/conf.yaml` file to start collecting Mac audit logs.

   See the [sample mac_audit_logs.d/conf.yaml][6] for available configuration options.

      ```yaml
      init_config:
      instances:
        - MONITOR: true
          AUDIT_LOGS_DIR_PATH: /var/audit
          min_collection_interval: 15
      logs:
        - type: integration
          service: mac-audit-logs
          source: mac-audit-logs
      ```

   **Note**:
     - Do not change the `service` and `source` values, as they are essential for proper log pipeline processing.
     - Default value for `AUDIT_LOGS_DIR_PATH` is `/var/audit`. In case of different BSM audit logging directory, please check `dir` value in `/etc/security/audit_control` file.

3. [Restart the Agent][7].

### Events

The Mac Audit Logs integration does not include any events.

## Troubleshooting

Need help? Contact [Datadog support][8].


[1]: https://www.apple.com/mac/
[2]: https://docs.datadoghq.com/logs/explorer/
[3]: https://www.datadoghq.com/product/cloud-siem/
[4]: /account/settings/agent/latest
[5]: https://docs.datadoghq.com/agent/guide/agent-commands/#agent-status-and-information
[6]: https://github.com/DataDog/integrations-core/blob/master/mac_audit_logs/datadog_checks/mac_audit_logs/data/conf.yaml.example
[7]: https://docs.datadoghq.com/agent/guide/agent-commands/#start-stop-and-restart-the-agent
[8]: https://docs.datadoghq.com/help/<|MERGE_RESOLUTION|>--- conflicted
+++ resolved
@@ -20,7 +20,6 @@
 
 ### Installation
 
-<<<<<<< HEAD
 To install the Mac Audit Logs integration, run the following Agent installation command and follow the steps below. For more information, see the [Integration Management][4] documentation.
 
 For Mac, run:
@@ -28,9 +27,7 @@
   sudo datadog-agent integration install datadog-mac-audit-logs==1.0.1
   ```
 
-=======
 The Mac Audit Logs check is included in the [Datadog Agent][4] package, so you don't need to install anything else on your Mac.
->>>>>>> 17e34f87
 
 ### Configuration
 
