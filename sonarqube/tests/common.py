# (C) Datadog, Inc. 2020-present
# All rights reserved
# Licensed under a 3-clause BSD style license (see LICENSE)
import os

from datadog_checks.dev import get_docker_hostname, get_here, load_jmx_config

HERE = get_here()
HOST = get_docker_hostname()
PORT = 9000
PROJECT = 'org.sonarqube:sonarqube-scanner'
JMX_WEB_INSTANCE = {'host': HOST, 'port': 10443, 'is_jmx': True}
JMX_CE_INSTANCE = {'host': HOST, 'port': 10444, 'is_jmx': True}
WEB_INSTANCE = {
    'web_endpoint': 'http://{}:{}'.format(HOST, PORT),
    'components': {PROJECT: {'tag': 'project'}},
    'tags': ['foo:bar'],
}
WEB_INSTANCE_CONFIG_NONE = {
    'web_endpoint': 'http://{}:{}'.format(HOST, PORT),
    'components': {PROJECT: None},
    'tags': ['foo:bar'],
}
WEB_INSTANCE_AND_EXCLUDE_METRICS = {
    'web_endpoint': 'http://{}:{}'.format(HOST, PORT),
    'components': {PROJECT: {'tag': 'project', 'exclude': ['coverage.metric2']}},
    'tags': ['foo:bar'],
}
WEB_INSTANCE_WITH_AUTODISCOVERY_ONLY_INCLUDE = {
    'web_endpoint': 'http://{}:{}'.format(HOST, PORT),
    'components_discovery': {'include': {'org.sonarqube:.*': {'tag': 'project'}}},
    'tags': ['foo:bar'],
}
WEB_INSTANCE_WITH_AUTODISCOVERY_INCLUDE_ALL_AND_EXCLUDE = {
    'web_endpoint': 'http://{}:{}'.format(HOST, PORT),
    'components_discovery': {'include': {'.*': {'tag': 'project'}}, 'exclude': ['tmp_.*']},
    'tags': ['foo:bar'],
}
WEB_INSTANCE_WITH_AUTODISCOVERY_INCLUDE_ALL_AND_LIMIT = {
    'web_endpoint': 'http://{}:{}'.format(HOST, PORT),
    'components_discovery': {'limit': 1, 'include': {'.*': {'tag': 'project'}}},
    'tags': ['foo:bar'],
}
<<<<<<< HEAD
WEB_INSTANCE_WITH_AUTODISCOVERY_CONFIG_NONE = {
    'web_endpoint': 'http://{}:{}'.format(HOST, PORT),
    'components_discovery': {'include': {'org.sonarqube:.*': None}},
=======
WEB_INSTANCE_WITH_COMPONENT_AND_AUTODISCOVERY = {
    'web_endpoint': 'http://{}:{}'.format(HOST, PORT),
    'components': {PROJECT: {'tag': 'project'}},
    'components_discovery': {'include': {'.*': {'tag': 'project'}}},
>>>>>>> bc2c66c9
    'tags': ['foo:bar'],
}

COMPOSE_FILE = os.getenv('COMPOSE_FILE')

CHECK_CONFIG = load_jmx_config()
CHECK_CONFIG['instances'] = [JMX_WEB_INSTANCE, JMX_CE_INSTANCE, WEB_INSTANCE]<|MERGE_RESOLUTION|>--- conflicted
+++ resolved
@@ -41,16 +41,14 @@
     'components_discovery': {'limit': 1, 'include': {'.*': {'tag': 'project'}}},
     'tags': ['foo:bar'],
 }
-<<<<<<< HEAD
 WEB_INSTANCE_WITH_AUTODISCOVERY_CONFIG_NONE = {
     'web_endpoint': 'http://{}:{}'.format(HOST, PORT),
     'components_discovery': {'include': {'org.sonarqube:.*': None}},
-=======
+
 WEB_INSTANCE_WITH_COMPONENT_AND_AUTODISCOVERY = {
     'web_endpoint': 'http://{}:{}'.format(HOST, PORT),
     'components': {PROJECT: {'tag': 'project'}},
     'components_discovery': {'include': {'.*': {'tag': 'project'}}},
->>>>>>> bc2c66c9
     'tags': ['foo:bar'],
 }
 
