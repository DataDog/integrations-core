# We don't want this to get too large,
# so don't put anything in here that's not either
# specific to this project or a common problem

# Byte-compiled / optimized / DLL files
__pycache__/
*.py[cod]
*$py.class

# C extensions
*.so

# Distribution / packaging
.Python
venv/
embedded/
env/
build/
develop-eggs/
dist/
downloads/
eggs/
.eggs/
lib/
lib64/
parts/
sdist/
var/
*.egg-info/
.installed.cfg
*.egg
*.zip
# PyInstaller
#  Usually these files are written by a python script from a template
#  before PyInstaller builds the exe, so as to inject date/other infos into it.
*.manifest
*.spec

# Installer logs
pip-log.txt
pip-delete-this-directory.txt

# Unit test / coverage reports
htmlcov/
.tox/
.coverage
.coverage.*
.cache
nosetests.xml
coverage.xml
*,cover
.hypothesis/
.pytest_cache/
.benchmarks/

# Translations
*.mo
*.pot

# Django stuff:
*.log

# Sphinx documentation
docs/_build/

# PyBuilder
target/

#Ipython Notebook
.ipynb_checkpoints

#sdk collateral
venv/
vendor/
embedded/
.bundle/
.ropeproject/
setuptools-*.zip

tmp
# redis tmp config
*.tmp
*.tmp.conf

# OS Specific
*.DS_Store
*.fuse_hidden*

# Vi(m) stuff
*.swp

# Rbenv stuff
.rbenv-gemsets
.ruby-version

# Common IDEs & editors
.idea/
.vscode/

# wheels
wheelhouse/
*.whl

.pytest_cache

# by default, ignore in-toto metadata from the command line
<<<<<<< HEAD
.links
=======
.links/
>>>>>>> b423ff63
*.link<|MERGE_RESOLUTION|>--- conflicted
+++ resolved
@@ -104,9 +104,5 @@
 .pytest_cache
 
 # by default, ignore in-toto metadata from the command line
-<<<<<<< HEAD
-.links
-=======
 .links/
->>>>>>> b423ff63
 *.link