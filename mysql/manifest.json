--- conflicted
+++ resolved
@@ -2,11 +2,7 @@
   "manifest_version": "0.1.1",
   "name": "MySQL",
   "display_name": "MySQL",
-<<<<<<< HEAD
-  "version": "1.0.5",
-=======
   "version": "1.1.0",
->>>>>>> bf7c8aa7
   "support": "core",
   "supported_os": [
     "linux",
