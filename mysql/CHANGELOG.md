--- conflicted
+++ resolved
@@ -2,9 +2,6 @@
 
 <!-- towncrier release notes start -->
 
-<<<<<<< HEAD
-## 14.4.0 / 2024-12-26 / Agent 7.62.0
-=======
 ## 14.5.0 / 2025-01-25
 
 ***Added***:
@@ -16,8 +13,7 @@
 
 * Bump datadog-checks-base version ([#19478](https://github.com/DataDog/integrations-core/pull/19478))
 
-## 14.4.0 / 2024-12-26
->>>>>>> 40de494c
+## 14.4.0 / 2024-12-26 / Agent 7.62.0
 
 ***Added***:
 
