--- conflicted
+++ resolved
@@ -862,7 +862,6 @@
         replica_results = {}
         try:
             with closing(db.cursor(pymysql.cursors.DictCursor)) as cursor:
-<<<<<<< HEAD
                 if is_mariadb and replication_channel:
                     cursor.execute("SET @@default_master_connection = '{0}';".format(replication_channel))
                     cursor.execute("SHOW SLAVE STATUS;")
@@ -870,9 +869,25 @@
                     cursor.execute("SHOW SLAVE STATUS FOR CHANNEL '{0}';".format(replication_channel))
                 else:
                     cursor.execute("SHOW SLAVE STATUS;")
-                slave_results = cursor.fetchone()
+                
+                if replication_channel:
+                    slave_results = cursor.fetchone()
+                else:
+                    slave_results = cursor.fetchall()
+                    
                 if slave_results:
-                    replica_results.update(slave_results)
+                    if replication_channel:
+                        replica_results.update(slave_results)
+                    elif len(slave_results) > 0:
+                        for slave_result in slave_results:
+                            # MySQL <5.7 does not have Channel_Name.
+                            # For MySQL >=5.7 'Channel_Name' is set to an empty string by default
+                            channel = slave_result.get('Channel_Name') or 'default'
+                            for key in slave_result:
+                                if slave_result[key] is not None:
+                                    if key not in replica_results:
+                                        replica_results[key] = {}
+                                    replica_results[key]["channel:{0}".format(channel)] = slave_result[key]
         except (pymysql.err.InternalError, pymysql.err.OperationalError) as e:
             errno, msg = e.args
             if errno == 1617 and msg == "There is no master connection '{0}'".format(replication_channel):
@@ -886,23 +901,6 @@
 
         try:
             with closing(db.cursor(pymysql.cursors.DictCursor)) as cursor:
-=======
-                replica_results = {}
-
-                cursor.execute("SHOW SLAVE STATUS;")
-                slave_results = cursor.fetchall()
-                if len(slave_results) > 0:
-                    for slave_result in slave_results:
-                        # MySQL <5.7 does not have Channel_Name.
-                        # For MySQL >=5.7 'Channel_Name' is set to an empty string by default
-                        channel = slave_result.get('Channel_Name') or 'default'
-                        for key in slave_result:
-                            if slave_result[key] is not None:
-                                if key not in replica_results:
-                                    replica_results[key] = {}
-                                replica_results[key]["channel:{0}".format(channel)] = slave_result[key]
-
->>>>>>> bf7c8aa7
                 cursor.execute("SHOW MASTER STATUS;")
                 binlog_results = cursor.fetchone()
                 if binlog_results:
