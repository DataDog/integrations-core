# MySQL check

![MySQL Dashboard][1]

<<<<<<< HEAD
=======
<div class="alert alert-info">This page describes the MySQL agent integration; if you are looking for the Database Monitoring (DBM) product for MySQL, see <a href="https://docs.datadoghq.com/database_monitoring" target="_blank">Datadog Database Monitoring</a>.</div>

>>>>>>> 3d059a4b
## Overview

The Datadog Agent can collect many metrics from MySQL databases, including (but not limited to):

- Query throughput
- Query performance (e.g. average query run time, slow queries, etc.)
- Connections (e.g. currently open connections, aborted connections, errors, etc.)
- InnoDB (e.g. buffer pool metrics, etc.)

You can also create your own metrics using custom SQL queries.

**Note:** This integration is also compatible with [MariaDB][2], as it serves as a ["drop-in replacement"][3] for MySQL.

## Setup

<div class="alert alert-info">This page describes the MySQL Agent integration. If you are looking for the Database Monitoring product for MySQL, see <a href="https://docs.datadoghq.com/database_monitoring" target="_blank">Datadog Database Monitoring</a>.</div>

### Installation

The MySQL check is included in the [Datadog Agent][4] package. No additional installation is needed on your MySQL server.

#### Prepare MySQL

On each MySQL server, create a database user for the Datadog Agent:

```shell
mysql> CREATE USER 'datadog'@'localhost' IDENTIFIED BY '<UNIQUEPASSWORD>';
Query OK, 0 rows affected (0.00 sec)
```

For mySQL 8.0+ create the `datadog` user with the native password hashing method:

```shell
mysql> CREATE USER 'datadog'@'localhost' IDENTIFIED WITH mysql_native_password by '<UNIQUEPASSWORD>';
Query OK, 0 rows affected (0.00 sec)
```

**Note**: `@'localhost'` is only for local connections. For remote connections, use the hostname/IP of your Agent. For more information, see the [MySQL documentation][5].

**Note**: If you encounter the following error message `(1045, u"Access denied for user 'datadog'@'127.0.0.1' (using password: YES)"))`, see the [MySQL Localhost Error documentation][6].

Verify the user was created successfully using the following commands - replace `<UNIQUEPASSWORD>` with the password you created above:

```shell
mysql -u datadog --password=<UNIQUEPASSWORD> -e "show status" | \
grep Uptime && echo -e "\033[0;32mMySQL user - OK\033[0m" || \
echo -e "\033[0;31mCannot connect to MySQL\033[0m"
```

```shell
mysql -u datadog --password=<UNIQUEPASSWORD> -e "show slave status" && \
echo -e "\033[0;32mMySQL grant - OK\033[0m" || \
echo -e "\033[0;31mMissing REPLICATION CLIENT grant\033[0m"
```

The Agent needs a few privileges to collect metrics. Grant the user the following limited privileges ONLY:

```shell
mysql> GRANT REPLICATION CLIENT ON *.* TO 'datadog'@'localhost' WITH MAX_USER_CONNECTIONS 5;
Query OK, 0 rows affected, 1 warning (0.00 sec)

mysql> GRANT PROCESS ON *.* TO 'datadog'@'localhost';
Query OK, 0 rows affected (0.00 sec)
```

For MySQL 8.0+ set `max_user_connections` with:

```shell
mysql> ALTER USER 'datadog'@'localhost' WITH MAX_USER_CONNECTIONS 5;
Query OK, 0 rows affected (0.00 sec)
```

If enabled, metrics can be collected from the `performance_schema` database by granting an additional privilege:

```shell
mysql> show databases like 'performance_schema';
+-------------------------------+
| Database (performance_schema) |
+-------------------------------+
| performance_schema            |
+-------------------------------+
1 row in set (0.00 sec)

mysql> GRANT SELECT ON performance_schema.* TO 'datadog'@'localhost';
Query OK, 0 rows affected (0.00 sec)
```

### Configuration

Follow the instructions below to configure this check for an Agent running on a host. For containerized environments, see the [Docker](?tab=docker#docker), [Kubernetes](?tab=kubernetes#kubernetes), or [ECS](?tab=ecs#ecs) sections.

<!-- xxx tabs xxx -->
<!-- xxx tab "Host" xxx -->

#### Host

To configure this check for an Agent running on a host:

Edit the `mysql.d/conf.yaml` file, in the `conf.d/` folder at the root of your [Agent's configuration directory][7] to start collecting your MySQL [metrics](#metric-collection) and [logs](#log-collection). See the [sample mysql.d/conf.yaml][8] for all available configuration options.

##### Metric collection

- Add this configuration block to your `mysql.d/conf.yaml` to collect your [MySQL metrics](#metrics):

  ```yaml
  init_config:

  instances:
    - server: 127.0.0.1
      user: datadog
      pass: "<YOUR_CHOSEN_PASSWORD>" # from the CREATE USER step earlier
      port: "<YOUR_MYSQL_PORT>" # e.g. 3306
      options:
        replication: false
        galera_cluster: true
        extra_status_metrics: true
        extra_innodb_metrics: true
        extra_performance_metrics: true
        schema_size_metrics: false
        disable_innodb_metrics: false
  ```

**Note**: Wrap your password in single quotes in case a special character is present.

To collect `extra_performance_metrics`, your MySQL server must have `performance_schema` enabled - otherwise set `extra_performance_metrics` to `false`. For more information on `performance_schema`, [see the MySQL documentation][9].

Note that the `datadog` user should be set up in the MySQL integration configuration as `host: 127.0.0.1` instead of `localhost`. Alternatively, you may also use `sock`.

See our [sample mysql.yaml][8] for all available configuration options, including those for custom metrics.

[Restart the Agent][10] to start sending MySQL metrics to Datadog.

##### Log collection

_Available for Agent versions >6.0_

1. By default MySQL logs everything in `/var/log/syslog` which requires root access to read. To make the logs more accessible, follow these steps:

   - Edit `/etc/mysql/conf.d/mysqld_safe_syslog.cnf` and remove or comment the lines.
   - Edit `/etc/mysql/my.cnf` and add following lines to enable general, error, and slow query logs:

     ```conf
       [mysqld_safe]
       log_error = /var/log/mysql/mysql_error.log

       [mysqld]
       general_log = on
       general_log_file = /var/log/mysql/mysql.log
       log_error = /var/log/mysql/mysql_error.log
       slow_query_log = on
       slow_query_log_file = /var/log/mysql/mysql_slow.log
       long_query_time = 2
     ```

   - Save the file and restart MySQL using following commands:
     `service mysql restart`
   - Make sure the Agent has read access on the `/var/log/mysql` directory and all of the files within. Double-check your logrotate configuration to make sure those files are taken into account and that the permissions are correctly set there as well.
   - In `/etc/logrotate.d/mysql-server` there should be something similar to:

     ```text
       /var/log/mysql.log /var/log/mysql/mysql.log /var/log/mysql/mysql_slow.log {
               daily
               rotate 7
               missingok
               create 644 mysql adm
               Compress
       }
     ```

2. Collecting logs is disabled by default in the Datadog Agent, enable it in your `datadog.yaml` file:

   ```yaml
   logs_enabled: true
   ```

3. Add this configuration block to your `mysql.d/conf.yaml` file to start collecting your MySQL logs:

   ```yaml
   logs:
     - type: file
       path: "<ERROR_LOG_FILE_PATH>"
       source: mysql
       service: "<SERVICE_NAME>"

     - type: file
       path: "<SLOW_QUERY_LOG_FILE_PATH>"
       source: mysql
       service: "<SERVICE_NAME>"
       log_processing_rules:
         - type: multi_line
           name: new_slow_query_log_entry
           pattern: "# Time:"
           # If mysqld was started with `--log-short-format`, use:
           # pattern: "# Query_time:"
           # If using mysql version <5.7, use the following rules instead:
           # - type: multi_line
           #   name: new_slow_query_log_entry
           #   pattern: "# Time|# User@Host"
           # - type: exclude_at_match
           #   name: exclude_timestamp_only_line
           #   pattern: "# Time:"

     - type: file
       path: "<GENERAL_LOG_FILE_PATH>"
       source: mysql
       service: "<SERVICE_NAME>"
       # For multiline logs, if they start by the date with the format yyyy-mm-dd uncomment the following processing rule
       # log_processing_rules:
       #   - type: multi_line
       #     name: new_log_start_with_date
       #     pattern: \d{4}\-(0?[1-9]|1[012])\-(0?[1-9]|[12][0-9]|3[01])
       # If the logs start with a date with the format yymmdd but include a timestamp with each new second, rather than with each log, uncomment the following processing rule
       # log_processing_rules:
       #   - type: multi_line
       #     name: new_logs_do_not_always_start_with_timestamp
       #     pattern: \t\t\s*\d+\s+|\d{6}\s+\d{,2}:\d{2}:\d{2}\t\s*\d+\s+
   ```

    See our [sample mysql.yaml][8] for all available configuration options, including those for custom metrics.

4. [Restart the Agent][10].

<!-- xxz tab xxx -->
<!-- xxx tab "Docker" xxx -->
#### Docker

To configure this check for an Agent running on a container:

##### Metric collection

Set [Autodiscovery Integration Templates][11] as Docker labels on your application container:

```yaml
LABEL "com.datadoghq.ad.check_names"='["mysql"]'
LABEL "com.datadoghq.ad.init_configs"='[{}]'
LABEL "com.datadoghq.ad.instances"='[{"server": "%%host%%", "user": "datadog","pass": "<UNIQUEPASSWORD>"}]'
```

See the [Autodiscovery template variables documentation][12] to learn how to pass `<UNIQUEPASSWORD>` as an environment variable instead of a label.

#### Log collection


Collecting logs is disabled by default in the Datadog Agent. To enable it, see the [Docker log collection documentation][13].

Then, set [Log Integrations][14] as Docker labels:

```yaml
LABEL "com.datadoghq.ad.logs"='[{"source":"mysql","service":"mysql"}]'
```

<!-- xxz tab xxx -->
<!-- xxx tab "Kubernetes" xxx -->

#### Kubernetes

To configure this check for an Agent running on Kubernetes:

##### Metric collection

Set [Autodiscovery Integrations Templates][15] as pod annotations on your application container. Alternatively, you can configure templates with a [file, configmap, or key-value store][16].

```yaml
apiVersion: v1
kind: Pod
metadata:
  name: mysql
  annotations:
    ad.datadoghq.com/nginx.check_names: '["mysql"]'
    ad.datadoghq.com/nginx.init_configs: '[{}]'
    ad.datadoghq.com/nginx.instances: |
      [
        {
          "server": "%%host%%", 
          "user": "datadog",
          "pass": "<UNIQUEPASSWORD>"
        }
      ]
  labels:
    name: mysql
spec:
  containers:
    - name: mysql
```

See the [Autodiscovery template variables documentation][12] to learn how to pass `<UNIQUEPASSWORD>` as an environment variable instead of a label.

#### Log collection


Collecting logs is disabled by default in the Datadog Agent. To enable it, see the [Kubernetes log collection documentation][17].

Then, set [Log Integrations][14] as pod annotations. Alternatively, you can configure this with a [file, configmap, or key-value store][18].

```yaml
apiVersion: v1
kind: Pod
metadata:
  name: mysql
  annotations:
    ad.datadoghq.com/mysql.logs: '[{"source": "mysql", "service": "mysql"}]'
  labels:
    name: mysql
```

<!-- xxz tab xxx -->
<!-- xxx tab "ECS" xxx -->

#### ECS

To configure this check for an Agent running on ECS:

##### Metric collection

Set [Autodiscovery Integrations Templates][11] as Docker labels on your application container:

```json
{
  "containerDefinitions": [{
    "name": "mysql",
    "image": "mysql:latest",
    "dockerLabels": {
      "com.datadoghq.ad.check_names": "[\"mysql\"]",
      "com.datadoghq.ad.init_configs": "[{}]",
      "com.datadoghq.ad.instances": "[{\"server\": \"%%host%%\", \"user\": \"datadog\",\"pass\": \"<UNIQUEPASSWORD>\"}]"
    }
  }]
}
```

See the [Autodiscovery template variables documentation][12] to learn how to pass `<UNIQUEPASSWORD>` as an environment variable instead of a label.

##### Log collection

_Available for Agent versions >6.0_

Collecting logs is disabled by default in the Datadog Agent. To enable it, see the [ECS log collection documentation][19].

Then, set [Log Integrations][14] as Docker labels:

```yaml
{
  "containerDefinitions": [{
    "name": "mysql",
    "image": "mysql:latest",
    "dockerLabels": {
      "com.datadoghq.ad.logs": "[{\"source\":\"mysql\",\"service\":\"mysql\"}]"
    }
  }]
}
```
<!-- xxz tab xxx -->
<!-- xxz tabs xxx -->

### Validation

[Run the Agent's status subcommand][20] and look for `mysql` under the Checks section.

## Data Collected

### Metrics

See [metadata.csv][21] for a list of metrics provided by this integration.

The check does not collect all metrics by default. Set the following boolean configuration options to `true` to enable the respective metrics:

`extra_status_metrics` adds the following metrics:

| Metric name                                  | Metric type |
| -------------------------------------------- | ----------- |
| mysql.binlog.cache_disk_use                  | GAUGE       |
| mysql.binlog.cache_use                       | GAUGE       |
| mysql.performance.handler_commit             | RATE        |
| mysql.performance.handler_delete             | RATE        |
| mysql.performance.handler_prepare            | RATE        |
| mysql.performance.handler_read_first         | RATE        |
| mysql.performance.handler_read_key           | RATE        |
| mysql.performance.handler_read_next          | RATE        |
| mysql.performance.handler_read_prev          | RATE        |
| mysql.performance.handler_read_rnd           | RATE        |
| mysql.performance.handler_read_rnd_next      | RATE        |
| mysql.performance.handler_rollback           | RATE        |
| mysql.performance.handler_update             | RATE        |
| mysql.performance.handler_write              | RATE        |
| mysql.performance.opened_tables              | RATE        |
| mysql.performance.qcache_total_blocks        | GAUGE       |
| mysql.performance.qcache_free_blocks         | GAUGE       |
| mysql.performance.qcache_free_memory         | GAUGE       |
| mysql.performance.qcache_not_cached          | RATE        |
| mysql.performance.qcache_queries_in_cache    | GAUGE       |
| mysql.performance.select_full_join           | RATE        |
| mysql.performance.select_full_range_join     | RATE        |
| mysql.performance.select_range               | RATE        |
| mysql.performance.select_range_check         | RATE        |
| mysql.performance.select_scan                | RATE        |
| mysql.performance.sort_merge_passes          | RATE        |
| mysql.performance.sort_range                 | RATE        |
| mysql.performance.sort_rows                  | RATE        |
| mysql.performance.sort_scan                  | RATE        |
| mysql.performance.table_locks_immediate      | GAUGE       |
| mysql.performance.table_locks_immediate.rate | RATE        |
| mysql.performance.threads_cached             | GAUGE       |
| mysql.performance.threads_created            | MONOTONIC   |

`extra_innodb_metrics` adds the following metrics:

| Metric name                                 | Metric type |
| ------------------------------------------- | ----------- |
| mysql.innodb.active_transactions            | GAUGE       |
| mysql.innodb.buffer_pool_data               | GAUGE       |
| mysql.innodb.buffer_pool_pages_data         | GAUGE       |
| mysql.innodb.buffer_pool_pages_dirty        | GAUGE       |
| mysql.innodb.buffer_pool_pages_flushed      | RATE        |
| mysql.innodb.buffer_pool_pages_free         | GAUGE       |
| mysql.innodb.buffer_pool_pages_total        | GAUGE       |
| mysql.innodb.buffer_pool_read_ahead         | RATE        |
| mysql.innodb.buffer_pool_read_ahead_evicted | RATE        |
| mysql.innodb.buffer_pool_read_ahead_rnd     | GAUGE       |
| mysql.innodb.buffer_pool_wait_free          | MONOTONIC   |
| mysql.innodb.buffer_pool_write_requests     | RATE        |
| mysql.innodb.checkpoint_age                 | GAUGE       |
| mysql.innodb.current_transactions           | GAUGE       |
| mysql.innodb.data_fsyncs                    | RATE        |
| mysql.innodb.data_pending_fsyncs            | GAUGE       |
| mysql.innodb.data_pending_reads             | GAUGE       |
| mysql.innodb.data_pending_writes            | GAUGE       |
| mysql.innodb.data_read                      | RATE        |
| mysql.innodb.data_written                   | RATE        |
| mysql.innodb.dblwr_pages_written            | RATE        |
| mysql.innodb.dblwr_writes                   | RATE        |
| mysql.innodb.hash_index_cells_total         | GAUGE       |
| mysql.innodb.hash_index_cells_used          | GAUGE       |
| mysql.innodb.history_list_length            | GAUGE       |
| mysql.innodb.ibuf_free_list                 | GAUGE       |
| mysql.innodb.ibuf_merged                    | RATE        |
| mysql.innodb.ibuf_merged_delete_marks       | RATE        |
| mysql.innodb.ibuf_merged_deletes            | RATE        |
| mysql.innodb.ibuf_merged_inserts            | RATE        |
| mysql.innodb.ibuf_merges                    | RATE        |
| mysql.innodb.ibuf_segment_size              | GAUGE       |
| mysql.innodb.ibuf_size                      | GAUGE       |
| mysql.innodb.lock_structs                   | RATE        |
| mysql.innodb.locked_tables                  | GAUGE       |
| mysql.innodb.locked_transactions            | GAUGE       |
| mysql.innodb.log_waits                      | RATE        |
| mysql.innodb.log_write_requests             | RATE        |
| mysql.innodb.log_writes                     | RATE        |
| mysql.innodb.lsn_current                    | RATE        |
| mysql.innodb.lsn_flushed                    | RATE        |
| mysql.innodb.lsn_last_checkpoint            | RATE        |
| mysql.innodb.mem_adaptive_hash              | GAUGE       |
| mysql.innodb.mem_additional_pool            | GAUGE       |
| mysql.innodb.mem_dictionary                 | GAUGE       |
| mysql.innodb.mem_file_system                | GAUGE       |
| mysql.innodb.mem_lock_system                | GAUGE       |
| mysql.innodb.mem_page_hash                  | GAUGE       |
| mysql.innodb.mem_recovery_system            | GAUGE       |
| mysql.innodb.mem_thread_hash                | GAUGE       |
| mysql.innodb.mem_total                      | GAUGE       |
| mysql.innodb.os_file_fsyncs                 | RATE        |
| mysql.innodb.os_file_reads                  | RATE        |
| mysql.innodb.os_file_writes                 | RATE        |
| mysql.innodb.os_log_pending_fsyncs          | GAUGE       |
| mysql.innodb.os_log_pending_writes          | GAUGE       |
| mysql.innodb.os_log_written                 | RATE        |
| mysql.innodb.pages_created                  | RATE        |
| mysql.innodb.pages_read                     | RATE        |
| mysql.innodb.pages_written                  | RATE        |
| mysql.innodb.pending_aio_log_ios            | GAUGE       |
| mysql.innodb.pending_aio_sync_ios           | GAUGE       |
| mysql.innodb.pending_buffer_pool_flushes    | GAUGE       |
| mysql.innodb.pending_checkpoint_writes      | GAUGE       |
| mysql.innodb.pending_ibuf_aio_reads         | GAUGE       |
| mysql.innodb.pending_log_flushes            | GAUGE       |
| mysql.innodb.pending_log_writes             | GAUGE       |
| mysql.innodb.pending_normal_aio_reads       | GAUGE       |
| mysql.innodb.pending_normal_aio_writes      | GAUGE       |
| mysql.innodb.queries_inside                 | GAUGE       |
| mysql.innodb.queries_queued                 | GAUGE       |
| mysql.innodb.read_views                     | GAUGE       |
| mysql.innodb.rows_deleted                   | RATE        |
| mysql.innodb.rows_inserted                  | RATE        |
| mysql.innodb.rows_read                      | RATE        |
| mysql.innodb.rows_updated                   | RATE        |
| mysql.innodb.s_lock_os_waits                | RATE        |
| mysql.innodb.s_lock_spin_rounds             | RATE        |
| mysql.innodb.s_lock_spin_waits              | RATE        |
| mysql.innodb.semaphore_wait_time            | GAUGE       |
| mysql.innodb.semaphore_waits                | GAUGE       |
| mysql.innodb.tables_in_use                  | GAUGE       |
| mysql.innodb.x_lock_os_waits                | RATE        |
| mysql.innodb.x_lock_spin_rounds             | RATE        |
| mysql.innodb.x_lock_spin_waits              | RATE        |

`extra_performance_metrics` adds the following metrics:

| Metric name                                     | Metric type |
| ----------------------------------------------- | ----------- |
| mysql.performance.query_run_time.avg            | GAUGE       |
| mysql.performance.digest_95th_percentile.avg_us | GAUGE       |

`schema_size_metrics` adds the following metric:

| Metric name            | Metric type |
| ---------------------- | ----------- |
| mysql.info.schema.size | GAUGE       |

### Events

The MySQL check does not include any events.

### Service Checks

See [service_checks.json][22] for a list of service checks provided by this integration.

## Troubleshooting

- [Connection Issues with the SQL Server Integration][23]
- [MySQL Localhost Error - Localhost VS 127.0.0.1][6]
- [Can I use a named instance in the SQL Server integration?][24]
- [Can I set up the dd-agent MySQL check on my Google CloudSQL?][25]
- [How to collect metrics from custom MySQL queries][26]
- [Can I collect SQL Server performance metrics beyond what is available in the sys.dm_os_performance_counters table? Try WMI][27]
- [How can I collect more metrics from my SQL Server integration?][28]
- [Database user lacks privileges][29]
- [How to collect metrics with a SQL Stored Procedure?][30]

## Further Reading

Read our [series of blog posts][31] about monitoring MySQL with Datadog.

[1]: https://raw.githubusercontent.com/DataDog/integrations-core/master/mysql/images/mysql-dash-dd.png
[2]: https://mariadb.org
[3]: https://mariadb.com/kb/en/library/mariadb-vs-mysql-compatibility
[4]: https://app.datadoghq.com/account/settings#agent
[5]: https://dev.mysql.com/doc/refman/8.0/en/creating-accounts.html
[6]: https://docs.datadoghq.com/integrations/faq/mysql-localhost-error-localhost-vs-127-0-0-1/
[7]: https://docs.datadoghq.com/agent/guide/agent-configuration-files/#agent-configuration-directory
[8]: https://github.com/DataDog/integrations-core/blob/master/mysql/datadog_checks/mysql/data/conf.yaml.example
[9]: https://dev.mysql.com/doc/refman/5.7/en/performance-schema-quick-start.html
[10]: https://docs.datadoghq.com/agent/guide/agent-commands/#start-stop-and-restart-the-agent
[11]: https://docs.datadoghq.com/agent/docker/integrations/?tab=docker
[12]: https://docs.datadoghq.com/agent/faq/template_variables/
[13]: https://docs.datadoghq.com/agent/docker/log/?tab=containerinstallation#installation
[14]: https://docs.datadoghq.com/agent/docker/log/?tab=containerinstallation#log-integrations
[15]: https://docs.datadoghq.com/agent/kubernetes/integrations/?tab=kubernetes
[16]: https://docs.datadoghq.com/agent/kubernetes/integrations/?tab=kubernetes#configuration
[17]: https://docs.datadoghq.com/agent/kubernetes/log/?tab=containerinstallation#setup
[18]: https://docs.datadoghq.com/agent/kubernetes/log/?tab=daemonset#configuration
[19]: https://docs.datadoghq.com/agent/amazon_ecs/logs/?tab=linux
[20]: https://docs.datadoghq.com/agent/guide/agent-commands/#agent-status-and-information
[21]: https://github.com/DataDog/integrations-core/blob/master/mysql/metadata.csv
[22]: https://github.com/DataDog/integrations-core/blob/master/mysql/assets/service_checks.json
[23]: https://docs.datadoghq.com/integrations/faq/connection-issues-with-the-sql-server-integration/
[24]: https://docs.datadoghq.com/integrations/faq/can-i-use-a-named-instance-in-the-sql-server-integration/
[25]: https://docs.datadoghq.com/integrations/faq/can-i-set-up-the-dd-agent-mysql-check-on-my-google-cloudsql/
[26]: https://docs.datadoghq.com/integrations/faq/how-to-collect-metrics-from-custom-mysql-queries/
[27]: https://docs.datadoghq.com/integrations/faq/can-i-collect-sql-server-performance-metrics-beyond-what-is-available-in-the-sys-dm-os-performance-counters-table-try-wmi/
[28]: https://docs.datadoghq.com/integrations/faq/how-can-i-collect-more-metrics-from-my-sql-server-integration/
[29]: https://docs.datadoghq.com/integrations/faq/database-user-lacks-privileges/
[30]: https://docs.datadoghq.com/integrations/guide/collect-sql-server-custom-metrics/#collecting-metrics-from-a-custom-procedure
[31]: https://www.datadoghq.com/blog/monitoring-mysql-performance-metrics<|MERGE_RESOLUTION|>--- conflicted
+++ resolved
@@ -2,11 +2,6 @@
 
 ![MySQL Dashboard][1]
 
-<<<<<<< HEAD
-=======
-<div class="alert alert-info">This page describes the MySQL agent integration; if you are looking for the Database Monitoring (DBM) product for MySQL, see <a href="https://docs.datadoghq.com/database_monitoring" target="_blank">Datadog Database Monitoring</a>.</div>
-
->>>>>>> 3d059a4b
 ## Overview
 
 The Datadog Agent can collect many metrics from MySQL databases, including (but not limited to):
