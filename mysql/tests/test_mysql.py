--- conflicted
+++ resolved
@@ -175,11 +175,7 @@
             aggregator.assert_metric(mname, tags=metric_tags + ['schema:information_schema'], count=1)
             aggregator.assert_metric(mname, tags=metric_tags + ['schema:performance_schema'], count=1)
         else:
-<<<<<<< HEAD
-            aggregator.assert_metric(mname, tags=tags.METRIC_TAGS + expected_internal_tags, count=1, at_least=0)
-=======
             aggregator.assert_metric(mname, tags=metric_tags, at_least=0)
->>>>>>> 0f3019b4
 
     # TODO: test this if it is implemented
     # Assert service metadata
