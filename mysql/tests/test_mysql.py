--- conflicted
+++ resolved
@@ -10,10 +10,6 @@
 from datadog_checks.base.utils.platform import Platform
 from datadog_checks.dev.utils import get_metadata_metrics
 from datadog_checks.mysql import MySql
-<<<<<<< HEAD
-from tests.conftest import MYSQL_VERSION
-=======
->>>>>>> 0bd2ce35
 
 from . import common, tags, variables
 from .common import MYSQL_VERSION_PARSED
@@ -70,9 +66,7 @@
 
 def _assert_complex_config(aggregator, hostname='stubbed.hostname'):
     # Test service check
-    aggregator.assert_service_check(
-        'mysql.can_connect', status=MySql.OK, tags=tags.SC_TAGS, hostname=hostname, count=1
-    )
+    aggregator.assert_service_check('mysql.can_connect', status=MySql.OK, tags=tags.SC_TAGS, hostname=hostname, count=1)
     aggregator.assert_service_check(
         'mysql.replication.slave_running',
         status=MySql.OK,
