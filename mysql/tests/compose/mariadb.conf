<<<<<<< HEAD
[mysqld_safe]
log_error = /opt/bitnami/mariadb/logs/mysql_error.log

[mysqld]
# Activate all logs (general and slow query logs aren't enabled by default),
# and locate them all under '/var/log/mysql' so we can easily share them
=======
[mysqld]
# Activate all logs (general and slow query logs aren't enabled by default),
# and locate them all under the same folder so we can easily share them
>>>>>>> ff457c08
# with the Agent container.
general_log = on
general_log_file = /opt/bitnami/mariadb/logs/mysql.log
log_error = /opt/bitnami/mariadb/logs/mysql_error.log
slow_query_log = on
slow_query_log_file = /opt/bitnami/mariadb/logs/mysql_slow.log
long_query_time = 0.1  # Facilitates local slow query log testing.
# log_short_format=ON  # Uncomment to simulate short log format.<|MERGE_RESOLUTION|>--- conflicted
+++ resolved
@@ -1,15 +1,9 @@
-<<<<<<< HEAD
 [mysqld_safe]
 log_error = /opt/bitnami/mariadb/logs/mysql_error.log
 
 [mysqld]
 # Activate all logs (general and slow query logs aren't enabled by default),
-# and locate them all under '/var/log/mysql' so we can easily share them
-=======
-[mysqld]
-# Activate all logs (general and slow query logs aren't enabled by default),
 # and locate them all under the same folder so we can easily share them
->>>>>>> ff457c08
 # with the Agent container.
 general_log = on
 general_log_file = /opt/bitnami/mariadb/logs/mysql.log
