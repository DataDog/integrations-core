<<<<<<< HEAD
[mysqld_safe]
log_error=/var/log/mysql/mysql_error.log

[mysqld]
# Activate all logs (general and slow query logs aren't enabled by default),
# and locate them all under '/var/log/mysql' so we can easily share them
# with the Agent container.
general_log = on
general_log_file = /var/log/mysql/mysql.log
log_error = /var/log/mysql/mysql_error.log
slow_query_log = on
slow_query_log_file = /var/log/mysql/mysql_slow.log
long_query_time = 0.1  # Facilitates local slow query log testing.
# log_short_format=ON  # Uncomment to simulate short log format.
=======
[mysqld]
# Activate all logs (general and slow query logs aren't enabled by default),
# and locate them all under a shared folder so we can easily share them
# with the Agent container.
general_log = on
general_log_file = /var/log/mysql/mysql.log
log_error = /var/log/mysql/mysql_error.log
slow_query_log = on
slow_query_log_file = /var/log/mysql/mysql_slow.log
long_query_time = 0.1  # Facilitates local slow query log testing.
# log_short_format=ON  # Uncomment to simulate short log format.

[mysqld-8.0]
general_log_file = /opt/bitnami/mysql/logs/mysql.log
log_error = /opt/bitnami/mysql/logs/mysql_error.log
slow_query_log_file = /opt/bitnami/mysql/logs/mysql_slow.log
>>>>>>> ff457c08
<|MERGE_RESOLUTION|>--- conflicted
+++ resolved
@@ -1,19 +1,6 @@
-<<<<<<< HEAD
 [mysqld_safe]
 log_error=/var/log/mysql/mysql_error.log
 
-[mysqld]
-# Activate all logs (general and slow query logs aren't enabled by default),
-# and locate them all under '/var/log/mysql' so we can easily share them
-# with the Agent container.
-general_log = on
-general_log_file = /var/log/mysql/mysql.log
-log_error = /var/log/mysql/mysql_error.log
-slow_query_log = on
-slow_query_log_file = /var/log/mysql/mysql_slow.log
-long_query_time = 0.1  # Facilitates local slow query log testing.
-# log_short_format=ON  # Uncomment to simulate short log format.
-=======
 [mysqld]
 # Activate all logs (general and slow query logs aren't enabled by default),
 # and locate them all under a shared folder so we can easily share them
@@ -29,5 +16,4 @@
 [mysqld-8.0]
 general_log_file = /opt/bitnami/mysql/logs/mysql.log
 log_error = /opt/bitnami/mysql/logs/mysql_error.log
-slow_query_log_file = /opt/bitnami/mysql/logs/mysql_slow.log
->>>>>>> ff457c08
+slow_query_log_file = /opt/bitnami/mysql/logs/mysql_slow.log