--- conflicted
+++ resolved
@@ -854,15 +854,10 @@
 
 def _expected_dbm_instance_tags(dbm_instance):
     return dbm_instance.get('tags', []) + [
-<<<<<<< HEAD
         'database_hostname:{}'.format(common.HOST),
         'server:{}'.format(common.HOST),
         'port:{}'.format(common.PORT),
-=======
-        'server:{}'.format(common.HOST),
-        'port:{}'.format(common.PORT),
         'dbms_flavor:{}'.format(MYSQL_FLAVOR.lower()),
->>>>>>> 494518eb
     ]
 
 
