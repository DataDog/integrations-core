--- conflicted
+++ resolved
@@ -363,10 +363,7 @@
                   type: number
                   example: 600
           - name: schemas_collection 
-<<<<<<< HEAD
-=======
             hidden: true
->>>>>>> de756fe2
             description: |
               Configure collection of schemas (databases).
             options:
