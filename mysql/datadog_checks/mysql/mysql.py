# (C) Datadog, Inc. 2013-present
# (C) Patrick Galbraith <patg@patg.net> 2013
# All rights reserved
# Licensed under Simplified BSD License (see LICENSE)
from __future__ import division

import traceback
from collections import defaultdict
from contextlib import closing, contextmanager

import pymysql
from six import PY3, iteritems, itervalues

from datadog_checks.base import AgentCheck, is_affirmative
from datadog_checks.base.utils.db import QueryManager

from .collection_utils import collect_all_scalars, collect_scalar, collect_string, collect_type
from .config import MySQLConfig
from .const import (
    BINLOG_VARS,
    COUNT,
    GALERA_VARS,
    GAUGE,
    INNODB_VARS,
    MONOTONIC,
    OPTIONAL_STATUS_VARS,
    OPTIONAL_STATUS_VARS_5_6_6,
    PERFORMANCE_VARS,
    PROC_NAME,
    RATE,
    REPLICA_VARS,
    SCHEMA_VARS,
    STATUS_VARS,
    SYNTHETIC_VARS,
    VARIABLES_VARS,
)
from .innodb_metrics import InnoDBMetrics
from .queries import (
    SQL_95TH_PERCENTILE,
    SQL_AVG_QUERY_RUN_TIME,
    SQL_INNODB_ENGINES,
    SQL_PROCESS_LIST,
    SQL_QUERY_SCHEMA_SIZE,
    SQL_WORKER_THREADS,
    show_replica_status_query,
)
from .statements import MySQLStatementMetrics
from .version_utils import get_version

try:
    import psutil

    PSUTIL_AVAILABLE = True
except ImportError:
    PSUTIL_AVAILABLE = False


if PY3:
    long = int


class MySql(AgentCheck):
    SERVICE_CHECK_NAME = 'mysql.can_connect'
    REPLICA_SERVICE_CHECK_NAME = 'mysql.replication.slave_running'
    DEFAULT_MAX_CUSTOM_QUERIES = 20

    def __init__(self, name, init_config, instances):
        super(MySql, self).__init__(name, init_config, instances)
        self.qcache_stats = {}
        self.version = None
        self.config = MySQLConfig(self.instance)

        # Create a new connection on every check run
        self._conn = None

        self._query_manager = QueryManager(self, self.execute_query_raw, queries=[], tags=self.config.tags)
        self._statement_metrics = MySQLStatementMetrics(self.config)
        self.check_initializations.append(self._query_manager.compile_queries)
        self.innodb_stats = InnoDBMetrics()
        self.check_initializations.append(self.config.configuration_checks)

    def execute_query_raw(self, query):
        with closing(self._conn.cursor(pymysql.cursors.SSCursor)) as cursor:
            cursor.execute(query)
            for row in cursor.fetchall_unbuffered():
                yield row

    @AgentCheck.metadata_entrypoint
    def _send_metadata(self):
        self.set_metadata('version', self.version.version + '+' + self.version.build)
        self.set_metadata('flavor', self.version.flavor)

    @classmethod
    def get_library_versions(cls):
        return {'pymysql': pymysql.__version__}

    def check(self, _):
        self._set_qcache_stats()
        with self._connect() as db:
            try:
                self._conn = db

                # version collection
                self.version = get_version(db)
                self._send_metadata()

                # Metric collection
                self._collect_metrics(db)
                self._collect_system_metrics(self.config.host, db, self.config.tags)
                if self.config.deep_database_monitoring:
                    self._collect_statement_metrics(db, self.config.tags)

                # keeping track of these:
                self._put_qcache_stats()

                # Custom queries
                self._query_manager.execute()

            except Exception as e:
                self.log.exception("error!")
                raise e
            finally:
                self._conn = None

    def _set_qcache_stats(self):
        host_key = self._get_host_key()
        qcache_st = self.qcache_stats.get(host_key, (None, None, None))

        self._qcache_hits = qcache_st[0]
        self._qcache_inserts = qcache_st[1]
        self._qcache_not_cached = qcache_st[2]

    def _put_qcache_stats(self):
        host_key = self._get_host_key()
        self.qcache_stats[host_key] = (self._qcache_hits, self._qcache_inserts, self._qcache_not_cached)

    def _get_host_key(self):
        if self.config.defaults_file:
            return self.config.defaults_file

        hostkey = self.config.host
        if self.config.mysql_sock:
            hostkey = "{0}:{1}".format(hostkey, self.config.mysql_sock)
        elif self.config.port:
            hostkey = "{0}:{1}".format(hostkey, self.config.port)

        return hostkey

    def _get_connection_args(self):
        ssl = dict(self.config.ssl) if self.config.ssl else None
        connection_args = {
            'ssl': ssl,
            'connect_timeout': self.config.connect_timeout,
        }
        if self.config.charset:
            connection_args['charset'] = self.config.charset

        if self.config.defaults_file != '':
            connection_args['read_default_file'] = self.config.defaults_file
            return connection_args

        connection_args.update({'user': self.config.user, 'passwd': self.config.password})
        if self.config.mysql_sock != '':
            self.service_check_tags = [
                'server:{0}'.format(self.config.mysql_sock),
                'port:unix_socket',
            ] + self.config.tags
            connection_args.update({'unix_socket': self.config.mysql_sock})
        else:
            connection_args.update({'host': self.config.host})

        if self.config.port:
            connection_args.update({'port': self.config.port})
        return connection_args

    @contextmanager
    def _connect(self):
        service_check_tags = [
            'server:{0}'.format((self.config.mysql_sock if self.config.mysql_sock != '' else self.config.host)),
            'port:{}'.format(self.config.port if self.config.port else 'unix_socket'),
        ] + self.config.tags
        db = None
        try:
            connect_args = self._get_connection_args()
            db = pymysql.connect(**connect_args)
            self.log.debug("Connected to MySQL")
            self.service_check_tags = list(set(service_check_tags))
            self.service_check(self.SERVICE_CHECK_NAME, AgentCheck.OK, tags=service_check_tags)
            yield db
        except Exception:
            self.service_check(self.SERVICE_CHECK_NAME, AgentCheck.CRITICAL, tags=service_check_tags)
            raise
        finally:
            if db:
                db.close()

    def _collect_metrics(self, db):

        # Get aggregate of all VARS we want to collect
        metrics = STATUS_VARS

        # collect results from db
        results = self._get_stats_from_status(db)
        results.update(self._get_stats_from_variables(db))

        if not is_affirmative(
            self.config.options.get('disable_innodb_metrics', False)
        ) and self._is_innodb_engine_enabled(db):
            results.update(self.innodb_stats.get_stats_from_innodb_status(db))
            self.innodb_stats.process_innodb_stats(results, self.config.options, metrics)

        # Binary log statistics
        if self._get_variable_enabled(results, 'log_bin'):
            results['Binlog_space_usage_bytes'] = self._get_binary_log_stats(db)

        # Compute key cache utilization metric
        key_blocks_unused = collect_scalar('Key_blocks_unused', results)
        key_cache_block_size = collect_scalar('key_cache_block_size', results)
        key_buffer_size = collect_scalar('key_buffer_size', results)
        results['Key_buffer_size'] = key_buffer_size

        try:
            # can be null if the unit is missing in the user config (4 instead of 4G for eg.)
            if key_buffer_size != 0:
                key_cache_utilization = 1 - ((key_blocks_unused * key_cache_block_size) / key_buffer_size)
                results['Key_cache_utilization'] = key_cache_utilization

            results['Key_buffer_bytes_used'] = collect_scalar('Key_blocks_used', results) * key_cache_block_size
            results['Key_buffer_bytes_unflushed'] = (
                collect_scalar('Key_blocks_not_flushed', results) * key_cache_block_size
            )
        except TypeError as e:
            self.log.error("Not all Key metrics are available, unable to compute: %s", e)

        metrics.update(VARIABLES_VARS)
        metrics.update(INNODB_VARS)
        metrics.update(BINLOG_VARS)

        if is_affirmative(self.config.options.get('extra_status_metrics', False)):
            self.log.debug("Collecting Extra Status Metrics")
            metrics.update(OPTIONAL_STATUS_VARS)

            if self.version.version_compatible((5, 6, 6)):
                metrics.update(OPTIONAL_STATUS_VARS_5_6_6)

        if is_affirmative(self.config.options.get('galera_cluster', False)):
            # already in result-set after 'SHOW STATUS' just add vars to collect
            self.log.debug("Collecting Galera Metrics.")
            metrics.update(GALERA_VARS)

        performance_schema_enabled = self._get_variable_enabled(results, 'performance_schema')
        above_560 = self.version.version_compatible((5, 6, 0))
        if (
            is_affirmative(self.config.options.get('extra_performance_metrics', False))
            and above_560
            and performance_schema_enabled
        ):
            # report avg query response time per schema to Datadog
            results['perf_digest_95th_percentile_avg_us'] = self._get_query_exec_time_95th_us(db)
            results['query_run_time_avg'] = self._query_exec_time_per_schema(db)
            metrics.update(PERFORMANCE_VARS)

        if is_affirmative(self.config.options.get('schema_size_metrics', False)):
            # report avg query response time per schema to Datadog
            results['information_schema_size'] = self._query_size_per_schema(db)
            metrics.update(SCHEMA_VARS)

        if is_affirmative(self.config.options.get('replication', False)):
            replication_metrics = self._collect_replication_metrics(db, results, above_560)
            metrics.update(replication_metrics)
            self._check_replication_status(results)

        # "synthetic" metrics
        metrics.update(SYNTHETIC_VARS)
        self._compute_synthetic_results(results)

        # remove uncomputed metrics
        for k in SYNTHETIC_VARS:
            if k not in results:
                metrics.pop(k, None)

        # add duped metrics - reporting some as both rate and gauge
        dupes = [
            ('Table_locks_waited', 'Table_locks_waited_rate'),
            ('Table_locks_immediate', 'Table_locks_immediate_rate'),
        ]
        for src, dst in dupes:
            if src in results:
                results[dst] = results[src]

        self._submit_metrics(metrics, results, self.config.tags)

        # Collect custom query metrics
        # Max of 20 queries allowed
        if isinstance(self.config.queries, list):
            for check in self.config.queries[: self.config.max_custom_queries]:
                total_tags = self.config.tags + check.get('tags', [])
                self._collect_dict(
                    check['type'], {check['field']: check['metric']}, check['query'], db, tags=total_tags
                )

            if len(self.config.queries) > self.config.max_custom_queries:
                self.warning(
                    "Maximum number (%s) of custom queries reached.  Skipping the rest.", self.config.max_custom_queries
                )

    def _collect_replication_metrics(self, db, results, above_560):
        # Get replica stats
        is_mariadb = self.version.flavor == "MariaDB"
        replication_channel = self.config.options.get('replication_channel')
        results.update(self._get_replica_stats(db, is_mariadb, replication_channel))
        nonblocking = is_affirmative(self.config.options.get('replication_non_blocking_status', False))
        results.update(self._get_replica_status(db, above_560, nonblocking))
        return REPLICA_VARS

    def _check_replication_status(self, results):
<<<<<<< HEAD
        # get replica running form global status page
        replica_running_status = AgentCheck.UNKNOWN
        # Replica_IO_Running: Whether the I/O thread for reading the source's binary log is running.
=======
        # get slave running form global status page
        slave_running_status = AgentCheck.UNKNOWN
        # Slave_IO_Running: Whether the I/O thread for reading the source's binary log is running.
>>>>>>> c5d43425
        # You want this to be Yes unless you have not yet started replication or have explicitly stopped it.
        replica_io_running = collect_type('Slave_IO_Running', results, dict) or collect_type(
            'Replica_IO_Running', results, dict
        )
        # Replica_SQL_Running: Whether the SQL thread for executing events in the relay log is running.
        replica_sql_running = collect_type('Slave_SQL_Running', results, dict) or collect_type(
            'Replica_SQL_Running', results, dict
        )
        if replica_io_running:
            replica_io_running = any(v.lower().strip() == 'yes' for v in itervalues(replica_io_running))
        if replica_sql_running:
            replica_sql_running = any(v.lower().strip() == 'yes' for v in itervalues(replica_sql_running))
        binlog_running = results.get('Binlog_enabled', False)
<<<<<<< HEAD

        # replicas will only be collected iff user has PROCESS privileges.
        replicas = collect_scalar('Replicas_connected', results)

        if self._is_master(replicas, results):  # master
            if replicas > 0 and binlog_running:
                self.log.debug("Host is master, there are replicas and binlog is running")
                replica_running_status = AgentCheck.OK
            else:
                replica_running_status = AgentCheck.WARNING
        else:  # replica (or standalone)
            if not (replica_io_running is None and replica_sql_running is None):
                if replica_io_running and replica_sql_running:
                    self.log.debug("Replica_IO_Running and Replica_SQL_Running are ok")
                    replica_running_status = AgentCheck.OK
                elif not replica_io_running and not replica_sql_running:
                    self.log.debug("Replica_IO_Running and Replica_SQL_Running are not ok")
                    replica_running_status = AgentCheck.CRITICAL
                else:
                    self.log.debug("Either Replica_IO_Running or Replica_SQL_Running are not ok")
                    # not everything is running smoothly
                    replica_running_status = AgentCheck.WARNING

=======
        # slaves will only be collected iff user has PROCESS privileges.
        slaves = collect_scalar('Slaves_connected', results)

        if not (slave_io_running is None and slave_sql_running is None):
            if not slave_io_running and not slave_sql_running:
                self.log.debug("Slave_IO_Running and Slave_SQL_Running are not ok")
                slave_running_status = AgentCheck.CRITICAL
            if not slave_io_running or not slave_sql_running:
                self.log.debug("Either Slave_IO_Running or Slave_SQL_Running are not ok")
                slave_running_status = AgentCheck.WARNING

        if slave_running_status == AgentCheck.UNKNOWN:
            if self._is_master(slaves, results):  # master
                if slaves > 0 and binlog_running:
                    self.log.debug("Host is master, there are replicas and binlog is running")
                    slave_running_status = AgentCheck.OK
                else:
                    slave_running_status = AgentCheck.WARNING
            else:  # replica (or standalone)
                if not (slave_io_running is None and slave_sql_running is None):
                    if slave_io_running and slave_sql_running:
                        self.log.debug("Slave_IO_Running and Slave_SQL_Running are ok")
                        slave_running_status = AgentCheck.OK
>>>>>>> c5d43425

        # deprecated in favor of service_check("mysql.replication.slave_running")
        self.gauge(
            self.REPLICA_SERVICE_CHECK_NAME, 1 if replica_running_status == AgentCheck.OK else 0, tags=self.config.tags
        )
        self.service_check(self.REPLICA_SERVICE_CHECK_NAME, replica_running_status, tags=self.service_check_tags)

    def _collect_statement_metrics(self, db, tags):
        tags = self.service_check_tags + tags
        metrics = self._statement_metrics.collect_per_statement_metrics(db)
        for metric_name, metric_value, metric_tags in metrics:
            self.count(metric_name, metric_value, tags=list(set(tags + metric_tags)))

    def _is_master(self, replicas, results):
        # master uuid only collected in replicas
        source_host = collect_string('Master_Host', results) or collect_string('Source_Host', results)
        if replicas > 0 or not source_host:
            return True

        return False

    def _submit_metrics(self, variables, db_results, tags):
        for variable, metric in iteritems(variables):
            metric_name, metric_type = metric
            for tag, value in collect_all_scalars(variable, db_results):
                metric_tags = list(tags)
                if tag:
                    metric_tags.append(tag)
                if value is not None:
                    if metric_type == RATE:
                        self.rate(metric_name, value, tags=metric_tags)
                    elif metric_type == GAUGE:
                        self.gauge(metric_name, value, tags=metric_tags)
                    elif metric_type == COUNT:
                        self.count(metric_name, value, tags=metric_tags)
                    elif metric_type == MONOTONIC:
                        self.monotonic_count(metric_name, value, tags=metric_tags)

    def _collect_dict(self, metric_type, field_metric_map, query, db, tags):
        """
        Query status and get a dictionary back.
        Extract each field out of the dictionary
        and stuff it in the corresponding metric.

        query: show status...
        field_metric_map: {"Seconds_behind_master": "mysqlSecondsBehindMaster"}
        """
        try:
            with closing(db.cursor()) as cursor:
                cursor.execute(query)
                result = cursor.fetchone()
                if result is not None:
                    for field, metric in list(iteritems(field_metric_map)):
                        # Find the column name in the cursor description to identify the column index
                        # http://www.python.org/dev/peps/pep-0249/
                        # cursor.description is a tuple of (column_name, ..., ...)
                        try:
                            col_idx = [d[0].lower() for d in cursor.description].index(field.lower())
                            self.log.debug("Collecting metric: %s", metric)
                            if result[col_idx] is not None:
                                self.log.debug("Collecting done, value %s", result[col_idx])
                                if metric_type == GAUGE:
                                    self.gauge(metric, float(result[col_idx]), tags=tags)
                                elif metric_type == RATE:
                                    self.rate(metric, float(result[col_idx]), tags=tags)
                                else:
                                    self.gauge(metric, float(result[col_idx]), tags=tags)
                            else:
                                self.log.debug("Received value is None for index %d", col_idx)
                        except ValueError:
                            self.log.exception("Cannot find %s in the columns %s", field, cursor.description)
        except Exception:
            self.warning("Error while running %s\n%s", query, traceback.format_exc())
            self.log.exception("Error while running %s", query)

    def _collect_system_metrics(self, host, db, tags):
        pid = None
        # The server needs to run locally, accessed by TCP or socket
        if host in ["localhost", "127.0.0.1", "0.0.0.0"] or db.port == long(0):
            pid = self._get_server_pid(db)

        if pid:
            self.log.debug("System metrics for mysql w/ pid: %s", pid)
            # At last, get mysql cpu data out of psutil or procfs

            try:
                ucpu, scpu = None, None
                if PSUTIL_AVAILABLE:
                    proc = psutil.Process(pid)

                    ucpu = proc.cpu_times()[0]
                    scpu = proc.cpu_times()[1]

                if ucpu and scpu:
                    self.rate("mysql.performance.user_time", ucpu, tags=tags)
                    # should really be system_time
                    self.rate("mysql.performance.kernel_time", scpu, tags=tags)
                    self.rate("mysql.performance.cpu_time", ucpu + scpu, tags=tags)

            except Exception:
                self.warning("Error while reading mysql (pid: %s) procfs data\n%s", pid, traceback.format_exc())

    def _get_pid_file_variable(self, db):
        """
        Get the `pid_file` variable
        """
        pid_file = None
        try:
            with closing(db.cursor()) as cursor:
                cursor.execute("SHOW VARIABLES LIKE 'pid_file'")
                pid_file = cursor.fetchone()[1]
        except Exception:
            self.warning("Error while fetching pid_file variable of MySQL.")

        return pid_file

    def _get_server_pid(self, db):
        pid = None

        # Try to get pid from pid file, it can fail for permission reason
        pid_file = self._get_pid_file_variable(db)
        if pid_file is not None:
            self.log.debug("pid file: %s", str(pid_file))
            try:
                with open(pid_file, 'rb') as f:
                    pid = int(f.readline())
            except IOError:
                self.log.debug("Cannot read mysql pid file %s", pid_file)

        # If pid has not been found, read it from ps
        if pid is None and PSUTIL_AVAILABLE:
            for proc in psutil.process_iter():
                try:
                    if proc.name() == PROC_NAME:
                        pid = proc.pid
                except (psutil.AccessDenied, psutil.ZombieProcess, psutil.NoSuchProcess):
                    continue
                except Exception:
                    self.log.exception("Error while fetching mysql pid from psutil")

        return pid

    @classmethod
    def _get_stats_from_status(cls, db):
        with closing(db.cursor()) as cursor:
            cursor.execute("SHOW /*!50002 GLOBAL */ STATUS;")
            results = dict(cursor.fetchall())

            return results

    @classmethod
    def _get_stats_from_variables(cls, db):
        with closing(db.cursor()) as cursor:
            cursor.execute("SHOW GLOBAL VARIABLES;")
            results = dict(cursor.fetchall())

            return results

    def _get_binary_log_stats(self, db):
        try:
            with closing(db.cursor()) as cursor:
                cursor.execute("SHOW BINARY LOGS;")
                cursor_results = cursor.fetchall()
                master_logs = {result[0]: result[1] for result in cursor_results}

                binary_log_space = 0
                for value in itervalues(master_logs):
                    binary_log_space += value

                return binary_log_space
        except (pymysql.err.InternalError, pymysql.err.OperationalError) as e:
            self.warning("Privileges error accessing the BINARY LOGS (must grant REPLICATION CLIENT): %s", e)
            return None

    def _is_innodb_engine_enabled(self, db):
        # Whether InnoDB engine is available or not can be found out either
        # from the output of SHOW ENGINES or from information_schema.ENGINES
        # table. Later is choosen because that involves no string parsing.
        try:
            with closing(db.cursor()) as cursor:
                cursor.execute(SQL_INNODB_ENGINES)
                return cursor.rowcount > 0

        except (pymysql.err.InternalError, pymysql.err.OperationalError, pymysql.err.NotSupportedError) as e:
            self.warning("Possibly innodb stats unavailable - error querying engines table: %s", e)
            return False

    def _get_replica_stats(self, db, is_mariadb, replication_channel):
        replica_results = defaultdict(dict)
        try:
            with closing(db.cursor(pymysql.cursors.DictCursor)) as cursor:
                if is_mariadb and replication_channel:
                    cursor.execute("SET @@default_master_connection = '{0}';".format(replication_channel))
                cursor.execute(show_replica_status_query(self.version, is_mariadb, replication_channel))

                results = cursor.fetchall()
                self.log.debug("Getting replication status: %s", results)
                for replica_result in results:
                    # MySQL <5.7 does not have Channel_Name.
                    # For MySQL >=5.7 'Channel_Name' is set to an empty string by default
                    channel = replication_channel or replica_result.get('Channel_Name') or 'default'
                    for key, value in iteritems(replica_result):
                        if value is not None:
                            replica_results[key]['channel:{0}'.format(channel)] = value
        except (pymysql.err.InternalError, pymysql.err.OperationalError) as e:
            errno, msg = e.args
            if errno == 1617 and msg == "There is no master connection '{0}'".format(replication_channel):
                # MariaDB complains when you try to get replica status with a
                # connection name on the master, without connection name it
                # responds an empty string as expected.
                # Mysql behaves the same with or without connection name.
                pass
            else:
                self.warning("Privileges error getting replication status (must grant REPLICATION CLIENT): %s", e)

        try:
            with closing(db.cursor(pymysql.cursors.DictCursor)) as cursor:
                cursor.execute("SHOW MASTER STATUS;")
                binlog_results = cursor.fetchone()
                if binlog_results:
                    replica_results.update({'Binlog_enabled': True})
        except (pymysql.err.InternalError, pymysql.err.OperationalError) as e:
            self.warning("Privileges error getting binlog information (must grant REPLICATION CLIENT): %s", e)

        return replica_results

    def _get_replica_status(self, db, above_560, nonblocking):
        """
        Retrieve the replicas statuses using:
        1. The `performance_schema.threads` table. Non-blocking, requires version > 5.6.0
        2. The `information_schema.processlist` table. Blocking
        """
        try:
            with closing(db.cursor()) as cursor:
                if above_560 and nonblocking:
                    # Query `performance_schema.threads` instead of `
                    # information_schema.processlist` to avoid mutex impact on performance.
                    cursor.execute(SQL_WORKER_THREADS)
                else:
                    cursor.execute(SQL_PROCESS_LIST)
                replica_results = cursor.fetchall()
                replicas = 0
                for _ in replica_results:
                    replicas += 1

                return {'Replicas_connected': replicas}

        except (pymysql.err.InternalError, pymysql.err.OperationalError) as e:
            self.warning("Privileges error accessing the process tables (must grant PROCESS): %s", e)
            return {}

    @classmethod
    def _are_values_numeric(cls, array):
        return all(v.isdigit() for v in array)

    def _get_variable_enabled(self, results, var):
        enabled = collect_string(var, results)
        return enabled and enabled.lower().strip() == 'on'

    def _get_query_exec_time_95th_us(self, db):
        # Fetches the 95th percentile query execution time and returns the value
        # in microseconds
        try:
            with closing(db.cursor()) as cursor:
                cursor.execute(SQL_95TH_PERCENTILE)

                if cursor.rowcount < 1:
                    self.warning(
                        "Failed to fetch records from the perf schema \
                                 'events_statements_summary_by_digest' table."
                    )
                    return None

                row = cursor.fetchone()
                query_exec_time_95th_per = row[0]

                return query_exec_time_95th_per
        except (pymysql.err.InternalError, pymysql.err.OperationalError) as e:
            self.warning("95th percentile performance metrics unavailable at this time: %s", e)
            return None

    def _query_exec_time_per_schema(self, db):
        # Fetches the avg query execution time per schema and returns the
        # value in microseconds
        try:
            with closing(db.cursor()) as cursor:
                cursor.execute(SQL_AVG_QUERY_RUN_TIME)

                if cursor.rowcount < 1:
                    self.warning(
                        "Failed to fetch records from the perf schema \
                                 'events_statements_summary_by_digest' table."
                    )
                    return None

                schema_query_avg_run_time = {}
                for row in cursor.fetchall():
                    schema_name = str(row[0])
                    avg_us = long(row[1])

                    # set the tag as the dictionary key
                    schema_query_avg_run_time["schema:{0}".format(schema_name)] = avg_us

                return schema_query_avg_run_time
        except (pymysql.err.InternalError, pymysql.err.OperationalError) as e:
            self.warning("Avg exec time performance metrics unavailable at this time: %s", e)
            return None

    def _query_size_per_schema(self, db):
        # Fetches the avg query execution time per schema and returns the
        # value in microseconds
        try:
            with closing(db.cursor()) as cursor:
                cursor.execute(SQL_QUERY_SCHEMA_SIZE)

                if cursor.rowcount < 1:
                    self.warning("Failed to fetch records from the information schema 'tables' table.")
                    return None

                schema_size = {}
                for row in cursor.fetchall():
                    schema_name = str(row[0])
                    size = long(row[1])

                    # set the tag as the dictionary key
                    schema_size["schema:{0}".format(schema_name)] = size

                return schema_size
        except (pymysql.err.InternalError, pymysql.err.OperationalError) as e:
            self.warning("Avg exec time performance metrics unavailable at this time: %s", e)

        return {}

    def _compute_synthetic_results(self, results):
        if ('Qcache_hits' in results) and ('Qcache_inserts' in results) and ('Qcache_not_cached' in results):
            if not int(results['Qcache_hits']):
                results['Qcache_utilization'] = 0
            else:
                results['Qcache_utilization'] = (
                    float(results['Qcache_hits'])
                    / (int(results['Qcache_inserts']) + int(results['Qcache_not_cached']) + int(results['Qcache_hits']))
                    * 100
                )

            if all(v is not None for v in (self._qcache_hits, self._qcache_inserts, self._qcache_not_cached)):
                if not (int(results['Qcache_hits']) - self._qcache_hits):
                    results['Qcache_instant_utilization'] = 0
                else:
                    top = float(results['Qcache_hits']) - self._qcache_hits
                    bottom = (
                        (int(results['Qcache_inserts']) - self._qcache_inserts)
                        + (int(results['Qcache_not_cached']) - self._qcache_not_cached)
                        + (int(results['Qcache_hits']) - self._qcache_hits)
                    )
                    results['Qcache_instant_utilization'] = (top / bottom) * 100

            # update all three, or none - for consistent samples.
            self._qcache_hits = int(results['Qcache_hits'])
            self._qcache_inserts = int(results['Qcache_inserts'])
            self._qcache_not_cached = int(results['Qcache_not_cached'])<|MERGE_RESOLUTION|>--- conflicted
+++ resolved
@@ -314,15 +314,9 @@
         return REPLICA_VARS
 
     def _check_replication_status(self, results):
-<<<<<<< HEAD
         # get replica running form global status page
         replica_running_status = AgentCheck.UNKNOWN
         # Replica_IO_Running: Whether the I/O thread for reading the source's binary log is running.
-=======
-        # get slave running form global status page
-        slave_running_status = AgentCheck.UNKNOWN
-        # Slave_IO_Running: Whether the I/O thread for reading the source's binary log is running.
->>>>>>> c5d43425
         # You want this to be Yes unless you have not yet started replication or have explicitly stopped it.
         replica_io_running = collect_type('Slave_IO_Running', results, dict) or collect_type(
             'Replica_IO_Running', results, dict
@@ -336,55 +330,30 @@
         if replica_sql_running:
             replica_sql_running = any(v.lower().strip() == 'yes' for v in itervalues(replica_sql_running))
         binlog_running = results.get('Binlog_enabled', False)
-<<<<<<< HEAD
 
         # replicas will only be collected iff user has PROCESS privileges.
         replicas = collect_scalar('Replicas_connected', results)
 
-        if self._is_master(replicas, results):  # master
-            if replicas > 0 and binlog_running:
-                self.log.debug("Host is master, there are replicas and binlog is running")
-                replica_running_status = AgentCheck.OK
-            else:
+        if not (replica_io_running is None and replica_sql_running is None):
+            if not replica_io_running and not replica_sql_running:
+                self.log.debug("Replica_IO_Running and Replica_SQL_Running are not ok")
+                replica_running_status = AgentCheck.CRITICAL
+            if not replica_io_running or not replica_sql_running:
+                self.log.debug("Either Replica_IO_Running or Replica_SQL_Running are not ok")
                 replica_running_status = AgentCheck.WARNING
-        else:  # replica (or standalone)
-            if not (replica_io_running is None and replica_sql_running is None):
-                if replica_io_running and replica_sql_running:
-                    self.log.debug("Replica_IO_Running and Replica_SQL_Running are ok")
+
+        if replica_running_status == AgentCheck.UNKNOWN:
+            if self._is_master(replicas, results):  # master
+                if replicas > 0 and binlog_running:
+                    self.log.debug("Host is master, there are replicas and binlog is running")
                     replica_running_status = AgentCheck.OK
-                elif not replica_io_running and not replica_sql_running:
-                    self.log.debug("Replica_IO_Running and Replica_SQL_Running are not ok")
-                    replica_running_status = AgentCheck.CRITICAL
                 else:
-                    self.log.debug("Either Replica_IO_Running or Replica_SQL_Running are not ok")
-                    # not everything is running smoothly
                     replica_running_status = AgentCheck.WARNING
-
-=======
-        # slaves will only be collected iff user has PROCESS privileges.
-        slaves = collect_scalar('Slaves_connected', results)
-
-        if not (slave_io_running is None and slave_sql_running is None):
-            if not slave_io_running and not slave_sql_running:
-                self.log.debug("Slave_IO_Running and Slave_SQL_Running are not ok")
-                slave_running_status = AgentCheck.CRITICAL
-            if not slave_io_running or not slave_sql_running:
-                self.log.debug("Either Slave_IO_Running or Slave_SQL_Running are not ok")
-                slave_running_status = AgentCheck.WARNING
-
-        if slave_running_status == AgentCheck.UNKNOWN:
-            if self._is_master(slaves, results):  # master
-                if slaves > 0 and binlog_running:
-                    self.log.debug("Host is master, there are replicas and binlog is running")
-                    slave_running_status = AgentCheck.OK
-                else:
-                    slave_running_status = AgentCheck.WARNING
             else:  # replica (or standalone)
-                if not (slave_io_running is None and slave_sql_running is None):
-                    if slave_io_running and slave_sql_running:
-                        self.log.debug("Slave_IO_Running and Slave_SQL_Running are ok")
-                        slave_running_status = AgentCheck.OK
->>>>>>> c5d43425
+                if not (replica_io_running is None and replica_sql_running is None):
+                    if replica_io_running and replica_sql_running:
+                        self.log.debug("Replica_IO_Running and Replica_SQL_Running are ok")
+                        replica_running_status = AgentCheck.OK
 
         # deprecated in favor of service_check("mysql.replication.slave_running")
         self.gauge(
