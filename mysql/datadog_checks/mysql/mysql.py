--- conflicted
+++ resolved
@@ -12,7 +12,6 @@
 from six import PY3, iteritems, itervalues
 
 from datadog_checks.base import AgentCheck, is_affirmative
-from datadog_checks.base.types import ServiceCheckStatus
 from datadog_checks.base.utils.db import QueryManager
 
 from .collection_utils import collect_all_scalars, collect_scalar, collect_string, collect_type
@@ -265,84 +264,10 @@
             results['information_schema_size'] = self._query_size_per_schema(db)
             metrics.update(SCHEMA_VARS)
 
-<<<<<<< HEAD
         if is_affirmative(self.config.options.get('replication', False)):
             replication_metrics = self._collect_replication_metrics(db, results, above_560)
             metrics.update(replication_metrics)
             self._check_replication_status(results)
-=======
-        if is_affirmative(options.get('replication', False)):
-            # Get replica stats
-            is_mariadb = self.version.flavor == "MariaDB"
-            replication_channel = options.get('replication_channel')
-            if replication_channel:
-                self.service_check_tags.append("channel:{0}".format(replication_channel))
-                tags.append("channel:{0}".format(replication_channel))
-            results.update(self._get_replica_stats(db, is_mariadb, replication_channel))
-            nonblocking = is_affirmative(options.get('replication_non_blocking_status', False))
-            results.update(self._get_slave_status(db, above_560, nonblocking))
-            metrics.update(REPLICA_VARS)
-
-            # get slave running form global status page
-            slave_running_status = AgentCheck.UNKNOWN
-            # This is ON if this server is a replica that is connected to a replication source,
-            # and both the I/O and SQL threads are running; otherwise, it is OFF.
-            slave_running = collect_string('Slave_running', results)
-            # Slave_IO_Running: Whether the I/O thread for reading the source's binary log is running.
-            # You want this to be Yes unless you have not yet started replication or have explicitly stopped it.
-            slave_io_running = collect_type('Slave_IO_Running', results, dict)
-            # Slave_SQL_Running: Whether the SQL thread for executing events in the relay log is running.
-            slave_sql_running = collect_type('Slave_SQL_Running', results, dict)
-            if slave_io_running:
-                slave_io_running = any(v.lower().strip() == 'yes' for v in itervalues(slave_io_running))
-            if slave_sql_running:
-                slave_sql_running = any(v.lower().strip() == 'yes' for v in itervalues(slave_sql_running))
-            binlog_running = results.get('Binlog_enabled', False)
-            # slaves will only be collected iff user has PROCESS privileges.
-            slaves = collect_scalar('Slaves_connected', results)
-
-            # MySQL 5.7.x might not have 'Slave_running'. See: https://bugs.mysql.com/bug.php?id=78544
-            # look at replica vars collected at the top of if-block
-            if self.version.version_compatible((5, 7, 0)):
-                if not (slave_io_running is None and slave_sql_running is None):
-                    if slave_io_running and slave_sql_running:
-                        slave_running_status = AgentCheck.OK
-                    elif not slave_io_running and not slave_sql_running:
-                        slave_running_status = AgentCheck.CRITICAL
-                    else:
-                        # not everything is running smoothly
-                        slave_running_status = AgentCheck.WARNING
-            elif slave_running.lower().strip() == 'off':
-                if not (slave_io_running is None and slave_sql_running is None):
-                    if not slave_io_running and not slave_sql_running:
-                        self.log.debug("Neither Slave_IO_Running or Slave_SQL_Running are not ok")
-                        slave_running_status = AgentCheck.CRITICAL
-                    elif not slave_io_running or not slave_sql_running:
-                        self.log.debug("Either Slave_IO_Running or Slave_SQL_Running are not ok")
-                        slave_running_status = AgentCheck.WARNING
-
-            # if we don't yet have a status - inspect
-            if slave_running_status == AgentCheck.UNKNOWN:
-                if self._is_master(slaves, results):  # master
-                    if slaves > 0 and binlog_running:
-                        slave_running_status = AgentCheck.OK
-                    else:
-                        slave_running_status = AgentCheck.WARNING
-                elif slave_running:  # slave (or standalone)
-                    if slave_running.lower().strip() == 'on':
-                        if not slave_io_running or not slave_sql_running:
-                            # This situation should not happen according to MySQL documentation.
-                            self.log.debug("Slave_running is on but Slave_IO_Running or Slave_SQL_Running are not ok.")
-                            slave_running_status = AgentCheck.WARNING
-                        else:
-                            slave_running_status = AgentCheck.OK
-                    else:
-                        slave_running_status = AgentCheck.CRITICAL
-
-            # deprecated in favor of service_check("mysql.replication.slave_running")
-            self.gauge(self.SLAVE_SERVICE_CHECK_NAME, 1 if slave_running_status == AgentCheck.OK else 0, tags=tags)
-            self.service_check(self.SLAVE_SERVICE_CHECK_NAME, slave_running_status, tags=self.service_check_tags)
->>>>>>> 659ec448
 
         # "synthetic" metrics
         metrics.update(SYNTHETIC_VARS)
@@ -389,18 +314,22 @@
 
     def _check_replication_status(self, results):
         # get slave running form global status page
-        slave_running_status = AgentCheck.UNKNOWN  # type: ServiceCheckStatus
-        slave_running = collect_string('Slave_running', results)  # type: str
-        binlog_running = results.get('Binlog_enabled', False)  # type: bool
-        # slaves will only be collected iff user has PROCESS privileges.
-        slaves = collect_scalar('Slaves_connected', results)
+        slave_running_status = AgentCheck.UNKNOWN
+        # This is ON if this server is a replica that is connected to a replication source,
+        # and both the I/O and SQL threads are running; otherwise, it is OFF.
+        slave_running = collect_string('Slave_running', results)
+        # Slave_IO_Running: Whether the I/O thread for reading the source's binary log is running.
+        # You want this to be Yes unless you have not yet started replication or have explicitly stopped it.
         slave_io_running = collect_type('Slave_IO_Running', results, dict)
+        # Slave_SQL_Running: Whether the SQL thread for executing events in the relay log is running.
         slave_sql_running = collect_type('Slave_SQL_Running', results, dict)
-
         if slave_io_running:
             slave_io_running = any(v.lower().strip() == 'yes' for v in itervalues(slave_io_running))
         if slave_sql_running:
             slave_sql_running = any(v.lower().strip() == 'yes' for v in itervalues(slave_sql_running))
+        binlog_running = results.get('Binlog_enabled', False)
+        # slaves will only be collected iff user has PROCESS privileges.
+        slaves = collect_scalar('Slaves_connected', results)
 
         # MySQL 5.7.x might not have 'Slave_running'. See: https://bugs.mysql.com/bug.php?id=78544
         # look at replica vars collected at the top of if-block
@@ -417,13 +346,14 @@
                     self.log.debug("Either Slave_IO_Running or Slave_SQL_Running are not ok")
                     # not everything is running smoothly
                     slave_running_status = AgentCheck.WARNING
-
         elif slave_running.lower().strip() == 'off':
-            self.log.debug("Slave_running is off")
             if not (slave_io_running is None and slave_sql_running is None):
                 if not slave_io_running and not slave_sql_running:
-                    self.log.debug("Slave_IO_Running and Slave_SQL_Running are not ok")
+                    self.log.debug("Neither Slave_IO_Running or Slave_SQL_Running are not ok")
                     slave_running_status = AgentCheck.CRITICAL
+                elif not slave_io_running or not slave_sql_running:
+                    self.log.debug("Either Slave_IO_Running or Slave_SQL_Running are not ok")
+                    slave_running_status = AgentCheck.WARNING
 
         # if we don't yet have a status - inspect
         if slave_running_status == AgentCheck.UNKNOWN:
@@ -435,8 +365,13 @@
                     slave_running_status = AgentCheck.WARNING
             elif slave_running:  # slave (or standalone)
                 if slave_running.lower().strip() == 'on':
-                    self.log.debug("Slave_running is on")
-                    slave_running_status = AgentCheck.OK
+                    if not slave_io_running or not slave_sql_running:
+                        # This situation should not happen according to MySQL documentation.
+                        self.log.debug("Slave_running is on but Slave_IO_Running or Slave_SQL_Running are not ok.")
+                        slave_running_status = AgentCheck.WARNING
+                    else:
+                        self.log.debug("Slave_running is on")
+                        slave_running_status = AgentCheck.OK
                 else:
                     self.log.debug("Slave_running is off")
                     slave_running_status = AgentCheck.CRITICAL
