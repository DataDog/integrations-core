# (C) Datadog, Inc. 2013-present
# (C) Patrick Galbraith <patg@patg.net> 2013
# All rights reserved
# Licensed under Simplified BSD License (see LICENSE)
from __future__ import division

import traceback
from collections import defaultdict
from contextlib import closing, contextmanager

import pymysql
from six import PY3, iteritems, itervalues

from datadog_checks.base import AgentCheck, is_affirmative
from datadog_checks.base.utils.db import QueryManager

from .collection_utils import collect_all_scalars, collect_scalar, collect_string, collect_type
from .config import MySQLConfig
from .const import (
    BINLOG_VARS,
    COUNT,
    GALERA_VARS,
    GAUGE,
    INNODB_VARS,
    MONOTONIC,
    OPTIONAL_STATUS_VARS,
    OPTIONAL_STATUS_VARS_5_6_6,
    PERFORMANCE_VARS,
    PROC_NAME,
    RATE,
    REPLICA_VARS,
    SCHEMA_VARS,
    STATUS_VARS,
    SYNTHETIC_VARS,
    VARIABLES_VARS,
)
from .innodb_metrics import InnoDBMetrics
from .queries import (
    SQL_95TH_PERCENTILE,
    SQL_AVG_QUERY_RUN_TIME,
    SQL_INNODB_ENGINES,
    SQL_PROCESS_LIST,
    SQL_QUERY_SCHEMA_SIZE,
    SQL_WORKER_THREADS,
    show_replica_status_query,
)
from .statements import MySQLStatementMetrics
from .version_utils import get_version

try:
    import psutil

    PSUTIL_AVAILABLE = True
except ImportError:
    PSUTIL_AVAILABLE = False


if PY3:
    long = int


class MySql(AgentCheck):
    SERVICE_CHECK_NAME = 'mysql.can_connect'
    REPLICA_SERVICE_CHECK_NAME = 'mysql.replication.slave_running'
    DEFAULT_MAX_CUSTOM_QUERIES = 20

    def __init__(self, name, init_config, instances):
        super(MySql, self).__init__(name, init_config, instances)
        self.qcache_stats = {}
        self.version = None
        self.config = MySQLConfig(self.instance)

        # Create a new connection on every check run
        self._conn = None

        self._query_manager = QueryManager(self, self.execute_query_raw, queries=[], tags=self.config.tags)
        self._statement_metrics = MySQLStatementMetrics(self.config)
        self.check_initializations.append(self._query_manager.compile_queries)
        self.innodb_stats = InnoDBMetrics()
        self.check_initializations.append(self.config.configuration_checks)

    def execute_query_raw(self, query):
        with closing(self._conn.cursor(pymysql.cursors.SSCursor)) as cursor:
            cursor.execute(query)
            for row in cursor.fetchall_unbuffered():
                yield row

    @AgentCheck.metadata_entrypoint
    def _send_metadata(self):
        self.set_metadata('version', self.version.version + '+' + self.version.build)
        self.set_metadata('flavor', self.version.flavor)

    @classmethod
    def get_library_versions(cls):
        return {'pymysql': pymysql.__version__}

    def check(self, _):
        self._set_qcache_stats()
        with self._connect() as db:
            try:
                self._conn = db

                # version collection
                self.version = get_version(db)
                self._send_metadata()

                # Metric collection
                self._collect_metrics(db)
                self._collect_system_metrics(self.config.host, db, self.config.tags)
                if self.config.deep_database_monitoring:
                    self._collect_statement_metrics(db, self.config.tags)

                # keeping track of these:
                self._put_qcache_stats()

                # Custom queries
                self._query_manager.execute()

            except Exception as e:
                self.log.exception("error!")
                raise e
            finally:
                self._conn = None

    def _set_qcache_stats(self):
        host_key = self._get_host_key()
        qcache_st = self.qcache_stats.get(host_key, (None, None, None))

        self._qcache_hits = qcache_st[0]
        self._qcache_inserts = qcache_st[1]
        self._qcache_not_cached = qcache_st[2]

    def _put_qcache_stats(self):
        host_key = self._get_host_key()
        self.qcache_stats[host_key] = (self._qcache_hits, self._qcache_inserts, self._qcache_not_cached)

    def _get_host_key(self):
        if self.config.defaults_file:
            return self.config.defaults_file

        hostkey = self.config.host
        if self.config.mysql_sock:
            hostkey = "{0}:{1}".format(hostkey, self.config.mysql_sock)
        elif self.config.port:
            hostkey = "{0}:{1}".format(hostkey, self.config.port)

        return hostkey

    def _get_connection_args(self):
        ssl = dict(self.config.ssl) if self.config.ssl else None
        connection_args = {
            'ssl': ssl,
            'connect_timeout': self.config.connect_timeout,
        }
        if self.config.charset:
            connection_args['charset'] = self.config.charset

        if self.config.defaults_file != '':
            connection_args['read_default_file'] = self.config.defaults_file
            return connection_args

        connection_args.update({'user': self.config.user, 'passwd': self.config.password})
        if self.config.mysql_sock != '':
            self.service_check_tags = [
                'server:{0}'.format(self.config.mysql_sock),
                'port:unix_socket',
            ] + self.config.tags
            connection_args.update({'unix_socket': self.config.mysql_sock})
        else:
            connection_args.update({'host': self.config.host})

        if self.config.port:
            connection_args.update({'port': self.config.port})
        return connection_args

    @contextmanager
    def _connect(self):
        service_check_tags = [
            'server:{0}'.format((self.config.mysql_sock if self.config.mysql_sock != '' else self.config.host)),
            'port:{}'.format(self.config.port if self.config.port else 'unix_socket'),
        ] + self.config.tags
        db = None
        try:
            connect_args = self._get_connection_args()
            db = pymysql.connect(**connect_args)
            self.log.debug("Connected to MySQL")
            self.service_check_tags = list(set(service_check_tags))
            self.service_check(self.SERVICE_CHECK_NAME, AgentCheck.OK, tags=service_check_tags)
            yield db
        except Exception:
            self.service_check(self.SERVICE_CHECK_NAME, AgentCheck.CRITICAL, tags=service_check_tags)
            raise
        finally:
            if db:
                db.close()

    def _collect_metrics(self, db):

        # Get aggregate of all VARS we want to collect
        metrics = STATUS_VARS

        # collect results from db
        results = self._get_stats_from_status(db)
        results.update(self._get_stats_from_variables(db))

        if not is_affirmative(
            self.config.options.get('disable_innodb_metrics', False)
        ) and self._is_innodb_engine_enabled(db):
            results.update(self.innodb_stats.get_stats_from_innodb_status(db))
            self.innodb_stats.process_innodb_stats(results, self.config.options, metrics)

        # Binary log statistics
        if self._get_variable_enabled(results, 'log_bin'):
            results['Binlog_space_usage_bytes'] = self._get_binary_log_stats(db)

        # Compute key cache utilization metric
        key_blocks_unused = collect_scalar('Key_blocks_unused', results)
        key_cache_block_size = collect_scalar('key_cache_block_size', results)
        key_buffer_size = collect_scalar('key_buffer_size', results)
        results['Key_buffer_size'] = key_buffer_size

        try:
            # can be null if the unit is missing in the user config (4 instead of 4G for eg.)
            if key_buffer_size != 0:
                key_cache_utilization = 1 - ((key_blocks_unused * key_cache_block_size) / key_buffer_size)
                results['Key_cache_utilization'] = key_cache_utilization

            results['Key_buffer_bytes_used'] = collect_scalar('Key_blocks_used', results) * key_cache_block_size
            results['Key_buffer_bytes_unflushed'] = (
                collect_scalar('Key_blocks_not_flushed', results) * key_cache_block_size
            )
        except TypeError as e:
            self.log.error("Not all Key metrics are available, unable to compute: %s", e)

        metrics.update(VARIABLES_VARS)
        metrics.update(INNODB_VARS)
        metrics.update(BINLOG_VARS)

        if is_affirmative(self.config.options.get('extra_status_metrics', False)):
            self.log.debug("Collecting Extra Status Metrics")
            metrics.update(OPTIONAL_STATUS_VARS)

            if self.version.version_compatible((5, 6, 6)):
                metrics.update(OPTIONAL_STATUS_VARS_5_6_6)

        if is_affirmative(self.config.options.get('galera_cluster', False)):
            # already in result-set after 'SHOW STATUS' just add vars to collect
            self.log.debug("Collecting Galera Metrics.")
            metrics.update(GALERA_VARS)

        performance_schema_enabled = self._get_variable_enabled(results, 'performance_schema')
        above_560 = self.version.version_compatible((5, 6, 0))
        if (
            is_affirmative(self.config.options.get('extra_performance_metrics', False))
            and above_560
            and performance_schema_enabled
        ):
            # report avg query response time per schema to Datadog
            results['perf_digest_95th_percentile_avg_us'] = self._get_query_exec_time_95th_us(db)
            results['query_run_time_avg'] = self._query_exec_time_per_schema(db)
            metrics.update(PERFORMANCE_VARS)

        if is_affirmative(self.config.options.get('schema_size_metrics', False)):
            # report avg query response time per schema to Datadog
            results['information_schema_size'] = self._query_size_per_schema(db)
            metrics.update(SCHEMA_VARS)

        if is_affirmative(self.config.options.get('replication', False)):
            replication_metrics = self._collect_replication_metrics(db, results, above_560)
            metrics.update(replication_metrics)
            self._check_replication_status(results)

        # "synthetic" metrics
        metrics.update(SYNTHETIC_VARS)
        self._compute_synthetic_results(results)

        # remove uncomputed metrics
        for k in SYNTHETIC_VARS:
            if k not in results:
                metrics.pop(k, None)

        # add duped metrics - reporting some as both rate and gauge
        dupes = [
            ('Table_locks_waited', 'Table_locks_waited_rate'),
            ('Table_locks_immediate', 'Table_locks_immediate_rate'),
        ]
        for src, dst in dupes:
            if src in results:
                results[dst] = results[src]

        self._submit_metrics(metrics, results, self.config.tags)

        # Collect custom query metrics
        # Max of 20 queries allowed
        if isinstance(self.config.queries, list):
            for check in self.config.queries[: self.config.max_custom_queries]:
                total_tags = self.config.tags + check.get('tags', [])
                self._collect_dict(
                    check['type'], {check['field']: check['metric']}, check['query'], db, tags=total_tags
                )

            if len(self.config.queries) > self.config.max_custom_queries:
                self.warning(
                    "Maximum number (%s) of custom queries reached.  Skipping the rest.", self.config.max_custom_queries
                )

    def _collect_replication_metrics(self, db, results, above_560):
        # Get replica stats
        is_mariadb = self.version.flavor == "MariaDB"
        replication_channel = self.config.options.get('replication_channel')
        results.update(self._get_replica_stats(db, is_mariadb, replication_channel))
        nonblocking = is_affirmative(self.config.options.get('replication_non_blocking_status', False))
<<<<<<< HEAD
        results.update(self._get_replica_status(db, above_560, nonblocking))
        return REPLICA_VARS

    def _check_replication_status(self, results):
        # get replica running form global status page
        replica_running_status = AgentCheck.UNKNOWN
        # Replica_IO_Running: Whether the I/O thread for reading the source's binary log is running.
        # You want this to be Yes unless you have not yet started replication or have explicitly stopped it.
        replica_io_running = collect_type('Slave_IO_Running', results, dict) or collect_type(
            'Replica_IO_Running', results, dict
        )
        # Replica_SQL_Running: Whether the SQL thread for executing events in the relay log is running.
        replica_sql_running = collect_type('Slave_SQL_Running', results, dict) or collect_type(
            'Replica_SQL_Running', results, dict
        )
        if replica_io_running:
            replica_io_running = any(v.lower().strip() == 'yes' for v in itervalues(replica_io_running))
        if replica_sql_running:
            replica_sql_running = any(v.lower().strip() == 'yes' for v in itervalues(replica_sql_running))
        binlog_running = results.get('Binlog_enabled', False)
        # replicas will only be collected iff user has PROCESS privileges.
        replicas = collect_scalar('Replicas_connected', results)

        if self._is_master(replicas, results):  # master
            if replicas > 0 and binlog_running:
                self.log.debug("Host is master, there are replicas and binlog is running")
                replica_running_status = AgentCheck.OK
            else:
                replica_running_status = AgentCheck.WARNING
        else:  # replica (or standalone)
            if not (replica_io_running is None and replica_sql_running is None):
                if replica_io_running and replica_sql_running:
                    self.log.debug("Replica_IO_Running and Replica_SQL_Running are ok")
                    replica_running_status = AgentCheck.OK
                elif not replica_io_running and not replica_sql_running:
                    self.log.debug("Replica_IO_Running and Replica_SQL_Running are not ok")
                    replica_running_status = AgentCheck.CRITICAL
                else:
                    self.log.debug("Either Replica_IO_Running or Replica_SQL_Running are not ok")
                    # not everything is running smoothly
                    replica_running_status = AgentCheck.WARNING

        # deprecated in favor of service_check("mysql.replication.slave_running")
        self.gauge(
            self.REPLICA_SERVICE_CHECK_NAME, 1 if replica_running_status == AgentCheck.OK else 0, tags=self.config.tags
        )
        self.service_check(self.REPLICA_SERVICE_CHECK_NAME, replica_running_status, tags=self.service_check_tags)
=======
        results.update(self._get_slave_status(db, above_560, nonblocking))
        return REPLICA_VARS

    def _check_replication_status(self, results):
        # get slave running form global status page
        slave_running_status = AgentCheck.UNKNOWN
        # Slave_IO_Running: Whether the I/O thread for reading the source's binary log is running.
        # You want this to be Yes unless you have not yet started replication or have explicitly stopped it.
        slave_io_running = collect_type('Slave_IO_Running', results, dict)
        # Slave_SQL_Running: Whether the SQL thread for executing events in the relay log is running.
        slave_sql_running = collect_type('Slave_SQL_Running', results, dict)
        if slave_io_running:
            slave_io_running = any(v.lower().strip() == 'yes' for v in itervalues(slave_io_running))
        if slave_sql_running:
            slave_sql_running = any(v.lower().strip() == 'yes' for v in itervalues(slave_sql_running))
        binlog_running = results.get('Binlog_enabled', False)
        # slaves will only be collected iff user has PROCESS privileges.
        slaves = collect_scalar('Slaves_connected', results)

        if self._is_master(slaves, results):  # master
            if slaves > 0 and binlog_running:
                self.log.debug("Host is master, there are replicas and binlog is running")
                slave_running_status = AgentCheck.OK
            else:
                slave_running_status = AgentCheck.WARNING
        else:  # replica (or standalone)
            if not (slave_io_running is None and slave_sql_running is None):
                if slave_io_running and slave_sql_running:
                    self.log.debug("Slave_IO_Running and Slave_SQL_Running are ok")
                    slave_running_status = AgentCheck.OK
                elif not slave_io_running and not slave_sql_running:
                    self.log.debug("Slave_IO_Running and Slave_SQL_Running are not ok")
                    slave_running_status = AgentCheck.CRITICAL
                else:
                    self.log.debug("Either Slave_IO_Running or Slave_SQL_Running are not ok")
                    # not everything is running smoothly
                    slave_running_status = AgentCheck.WARNING

        # deprecated in favor of service_check("mysql.replication.slave_running")
        self.gauge(
            self.SLAVE_SERVICE_CHECK_NAME, 1 if slave_running_status == AgentCheck.OK else 0, tags=self.config.tags
        )
        self.service_check(self.SLAVE_SERVICE_CHECK_NAME, slave_running_status, tags=self.service_check_tags)
>>>>>>> fccc6902

    def _collect_statement_metrics(self, db, tags):
        tags = self.service_check_tags + tags
        metrics = self._statement_metrics.collect_per_statement_metrics(db)
        for metric_name, metric_value, metric_tags in metrics:
            self.count(metric_name, metric_value, tags=list(set(tags + metric_tags)))

    def _is_master(self, replicas, results):
        # master uuid only collected in replicas
        source_host = collect_string('Master_Host', results) or collect_string('Source_Host', results)
        if replicas > 0 or not source_host:
            return True

        return False

    def _submit_metrics(self, variables, db_results, tags):
        for variable, metric in iteritems(variables):
            metric_name, metric_type = metric
            for tag, value in collect_all_scalars(variable, db_results):
                metric_tags = list(tags)
                if tag:
                    metric_tags.append(tag)
                if value is not None:
                    if metric_type == RATE:
                        self.rate(metric_name, value, tags=metric_tags)
                    elif metric_type == GAUGE:
                        self.gauge(metric_name, value, tags=metric_tags)
                    elif metric_type == COUNT:
                        self.count(metric_name, value, tags=metric_tags)
                    elif metric_type == MONOTONIC:
                        self.monotonic_count(metric_name, value, tags=metric_tags)

    def _collect_dict(self, metric_type, field_metric_map, query, db, tags):
        """
        Query status and get a dictionary back.
        Extract each field out of the dictionary
        and stuff it in the corresponding metric.

        query: show status...
        field_metric_map: {"Seconds_behind_master": "mysqlSecondsBehindMaster"}
        """
        try:
            with closing(db.cursor()) as cursor:
                cursor.execute(query)
                result = cursor.fetchone()
                if result is not None:
                    for field, metric in list(iteritems(field_metric_map)):
                        # Find the column name in the cursor description to identify the column index
                        # http://www.python.org/dev/peps/pep-0249/
                        # cursor.description is a tuple of (column_name, ..., ...)
                        try:
                            col_idx = [d[0].lower() for d in cursor.description].index(field.lower())
                            self.log.debug("Collecting metric: %s", metric)
                            if result[col_idx] is not None:
                                self.log.debug("Collecting done, value %s", result[col_idx])
                                if metric_type == GAUGE:
                                    self.gauge(metric, float(result[col_idx]), tags=tags)
                                elif metric_type == RATE:
                                    self.rate(metric, float(result[col_idx]), tags=tags)
                                else:
                                    self.gauge(metric, float(result[col_idx]), tags=tags)
                            else:
                                self.log.debug("Received value is None for index %d", col_idx)
                        except ValueError:
                            self.log.exception("Cannot find %s in the columns %s", field, cursor.description)
        except Exception:
            self.warning("Error while running %s\n%s", query, traceback.format_exc())
            self.log.exception("Error while running %s", query)

    def _collect_system_metrics(self, host, db, tags):
        pid = None
        # The server needs to run locally, accessed by TCP or socket
        if host in ["localhost", "127.0.0.1", "0.0.0.0"] or db.port == long(0):
            pid = self._get_server_pid(db)

        if pid:
            self.log.debug("System metrics for mysql w/ pid: %s", pid)
            # At last, get mysql cpu data out of psutil or procfs

            try:
                ucpu, scpu = None, None
                if PSUTIL_AVAILABLE:
                    proc = psutil.Process(pid)

                    ucpu = proc.cpu_times()[0]
                    scpu = proc.cpu_times()[1]

                if ucpu and scpu:
                    self.rate("mysql.performance.user_time", ucpu, tags=tags)
                    # should really be system_time
                    self.rate("mysql.performance.kernel_time", scpu, tags=tags)
                    self.rate("mysql.performance.cpu_time", ucpu + scpu, tags=tags)

            except Exception:
                self.warning("Error while reading mysql (pid: %s) procfs data\n%s", pid, traceback.format_exc())

    def _get_pid_file_variable(self, db):
        """
        Get the `pid_file` variable
        """
        pid_file = None
        try:
            with closing(db.cursor()) as cursor:
                cursor.execute("SHOW VARIABLES LIKE 'pid_file'")
                pid_file = cursor.fetchone()[1]
        except Exception:
            self.warning("Error while fetching pid_file variable of MySQL.")

        return pid_file

    def _get_server_pid(self, db):
        pid = None

        # Try to get pid from pid file, it can fail for permission reason
        pid_file = self._get_pid_file_variable(db)
        if pid_file is not None:
            self.log.debug("pid file: %s", str(pid_file))
            try:
                with open(pid_file, 'rb') as f:
                    pid = int(f.readline())
            except IOError:
                self.log.debug("Cannot read mysql pid file %s", pid_file)

        # If pid has not been found, read it from ps
        if pid is None and PSUTIL_AVAILABLE:
            for proc in psutil.process_iter():
                try:
                    if proc.name() == PROC_NAME:
                        pid = proc.pid
                except (psutil.AccessDenied, psutil.ZombieProcess, psutil.NoSuchProcess):
                    continue
                except Exception:
                    self.log.exception("Error while fetching mysql pid from psutil")

        return pid

    @classmethod
    def _get_stats_from_status(cls, db):
        with closing(db.cursor()) as cursor:
            cursor.execute("SHOW /*!50002 GLOBAL */ STATUS;")
            results = dict(cursor.fetchall())

            return results

    @classmethod
    def _get_stats_from_variables(cls, db):
        with closing(db.cursor()) as cursor:
            cursor.execute("SHOW GLOBAL VARIABLES;")
            results = dict(cursor.fetchall())

            return results

    def _get_binary_log_stats(self, db):
        try:
            with closing(db.cursor()) as cursor:
                cursor.execute("SHOW BINARY LOGS;")
                cursor_results = cursor.fetchall()
                master_logs = {result[0]: result[1] for result in cursor_results}

                binary_log_space = 0
                for value in itervalues(master_logs):
                    binary_log_space += value

                return binary_log_space
        except (pymysql.err.InternalError, pymysql.err.OperationalError) as e:
            self.warning("Privileges error accessing the BINARY LOGS (must grant REPLICATION CLIENT): %s", e)
            return None

    def _is_innodb_engine_enabled(self, db):
        # Whether InnoDB engine is available or not can be found out either
        # from the output of SHOW ENGINES or from information_schema.ENGINES
        # table. Later is choosen because that involves no string parsing.
        try:
            with closing(db.cursor()) as cursor:
                cursor.execute(SQL_INNODB_ENGINES)
                return cursor.rowcount > 0

        except (pymysql.err.InternalError, pymysql.err.OperationalError, pymysql.err.NotSupportedError) as e:
            self.warning("Possibly innodb stats unavailable - error querying engines table: %s", e)
            return False

    def _get_replica_stats(self, db, is_mariadb, replication_channel):
        replica_results = defaultdict(dict)
        try:
            with closing(db.cursor(pymysql.cursors.DictCursor)) as cursor:
                if is_mariadb and replication_channel:
                    cursor.execute("SET @@default_master_connection = '{0}';".format(replication_channel))
                cursor.execute(show_replica_status_query(self.version, is_mariadb, replication_channel))

                results = cursor.fetchall()
                self.log.debug("Getting replication status: %s", results)
                for replica_result in results:
                    # MySQL <5.7 does not have Channel_Name.
                    # For MySQL >=5.7 'Channel_Name' is set to an empty string by default
                    channel = replication_channel or replica_result.get('Channel_Name') or 'default'
                    for key, value in iteritems(replica_result):
                        if value is not None:
                            replica_results[key]['channel:{0}'.format(channel)] = value
        except (pymysql.err.InternalError, pymysql.err.OperationalError) as e:
            errno, msg = e.args
            if errno == 1617 and msg == "There is no master connection '{0}'".format(replication_channel):
                # MariaDB complains when you try to get replica status with a
                # connection name on the master, without connection name it
                # responds an empty string as expected.
                # Mysql behaves the same with or without connection name.
                pass
            else:
                self.warning("Privileges error getting replication status (must grant REPLICATION CLIENT): %s", e)

        try:
            with closing(db.cursor(pymysql.cursors.DictCursor)) as cursor:
                cursor.execute("SHOW MASTER STATUS;")
                binlog_results = cursor.fetchone()
                if binlog_results:
                    replica_results.update({'Binlog_enabled': True})
        except (pymysql.err.InternalError, pymysql.err.OperationalError) as e:
            self.warning("Privileges error getting binlog information (must grant REPLICATION CLIENT): %s", e)

        return replica_results

    def _get_replica_status(self, db, above_560, nonblocking):
        """
        Retrieve the replicas statuses using:
        1. The `performance_schema.threads` table. Non-blocking, requires version > 5.6.0
        2. The `information_schema.processlist` table. Blocking
        """
        try:
            with closing(db.cursor()) as cursor:
                if above_560 and nonblocking:
                    # Query `performance_schema.threads` instead of `
                    # information_schema.processlist` to avoid mutex impact on performance.
                    cursor.execute(SQL_WORKER_THREADS)
                else:
                    cursor.execute(SQL_PROCESS_LIST)
                replica_results = cursor.fetchall()
                replicas = 0
                for _ in replica_results:
                    replicas += 1

                return {'Replicas_connected': replicas}

        except (pymysql.err.InternalError, pymysql.err.OperationalError) as e:
            self.warning("Privileges error accessing the process tables (must grant PROCESS): %s", e)
            return {}

    @classmethod
    def _are_values_numeric(cls, array):
        return all(v.isdigit() for v in array)

    def _get_variable_enabled(self, results, var):
        enabled = collect_string(var, results)
        return enabled and enabled.lower().strip() == 'on'

    def _get_query_exec_time_95th_us(self, db):
        # Fetches the 95th percentile query execution time and returns the value
        # in microseconds
        try:
            with closing(db.cursor()) as cursor:
                cursor.execute(SQL_95TH_PERCENTILE)

                if cursor.rowcount < 1:
                    self.warning(
                        "Failed to fetch records from the perf schema \
                                 'events_statements_summary_by_digest' table."
                    )
                    return None

                row = cursor.fetchone()
                query_exec_time_95th_per = row[0]

                return query_exec_time_95th_per
        except (pymysql.err.InternalError, pymysql.err.OperationalError) as e:
            self.warning("95th percentile performance metrics unavailable at this time: %s", e)
            return None

    def _query_exec_time_per_schema(self, db):
        # Fetches the avg query execution time per schema and returns the
        # value in microseconds
        try:
            with closing(db.cursor()) as cursor:
                cursor.execute(SQL_AVG_QUERY_RUN_TIME)

                if cursor.rowcount < 1:
                    self.warning(
                        "Failed to fetch records from the perf schema \
                                 'events_statements_summary_by_digest' table."
                    )
                    return None

                schema_query_avg_run_time = {}
                for row in cursor.fetchall():
                    schema_name = str(row[0])
                    avg_us = long(row[1])

                    # set the tag as the dictionary key
                    schema_query_avg_run_time["schema:{0}".format(schema_name)] = avg_us

                return schema_query_avg_run_time
        except (pymysql.err.InternalError, pymysql.err.OperationalError) as e:
            self.warning("Avg exec time performance metrics unavailable at this time: %s", e)
            return None

    def _query_size_per_schema(self, db):
        # Fetches the avg query execution time per schema and returns the
        # value in microseconds
        try:
            with closing(db.cursor()) as cursor:
                cursor.execute(SQL_QUERY_SCHEMA_SIZE)

                if cursor.rowcount < 1:
                    self.warning("Failed to fetch records from the information schema 'tables' table.")
                    return None

                schema_size = {}
                for row in cursor.fetchall():
                    schema_name = str(row[0])
                    size = long(row[1])

                    # set the tag as the dictionary key
                    schema_size["schema:{0}".format(schema_name)] = size

                return schema_size
        except (pymysql.err.InternalError, pymysql.err.OperationalError) as e:
            self.warning("Avg exec time performance metrics unavailable at this time: %s", e)

        return {}

    def _compute_synthetic_results(self, results):
        if ('Qcache_hits' in results) and ('Qcache_inserts' in results) and ('Qcache_not_cached' in results):
            if not int(results['Qcache_hits']):
                results['Qcache_utilization'] = 0
            else:
                results['Qcache_utilization'] = (
                    float(results['Qcache_hits'])
                    / (int(results['Qcache_inserts']) + int(results['Qcache_not_cached']) + int(results['Qcache_hits']))
                    * 100
                )

            if all(v is not None for v in (self._qcache_hits, self._qcache_inserts, self._qcache_not_cached)):
                if not (int(results['Qcache_hits']) - self._qcache_hits):
                    results['Qcache_instant_utilization'] = 0
                else:
                    top = float(results['Qcache_hits']) - self._qcache_hits
                    bottom = (
                        (int(results['Qcache_inserts']) - self._qcache_inserts)
                        + (int(results['Qcache_not_cached']) - self._qcache_not_cached)
                        + (int(results['Qcache_hits']) - self._qcache_hits)
                    )
                    results['Qcache_instant_utilization'] = (top / bottom) * 100

            # update all three, or none - for consistent samples.
            self._qcache_hits = int(results['Qcache_hits'])
            self._qcache_inserts = int(results['Qcache_inserts'])
            self._qcache_not_cached = int(results['Qcache_not_cached'])<|MERGE_RESOLUTION|>--- conflicted
+++ resolved
@@ -310,7 +310,6 @@
         replication_channel = self.config.options.get('replication_channel')
         results.update(self._get_replica_stats(db, is_mariadb, replication_channel))
         nonblocking = is_affirmative(self.config.options.get('replication_non_blocking_status', False))
-<<<<<<< HEAD
         results.update(self._get_replica_status(db, above_560, nonblocking))
         return REPLICA_VARS
 
@@ -331,6 +330,7 @@
         if replica_sql_running:
             replica_sql_running = any(v.lower().strip() == 'yes' for v in itervalues(replica_sql_running))
         binlog_running = results.get('Binlog_enabled', False)
+
         # replicas will only be collected iff user has PROCESS privileges.
         replicas = collect_scalar('Replicas_connected', results)
 
@@ -353,56 +353,12 @@
                     # not everything is running smoothly
                     replica_running_status = AgentCheck.WARNING
 
+
         # deprecated in favor of service_check("mysql.replication.slave_running")
         self.gauge(
             self.REPLICA_SERVICE_CHECK_NAME, 1 if replica_running_status == AgentCheck.OK else 0, tags=self.config.tags
         )
         self.service_check(self.REPLICA_SERVICE_CHECK_NAME, replica_running_status, tags=self.service_check_tags)
-=======
-        results.update(self._get_slave_status(db, above_560, nonblocking))
-        return REPLICA_VARS
-
-    def _check_replication_status(self, results):
-        # get slave running form global status page
-        slave_running_status = AgentCheck.UNKNOWN
-        # Slave_IO_Running: Whether the I/O thread for reading the source's binary log is running.
-        # You want this to be Yes unless you have not yet started replication or have explicitly stopped it.
-        slave_io_running = collect_type('Slave_IO_Running', results, dict)
-        # Slave_SQL_Running: Whether the SQL thread for executing events in the relay log is running.
-        slave_sql_running = collect_type('Slave_SQL_Running', results, dict)
-        if slave_io_running:
-            slave_io_running = any(v.lower().strip() == 'yes' for v in itervalues(slave_io_running))
-        if slave_sql_running:
-            slave_sql_running = any(v.lower().strip() == 'yes' for v in itervalues(slave_sql_running))
-        binlog_running = results.get('Binlog_enabled', False)
-        # slaves will only be collected iff user has PROCESS privileges.
-        slaves = collect_scalar('Slaves_connected', results)
-
-        if self._is_master(slaves, results):  # master
-            if slaves > 0 and binlog_running:
-                self.log.debug("Host is master, there are replicas and binlog is running")
-                slave_running_status = AgentCheck.OK
-            else:
-                slave_running_status = AgentCheck.WARNING
-        else:  # replica (or standalone)
-            if not (slave_io_running is None and slave_sql_running is None):
-                if slave_io_running and slave_sql_running:
-                    self.log.debug("Slave_IO_Running and Slave_SQL_Running are ok")
-                    slave_running_status = AgentCheck.OK
-                elif not slave_io_running and not slave_sql_running:
-                    self.log.debug("Slave_IO_Running and Slave_SQL_Running are not ok")
-                    slave_running_status = AgentCheck.CRITICAL
-                else:
-                    self.log.debug("Either Slave_IO_Running or Slave_SQL_Running are not ok")
-                    # not everything is running smoothly
-                    slave_running_status = AgentCheck.WARNING
-
-        # deprecated in favor of service_check("mysql.replication.slave_running")
-        self.gauge(
-            self.SLAVE_SERVICE_CHECK_NAME, 1 if slave_running_status == AgentCheck.OK else 0, tags=self.config.tags
-        )
-        self.service_check(self.SLAVE_SERVICE_CHECK_NAME, slave_running_status, tags=self.service_check_tags)
->>>>>>> fccc6902
 
     def _collect_statement_metrics(self, db, tags):
         tags = self.service_check_tags + tags
