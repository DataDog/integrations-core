# (C) Datadog, Inc. 2020-present
# All rights reserved
# Licensed under Simplified BSD License (see LICENSE)
from datadog_checks.base import ConfigurationError
from datadog_checks.base.log import get_check_logger

DEFAULT_MAX_CUSTOM_QUERIES = 20


class MySQLConfig(object):
    def __init__(self, instance):
        self.log = get_check_logger()
        self.host = instance.get('host', instance.get('server', ''))
        self.port = int(instance.get('port', 0))
        self.tags = list(instance.get('tags', []))
        self.mysql_sock = instance.get('sock', '')
        self.defaults_file = instance.get('defaults_file', '')
        self.user = instance.get('user', '')
        self.password = str(instance.get('pass', ''))
        self.tags = instance.get('tags', [])
        self.options = instance.get('options', {}) or {}  # options could be None if empty in the YAML
        self.queries = instance.get('queries', [])
        self.ssl = instance.get('ssl', {})
        self.connect_timeout = instance.get('connect_timeout', 10)
        self.max_custom_queries = instance.get('max_custom_queries', DEFAULT_MAX_CUSTOM_QUERIES)
        self.charset = instance.get('charset')
        self.configuration_checks()

    def configuration_checks(self):
        if self.queries or self.max_custom_queries != DEFAULT_MAX_CUSTOM_QUERIES:
            self.log.warning(
                'The options `queries` and `max_custom_queries` are deprecated and will be '
                'removed in a future release. Use the `custom_queries` option instead.'
            )

        if not (self.host and self.user) and not self.defaults_file:
            raise ConfigurationError("Mysql host and user or a defaults_file are needed.")

        if (self.host or self.user or self.port or self.mysql_sock) and self.defaults_file:
            self.log.warning(
<<<<<<< HEAD
                "Both connection details and defaults file have been specified, connection details will be ignored"
=======
                "Both connection details and defaults_file have been specified, connection details will be ignored"
>>>>>>> 38970093
            )

        if self.mysql_sock and self.host:
            self.log.warning("Both socket and host have been specified, socket will be used")<|MERGE_RESOLUTION|>--- conflicted
+++ resolved
@@ -38,11 +38,7 @@
 
         if (self.host or self.user or self.port or self.mysql_sock) and self.defaults_file:
             self.log.warning(
-<<<<<<< HEAD
-                "Both connection details and defaults file have been specified, connection details will be ignored"
-=======
                 "Both connection details and defaults_file have been specified, connection details will be ignored"
->>>>>>> 38970093
             )
 
         if self.mysql_sock and self.host:
