--- conflicted
+++ resolved
@@ -97,10 +97,7 @@
     tags: Optional[Sequence[str]]
     use_global_custom_queries: Optional[str]
     username: Optional[str]
-<<<<<<< HEAD
     obfuscator_options: Optional[ObfuscatorOptions]
-=======
->>>>>>> 30abc069
 
     @root_validator(pre=True)
     def _initial_validation(cls, values):
