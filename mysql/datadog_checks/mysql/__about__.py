# (C) Datadog, Inc. 2018-present
# All rights reserved
# Licensed under a 3-clause BSD style license (see LICENSE)

<<<<<<< HEAD
__version__ = "8.3.1"
=======
__version__ = "8.4.1"
>>>>>>> 700d577d
<|MERGE_RESOLUTION|>--- conflicted
+++ resolved
@@ -2,8 +2,4 @@
 # All rights reserved
 # Licensed under a 3-clause BSD style license (see LICENSE)
 
-<<<<<<< HEAD
-__version__ = "8.3.1"
-=======
-__version__ = "8.4.1"
->>>>>>> 700d577d
+__version__ = "8.4.1"