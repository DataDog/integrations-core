init_config:

instances:

    ## @param server - string - required
    ## MySQL server to connect to.
    ## NOTE: Even if the server name is "localhost", the agent connects to MySQL using TCP/IP, unless you also
    ## provide a value for the sock key (below).
    #
  - server: localhost

    ## @param user - string - required
    ## Datadog Username created to connect to MySQL.
    #
    user: datadog

    ## @param pass - string - required
    ## Password associated with the datadog user.
    #
    pass: <UNIQUEPASSWORD>

    ## @param port - integer - optional - default: 3306
    ## Port to use when connecting to MySQL.
    #
    # port: 3306

    ## @param sock - string - optional
    ## Set the sock parameter if you want to connect to MySQL using a Unix Socket.
    #
    # sock: <SOCK_PATH>

    ## @param defaults_file - string - optional
    ## Enter the path of an alternate configuration mechanism file.
    #
    # defaults_file: <CONFIGURATION_FILE_PATH>

    ## @param connect_timeout - integer - optional - default: 10
    ## Change the timeout time in second for the Agent queries.
    #
    # connect_timeout: 10

    ## @param tags - list of key:value elements - optional
    ## List of tags to attach to every metric, event and service check emitted by this integration.
    ##
    ## Learn more about tagging: https://docs.datadoghq.com/tagging/
    #
    # tags:
    #   - <KEY_1>:<VALUE_1>
    #   - <KEY_2>:<VALUE_2>

    ## @param ssl - object - optional
    ## Use this parameter to configure a SSL connection between the Agent and MySQL:
    ## `key`: Path to your key file.
    ## `cert`: path to your cert file.
    ## `ca`: path to your ca file.
    #
    # ssl:
    #   key: <KEY_FILE_PATH>
    #   cert: <CERT_FILE_PATH>
    #   ca: <CA_PATH_FILE>

    ## @param max_custom_queries - integer - optional - default: 20
    ## Set the maximum number of custom queries to execute with this integration.
    #
    # max_custom_queries: 20

    ## @param queries - object - optional
    ## Define custom queries to collect custom metrics on your MySQL
    ## See https://docs.datadoghq.com/integrations/faq/how-to-collect-metrics-from-custom-mysql-queries to learn more.
    #
    # queries:
    #   - query: <QUERY>
    #     metric: <METRIC_NAME>
    #     tags:
    #       - <METRIC_TAG_KEY>:<METRIC_TAG_VALUE>
    #     type: <METRIC_TYPE>
    #     field: <FIELD_NAME>

    ## @param options - object - optional
    ## Enable options to collect extra metrics from your MySQL integration.
    #
    # options:

      ## @param replication - boolean - optional - default: false
      ## Set replication to true to collect replications metrics.
      #
      # replication: false

      ## @param replication_channel - string - optional
      ## If using multiple sources, set the channel name to monitor.
      #
      # replication_channel: <CHANNEL_NAME>

      ## @param replication_non_blocking_status - boolean - optional - default: false
      ## Set to true to grab slave count in non-blocking manner (req. performance_schema)
      #
      # replication_non_blocking_status: false

      ## @param galera_cluster - boolean - optional - default: false
      ## Set galera_cluster to true in order to collect Galera cluster metrics.
      #
      # galera_cluster: false

      ## @param extra_status_metrics - boolean - optional - default: true
      ## Set extra_status_metrics to false to disable extra status metrics.
      ## See the Datadog-MySQL metrics section to learn more:
      ## https://docs.datadoghq.com/integrations/mysql/#metrics
      #
      # extra_status_metrics: true

      ## @param extra_innodb_metrics - boolean - optional - default: true
      ## Set extra_innodb_metrics to false to disable extra innodb metrics.
      ## See the Datadog-MySQL metrics section to learn more:
      ## https://docs.datadoghq.com/integrations/mysql/#metrics
      #
      # extra_innodb_metrics: true

      ## @param schema_size_metrics - boolean - optional - default: false
      ## Set schema_size_metrics parameter to collect schema size metrics. Note that it runs a heavy query
      ## against your DB to compute the relevant metrics for all your existing schemas.
      ## Due to the nature of these calls, if you have a high number of tables and schemas,
      ## you may be subject to some negative impact in the performance of your DB.
      ## See the Datadog-MySQL metrics section to learn more:
      ## https://docs.datadoghq.com/integrations/mysql/#metrics
      #
      # schema_size_metrics: false

      ## @param disable_innodb_metrics - boolean - optional - default: false
      ## Set disable_innodb_metrics to true only if you are using older (unsupported) versions of
      ## MySQL who do not run/have innodb engine support and may experiment issue otherwise.
      ## Should this flag be enabled you will only receive a small subset of metrics.
      ## See the Datadog-MySQL metrics section to learn more:
      ## https://docs.datadoghq.com/integrations/mysql/#metrics
      #
      # disable_innodb_metrics: false

      ## @param extra_performance_metrics - boolean - optional - default: true
      ## extra_performance_metrics is reported if `performance_schema` is enabled
      ## in the MySQL instance and if the version for that instance is >= 5.6.0
      ##
      ## extra_performance_metrics runs a heavy query against your DB to compute the relevant metrics
      ## for all your existing schemas.
      ## Due to the nature of these calls, if you have a high number of tables and/or schemas,
      ## you may be subject to some negative impact in the performance of your DB.
      ## Please bear that in mind when enabling them.
      ## Metrics provided by the options:
      ##   - mysql.info.schema.size (per schame)
      ##   - mysql.performance.query_run_time.avg (per schema)
      ##   - mysql.performance.digest_95th_percentile.avg_us
      ##
      ## Note that some of these require the user defined for this instance
      ## to have PROCESS and SELECT privileges. Take a look at the
      ## MySQL integration tile in the Datadog WebUI for further instructions.
      #
      # extra_performance_metrics: true

## Log Section (Available for Agent >=6.0)
##
## type - mandatory - Type of log input source (tcp / udp / file / windows_event)
## port / path / channel_path - mandatory - Set port if type is tcp or udp. Set path if type is file. Set channel_path if type is windows_event
## service - mandatory - Name of the service that generated the log
## source  - mandatory - Attribute that defines which Integration sent the logs
## sourcecategory - optional - Multiple value attribute. Used to refine the source attribute
## tags: - optional - Add tags to the collected logs
##
## Discover Datadog log collection: https://docs.datadoghq.com/logs/log_collection/
#
# logs:
#   - type: file
#     path: "<ERROR_LOG_FILE_PATH>"
#     source: mysql
#     sourcecategory: database
#     service: "<SERVICE_NAME>"
#
#   - type: file
#     path: "<SLOW_QUERY_LOG_FILE_PATH>"
#     source: mysql
#     sourcecategory: database
<<<<<<< HEAD
#     service: <SERVICE_NAME>
#     log_processing_rules:
#       - type: multi_line
#         # Depending on your MySQL configuration, slow query logs may start with a
#         # different line, so you may need to tweak this pattern.
#         name: new_log_starts_with_time
#         pattern: "# Time:"
=======
#     service: "<SERVICE_NAME>"
>>>>>>> 86a3d275
#
#   - type: file
#     path: "<GENERAL_LOG_FILE_PATH>"
#     source: mysql
#     sourcecategory: database
#     service: "<SERVICE_NAME>"
## For multiline logs, if they start by the date with the format yyyy-mm-dd uncomment the following processing rule
#     log_processing_rules:
#       - type: multi_line
#         name: new_log_start_with_date
#         pattern: \d{4}\-(0?[1-9]|1[012])\-(0?[1-9]|[12][0-9]|3[01])<|MERGE_RESOLUTION|>--- conflicted
+++ resolved
@@ -176,17 +176,13 @@
 #     path: "<SLOW_QUERY_LOG_FILE_PATH>"
 #     source: mysql
 #     sourcecategory: database
-<<<<<<< HEAD
-#     service: <SERVICE_NAME>
+#     service: "<SERVICE_NAME>"
 #     log_processing_rules:
 #       - type: multi_line
 #         # Depending on your MySQL configuration, slow query logs may start with a
 #         # different line, so you may need to tweak this pattern.
 #         name: new_log_starts_with_time
 #         pattern: "# Time:"
-=======
-#     service: "<SERVICE_NAME>"
->>>>>>> 86a3d275
 #
 #   - type: file
 #     path: "<GENERAL_LOG_FILE_PATH>"
