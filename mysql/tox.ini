--- conflicted
+++ resolved
@@ -46,15 +46,9 @@
     # EOL 23 May 2022
     maria10.2: MYSQL_VERSION=10.2
     # EOL 24 June 2025
-<<<<<<< HEAD
     maria10.5: MYSQL_VERSION=10.5
-    DDEV_SKIP_GENERIC_TAGS_CHECK=true
-
 [testenv:latest]
 setenv =
     MYSQL_VERSION=latest
     MYSQL_FLAVOR=mysql
-    COMPOSE_FILE=mysql8.yaml
-=======
-    maria10.5: MYSQL_VERSION=10.5
->>>>>>> fea19516
+    COMPOSE_FILE=mysql8.yaml