# Agent Check: Scylla

## Overview

This Datadog-[Scylla][1] integration collects a majority of the exposed metrics by default, with the ability to customize additional groups based on specific user needs.

Scylla is an open-source NoSQL data store that can act as "a drop-in Apache Cassandra alternative." It has rearchitected the Cassandra model tuned for modern hardware, reducing the size of required clusters while improving theoretical throughput and performance.

## Setup

Follow the instructions below to install and configure this check for an Agent running on a host.

### Installation

The Scylla check is included in the [Datadog Agent][2] package. No additional installation is needed on your server.

### Configuration

1. Edit the `scylla.d/conf.yaml` file, in the `conf.d/` folder at the root of your Agent's configuration directory to start collecting your scylla performance data. See the [sample scylla.d/conf.yaml][3] for all available configuration options.

2. [Restart the Agent][4].

##### Log collection

<<<<<<< HEAD
<!-- partial
{{< site-region region="us3" >}}
**Log collection is not supported for the Datadog {{< region-param key="dd_site_name" >}} site**.
{{< /site-region >}}
partial -->

Scylla has different modes of outputting logs depending on the environment it's running in.  See the [Scylla documentation][8] for more specifics on how the application generates logs.
=======
Scylla has different modes of outputting logs depending on the environment it's running in.  See the [Scylla documentation][5] for more specifics on how the application generates logs.
>>>>>>> f85659dd

1. Collecting logs is disabled by default in the Datadog Agent, enable it in your `datadog.yaml` file:

      ```yaml
       logs_enabled: true
     ```

2. Uncomment and edit the logs configuration block in your `scylla.d/conf.yaml` file. Change the `type`, `path`, and `service` parameter values based on your environment. See the [sample scylla.d/conf.yaml][3] for all available configuration options.

      ```yaml
       logs:
         - type: file
           path: <LOG_FILE_PATH>
           source: scylla
           service: <SERVICE_NAME>
           #To handle multi line that starts with yyyy-mm-dd use the following pattern
           #log_processing_rules:
           #  - type: multi_line
           #    pattern: \d{4}\-(0?[1-9]|1[012])\-(0?[1-9]|[12][0-9]|3[01])
           #    name: new_log_start_with_date
     ```

3. [Restart the Agent][4].

See [Datadog's documentation][6] for additional information on how to configure the Agent for log collection in Kubernetes environments.

### Validation

[Run the Agent's status subcommand][7] and look for `scylla` under the Checks section.

## Data Collected

### Metrics

See [metadata.csv][8] for a list of metrics provided by this check.

### Events

The Scylla check does not include any events.

### Service Checks

See [service_checks.json][9] for a list of service checks provided by this integration.

## Troubleshooting

Need help? Contact [Datadog support][10].


[1]: https://scylladb.com
[2]: https://docs.datadoghq.com/agent/
[3]: https://github.com/DataDog/integrations-core/blob/master/scylla/datadog_checks/scylla/data/conf.yaml.example
[4]: https://docs.datadoghq.com/agent/guide/agent-commands/#start-stop-and-restart-the-agent
[5]: https://docs.scylladb.com/getting-started/logging/
[6]: https://docs.datadoghq.com/agent/kubernetes/log/
[7]: https://docs.datadoghq.com/agent/guide/agent-commands/#agent-status-and-information
[8]: https://github.com/DataDog/integrations-core/blob/master/scylla/metadata.csv
[9]: https://github.com/DataDog/integrations-core/blob/master/scylla/assets/service_checks.json
[10]: https://docs.datadoghq.com/help/<|MERGE_RESOLUTION|>--- conflicted
+++ resolved
@@ -22,17 +22,13 @@
 
 ##### Log collection
 
-<<<<<<< HEAD
 <!-- partial
 {{< site-region region="us3" >}}
 **Log collection is not supported for the Datadog {{< region-param key="dd_site_name" >}} site**.
 {{< /site-region >}}
 partial -->
 
-Scylla has different modes of outputting logs depending on the environment it's running in.  See the [Scylla documentation][8] for more specifics on how the application generates logs.
-=======
 Scylla has different modes of outputting logs depending on the environment it's running in.  See the [Scylla documentation][5] for more specifics on how the application generates logs.
->>>>>>> f85659dd
 
 1. Collecting logs is disabled by default in the Datadog Agent, enable it in your `datadog.yaml` file:
 
