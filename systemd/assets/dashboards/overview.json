--- conflicted
+++ resolved
@@ -15,11 +15,7 @@
     "role": null,
     "verified": true
   },
-<<<<<<< HEAD
-  "description": "This dashboard provides an overview of Systemd units and metrics on few specific services/sockets to help you monitoring them and investigate issues. Further reading on Systemd monitoring:\n\n- [Datadog’s Systemd integration docs](https://docs.datadoghq.com/integrations/systemd/)\n\nClone this template dashboard to make changes and add your own graphs and widgets.",
-=======
-  "description": "This dashboard provides an overview of Systemd units and metrics on specific services/sockets to help you monitor and investigate issues. Further reading on Presto monitoring:\n\n- [Datadog’s Systemd integration docs](https://docs.datadoghq.com/integrations/systemd/)\n\nClone this template dashboard to make changes and add your own graphs and widgets.",
->>>>>>> 0cfca435
+  "description": "This dashboard provides an overview of Systemd units and metrics on specific services/sockets to help you monitor and investigate issues. Further reading on Systemd monitoring:\n\n- [Datadog’s Systemd integration docs](https://docs.datadoghq.com/integrations/systemd/)\n\nClone this template dashboard to make changes and add your own graphs and widgets.",
   "disableCog": false,
   "disableEditing": false,
   "height": 80,
