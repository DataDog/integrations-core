# (C) Datadog, Inc. 2018-present
# All rights reserved
# Licensed under a 3-clause BSD style license (see LICENSE)
import mock
import pytest
from redis.exceptions import ResponseError

from datadog_checks.dev.utils import get_metadata_metrics

pytestmark = pytest.mark.unit


def test_init(check, redis_instance):
    check = check(redis_instance)
    assert check.connections == {}
    assert check.last_timestamp_seen == 0


def test__get_conn(check, redis_instance):
    check = check(redis_instance)
    instance = {}

    # create a connection
    check._get_conn(instance)
    key1, conn1 = next(iter(check.connections.items()))

    # assert connection is cached
    check._get_conn(instance)
    key2, conn2 = next(iter(check.connections.items()))
    assert key2 == key1
    assert conn2 == conn1

    # disable cache and assert connection has changed
    instance['disable_connection_cache'] = True
    check._get_conn(instance)
    key2, conn2 = next(iter(check.connections.items()))
    assert key2 == key1
    assert conn2 != conn1


@pytest.mark.parametrize(
    'info, expected_calls_value, expected_usec_per_call_value, expected_tags',
    [
        pytest.param(
            {'cmdstat_lpush': {'usec_per_call': 14.00, 'usec': 56, 'calls': 4}},
            4,
            14,
            ['command:lpush', 'foo:bar'],
            id='lpush',
        ),
        pytest.param(
            # this is from a real use case in Redis >5.0 where this line can be
            # seen (notice the double ':')
            # cmdstat_host::calls=2,usec=145,usec_per_call=72.50
            {'cmdstat_host': {'usec_per_call': 72.5, 'usec': 145, ':calls': 2}},
            2,
            72.5,
            ['foo:bar', 'command:host'],
            id="cmdstat_host with double ':'",
        ),
    ],
)
def test__check_command_stats_host(
    check, aggregator, redis_instance, info, expected_calls_value, expected_usec_per_call_value, expected_tags
):
    check = check(redis_instance)
    conn = mock.MagicMock()
    conn.info.return_value = info
    check._check_command_stats(conn, ['foo:bar'])

    aggregator.assert_metric('redis.command.calls', value=expected_calls_value, count=1, tags=expected_tags)
    aggregator.assert_metric(
        'redis.command.usec_per_call', value=expected_usec_per_call_value, count=1, tags=expected_tags
    )
    aggregator.assert_metrics_using_metadata(get_metadata_metrics())


def test__check_total_commands_processed_not_present(check, aggregator, redis_instance):
    """
    The check shouldn't send the `redis.net.commands` metric if `total_commands_processed` is not present in `c.info`
    """
    redis_check = check(redis_instance)
    conn = mock.MagicMock()
    conn.info.return_value = {}

    # Run the check
    redis_check._check_total_commands_processed(conn.info(), [])

    # Assert that no metrics were sent
    aggregator.assert_metric('redis.net.commands', count=0)


def test__check_total_commands_processed_present(check, aggregator, redis_instance):
    """
    The check should send the `redis.net.commands` metric if `total_commands_processed` is present in `c.info`
    """
    redis_check = check(redis_instance)
    conn = mock.MagicMock()
    conn.info.return_value = {'total_commands_processed': 1000}

    # Run the check
    redis_check._check_total_commands_processed(conn.info(), ['test_total_commands_processed'])

    # Assert that the `redis.net.commands` metric was sent
    aggregator.assert_metric('redis.net.commands', value=1000, tags=['test_total_commands_processed'])


<<<<<<< HEAD
def test_check_all_available_config_options(check, aggregator, redis_instance, dd_run_check):
    """
    The check should should create a connection with the supported config options
    """

    connection_args = {
        'db': 1,
        'username': 'user',
        'password': 'devops-best-friend',
        'socket_timeout': 5,
        'connection_pool': {},
        'host': 'localhost',
        'port': '6379',
        'unix_socket_path': '/path',
        'ssl': True,
        'ssl_certfile': '/path',
        'ssl_keyfile': '/path',
        'ssl_ca_certs': '/path',
        'ssl_cert_reqs': 0,
    }
    redis_instance.update(connection_args)

    redis_check = check(redis_instance)
    with mock.patch('redis.Redis') as redis_conn:
        dd_run_check(redis_check)
        assert redis_conn.call_args.kwargs == connection_args
=======
def test_slowlog_quiet_failure(check, aggregator, redis_instance):
    """
    The check should not fail if the slowlog command fails with redis.ResponseError
    """
    redis_check = check(redis_instance)

    # Mock the connection object returned by _get_conn
    mock_conn = mock.MagicMock()
    mock_conn.slowlog_get.side_effect = ResponseError('ERR unknown command `SLOWLOG`')
    mock_conn.config_get.return_value = {'slowlog-max-len': '128'}

    with mock.patch.object(redis_check, '_get_conn', return_value=mock_conn):
        redis_check._check_slowlog()
        # Assert that no metrics were sent
        aggregator.assert_metric('redis.slowlog.micros', count=0)


def test_slowlog_loud_failure(check, redis_instance):
    """
    The check should fail if the slowlog command fails for any other reason
    """
    redis_check = check(redis_instance)

    # Mock the connection object returned by _get_conn
    mock_conn = mock.MagicMock()
    mock_conn.slowlog_get.side_effect = RuntimeError('Some other error')
    mock_conn.config_get.return_value = {'slowlog-max-len': '128'}

    with mock.patch.object(redis_check, '_get_conn', return_value=mock_conn):
        with pytest.raises(RuntimeError, match='Some other error'):
            redis_check._check_slowlog()
>>>>>>> 40e4f36d
<|MERGE_RESOLUTION|>--- conflicted
+++ resolved
@@ -105,7 +105,6 @@
     aggregator.assert_metric('redis.net.commands', value=1000, tags=['test_total_commands_processed'])
 
 
-<<<<<<< HEAD
 def test_check_all_available_config_options(check, aggregator, redis_instance, dd_run_check):
     """
     The check should should create a connection with the supported config options
@@ -132,7 +131,8 @@
     with mock.patch('redis.Redis') as redis_conn:
         dd_run_check(redis_check)
         assert redis_conn.call_args.kwargs == connection_args
-=======
+
+
 def test_slowlog_quiet_failure(check, aggregator, redis_instance):
     """
     The check should not fail if the slowlog command fails with redis.ResponseError
@@ -163,5 +163,4 @@
 
     with mock.patch.object(redis_check, '_get_conn', return_value=mock_conn):
         with pytest.raises(RuntimeError, match='Some other error'):
-            redis_check._check_slowlog()
->>>>>>> 40e4f36d
+            redis_check._check_slowlog()