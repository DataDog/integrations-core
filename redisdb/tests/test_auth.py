--- conflicted
+++ resolved
@@ -8,13 +8,7 @@
 
 import pytest
 
-<<<<<<< HEAD
-from datadog_checks.redisdb import Redis
-
 from .common import HOST, PASSWORD, PORT, PORT_ACL_INSTANCE, USERNAME
-=======
-from .common import HOST, PASSWORD, PORT
->>>>>>> bc0df57e
 
 pytestmark = [pytest.mark.integration, pytest.mark.usefixtures("dd_environment")]
 
