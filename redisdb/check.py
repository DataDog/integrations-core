# (C) Datadog, Inc. 2010-2017
# All rights reserved
# Licensed under Simplified BSD License (see LICENSE)

'''
Redis checks
'''
# stdlib
from collections import defaultdict
import re
import time

# 3rd party
import redis

# project
from checks import AgentCheck

DEFAULT_MAX_SLOW_ENTRIES = 128
MAX_SLOW_ENTRIES_KEY = "slowlog-max-len"

REPL_KEY = 'master_link_status'
LINK_DOWN_KEY = 'master_link_down_since_seconds'


class Redis(AgentCheck):
    db_key_pattern = re.compile(r'^db\d+')
    slave_key_pattern = re.compile(r'^slave\d+')
    subkeys = ['keys', 'expires']

    SOURCE_TYPE_NAME = 'redis'

    GAUGE_KEYS = {
        # Append-only metrics
        'aof_last_rewrite_time_sec':    'redis.aof.last_rewrite_time',
        'aof_rewrite_in_progress':      'redis.aof.rewrite',
        'aof_current_size':             'redis.aof.size',
        'aof_buffer_length':            'redis.aof.buffer_length',

        # Network
        'connected_clients':            'redis.net.clients',
        'connected_slaves':             'redis.net.slaves',
        'rejected_connections':         'redis.net.rejected',

        # clients
        'blocked_clients':              'redis.clients.blocked',
        'client_biggest_input_buf':     'redis.clients.biggest_input_buf',
        'client_longest_output_list':   'redis.clients.longest_output_list',

        # Keys
        'evicted_keys':                 'redis.keys.evicted',
        'expired_keys':                 'redis.keys.expired',

        # stats
        'latest_fork_usec':             'redis.perf.latest_fork_usec',
        'bytes_received_per_sec':       'redis.bytes_received_per_sec',
        'bytes_sent_per_sec':           'redis.bytes_sent_per_sec',
        # Note: 'bytes_received_per_sec' and 'bytes_sent_per_sec' are only
        # available on Azure Redis

        # pubsub
        'pubsub_channels':              'redis.pubsub.channels',
        'pubsub_patterns':              'redis.pubsub.patterns',

        # rdb
        'rdb_bgsave_in_progress':       'redis.rdb.bgsave',
        'rdb_changes_since_last_save':  'redis.rdb.changes_since_last',
        'rdb_last_bgsave_time_sec':     'redis.rdb.last_bgsave_time',

        # memory
        'mem_fragmentation_ratio':      'redis.mem.fragmentation_ratio',
        'used_memory':                  'redis.mem.used',
        'used_memory_lua':              'redis.mem.lua',
        'used_memory_peak':             'redis.mem.peak',
        'used_memory_rss':              'redis.mem.rss',
        'maxmemory':                    'redis.mem.maxmemory',

        # replication
        'master_last_io_seconds_ago':   'redis.replication.last_io_seconds_ago',
        'master_sync_in_progress':      'redis.replication.sync',
        'master_sync_left_bytes':       'redis.replication.sync_left_bytes',
        'repl_backlog_histlen':         'redis.replication.backlog_histlen',
        'master_repl_offset':           'redis.replication.master_repl_offset',
        'slave_repl_offset':            'redis.replication.slave_repl_offset',
    }

    RATE_KEYS = {
        # cpu
        'used_cpu_sys':                 'redis.cpu.sys',
        'used_cpu_sys_children':        'redis.cpu.sys_children',
        'used_cpu_user':                'redis.cpu.user',
        'used_cpu_user_children':       'redis.cpu.user_children',

        # stats
        'keyspace_hits':                'redis.stats.keyspace_hits',
        'keyspace_misses':              'redis.stats.keyspace_misses',
    }

    def __init__(self, name, init_config, agentConfig, instances=None):
        AgentCheck.__init__(self, name, init_config, agentConfig, instances)
        self.connections = {}
        self.last_timestamp_seen = defaultdict(int)

    def get_library_versions(self):
        return {"redis": redis.__version__}

    def _parse_dict_string(self, string, key, default):
        """Take from a more recent redis.py, parse_info"""
        try:
            for item in string.split(','):
                k, v = item.rsplit('=', 1)
                if k == key:
                    try:
                        return int(v)
                    except ValueError:
                        return v
            return default
        except Exception:
            self.log.exception("Cannot parse dictionary string: %s" % string)
            return default

    def _generate_instance_key(self, instance):
        if 'unix_socket_path' in instance:
            return (instance.get('unix_socket_path'), instance.get('db'))
        else:
            return (instance.get('host'), instance.get('port'), instance.get('db'))

    def _get_conn(self, instance):
        key = self._generate_instance_key(instance)
        if key not in self.connections:
            try:

                # Only send useful parameters to the redis client constructor
                list_params = ['host', 'port', 'db', 'password', 'socket_timeout',
                               'connection_pool', 'charset', 'errors', 'unix_socket_path', 'ssl',
                               'ssl_certfile', 'ssl_keyfile', 'ssl_ca_certs', 'ssl_cert_reqs']

                # Set a default timeout (in seconds) if no timeout is specified in the instance config
                instance['socket_timeout'] = instance.get('socket_timeout', 5)

                connection_params = dict((k, instance[k]) for k in list_params if k in instance)

                self.connections[key] = redis.Redis(**connection_params)

            except TypeError:
                raise Exception("You need a redis library that supports authenticated connections. Try sudo easy_install redis.")

        return self.connections[key]

    def _get_tags(self, custom_tags, instance):
        tags = set(custom_tags or [])

        if 'unix_socket_path' in instance:
            tags_to_add = [
                "redis_host:%s" % instance.get("unix_socket_path"),
                "redis_port:unix_socket",
            ]
        else:
            tags_to_add = [
                "redis_host:%s" % instance.get('host'),
                "redis_port:%s" % instance.get('port')
            ]

        tags = sorted(tags.union(tags_to_add))

        return tags

    def _check_db(self, instance, custom_tags=None):
        conn = self._get_conn(instance)

        tags = self._get_tags(custom_tags, instance)

        # Ping the database for info, and track the latency.
        # Process the service check: the check passes if we can connect to Redis
        start = time.time()
        info = None
        try:
            info = conn.info()
            tags = sorted(tags + ["redis_role:%s" % info["role"]])
            status = AgentCheck.OK
            self.service_check('redis.can_connect', status, tags=tags)
            self._collect_metadata(info)
        except ValueError:
            status = AgentCheck.CRITICAL
            self.service_check('redis.can_connect', status, tags=tags)
            raise
        except Exception:
            status = AgentCheck.CRITICAL
            self.service_check('redis.can_connect', status, tags=tags)
            raise

        latency_ms = round((time.time() - start) * 1000, 2)
        self.gauge('redis.info.latency_ms', latency_ms, tags=tags)

        # Save the database statistics.
        for key in info.keys():
            if self.db_key_pattern.match(key):
                db_tags = list(tags) + ["redis_db:" + key]
                # allows tracking percentage of expired keys as DD does not
                # currently allow arithmetic on metric for monitoring
                expires_keys = info[key]["expires"]
                total_keys = info[key]["keys"]
                persist_keys = total_keys - expires_keys
                self.gauge("redis.persist", persist_keys, tags=db_tags)
                self.gauge("redis.persist.percent", 100.0 * persist_keys / total_keys, tags=db_tags)
                self.gauge("redis.expires.percent", 100.0 * expires_keys / total_keys, tags=db_tags)

                for subkey in self.subkeys:
                    # Old redis module on ubuntu 10.04 (python-redis 0.6.1) does not
                    # returns a dict for those key but a string: keys=3,expires=0
                    # Try to parse it (see lighthouse #46)
                    val = -1
                    try:
                        val = info[key].get(subkey, -1)
                    except AttributeError:
                        val = self._parse_dict_string(info[key], subkey, -1)
                    metric = '.'.join(['redis', subkey])
                    self.gauge(metric, val, tags=db_tags)

        # Save a subset of db-wide statistics
        for info_name, value in info.iteritems():
            if info_name in self.GAUGE_KEYS:
                self.gauge(self.GAUGE_KEYS[info_name], info[info_name], tags=tags)
            elif info_name in self.RATE_KEYS:
                self.rate(self.RATE_KEYS[info_name], info[info_name], tags=tags)

        # Save the number of commands.
        self.rate('redis.net.commands', info['total_commands_processed'],
                  tags=tags)
        if 'instantaneous_ops_per_sec' in info:
            self.gauge('redis.net.instantaneous_ops_per_sec', info['instantaneous_ops_per_sec'],
                       tags=tags)

        # Check some key lengths if asked
        key_list = instance.get('keys')
        if key_list is not None:
            if not isinstance(key_list, list) or len(key_list) == 0:
                self.warning("keys in redis configuration is either not a list or empty")
            else:
                l_tags = list(tags)
<<<<<<< HEAD
                for key in key_list:
                    try:
                        key_type = conn.type(key)
                    except redis.ResponseError:
                        self.log.info("key {} on remote server; skipping".format(key))
                        continue
                    key_tags = l_tags + ['key:' + key]

                    if key_type == 'list':
                        self.gauge('redis.key.length', conn.llen(key), tags=key_tags)
                    elif key_type == 'set':
                        self.gauge('redis.key.length', conn.scard(key), tags=key_tags)
                    elif key_type == 'zset':
                        self.gauge('redis.key.length', conn.zcard(key), tags=key_tags)
                    elif key_type == 'hash':
                        self.gauge('redis.key.length', conn.hlen(key), tags=key_tags)
=======
                for key_pattern in key_list:
                    if re.search(r"(?<!\\)[*?[]", key_pattern):
                        keys = conn.scan_iter(match=key_pattern)
>>>>>>> 02cff231
                    else:
                        keys = [key_pattern, ]

                    for key in keys:
                        key_type = conn.type(key)
                        key_tags = l_tags + ['key:' + key]

                        if key_type == 'list':
                            self.gauge('redis.key.length', conn.llen(key), tags=key_tags)
                        elif key_type == 'set':
                            self.gauge('redis.key.length', conn.scard(key), tags=key_tags)
                        elif key_type == 'zset':
                            self.gauge('redis.key.length', conn.zcard(key), tags=key_tags)
                        elif key_type == 'hash':
                            self.gauge('redis.key.length', conn.hlen(key), tags=key_tags)
                        else:
                            # If the type is unknown, it might be because the key doesn't exist,
                            # which can be because the list is empty. So always send 0 in that case.
                            if instance.get("warn_on_missing_keys", True):
                                self.warning("{0} key not found in redis".format(key))
                            self.gauge('redis.key.length', 0, tags=key_tags)

        self._check_replication(info, tags)
        if instance.get("command_stats", False):
            self._check_command_stats(conn, tags)

    def _check_replication(self, info, tags):

        # Save the replication delay for each slave
        for key in info:
            if self.slave_key_pattern.match(key) and isinstance(info[key], dict):
                slave_offset = info[key].get('offset')
                master_offset = info.get('master_repl_offset')
                if slave_offset and master_offset and master_offset - slave_offset >= 0:
                    delay = master_offset - slave_offset
                    # Add id, ip, and port tags for the slave
                    slave_tags = tags[:]
                    for slave_tag in ('ip', 'port'):
                        if slave_tag in info[key]:
                            slave_tags.append('slave_{0}:{1}'.format(slave_tag, info[key][slave_tag]))
                    slave_tags.append('slave_id:%s' % key.lstrip('slave'))
                    self.gauge('redis.replication.delay', delay, tags=slave_tags)

        if REPL_KEY in info:
            if info[REPL_KEY] == 'up':
                status = AgentCheck.OK
                down_seconds = 0
            else:
                status = AgentCheck.CRITICAL
                down_seconds = info[LINK_DOWN_KEY]

            self.service_check('redis.replication.master_link_status', status, tags=tags)
            self.gauge('redis.replication.master_link_down_since_seconds', down_seconds, tags=tags)

    def _check_slowlog(self, instance, custom_tags):
        """Retrieve length and entries from Redis' SLOWLOG

        This will parse through all entries of the SLOWLOG and select ones
        within the time range between the last seen entries and now

        """
        conn = self._get_conn(instance)

        tags = self._get_tags(custom_tags, instance)

        if not instance.get(MAX_SLOW_ENTRIES_KEY):
            try:
                max_slow_entries = int(conn.config_get(MAX_SLOW_ENTRIES_KEY)[MAX_SLOW_ENTRIES_KEY])
                if max_slow_entries > DEFAULT_MAX_SLOW_ENTRIES:
                    self.warning("Redis {0} is higher than {1}. Defaulting to {1}."
                                 "If you need a higher value, please set {0} in your check config"
                                 .format(MAX_SLOW_ENTRIES_KEY, DEFAULT_MAX_SLOW_ENTRIES))
                    max_slow_entries = DEFAULT_MAX_SLOW_ENTRIES
            # No config on AWS Elasticache
            except redis.ResponseError:
                max_slow_entries = DEFAULT_MAX_SLOW_ENTRIES
        else:
            max_slow_entries = int(instance.get(MAX_SLOW_ENTRIES_KEY))

        # Generate a unique id for this instance to be persisted across runs
        ts_key = self._generate_instance_key(instance)

        # Get all slowlog entries

        slowlogs = conn.slowlog_get(max_slow_entries)

        # Find slowlog entries between last timestamp and now using start_time
        slowlogs = [s for s in slowlogs if s['start_time'] >
            self.last_timestamp_seen[ts_key]]

        max_ts = 0
        # Slowlog entry looks like:
        #  {'command': 'LPOP somekey',
        #   'duration': 11238,
        #   'id': 496L,
        #   'start_time': 1422529869}
        for slowlog in slowlogs:
            if slowlog['start_time'] > max_ts:
                max_ts = slowlog['start_time']

            slowlog_tags = list(tags)
            command = slowlog['command'].split()
            # When the "Garantia Data" custom Redis is used, redis-py returns
            # an empty `command` field
            # FIXME when https://github.com/andymccurdy/redis-py/pull/622 is released in redis-py
            if command:
                slowlog_tags.append('command:{0}'.format(command[0]))

            value = slowlog['duration']
            self.histogram('redis.slowlog.micros', value, tags=slowlog_tags)

        self.last_timestamp_seen[ts_key] = max_ts

    def _check_command_stats(self, conn, tags):
        """Get command-specific statistics from redis' INFO COMMANDSTATS command
        """
        try:
            command_stats = conn.info("commandstats")
        except Exception:
            self.warning("Could not retrieve command stats from Redis."
                         "INFO COMMANDSTATS only works with Redis >= 2.6.")
            return

        for key, stats in command_stats.iteritems():
            command = key.split('_', 1)[1]
            command_tags = tags + ['command:%s' % command]
            self.gauge('redis.command.calls', stats['calls'], tags=command_tags)
            self.gauge('redis.command.usec_per_call', stats['usec_per_call'], tags=command_tags)

    def check(self, instance):
        if ("host" not in instance or "port" not in instance) and "unix_socket_path" not in instance:
            raise Exception("You must specify a host/port couple or a unix_socket_path")
        custom_tags = instance.get('tags', [])

        self._check_db(instance, custom_tags)
        self._check_slowlog(instance, custom_tags)

    def _collect_metadata(self, info):
        if info and 'redis_version' in info:
            self.service_metadata('version', info['redis_version'])<|MERGE_RESOLUTION|>--- conflicted
+++ resolved
@@ -238,33 +238,19 @@
                 self.warning("keys in redis configuration is either not a list or empty")
             else:
                 l_tags = list(tags)
-<<<<<<< HEAD
-                for key in key_list:
-                    try:
-                        key_type = conn.type(key)
-                    except redis.ResponseError:
-                        self.log.info("key {} on remote server; skipping".format(key))
-                        continue
-                    key_tags = l_tags + ['key:' + key]
-
-                    if key_type == 'list':
-                        self.gauge('redis.key.length', conn.llen(key), tags=key_tags)
-                    elif key_type == 'set':
-                        self.gauge('redis.key.length', conn.scard(key), tags=key_tags)
-                    elif key_type == 'zset':
-                        self.gauge('redis.key.length', conn.zcard(key), tags=key_tags)
-                    elif key_type == 'hash':
-                        self.gauge('redis.key.length', conn.hlen(key), tags=key_tags)
-=======
+
                 for key_pattern in key_list:
                     if re.search(r"(?<!\\)[*?[]", key_pattern):
                         keys = conn.scan_iter(match=key_pattern)
->>>>>>> 02cff231
                     else:
                         keys = [key_pattern, ]
 
                     for key in keys:
-                        key_type = conn.type(key)
+                        try:
+                            key_type = conn.type(key)
+                        except redis.ResponseError:
+                            self.log.info("key {} on remote server; skipping".format(key))
+                            continue
                         key_tags = l_tags + ['key:' + key]
 
                         if key_type == 'list':
