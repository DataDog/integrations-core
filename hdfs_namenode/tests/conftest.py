--- conflicted
+++ resolved
@@ -7,14 +7,9 @@
 import pytest
 from mock import patch
 
-<<<<<<< HEAD
-from .common import HERE, NAME_SYSTEM_STATE_URL, NAME_SYSTEM_URL, TEST_PASSWORD, TEST_USERNAME
-=======
-# 3rd party
-import json
-
 from datadog_checks.hdfs_namenode import HDFSNameNode
 from datadog_checks.dev import docker_run
+
 from .common import HERE, INSTANCE_INTEGRATION, NAME_SYSTEM_STATE_URL, NAME_SYSTEM_URL, TEST_USERNAME, TEST_PASSWORD
 
 
@@ -35,7 +30,6 @@
 @pytest.fixture
 def check():
     return HDFSNameNode("hdfs_namenode", {}, {})
->>>>>>> 17bfefbd
 
 
 @pytest.fixture
