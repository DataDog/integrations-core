--- conflicted
+++ resolved
@@ -22,9 +22,8 @@
 TEST_USERNAME = 'Picard'
 TEST_PASSWORD = 'NCC-1701'
 
-<<<<<<< HEAD
 HDFS_NAMENODE_CONFIG = {'instances': [{'hdfs_namenode_jmx_uri': NAMENODE_URI, 'tags': list(CUSTOM_TAGS)}]}
-=======
+
 INSTANCE_INTEGRATION = {
     "hdfs_namenode_jmx_uri": NAMENODE_URI,
 }
@@ -51,16 +50,6 @@
     'hdfs.namenode.num_stale_data_nodes',
     'hdfs.namenode.num_stale_storages',
 ]
-
-HDFS_NAMENODE_CONFIG = {
-    'instances': [
-        {
-            'hdfs_namenode_jmx_uri': NAMENODE_URI,
-            'tags': list(CUSTOM_TAGS)
-        }
-    ]
-}
->>>>>>> 17bfefbd
 
 HDFS_NAMENODE_AUTH_CONFIG = {
     'instances': [
