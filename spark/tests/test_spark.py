# (C) Datadog, Inc. 2018-present
# All rights reserved
# Licensed under a 3-clause BSD style license (see LICENSE)
import os
import ssl
import threading
import time
from copy import deepcopy

import mock
import pytest
import urllib3
from requests import RequestException
from six import iteritems
from six.moves import BaseHTTPServer
from six.moves.urllib.parse import parse_qsl, unquote_plus, urlencode, urljoin, urlparse, urlunparse

from datadog_checks.dev.http import MockResponse
from datadog_checks.spark import SparkCheck

from .common import CLUSTER_NAME, CLUSTER_TAGS, INSTANCE_DRIVER_1, INSTANCE_DRIVER_2, INSTANCE_STANDALONE

# IDs
YARN_APP_ID = 'application_1459362484344_0011'
SPARK_APP_ID = 'app_001'

APP_NAME = 'PySparkShell'

# URLs for cluster managers
SPARK_APP_URL = 'http://localhost:4040'
SPARK_YARN_URL = 'http://localhost:8088'
SPARK_MESOS_URL = 'http://localhost:5050'
STANDALONE_URL = 'http://localhost:8080'

# SSL test server
SSL_SERVER_PORT = 44443
SSL_SERVER_ADDRESS = 'localhost'
SSL_SERVER_URL = 'https://{}:{}'.format(SSL_SERVER_ADDRESS, SSL_SERVER_PORT)

# URL Paths
SPARK_REST_PATH = 'api/v1/applications'
YARN_APPS_PATH = 'ws/v1/cluster/apps'
MESOS_APPS_PATH = 'frameworks'
STANDALONE_APPS_PATH = 'json/'
STANDALONE_APP_PATH_HTML = 'app/'
VERSION_PATH = '/api/v1/version'

# Service Check Names
SPARK_SERVICE_CHECK = 'spark.application_master.can_connect'
YARN_SERVICE_CHECK = 'spark.resource_manager.can_connect'
MESOS_SERVICE_CHECK = 'spark.mesos_master.can_connect'
SPARK_DRIVER_SERVICE_CHECK = 'spark.driver.can_connect'
STANDALONE_SERVICE_CHECK = 'spark.standalone_master.can_connect'

TEST_USERNAME = 'admin'
TEST_PASSWORD = 'password'

CUSTOM_TAGS = ['optional:tag1']
COMMON_TAGS = [
    'app_name:' + APP_NAME,
] + CLUSTER_TAGS


def join_url_dir(url, *args):
    """
    Join a URL with multiple directories
    """
    for path in args:
        url = url.rstrip('/') + '/'
        url = urljoin(url, path.lstrip('/'))

    return url


class Url(object):
    """A url object that can be compared with other url orbjects
    without regard to the vagaries of encoding, escaping, and ordering
    of parameters in query strings."""

    def __init__(self, url):
        parts = urlparse(url)
        _query = frozenset(parse_qsl(parts.query))
        _path = unquote_plus(parts.path)
        parts = parts._replace(query=_query, path=_path)
        self.parts = parts

    def __eq__(self, other):
        return self.parts == other.parts

    def __hash__(self):
        return hash(self.parts)


# PATH to Spark Version
VERSION_PATH = Url(urljoin(SPARK_APP_URL, VERSION_PATH))

# YARN Service URLs
YARN_APP_URL = Url(urljoin(SPARK_YARN_URL, YARN_APPS_PATH) + '?states=RUNNING&applicationTypes=SPARK')
YARN_SPARK_APP_URL = Url(join_url_dir(SPARK_YARN_URL, 'proxy', YARN_APP_ID, SPARK_REST_PATH))
YARN_SPARK_JOB_URL = Url(join_url_dir(SPARK_YARN_URL, 'proxy', YARN_APP_ID, SPARK_REST_PATH, SPARK_APP_ID, 'jobs'))
YARN_SPARK_STAGE_URL = Url(join_url_dir(SPARK_YARN_URL, 'proxy', YARN_APP_ID, SPARK_REST_PATH, SPARK_APP_ID, 'stages'))
YARN_SPARK_EXECUTOR_URL = Url(
    join_url_dir(SPARK_YARN_URL, 'proxy', YARN_APP_ID, SPARK_REST_PATH, SPARK_APP_ID, 'executors')
)
YARN_SPARK_RDD_URL = Url(
    join_url_dir(SPARK_YARN_URL, 'proxy', YARN_APP_ID, SPARK_REST_PATH, SPARK_APP_ID, 'storage/rdd')
)
YARN_SPARK_STREAMING_STATISTICS_URL = Url(
    join_url_dir(SPARK_YARN_URL, 'proxy', YARN_APP_ID, SPARK_REST_PATH, SPARK_APP_ID, 'streaming/statistics')
)
YARN_SPARK_METRICS_JSON_URL = Url(join_url_dir(SPARK_YARN_URL, 'proxy', YARN_APP_ID, 'metrics/json'))

# Mesos Service URLs
MESOS_APP_URL = Url(urljoin(SPARK_MESOS_URL, MESOS_APPS_PATH))
MESOS_SPARK_APP_URL = Url(join_url_dir(SPARK_APP_URL, SPARK_REST_PATH))
MESOS_SPARK_JOB_URL = Url(join_url_dir(SPARK_APP_URL, SPARK_REST_PATH, SPARK_APP_ID, 'jobs'))
MESOS_SPARK_STAGE_URL = Url(join_url_dir(SPARK_APP_URL, SPARK_REST_PATH, SPARK_APP_ID, 'stages'))
MESOS_SPARK_EXECUTOR_URL = Url(join_url_dir(SPARK_APP_URL, SPARK_REST_PATH, SPARK_APP_ID, 'executors'))
MESOS_SPARK_RDD_URL = Url(join_url_dir(SPARK_APP_URL, SPARK_REST_PATH, SPARK_APP_ID, 'storage/rdd'))
MESOS_SPARK_STREAMING_STATISTICS_URL = Url(
    join_url_dir(SPARK_APP_URL, SPARK_REST_PATH, SPARK_APP_ID, 'streaming/statistics')
)
MESOS_SPARK_METRICS_JSON_URL = Url(join_url_dir(SPARK_APP_URL, 'metrics/json'))

# Driver Service URLs
DRIVER_APP_URL = Url(urljoin(SPARK_APP_URL, SPARK_REST_PATH))
DRIVER_SPARK_APP_URL = Url(join_url_dir(SPARK_APP_URL, SPARK_REST_PATH))
DRIVER_SPARK_JOB_URL = Url(join_url_dir(SPARK_APP_URL, SPARK_REST_PATH, SPARK_APP_ID, 'jobs'))
DRIVER_SPARK_STAGE_URL = Url(join_url_dir(SPARK_APP_URL, SPARK_REST_PATH, SPARK_APP_ID, 'stages'))
DRIVER_SPARK_EXECUTOR_URL = Url(join_url_dir(SPARK_APP_URL, SPARK_REST_PATH, SPARK_APP_ID, 'executors'))
DRIVER_SPARK_RDD_URL = Url(join_url_dir(SPARK_APP_URL, SPARK_REST_PATH, SPARK_APP_ID, 'storage/rdd'))
DRIVER_SPARK_STREAMING_STATISTICS_URL = Url(
    join_url_dir(SPARK_APP_URL, SPARK_REST_PATH, SPARK_APP_ID, 'streaming/statistics')
)
DRIVER_SPARK_METRICS_JSON_URL = Url(join_url_dir(SPARK_APP_URL, 'metrics/json'))

# Spark Standalone Service URLs
STANDALONE_APP_URL = Url(urljoin(STANDALONE_URL, STANDALONE_APPS_PATH))
STANDALONE_APP_HTML_URL = Url(urljoin(STANDALONE_URL, STANDALONE_APP_PATH_HTML) + '?appId=' + SPARK_APP_ID)
STANDALONE_SPARK_APP_URL = Url(join_url_dir(SPARK_APP_URL, SPARK_REST_PATH))
STANDALONE_SPARK_JOB_URL = Url(join_url_dir(SPARK_APP_URL, SPARK_REST_PATH, SPARK_APP_ID, 'jobs'))
STANDALONE_SPARK_STAGE_URL = Url(join_url_dir(SPARK_APP_URL, SPARK_REST_PATH, SPARK_APP_ID, 'stages'))
STANDALONE_SPARK_EXECUTOR_URL = Url(join_url_dir(SPARK_APP_URL, SPARK_REST_PATH, SPARK_APP_ID, 'executors'))
STANDALONE_SPARK_RDD_URL = Url(join_url_dir(SPARK_APP_URL, SPARK_REST_PATH, SPARK_APP_ID, 'storage/rdd'))
STANDALONE_SPARK_STREAMING_STATISTICS_URL = Url(
    join_url_dir(SPARK_APP_URL, SPARK_REST_PATH, SPARK_APP_ID, 'streaming/statistics')
)
STANDALONE_SPARK_METRICS_JSON_URL = Url(join_url_dir(SPARK_APP_URL, 'metrics/json'))

STANDALONE_SPARK_JOB_URL_PRE20 = Url(join_url_dir(SPARK_APP_URL, SPARK_REST_PATH, APP_NAME, 'jobs'))
STANDALONE_SPARK_STAGE_URL_PRE20 = Url(join_url_dir(SPARK_APP_URL, SPARK_REST_PATH, APP_NAME, 'stages'))
STANDALONE_SPARK_EXECUTOR_URL_PRE20 = Url(join_url_dir(SPARK_APP_URL, SPARK_REST_PATH, APP_NAME, 'executors'))
STANDALONE_SPARK_RDD_URL_PRE20 = Url(join_url_dir(SPARK_APP_URL, SPARK_REST_PATH, APP_NAME, 'storage/rdd'))
STANDALONE_SPARK_STREAMING_STATISTICS_URL_PRE20 = Url(
    join_url_dir(SPARK_APP_URL, SPARK_REST_PATH, APP_NAME, 'streaming/statistics')
)
STANDALONE_SPARK_METRICS_JSON_URL_PRE20 = Url(join_url_dir(SPARK_APP_URL, 'metrics/json'))

FIXTURE_DIR = os.path.join(os.path.dirname(__file__), 'fixtures')
CERTIFICATE_DIR = os.path.join(os.path.dirname(__file__), 'certificate')


def yarn_requests_get_mock(url, *args, **kwargs):
    arg_url = Url(url)

    if arg_url == YARN_APP_URL:
        return MockResponse(file_path=os.path.join(FIXTURE_DIR, 'yarn_apps'))
    elif arg_url == YARN_SPARK_APP_URL:
        return MockResponse(file_path=os.path.join(FIXTURE_DIR, 'spark_apps'))
    elif arg_url == YARN_SPARK_JOB_URL:
        return MockResponse(file_path=os.path.join(FIXTURE_DIR, 'job_metrics'))
    elif arg_url == YARN_SPARK_STAGE_URL:
        return MockResponse(file_path=os.path.join(FIXTURE_DIR, 'stage_metrics'))
    elif arg_url == YARN_SPARK_EXECUTOR_URL:
        return MockResponse(file_path=os.path.join(FIXTURE_DIR, 'executor_metrics'))
    elif arg_url == YARN_SPARK_RDD_URL:
        return MockResponse(file_path=os.path.join(FIXTURE_DIR, 'rdd_metrics'))
    elif arg_url == YARN_SPARK_STREAMING_STATISTICS_URL:
        return MockResponse(file_path=os.path.join(FIXTURE_DIR, 'streaming_statistics'))
    elif arg_url == YARN_SPARK_METRICS_JSON_URL:
        return MockResponse(file_path=os.path.join(FIXTURE_DIR, 'metrics_json'))


def yarn_requests_auth_mock(*args, **kwargs):
    # Make sure we're passing in authentication
    assert 'auth' in kwargs, "Error, missing authentication"

    # Make sure we've got the correct username and password
    assert kwargs['auth'] == (TEST_USERNAME, TEST_PASSWORD), "Incorrect username or password"

    # Return mocked request.get(...)
    return yarn_requests_get_mock(*args, **kwargs)


def mesos_requests_get_mock(url, *args, **kwargs):
    arg_url = Url(url)

    if arg_url == MESOS_APP_URL:
        return MockResponse(file_path=os.path.join(FIXTURE_DIR, 'mesos_apps'))
    elif arg_url == MESOS_SPARK_APP_URL:
        return MockResponse(file_path=os.path.join(FIXTURE_DIR, 'spark_apps'))
    elif arg_url == MESOS_SPARK_JOB_URL:
        return MockResponse(file_path=os.path.join(FIXTURE_DIR, 'job_metrics'))
    elif arg_url == MESOS_SPARK_STAGE_URL:
        return MockResponse(file_path=os.path.join(FIXTURE_DIR, 'stage_metrics'))
    elif arg_url == MESOS_SPARK_EXECUTOR_URL:
        return MockResponse(file_path=os.path.join(FIXTURE_DIR, 'executor_metrics'))
    elif arg_url == MESOS_SPARK_RDD_URL:
        return MockResponse(file_path=os.path.join(FIXTURE_DIR, 'rdd_metrics'))
    elif arg_url == MESOS_SPARK_STREAMING_STATISTICS_URL:
        return MockResponse(file_path=os.path.join(FIXTURE_DIR, 'streaming_statistics'))
    elif arg_url == MESOS_SPARK_METRICS_JSON_URL:
        return MockResponse(file_path=os.path.join(FIXTURE_DIR, 'metrics_json'))


def driver_requests_get_mock(url, *args, **kwargs):
    arg_url = Url(url)

    if arg_url == DRIVER_APP_URL:
        return MockResponse(file_path=os.path.join(FIXTURE_DIR, 'spark_apps'))
    elif arg_url == DRIVER_SPARK_APP_URL:
        return MockResponse(file_path=os.path.join(FIXTURE_DIR, 'spark_apps'))
    elif arg_url == DRIVER_SPARK_JOB_URL:
        return MockResponse(file_path=os.path.join(FIXTURE_DIR, 'job_metrics'))
    elif arg_url == DRIVER_SPARK_STAGE_URL:
        return MockResponse(file_path=os.path.join(FIXTURE_DIR, 'stage_metrics'))
    elif arg_url == DRIVER_SPARK_EXECUTOR_URL:
        return MockResponse(file_path=os.path.join(FIXTURE_DIR, 'executor_metrics'))
    elif arg_url == DRIVER_SPARK_RDD_URL:
        return MockResponse(file_path=os.path.join(FIXTURE_DIR, 'rdd_metrics'))
    elif arg_url == DRIVER_SPARK_STREAMING_STATISTICS_URL:
        return MockResponse(file_path=os.path.join(FIXTURE_DIR, 'streaming_statistics'))
    elif arg_url == DRIVER_SPARK_METRICS_JSON_URL:
        return MockResponse(file_path=os.path.join(FIXTURE_DIR, 'metrics_json'))


def standalone_requests_get_mock(url, *args, **kwargs):
    arg_url = Url(url)

    if arg_url == STANDALONE_APP_URL:
        return MockResponse(file_path=os.path.join(FIXTURE_DIR, 'spark_standalone_apps'))
    elif arg_url == STANDALONE_APP_HTML_URL:
        return MockResponse(file_path=os.path.join(FIXTURE_DIR, 'spark_standalone_app'))
    elif arg_url == STANDALONE_SPARK_APP_URL:
        return MockResponse(file_path=os.path.join(FIXTURE_DIR, 'spark_apps'))
    elif arg_url == STANDALONE_SPARK_JOB_URL:
        return MockResponse(file_path=os.path.join(FIXTURE_DIR, 'job_metrics'))
    elif arg_url == STANDALONE_SPARK_STAGE_URL:
        return MockResponse(file_path=os.path.join(FIXTURE_DIR, 'stage_metrics'))
    elif arg_url == STANDALONE_SPARK_EXECUTOR_URL:
        return MockResponse(file_path=os.path.join(FIXTURE_DIR, 'executor_metrics'))
    elif arg_url == STANDALONE_SPARK_RDD_URL:
        return MockResponse(file_path=os.path.join(FIXTURE_DIR, 'rdd_metrics'))
    elif arg_url == STANDALONE_SPARK_STREAMING_STATISTICS_URL:
        return MockResponse(file_path=os.path.join(FIXTURE_DIR, 'streaming_statistics'))
    elif arg_url == STANDALONE_SPARK_METRICS_JSON_URL:
        return MockResponse(file_path=os.path.join(FIXTURE_DIR, 'metrics_json'))


def standalone_requests_pre20_get_mock(url, *args, **kwargs):
    arg_url = Url(url)

    if arg_url == STANDALONE_APP_URL:
        return MockResponse(file_path=os.path.join(FIXTURE_DIR, 'spark_standalone_apps'))
    elif arg_url == STANDALONE_APP_HTML_URL:
        return MockResponse(file_path=os.path.join(FIXTURE_DIR, 'spark_standalone_app'))
    elif arg_url == STANDALONE_SPARK_APP_URL:
        return MockResponse(file_path=os.path.join(FIXTURE_DIR, 'spark_apps_pre20'))
    elif arg_url == STANDALONE_SPARK_JOB_URL:
        return MockResponse(status_code=404)
    elif arg_url == STANDALONE_SPARK_STAGE_URL:
        return MockResponse(status_code=404)
    elif arg_url == STANDALONE_SPARK_EXECUTOR_URL:
        return MockResponse(status_code=404)
    elif arg_url == STANDALONE_SPARK_RDD_URL:
        return MockResponse(status_code=404)
    elif arg_url == STANDALONE_SPARK_STREAMING_STATISTICS_URL:
        return MockResponse(status_code=404)
    elif arg_url == STANDALONE_SPARK_JOB_URL_PRE20:
        return MockResponse(file_path=os.path.join(FIXTURE_DIR, 'job_metrics'))
    elif arg_url == STANDALONE_SPARK_STAGE_URL_PRE20:
        return MockResponse(file_path=os.path.join(FIXTURE_DIR, 'stage_metrics'))
    elif arg_url == STANDALONE_SPARK_EXECUTOR_URL_PRE20:
        return MockResponse(file_path=os.path.join(FIXTURE_DIR, 'executor_metrics'))
    elif arg_url == STANDALONE_SPARK_RDD_URL_PRE20:
        return MockResponse(file_path=os.path.join(FIXTURE_DIR, 'rdd_metrics'))
    elif arg_url == STANDALONE_SPARK_STREAMING_STATISTICS_URL_PRE20:
        return MockResponse(file_path=os.path.join(FIXTURE_DIR, 'streaming_statistics'))
    elif arg_url == VERSION_PATH:
        return MockResponse(file_path=os.path.join(FIXTURE_DIR, 'version'))
    elif arg_url == STANDALONE_SPARK_METRICS_JSON_URL_PRE20:
        return MockResponse(file_path=os.path.join(FIXTURE_DIR, 'metrics_json'))


def proxy_with_warning_page_mock(url, *args, **kwargs):
    cookies = kwargs.get('cookies') or {}
    proxy_cookie = cookies.get('proxy_cookie')
    url_parts = list(urlparse(url))
    query = dict(parse_qsl(url_parts[4]))
    if proxy_cookie and query.get('proxyapproved') == 'true':
        del query['proxyapproved']
        url_parts[4] = urlencode(query)
        return standalone_requests_get_mock(urlunparse(url_parts), *args[1:], **kwargs)
    else:
        # Display the html warning page with the redirect link
        query['proxyapproved'] = 'true'
        url_parts[4] = urlencode(query)
        with open(os.path.join(FIXTURE_DIR, 'html_warning_page'), 'r') as f:
            body = f.read().replace('$REDIRECT_URL$', urlunparse(url_parts))
            return MockResponse(body, cookies={'proxy_cookie': 'foo'})


CHECK_NAME = 'spark'

YARN_CONFIG = {
    'spark_url': 'http://localhost:8088',
    'cluster_name': CLUSTER_NAME,
    'spark_cluster_mode': 'spark_yarn_mode',
    'executor_level_metrics': True,
    'tags': list(CUSTOM_TAGS),
}

YARN_AUTH_CONFIG = {
    'spark_url': 'http://localhost:8088',
    'cluster_name': CLUSTER_NAME,
    'spark_cluster_mode': 'spark_yarn_mode',
    'executor_level_metrics': True,
    'tags': list(CUSTOM_TAGS),
    'username': TEST_USERNAME,
    'password': TEST_PASSWORD,
}

MESOS_CONFIG = {
    'spark_url': 'http://localhost:5050',
    'cluster_name': CLUSTER_NAME,
    'spark_cluster_mode': 'spark_mesos_mode',
    'executor_level_metrics': True,
    'tags': list(CUSTOM_TAGS),
}

MESOS_FILTERED_CONFIG = {
    'spark_url': 'http://localhost:5050',
    'cluster_name': CLUSTER_NAME,
    'spark_cluster_mode': 'spark_mesos_mode',
    'executor_level_metrics': True,
    'spark_ui_ports': [1234],
}

DRIVER_CONFIG = {
    'spark_url': 'http://localhost:4040',
    'cluster_name': CLUSTER_NAME,
    'spark_cluster_mode': 'spark_driver_mode',
    'executor_level_metrics': True,
    'tags': list(CUSTOM_TAGS),
}

STANDALONE_CONFIG = {
    'spark_url': 'http://localhost:8080',
    'cluster_name': CLUSTER_NAME,
    'spark_cluster_mode': 'spark_standalone_mode',
    'executor_level_metrics': True,
}

STANDALONE_CONFIG_PRE_20 = {
    'spark_url': 'http://localhost:8080',
    'cluster_name': CLUSTER_NAME,
    'spark_cluster_mode': 'spark_standalone_mode',
    'executor_level_metrics': True,
    'spark_pre_20_mode': 'true',
}

SSL_CONFIG = {
    'spark_url': SSL_SERVER_URL,
    'cluster_name': CLUSTER_NAME,
    'spark_cluster_mode': 'spark_standalone_mode',
    'executor_level_metrics': True,
}

SSL_NO_VERIFY_CONFIG = {
    'spark_url': SSL_SERVER_URL,
    'cluster_name': CLUSTER_NAME,
    'spark_cluster_mode': 'spark_standalone_mode',
    'executor_level_metrics': True,
    'ssl_verify': False,
}

SSL_CERT_CONFIG = {
    'spark_url': SSL_SERVER_URL,
    'cluster_name': CLUSTER_NAME,
    'spark_cluster_mode': 'spark_standalone_mode',
    'ssl_verify': os.path.join(CERTIFICATE_DIR, 'cert.cert'),
    'executor_level_metrics': True,
}

SPARK_JOB_RUNNING_METRIC_VALUES = {
    'spark.job.count': 2,
    'spark.job.num_tasks': 20,
    'spark.job.num_active_tasks': 30,
    'spark.job.num_completed_tasks': 40,
    'spark.job.num_skipped_tasks': 50,
    'spark.job.num_failed_tasks': 60,
    'spark.job.num_active_stages': 70,
    'spark.job.num_completed_stages': 80,
    'spark.job.num_skipped_stages': 90,
    'spark.job.num_failed_stages': 100,
}

SPARK_JOB_RUNNING_METRIC_TAGS_NO_STAGE_ID = [
    'status:running',
    'job_id:0',
] + COMMON_TAGS

SPARK_JOB_RUNNING_METRIC_TAGS = [
    'stage_id:0',
    'stage_id:1',
] + SPARK_JOB_RUNNING_METRIC_TAGS_NO_STAGE_ID

SPARK_JOB_SUCCEEDED_METRIC_VALUES = {
    'spark.job.count': 3,
    'spark.job.num_tasks': 1000,
    'spark.job.num_active_tasks': 2000,
    'spark.job.num_completed_tasks': 3000,
    'spark.job.num_skipped_tasks': 4000,
    'spark.job.num_failed_tasks': 5000,
    'spark.job.num_active_stages': 6000,
    'spark.job.num_completed_stages': 7000,
    'spark.job.num_skipped_stages': 8000,
    'spark.job.num_failed_stages': 9000,
}
SPARK_JOB_SUCCEEDED_METRIC_TAGS_NO_STAGE_ID = [
    'status:succeeded',
    'job_id:0',
] + COMMON_TAGS

SPARK_JOB_SUCCEEDED_METRIC_TAGS = [
    'stage_id:0',
    'stage_id:1',
] + SPARK_JOB_SUCCEEDED_METRIC_TAGS_NO_STAGE_ID

SPARK_STAGE_RUNNING_METRIC_VALUES = {
    'spark.stage.count': 3,
    'spark.stage.num_active_tasks': 3 * 3,
    'spark.stage.num_complete_tasks': 4 * 3,
    'spark.stage.num_failed_tasks': 5 * 3,
    'spark.stage.executor_run_time': 6 * 3,
    'spark.stage.input_bytes': 7 * 3,
    'spark.stage.input_records': 8 * 3,
    'spark.stage.output_bytes': 9 * 3,
    'spark.stage.output_records': 10 * 3,
    'spark.stage.shuffle_read_bytes': 11 * 3,
    'spark.stage.shuffle_read_records': 12 * 3,
    'spark.stage.shuffle_write_bytes': 13 * 3,
    'spark.stage.shuffle_write_records': 14 * 3,
    'spark.stage.memory_bytes_spilled': 15 * 3,
    'spark.stage.disk_bytes_spilled': 16 * 3,
}

SPARK_STAGE_RUNNING_METRIC_TAGS_NO_STAGE_ID = [
    'status:running',
] + COMMON_TAGS


SPARK_STAGE_RUNNING_METRIC_TAGS = [
    'stage_id:1',
] + SPARK_STAGE_RUNNING_METRIC_TAGS_NO_STAGE_ID

SPARK_STAGE_COMPLETE_METRIC_VALUES = {
    'spark.stage.count': 2,
    'spark.stage.num_active_tasks': 100 * 2,
    'spark.stage.num_complete_tasks': 101 * 2,
    'spark.stage.num_failed_tasks': 102 * 2,
    'spark.stage.executor_run_time': 103 * 2,
    'spark.stage.input_bytes': 104 * 2,
    'spark.stage.input_records': 105 * 2,
    'spark.stage.output_bytes': 106 * 2,
    'spark.stage.output_records': 107 * 2,
    'spark.stage.shuffle_read_bytes': 108 * 2,
    'spark.stage.shuffle_read_records': 109 * 2,
    'spark.stage.shuffle_write_bytes': 110 * 2,
    'spark.stage.shuffle_write_records': 111 * 2,
    'spark.stage.memory_bytes_spilled': 112 * 2,
    'spark.stage.disk_bytes_spilled': 113 * 2,
}

SPARK_STAGE_COMPLETE_METRIC_TAGS_NO_STAGE_ID = [
    'status:complete',
] + COMMON_TAGS


SPARK_STAGE_COMPLETE_METRIC_TAGS = [
    'stage_id:0',
] + SPARK_STAGE_COMPLETE_METRIC_TAGS_NO_STAGE_ID

SPARK_DRIVER_METRIC_VALUES = {
    'spark.driver.rdd_blocks': 99,
    'spark.driver.memory_used': 98,
    'spark.driver.disk_used': 97,
    'spark.driver.active_tasks': 96,
    'spark.driver.failed_tasks': 95,
    'spark.driver.completed_tasks': 94,
    'spark.driver.total_tasks': 93,
    'spark.driver.total_duration': 92,
    'spark.driver.total_input_bytes': 91,
    'spark.driver.total_shuffle_read': 90,
    'spark.driver.total_shuffle_write': 89,
    'spark.driver.max_memory': 278019440,
}

SPARK_EXECUTOR_METRIC_VALUES = {
    'spark.executor.count': 2,
    'spark.executor.rdd_blocks': 1,
    'spark.executor.memory_used': 2,
    'spark.executor.disk_used': 3,
    'spark.executor.active_tasks': 4,
    'spark.executor.failed_tasks': 5,
    'spark.executor.completed_tasks': 6,
    'spark.executor.total_tasks': 7,
    'spark.executor.total_duration': 8,
    'spark.executor.total_input_bytes': 9,
    'spark.executor.total_shuffle_read': 10,
    'spark.executor.total_shuffle_write': 11,
    'spark.executor.max_memory': 555755765,
}

SPARK_EXECUTOR_LEVEL_METRIC_VALUES = {
    'spark.executor.id.rdd_blocks': 1,
    'spark.executor.id.memory_used': 2,
    'spark.executor.id.disk_used': 3,
    'spark.executor.id.active_tasks': 4,
    'spark.executor.id.failed_tasks': 5,
    'spark.executor.id.completed_tasks': 6,
    'spark.executor.id.total_tasks': 7,
    'spark.executor.id.total_duration': 8,
    'spark.executor.id.total_input_bytes': 9,
    'spark.executor.id.total_shuffle_read': 10,
    'spark.executor.id.total_shuffle_write': 11,
    'spark.executor.id.max_memory': 555755765,
}

SPARK_EXECUTOR_LEVEL_METRIC_TAGS = [
    'executor_id:1',
] + COMMON_TAGS

SPARK_RDD_METRIC_VALUES = {
    'spark.rdd.count': 1,
    'spark.rdd.num_partitions': 2,
    'spark.rdd.num_cached_partitions': 2,
    'spark.rdd.memory_used': 284,
    'spark.rdd.disk_used': 0,
}

SPARK_STREAMING_STATISTICS_METRIC_VALUES = {
    'spark.streaming.statistics.avg_input_rate': 1.0,
    'spark.streaming.statistics.avg_processing_time': 175,
    'spark.streaming.statistics.avg_scheduling_delay': 8,
    'spark.streaming.statistics.avg_total_delay': 183,
    'spark.streaming.statistics.batch_duration': 2000,
    'spark.streaming.statistics.num_active_batches': 2,
    'spark.streaming.statistics.num_active_receivers': 1,
    'spark.streaming.statistics.num_inactive_receivers': 3,
    'spark.streaming.statistics.num_processed_records': 7,
    'spark.streaming.statistics.num_received_records': 9,
    'spark.streaming.statistics.num_receivers': 10,
    'spark.streaming.statistics.num_retained_completed_batches': 27,
    'spark.streaming.statistics.num_total_completed_batches': 28,
}


SPARK_STRUCTURED_STREAMING_METRIC_VALUES = {
    'spark.structured_streaming.input_rate': 12,
    'spark.structured_streaming.latency': 12,
    'spark.structured_streaming.processing_rate': 12,
    'spark.structured_streaming.rows_count': 12,
    'spark.structured_streaming.used_bytes': 12,
}

SPARK_STRUCTURED_STREAMING_METRIC_NO_TAGS = {
    'spark.structured_streaming.input_rate',
    'spark.structured_streaming.latency',
}


@pytest.mark.unit
def test_yarn(aggregator, dd_run_check):
    with mock.patch('requests.get', yarn_requests_get_mock):
        c = SparkCheck('spark', {}, [YARN_CONFIG])
        dd_run_check(c)

        # Check the succeeded job metrics
        for metric, value in iteritems(SPARK_JOB_SUCCEEDED_METRIC_VALUES):
            aggregator.assert_metric(metric, value=value, tags=SPARK_JOB_SUCCEEDED_METRIC_TAGS + CUSTOM_TAGS)

        # Check the running stage metrics
        for metric, value in iteritems(SPARK_STAGE_RUNNING_METRIC_VALUES):
            aggregator.assert_metric(metric, value=value, tags=SPARK_STAGE_RUNNING_METRIC_TAGS + CUSTOM_TAGS)

        # Check the complete stage metrics
        for metric, value in iteritems(SPARK_STAGE_COMPLETE_METRIC_VALUES):
            aggregator.assert_metric(metric, value=value, tags=SPARK_STAGE_COMPLETE_METRIC_TAGS + CUSTOM_TAGS)

        # Check the driver metrics
        for metric, value in iteritems(SPARK_DRIVER_METRIC_VALUES):
            aggregator.assert_metric(metric, value=value, tags=COMMON_TAGS + CUSTOM_TAGS)

        # Check the executor level metrics
        for metric, value in iteritems(SPARK_EXECUTOR_LEVEL_METRIC_VALUES):
            aggregator.assert_metric(metric, value=value, tags=SPARK_EXECUTOR_LEVEL_METRIC_TAGS + CUSTOM_TAGS)

        # Check the summary executor metrics
        for metric, value in iteritems(SPARK_EXECUTOR_METRIC_VALUES):
            aggregator.assert_metric(metric, value=value, tags=COMMON_TAGS + CUSTOM_TAGS)

        # Check the RDD metrics
        for metric, value in iteritems(SPARK_RDD_METRIC_VALUES):
            aggregator.assert_metric(metric, value=value, tags=COMMON_TAGS + CUSTOM_TAGS)

        # Check the streaming statistics metrics
        for metric, value in iteritems(SPARK_STREAMING_STATISTICS_METRIC_VALUES):
            aggregator.assert_metric(metric, value=value, tags=COMMON_TAGS + CUSTOM_TAGS)

        # Check the structured streaming metrics
        for metric, value in iteritems(SPARK_STRUCTURED_STREAMING_METRIC_VALUES):
            aggregator.assert_metric(metric, value=value, tags=COMMON_TAGS + CUSTOM_TAGS)

        tags = ['url:http://localhost:8088'] + CLUSTER_TAGS + CUSTOM_TAGS
        tags.sort()

        for sc in aggregator.service_checks(YARN_SERVICE_CHECK):
            assert sc.status == SparkCheck.OK
            sc.tags.sort()
            assert sc.tags == tags
        for sc in aggregator.service_checks(SPARK_SERVICE_CHECK):
            assert sc.status == SparkCheck.OK
            sc.tags.sort()
            assert sc.tags == tags

        # Assert coverage for this check on this instance
        aggregator.assert_all_metrics_covered()


@pytest.mark.unit
def test_auth_yarn(aggregator, dd_run_check):
    with mock.patch('requests.get', yarn_requests_auth_mock):
        c = SparkCheck('spark', {}, [YARN_AUTH_CONFIG])
        dd_run_check(c)

        tags = ['url:http://localhost:8088'] + CUSTOM_TAGS + CLUSTER_TAGS
        tags.sort()

        for sc in aggregator.service_checks(YARN_SERVICE_CHECK):
            assert sc.status == SparkCheck.OK
            sc.tags.sort()
            assert sc.tags == tags

        for sc in aggregator.service_checks(SPARK_SERVICE_CHECK):
            assert sc.status == SparkCheck.OK
            sc.tags.sort()
            assert sc.tags == tags


@pytest.mark.unit
def test_mesos(aggregator, dd_run_check):
    with mock.patch('requests.get', mesos_requests_get_mock):
        c = SparkCheck('spark', {}, [MESOS_CONFIG])
        dd_run_check(c)
        # Check the running job metrics
        for metric, value in iteritems(SPARK_JOB_RUNNING_METRIC_VALUES):
            aggregator.assert_metric(metric, value=value, tags=SPARK_JOB_RUNNING_METRIC_TAGS + CUSTOM_TAGS)

        # Check the succeeded job metrics
        for metric, value in iteritems(SPARK_JOB_SUCCEEDED_METRIC_VALUES):
            aggregator.assert_metric(metric, value=value, tags=SPARK_JOB_SUCCEEDED_METRIC_TAGS + CUSTOM_TAGS)

        # Check the running stage metrics
        for metric, value in iteritems(SPARK_STAGE_RUNNING_METRIC_VALUES):
            aggregator.assert_metric(metric, value=value, tags=SPARK_STAGE_RUNNING_METRIC_TAGS + CUSTOM_TAGS)

        # Check the complete stage metrics
        for metric, value in iteritems(SPARK_STAGE_COMPLETE_METRIC_VALUES):
            aggregator.assert_metric(metric, value=value, tags=SPARK_STAGE_COMPLETE_METRIC_TAGS + CUSTOM_TAGS)

        # Check the driver metrics
        for metric, value in iteritems(SPARK_DRIVER_METRIC_VALUES):
            aggregator.assert_metric(metric, value=value, tags=COMMON_TAGS + CUSTOM_TAGS)

        # Check the executor level metrics
        for metric, value in iteritems(SPARK_EXECUTOR_LEVEL_METRIC_VALUES):
            aggregator.assert_metric(metric, value=value, tags=SPARK_EXECUTOR_LEVEL_METRIC_TAGS + CUSTOM_TAGS)

        # Check the summary executor metrics
        for metric, value in iteritems(SPARK_EXECUTOR_METRIC_VALUES):
            aggregator.assert_metric(metric, value=value, tags=COMMON_TAGS + CUSTOM_TAGS)

        # Check the RDD metrics
        for metric, value in iteritems(SPARK_RDD_METRIC_VALUES):
            aggregator.assert_metric(metric, value=value, tags=COMMON_TAGS + CUSTOM_TAGS)

        # Check the streaming statistics metrics
        for metric, value in iteritems(SPARK_STREAMING_STATISTICS_METRIC_VALUES):
            aggregator.assert_metric(metric, value=value, tags=COMMON_TAGS + CUSTOM_TAGS)

        # Check the structured streaming metrics
        for metric, value in iteritems(SPARK_STRUCTURED_STREAMING_METRIC_VALUES):
            aggregator.assert_metric(metric, value=value, tags=COMMON_TAGS + CUSTOM_TAGS)

        # Check the service tests

        for sc in aggregator.service_checks(MESOS_SERVICE_CHECK):
            assert sc.status == SparkCheck.OK
            tags = ['url:http://localhost:5050'] + CLUSTER_TAGS + CUSTOM_TAGS
            tags.sort()
            sc.tags.sort()
            assert sc.tags == tags
        for sc in aggregator.service_checks(SPARK_SERVICE_CHECK):
            assert sc.status == SparkCheck.OK
            tags = ['url:http://localhost:4040'] + CLUSTER_TAGS + CUSTOM_TAGS
            tags.sort()
            sc.tags.sort()
            assert sc.tags == tags

        # Assert coverage for this check on this instance
        aggregator.assert_all_metrics_covered()


@pytest.mark.unit
def test_mesos_filter(aggregator, dd_run_check):
    with mock.patch('requests.get', mesos_requests_get_mock):
        c = SparkCheck('spark', {}, [MESOS_FILTERED_CONFIG])
        dd_run_check(c)

        for sc in aggregator.service_checks(MESOS_SERVICE_CHECK):
            assert sc.status == SparkCheck.OK
            assert sc.tags == ['url:http://localhost:5050'] + CLUSTER_TAGS

        assert aggregator.metrics_asserted_pct == 100.0


@pytest.mark.unit
def test_driver_unit(aggregator, dd_run_check):
    with mock.patch('requests.get', driver_requests_get_mock):
        c = SparkCheck('spark', {}, [DRIVER_CONFIG])
        dd_run_check(c)

        # Check the running job metrics
        for metric, value in iteritems(SPARK_JOB_RUNNING_METRIC_VALUES):
            aggregator.assert_metric(metric, value=value, tags=SPARK_JOB_RUNNING_METRIC_TAGS + CUSTOM_TAGS)

        # Check the succeeded job metrics
        for metric, value in iteritems(SPARK_JOB_SUCCEEDED_METRIC_VALUES):
            aggregator.assert_metric(metric, value=value, tags=SPARK_JOB_SUCCEEDED_METRIC_TAGS + CUSTOM_TAGS)

        # Check the running stage metrics
        for metric, value in iteritems(SPARK_STAGE_RUNNING_METRIC_VALUES):
            aggregator.assert_metric(metric, value=value, tags=SPARK_STAGE_RUNNING_METRIC_TAGS + CUSTOM_TAGS)

        # Check the complete stage metrics
        for metric, value in iteritems(SPARK_STAGE_COMPLETE_METRIC_VALUES):
            aggregator.assert_metric(metric, value=value, tags=SPARK_STAGE_COMPLETE_METRIC_TAGS + CUSTOM_TAGS)

        # Check the driver metrics
        for metric, value in iteritems(SPARK_DRIVER_METRIC_VALUES):
            aggregator.assert_metric(metric, value=value, tags=COMMON_TAGS + CUSTOM_TAGS)

        # Check the executor level metrics
        for metric, value in iteritems(SPARK_EXECUTOR_LEVEL_METRIC_VALUES):
            aggregator.assert_metric(metric, value=value, tags=SPARK_EXECUTOR_LEVEL_METRIC_TAGS + CUSTOM_TAGS)

        # Check the summary executor metrics
        for metric, value in iteritems(SPARK_EXECUTOR_METRIC_VALUES):
            aggregator.assert_metric(metric, value=value, tags=COMMON_TAGS + CUSTOM_TAGS)

        # Check the RDD metrics
        for metric, value in iteritems(SPARK_RDD_METRIC_VALUES):
            aggregator.assert_metric(metric, value=value, tags=COMMON_TAGS + CUSTOM_TAGS)

        # Check the streaming statistics metrics
        for metric, value in iteritems(SPARK_STREAMING_STATISTICS_METRIC_VALUES):
            aggregator.assert_metric(metric, value=value, tags=COMMON_TAGS + CUSTOM_TAGS)

        # Check the structured streaming metrics
        for metric, value in iteritems(SPARK_STRUCTURED_STREAMING_METRIC_VALUES):
            aggregator.assert_metric(metric, value=value, tags=COMMON_TAGS + CUSTOM_TAGS)

        # Check the service tests

        for sc in aggregator.service_checks(SPARK_DRIVER_SERVICE_CHECK):
            assert sc.status == SparkCheck.OK
            tags = ['url:http://localhost:4040'] + CLUSTER_TAGS + CUSTOM_TAGS
            tags.sort()
            sc.tags.sort()
            assert sc.tags == tags
        for sc in aggregator.service_checks(SPARK_SERVICE_CHECK):
            assert sc.status == SparkCheck.OK
            tags = ['url:http://localhost:4040'] + CLUSTER_TAGS + CUSTOM_TAGS
            tags.sort()
            sc.tags.sort()
            assert sc.tags == tags

        # Assert coverage for this check on this instance
        aggregator.assert_all_metrics_covered()


@pytest.mark.unit
def test_standalone_unit(aggregator, dd_run_check):
    with mock.patch('requests.get', standalone_requests_get_mock):
        c = SparkCheck('spark', {}, [STANDALONE_CONFIG])
        dd_run_check(c)

        # Check the running job metrics
        for metric, value in iteritems(SPARK_JOB_RUNNING_METRIC_VALUES):
            aggregator.assert_metric(metric, value=value, tags=SPARK_JOB_RUNNING_METRIC_TAGS)

        # Check the running job metrics
        for metric, value in iteritems(SPARK_JOB_RUNNING_METRIC_VALUES):
            aggregator.assert_metric(metric, value=value, tags=SPARK_JOB_RUNNING_METRIC_TAGS)

        # Check the succeeded job metrics
        for metric, value in iteritems(SPARK_JOB_SUCCEEDED_METRIC_VALUES):
            aggregator.assert_metric(metric, value=value, tags=SPARK_JOB_SUCCEEDED_METRIC_TAGS)

        # Check the running stage metrics
        for metric, value in iteritems(SPARK_STAGE_RUNNING_METRIC_VALUES):
            aggregator.assert_metric(metric, value=value, tags=SPARK_STAGE_RUNNING_METRIC_TAGS)

        # Check the complete stage metrics
        for metric, value in iteritems(SPARK_STAGE_COMPLETE_METRIC_VALUES):
            aggregator.assert_metric(metric, value=value, tags=SPARK_STAGE_COMPLETE_METRIC_TAGS)

        # Check the driver metrics
        for metric, value in iteritems(SPARK_DRIVER_METRIC_VALUES):
            aggregator.assert_metric(metric, value=value, tags=COMMON_TAGS)

        # Check the executor level metrics
        for metric, value in iteritems(SPARK_EXECUTOR_LEVEL_METRIC_VALUES):
            aggregator.assert_metric(metric, value=value, tags=SPARK_EXECUTOR_LEVEL_METRIC_TAGS)

        # Check the executor metrics
        for metric, value in iteritems(SPARK_EXECUTOR_METRIC_VALUES):
            aggregator.assert_metric(metric, value=value, tags=COMMON_TAGS)

        # Check the RDD metrics
        for metric, value in iteritems(SPARK_RDD_METRIC_VALUES):
            aggregator.assert_metric(metric, value=value, tags=COMMON_TAGS)

        # Check the streaming statistics metrics
        for metric, value in iteritems(SPARK_STREAMING_STATISTICS_METRIC_VALUES):
            aggregator.assert_metric(metric, value=value, tags=COMMON_TAGS)

        # Check the structured streaming metrics
        for metric, value in iteritems(SPARK_STRUCTURED_STREAMING_METRIC_VALUES):
            aggregator.assert_metric(metric, value=value, tags=COMMON_TAGS)

        # Check the service tests
        for sc in aggregator.service_checks(STANDALONE_SERVICE_CHECK):
            assert sc.status == SparkCheck.OK
            assert sc.tags == ['url:http://localhost:8080'] + CLUSTER_TAGS
        for sc in aggregator.service_checks(SPARK_SERVICE_CHECK):
            assert sc.status == SparkCheck.OK
            assert sc.tags == ['url:http://localhost:4040'] + CLUSTER_TAGS

        # Assert coverage for this check on this instance
        aggregator.assert_all_metrics_covered()


@pytest.mark.unit
<<<<<<< HEAD
@pytest.mark.parametrize(
    "enable_stage_id_tag, spark_job_running_metric_tags, spark_job_succeeded_metric_tags, "
    "spark_stage_running_metric_tags, spark_stage_complete_metric_tags",
    [
        (
            True,
            SPARK_JOB_RUNNING_METRIC_TAGS,
            SPARK_JOB_SUCCEEDED_METRIC_TAGS,
            SPARK_STAGE_RUNNING_METRIC_TAGS,
            SPARK_STAGE_COMPLETE_METRIC_TAGS,
        ),
        (
            False,
            SPARK_JOB_RUNNING_METRIC_TAGS_NO_STAGE_ID,
            SPARK_JOB_SUCCEEDED_METRIC_TAGS_NO_STAGE_ID,
            SPARK_STAGE_RUNNING_METRIC_TAGS_NO_STAGE_ID,
            SPARK_STAGE_COMPLETE_METRIC_TAGS_NO_STAGE_ID,
        ),
    ],
    ids=["enable_stage_id_tag", "disable_stage_id_tag"],
)
def test_standalone_no_stage_id_tag(
    aggregator,
    dd_run_check,
    enable_stage_id_tag,
    spark_job_running_metric_tags,
    spark_job_succeeded_metric_tags,
    spark_stage_running_metric_tags,
    spark_stage_complete_metric_tags,
):
    with mock.patch('requests.get', standalone_requests_get_mock):
        config = deepcopy(STANDALONE_CONFIG)
        config['enable_stage_id_tag'] = enable_stage_id_tag
        check = SparkCheck('spark', {}, [config])
        dd_run_check(check)

        # Check the running job metrics
        for metric, value in iteritems(SPARK_JOB_RUNNING_METRIC_VALUES):
            aggregator.assert_metric(metric, value=value, tags=spark_job_running_metric_tags)

        # Check the succeeded job metrics
        for metric, value in iteritems(SPARK_JOB_SUCCEEDED_METRIC_VALUES):
            aggregator.assert_metric(metric, value=value, tags=spark_job_succeeded_metric_tags)

        # Check the running stage metrics
        for metric, value in iteritems(SPARK_STAGE_RUNNING_METRIC_VALUES):
            aggregator.assert_metric(metric, value=value, tags=spark_stage_running_metric_tags)

        # Check the complete stage metrics
        for metric, value in iteritems(SPARK_STAGE_COMPLETE_METRIC_VALUES):
            aggregator.assert_metric(metric, value=value, tags=spark_stage_complete_metric_tags)


@pytest.mark.unit
def test_standalone_unit_with_proxy_warning_page(aggregator):
=======
def test_standalone_unit_with_proxy_warning_page(aggregator, dd_run_check):
>>>>>>> 36164963
    c = SparkCheck('spark', {}, [STANDALONE_CONFIG])
    with mock.patch('requests.get', proxy_with_warning_page_mock):
        dd_run_check(c)

        # Check the running job metrics
        for metric, value in iteritems(SPARK_JOB_RUNNING_METRIC_VALUES):
            aggregator.assert_metric(metric, value=value, tags=SPARK_JOB_RUNNING_METRIC_TAGS)

        # Check the running job metrics
        for metric, value in iteritems(SPARK_JOB_RUNNING_METRIC_VALUES):
            aggregator.assert_metric(metric, value=value, tags=SPARK_JOB_RUNNING_METRIC_TAGS)

        # Check the succeeded job metrics
        for metric, value in iteritems(SPARK_JOB_SUCCEEDED_METRIC_VALUES):
            aggregator.assert_metric(metric, value=value, tags=SPARK_JOB_SUCCEEDED_METRIC_TAGS)

        # Check the running stage metrics
        for metric, value in iteritems(SPARK_STAGE_RUNNING_METRIC_VALUES):
            aggregator.assert_metric(metric, value=value, tags=SPARK_STAGE_RUNNING_METRIC_TAGS)

        # Check the complete stage metrics
        for metric, value in iteritems(SPARK_STAGE_COMPLETE_METRIC_VALUES):
            aggregator.assert_metric(metric, value=value, tags=SPARK_STAGE_COMPLETE_METRIC_TAGS)

        # Check the driver metrics
        for metric, value in iteritems(SPARK_DRIVER_METRIC_VALUES):
            aggregator.assert_metric(metric, value=value, tags=COMMON_TAGS)

        # Check the executor level metrics
        for metric, value in iteritems(SPARK_EXECUTOR_LEVEL_METRIC_VALUES):
            aggregator.assert_metric(metric, value=value, tags=SPARK_EXECUTOR_LEVEL_METRIC_TAGS)

        # Check the summary executor metrics
        for metric, value in iteritems(SPARK_EXECUTOR_METRIC_VALUES):
            aggregator.assert_metric(metric, value=value, tags=COMMON_TAGS)

        # Check the RDD metrics
        for metric, value in iteritems(SPARK_RDD_METRIC_VALUES):
            aggregator.assert_metric(metric, value=value, tags=COMMON_TAGS)

        # Check the streaming statistics metrics
        for metric, value in iteritems(SPARK_STREAMING_STATISTICS_METRIC_VALUES):
            aggregator.assert_metric(metric, value=value, tags=COMMON_TAGS)

        # Check the structured streaming metrics
        for metric, value in iteritems(SPARK_STRUCTURED_STREAMING_METRIC_VALUES):
            aggregator.assert_metric(metric, value=value, tags=COMMON_TAGS)

        # Check the service tests
        for sc in aggregator.service_checks(STANDALONE_SERVICE_CHECK):
            assert sc.status == SparkCheck.OK
            assert sc.tags == ['url:http://localhost:8080'] + CLUSTER_TAGS
        for sc in aggregator.service_checks(SPARK_SERVICE_CHECK):
            assert sc.status == SparkCheck.OK
            assert sc.tags == ['url:http://localhost:4040'] + CLUSTER_TAGS

        # Assert coverage for this check on this instance
        aggregator.assert_all_metrics_covered()


@pytest.mark.unit
def test_standalone_pre20(aggregator, dd_run_check):
    with mock.patch('requests.get', standalone_requests_pre20_get_mock):
        c = SparkCheck('spark', {}, [STANDALONE_CONFIG_PRE_20])
        dd_run_check(c)

        # Check the running job metrics
        for metric, value in iteritems(SPARK_JOB_RUNNING_METRIC_VALUES):
            aggregator.assert_metric(metric, value=value, tags=SPARK_JOB_RUNNING_METRIC_TAGS)

        # Check the running job metrics
        for metric, value in iteritems(SPARK_JOB_RUNNING_METRIC_VALUES):
            aggregator.assert_metric(metric, value=value, tags=SPARK_JOB_RUNNING_METRIC_TAGS)

        # Check the succeeded job metrics
        for metric, value in iteritems(SPARK_JOB_SUCCEEDED_METRIC_VALUES):
            aggregator.assert_metric(metric, value=value, tags=SPARK_JOB_SUCCEEDED_METRIC_TAGS)

        # Check the running stage metrics
        for metric, value in iteritems(SPARK_STAGE_RUNNING_METRIC_VALUES):
            aggregator.assert_metric(metric, value=value, tags=SPARK_STAGE_RUNNING_METRIC_TAGS)

        # Check the complete stage metrics
        for metric, value in iteritems(SPARK_STAGE_COMPLETE_METRIC_VALUES):
            aggregator.assert_metric(metric, value=value, tags=SPARK_STAGE_COMPLETE_METRIC_TAGS)

        # Check the driver metrics
        for metric, value in iteritems(SPARK_DRIVER_METRIC_VALUES):
            aggregator.assert_metric(metric, value=value, tags=COMMON_TAGS)

        # Check the executor level metrics
        for metric, value in iteritems(SPARK_EXECUTOR_LEVEL_METRIC_VALUES):
            aggregator.assert_metric(metric, value=value, tags=SPARK_EXECUTOR_LEVEL_METRIC_TAGS)

        # Check the summary executor metrics
        for metric, value in iteritems(SPARK_EXECUTOR_METRIC_VALUES):
            aggregator.assert_metric(metric, value=value, tags=COMMON_TAGS)

        # Check the RDD metrics
        for metric, value in iteritems(SPARK_RDD_METRIC_VALUES):
            aggregator.assert_metric(metric, value=value, tags=COMMON_TAGS)

        # Check the streaming statistics metrics
        for metric, value in iteritems(SPARK_STREAMING_STATISTICS_METRIC_VALUES):
            aggregator.assert_metric(metric, value=value, tags=COMMON_TAGS)

        # Check the structured streaming metrics
        for metric, value in iteritems(SPARK_STRUCTURED_STREAMING_METRIC_VALUES):
            aggregator.assert_metric(metric, value=value, tags=COMMON_TAGS)

        # Check the service tests
        for sc in aggregator.service_checks(STANDALONE_SERVICE_CHECK):
            assert sc.status == SparkCheck.OK
            assert sc.tags == ['url:http://localhost:8080'] + CLUSTER_TAGS
        for sc in aggregator.service_checks(SPARK_SERVICE_CHECK):
            assert sc.status == SparkCheck.OK
            assert sc.tags == ['url:http://localhost:4040'] + CLUSTER_TAGS

        # Assert coverage for this check on this instance
        aggregator.assert_all_metrics_covered()


@pytest.mark.unit
def test_metadata(aggregator, datadog_agent, dd_run_check):
    with mock.patch('requests.get', standalone_requests_pre20_get_mock):
        c = SparkCheck(CHECK_NAME, {}, [STANDALONE_CONFIG_PRE_20])
        c.check_id = "test:123"
        dd_run_check(c)

        c._collect_version(SPARK_APP_URL, None)

        raw_version = "2.4.0"

        major, minor, patch = raw_version.split(".")

        version_metadata = {
            'version.major': major,
            'version.minor': minor,
            'version.patch': patch,
            'version.raw': raw_version,
        }

        datadog_agent.assert_metadata('test:123', version_metadata)


@pytest.mark.unit
def test_disable_legacy_cluster_tags(aggregator, dd_run_check):
    instance = MESOS_FILTERED_CONFIG
    instance['disable_legacy_cluster_tag'] = True

    with mock.patch('requests.get', mesos_requests_get_mock):
        c = SparkCheck('spark', {}, [instance])
        dd_run_check(c)

        for sc in aggregator.service_checks(MESOS_SERVICE_CHECK):
            assert sc.status == SparkCheck.OK
            # Only spark_cluster tag is present
            assert sc.tags == ['url:http://localhost:5050', 'spark_cluster:{}'.format(CLUSTER_NAME)]

        assert aggregator.metrics_asserted_pct == 100.0


@pytest.mark.unit
@pytest.mark.parametrize(
    "instance, requests_get_mock, base_tags",
    [
        (DRIVER_CONFIG, driver_requests_get_mock, COMMON_TAGS + CUSTOM_TAGS),
        (YARN_CONFIG, yarn_requests_get_mock, COMMON_TAGS + CUSTOM_TAGS),
        (MESOS_CONFIG, mesos_requests_get_mock, COMMON_TAGS + CUSTOM_TAGS),
        (STANDALONE_CONFIG, standalone_requests_get_mock, COMMON_TAGS),
        (STANDALONE_CONFIG_PRE_20, standalone_requests_pre20_get_mock, COMMON_TAGS),
    ],
    ids=["driver", "yarn", "mesos", "standalone", "standalone_pre_20"],
)
def test_enable_query_name_tag_for_structured_streaming(
    aggregator, dd_run_check, instance, requests_get_mock, base_tags
):
    instance['enable_query_name_tag'] = True

    with mock.patch('requests.get', requests_get_mock):
        c = SparkCheck('spark', {}, [instance])
        dd_run_check(c)

        for metric, value in iteritems(SPARK_STRUCTURED_STREAMING_METRIC_VALUES):
            tags = base_tags
            if metric not in SPARK_STRUCTURED_STREAMING_METRIC_NO_TAGS:
                tags = base_tags + ["query_name:my_named_query"]

            aggregator.assert_metric(metric, value=value, tags=tags)


def test_do_not_crash_on_version_collection_failure():
    running_apps = {'foo': ('bar', 'http://foo.bar/'), 'foo2': ('bar', 'http://foo.bar/')}
    rest_requests_to_json = mock.MagicMock(side_effect=[RequestException, []])

    c = SparkCheck('spark', {}, [INSTANCE_STANDALONE])

    with mock.patch.object(c, '_rest_request_to_json', rest_requests_to_json):
        # ensure no exception is raised by calling collect_version
        assert not c._collect_version(running_apps, [])


@pytest.mark.unit
def test_ssl(dd_run_check):
    run_ssl_server()
    c = SparkCheck('spark', {}, [SSL_CONFIG])

    with pytest.raises(Exception, match="\\[SSL: CERTIFICATE_VERIFY_FAILED\\] certificate verify failed"):
        dd_run_check(c, extract_message=True)


@pytest.mark.unit
def test_ssl_no_verify(dd_run_check):
    # Disable ssl warning for self signed cert/no verify
    urllib3.disable_warnings()
    run_ssl_server()
    c = SparkCheck('spark', {}, [SSL_NO_VERIFY_CONFIG])

    dd_run_check(c)


@pytest.mark.unit
def test_ssl_cert(dd_run_check):
    # Disable ssl warning for self signed cert/no verify
    urllib3.disable_warnings()
    run_ssl_server()
    c = SparkCheck('spark', {}, [SSL_CERT_CONFIG])

    dd_run_check(c)


@pytest.mark.unit
def test_do_not_crash_on_single_app_failure():
    running_apps = {'foo': ('bar', 'http://foo.bar/'), 'foo2': ('bar', 'http://foo.bar/')}
    results = []
    rest_requests_to_json = mock.MagicMock(side_effect=[Exception, results])
    c = SparkCheck('spark', {}, [INSTANCE_STANDALONE])

    with mock.patch.object(c, '_rest_request_to_json', rest_requests_to_json), mock.patch.object(c, '_collect_version'):
        c._get_spark_app_ids(running_apps, [])
        assert rest_requests_to_json.call_count == 2


class StandaloneAppsResponseHandler(BaseHTTPServer.BaseHTTPRequestHandler):
    def do_GET(self):
        self.send_response(200)
        self.send_header("Content-type", "application/json")
        self.end_headers()
        with open(os.path.join(FIXTURE_DIR, 'spark_standalone_apps'), 'rb') as f:
            self.wfile.write(f.read())


def run_ssl_server():
    cert_file = os.path.join(CERTIFICATE_DIR, 'server.pem')

    httpd = BaseHTTPServer.HTTPServer((SSL_SERVER_ADDRESS, SSL_SERVER_PORT), StandaloneAppsResponseHandler)
    httpd.socket = ssl.wrap_socket(httpd.socket, certfile=cert_file, server_side=False)
    httpd.timeout = 5

    threading.Thread(target=httpd.handle_request).start()
    time.sleep(0.5)
    return httpd


SPARK_DRIVER_CLUSTER_TAGS = ['spark_cluster:{}'.format('SparkDriver'), 'cluster_name:{}'.format('SparkDriver')]


@pytest.mark.integration
@pytest.mark.usefixtures('dd_environment')
def test_integration_standalone(aggregator, dd_run_check):
    c = SparkCheck('spark', {}, [INSTANCE_STANDALONE])
    dd_run_check(c)

    expected_metric_values = (
        SPARK_JOB_RUNNING_METRIC_VALUES,
        SPARK_STAGE_RUNNING_METRIC_VALUES,
        SPARK_DRIVER_METRIC_VALUES,
        SPARK_STRUCTURED_STREAMING_METRIC_VALUES,
        SPARK_EXECUTOR_METRIC_VALUES,
    )
    optional_metric_values = (SPARK_STREAMING_STATISTICS_METRIC_VALUES,)
    # Extract all keys
    expected_metrics = set(k for j in expected_metric_values for k in j)
    optional_metrics = set(k for j in optional_metric_values for k in j)
    # Check the running job metrics
    for metric in expected_metrics:
        aggregator.assert_metric(metric)
    for metric in optional_metrics:
        aggregator.assert_metric(metric, at_least=0)

    aggregator.assert_service_check(
        'spark.standalone_master.can_connect',
        status=SparkCheck.OK,
        tags=['url:{}'.format('http://spark-master:8080')] + CLUSTER_TAGS,
    )
    aggregator.assert_all_metrics_covered()


@pytest.mark.integration
@pytest.mark.usefixtures('dd_environment')
def test_integration_driver_1(aggregator, dd_run_check):
    c = SparkCheck('spark', {}, [INSTANCE_DRIVER_1])
    dd_run_check(c)

    all_metric_values = (
        SPARK_JOB_RUNNING_METRIC_VALUES,
        SPARK_STAGE_RUNNING_METRIC_VALUES,
        SPARK_DRIVER_METRIC_VALUES,
    )
    optional_metric_values = (
        SPARK_STREAMING_STATISTICS_METRIC_VALUES,
        SPARK_EXECUTOR_METRIC_VALUES,
    )
    # Extract all keys
    expected_metrics = set(k for j in all_metric_values for k in j)
    optional_metrics = set(k for j in optional_metric_values for k in j)

    # Check the running job metrics
    for metric in expected_metrics:
        aggregator.assert_metric(metric)
    for metric in optional_metrics:
        aggregator.assert_metric(metric, at_least=0)

    aggregator.assert_service_check(
        'spark.driver.can_connect',
        status=SparkCheck.OK,
        tags=['url:{}'.format('http://spark-app-1:4040')] + SPARK_DRIVER_CLUSTER_TAGS,
    )
    aggregator.assert_all_metrics_covered()


@pytest.mark.integration
@pytest.mark.usefixtures('dd_environment')
def test_integration_driver_2(aggregator, dd_run_check):
    c = SparkCheck('spark', {}, [INSTANCE_DRIVER_2])
    dd_run_check(c)

    all_metric_values = (
        SPARK_DRIVER_METRIC_VALUES,
        SPARK_STRUCTURED_STREAMING_METRIC_VALUES,
    )
    optional_metric_values = (
        SPARK_STAGE_RUNNING_METRIC_VALUES,
        SPARK_EXECUTOR_METRIC_VALUES,
        SPARK_JOB_RUNNING_METRIC_VALUES,
        SPARK_JOB_SUCCEEDED_METRIC_VALUES,
    )
    # Extract all keys
    expected_metrics = set(k for j in all_metric_values for k in j)
    optional_metrics = set(k for j in optional_metric_values for k in j)

    # Check the running job metrics
    for metric in expected_metrics:
        aggregator.assert_metric(metric)
    for metric in optional_metrics:
        aggregator.assert_metric(metric, at_least=0)

    aggregator.assert_service_check(
        'spark.driver.can_connect',
        status=SparkCheck.OK,
        tags=['url:{}'.format('http://spark-app-2:4050')] + SPARK_DRIVER_CLUSTER_TAGS,
    )
    aggregator.assert_all_metrics_covered()<|MERGE_RESOLUTION|>--- conflicted
+++ resolved
@@ -863,7 +863,6 @@
 
 
 @pytest.mark.unit
-<<<<<<< HEAD
 @pytest.mark.parametrize(
     "enable_stage_id_tag, spark_job_running_metric_tags, spark_job_succeeded_metric_tags, "
     "spark_stage_running_metric_tags, spark_stage_complete_metric_tags",
@@ -917,11 +916,7 @@
             aggregator.assert_metric(metric, value=value, tags=spark_stage_complete_metric_tags)
 
 
-@pytest.mark.unit
-def test_standalone_unit_with_proxy_warning_page(aggregator):
-=======
 def test_standalone_unit_with_proxy_warning_page(aggregator, dd_run_check):
->>>>>>> 36164963
     c = SparkCheck('spark', {}, [STANDALONE_CONFIG])
     with mock.patch('requests.get', proxy_with_warning_page_mock):
         dd_run_check(c)
