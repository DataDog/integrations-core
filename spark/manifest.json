{
  "manifest_version": "2.0.0",
  "app_uuid": "5cb22455-9ae2-44ee-ae05-ec21c27b3292",
  "app_id": "spark",
  "display_on_public_website": true,
  "tile": {
    "overview": "README.md#Overview",
    "configuration": "README.md#Setup",
    "support": "README.md#Support",
    "changelog": "CHANGELOG.md",
    "description": "Track failed task rates, shuffled bytes, and much more.",
    "title": "Spark",
    "media": [],
    "classifier_tags": [
      "Category::Log Collection",
      "Supported OS::Linux",
      "Supported OS::Windows",
      "Supported OS::macOS",
      "Offering::Integration"
    ],
    "resources": [
      {
        "resource_type": "blog",
<<<<<<< HEAD
=======
        "url": "https://www.datadoghq.com/blog/data-jobs-monitoring/"
      },  
      {
        "resource_type": "blog",
        "url": "https://www.datadoghq.com/blog/data-observability-monitoring/"
      },
      {
        "resource_type": "blog",
>>>>>>> de756fe2
        "url": "https://www.datadoghq.com/blog/monitoring-spark"
      },
      {
        "resource_type": "blog",
        "url": "https://www.datadoghq.com/blog/spark-emr-monitoring/"
      }
    ]
  },
  "author": {
    "support_email": "help@datadoghq.com",
    "name": "Datadog",
    "homepage": "https://www.datadoghq.com",
    "sales_email": "info@datadoghq.com"
  },
  "assets": {
    "integration": {
      "source_type_name": "Spark",
      "configuration": {
        "spec": "assets/configuration/spec.yaml"
      },
      "events": {
        "creates_events": false
      },
      "metrics": {
        "prefix": "spark.",
        "check": "spark.job.count",
        "metadata_path": "metadata.csv"
      },
      "service_checks": {
        "metadata_path": "assets/service_checks.json"
      },
      "process_signatures": [
        "java org.apache.spark.deploy.SparkSubmit",
        "java org.apache.spark.deploy.worker.Worker",
        "java org.apache.spark.deploy.master.Master"
      ],
      "source_type_id": 142,
      "auto_install": true
    },
    "dashboards": {
      "spark": "assets/dashboards/spark_dashboard.json",
      "Databricks Spark Overview": "assets/dashboards/databricks_overview.json"
    }
  }
}<|MERGE_RESOLUTION|>--- conflicted
+++ resolved
@@ -21,8 +21,6 @@
     "resources": [
       {
         "resource_type": "blog",
-<<<<<<< HEAD
-=======
         "url": "https://www.datadoghq.com/blog/data-jobs-monitoring/"
       },  
       {
@@ -31,7 +29,6 @@
       },
       {
         "resource_type": "blog",
->>>>>>> de756fe2
         "url": "https://www.datadoghq.com/blog/monitoring-spark"
       },
       {
