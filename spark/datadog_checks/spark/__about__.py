# (C) Datadog, Inc. 2018-present
# All rights reserved
# Licensed under a 3-clause BSD style license (see LICENSE)

<<<<<<< HEAD
__version__ = '6.1.0-b1'
=======
__version__ = '6.2.0'
>>>>>>> 2f00627f
<|MERGE_RESOLUTION|>--- conflicted
+++ resolved
@@ -1,9 +1,4 @@
 # (C) Datadog, Inc. 2018-present
 # All rights reserved
 # Licensed under a 3-clause BSD style license (see LICENSE)
-
-<<<<<<< HEAD
-__version__ = '6.1.0-b1'
-=======
-__version__ = '6.2.0'
->>>>>>> 2f00627f
+__version__ = '6.2.0-b1'