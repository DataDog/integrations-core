--- conflicted
+++ resolved
@@ -467,19 +467,13 @@
         spark_apps = {}
         version_set = False
         for app_id, (app_name, tracking_url) in iteritems(running_apps):
-<<<<<<< HEAD
-            if not version_set:
-                version_set = self._collect_version(tracking_url, tags)
-            response = self._rest_request_to_json(tracking_url, SPARK_APPS_PATH, SPARK_SERVICE_CHECK, tags)
-=======
             try:
                 if not version_set:
-                    version_set = self._collect_version(tracking_url)
+                    version_set = self._collect_version(tracking_url, tags)
                 response = self._rest_request_to_json(tracking_url, SPARK_APPS_PATH, SPARK_SERVICE_CHECK, tags)
             except RequestException as e:
                 self.log.warning("Exception happened when fetching app ids for %s: %s", tracking_url, e)
                 continue
->>>>>>> ac205f68
 
             for app in response:
                 app_id = app.get('id')
