--- conflicted
+++ resolved
@@ -2,20 +2,12 @@
 base-package-features = ["deps", "http"]
 
 [[envs.default.matrix]]
-<<<<<<< HEAD
-python = ["2.7", "3.12"]
-=======
-python = ["3.11"]
->>>>>>> 795b67e7
+python = [3.12]
 flavor = ["elasticsearch"]
 version = ["7.2", "7.7", "7.9", "7.10", "8.8"]
 
 [[envs.default.matrix]]
-<<<<<<< HEAD
-python = ["2.7", "3.12"]
-=======
-python = ["3.11"]
->>>>>>> 795b67e7
+python = [3.12]
 # Opensearch, compatible with elasticsearch
 flavor = ["opensearch"]
 version = ["1.1"]
