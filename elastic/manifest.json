{
  "maintainer": "help@datadoghq.com",
  "manifest_version": "1.0.0",
  "name": "elastic",
  "short_description": "Monitor overall cluster status down to JVM heap usage and everything in between.",
  "support": "core",
  "supported_os": [
    "linux",
    "mac_os",
    "windows"
  ],
<<<<<<< HEAD
  "version": "1.5.1",
=======
>>>>>>> f8abcf56
  "guid": "d91d91bd-4a8e-4489-bfb1-b119d4cc388a",
  "public_title": "Datadog-ElasticSearch Integration",
  "categories": [
    "data store",
    "log collection"
  ],
  "type": "check",
  "doc_link": "https://docs.datadoghq.com/integrations/elasticsearch/",
  "is_public": true,
  "has_logo": true
}<|MERGE_RESOLUTION|>--- conflicted
+++ resolved
@@ -9,10 +9,6 @@
     "mac_os",
     "windows"
   ],
-<<<<<<< HEAD
-  "version": "1.5.1",
-=======
->>>>>>> f8abcf56
   "guid": "d91d91bd-4a8e-4489-bfb1-b119d4cc388a",
   "public_title": "Datadog-ElasticSearch Integration",
   "categories": [
