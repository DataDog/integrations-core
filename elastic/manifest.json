--- conflicted
+++ resolved
@@ -21,18 +21,14 @@
       "Submitted Data Type::Metrics",
       "Submitted Data Type::Logs",
       "Submitted Data Type::Traces",
-<<<<<<< HEAD
-      "Submitted Data Type::Events"
+      "Submitted Data Type::Events",
+      "Offering::Integration"
     ],
     "resources": [
       {
         "resource_type": "blog",
         "url": "https://www.datadoghq.com/blog/monitor-elasticsearch-performance-metrics"
       }
-=======
-      "Submitted Data Type::Events",
-      "Offering::Integration"
->>>>>>> d49c572f
     ]
   },
   "author": {
