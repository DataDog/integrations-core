--- conflicted
+++ resolved
@@ -468,12 +468,7 @@
         # Load stats data.
         # This must happen before other URL processing as the cluster name
         # is retreived here, and added to the tag list.
-<<<<<<< HEAD
-
         stats_url = self._join_url(config.url, stats_url, admin_forwarder)
-=======
-        stats_url = urlparse.urljoin(config.url, stats_url)
->>>>>>> f8abcf56
         stats_data = self._get_data(stats_url, config)
         if stats_data['cluster_name']:
             # retreive the cluster name from the data, and append it to the
@@ -509,7 +504,7 @@
 
         if config.index_stats and version >= [1, 0, 0]:
             try:
-                self._get_index_metrics(config)
+                self._get_index_metrics(config, use_admin_forwarder)
             except requests.ReadTimeout as e:
                 self.log.warning("Timed out reading index stats from servers (%s) - stats will be missing", e)
 
@@ -543,7 +538,6 @@
         self.log.debug("Elasticsearch version is %s" % version)
         return version
 
-<<<<<<< HEAD
     def _join_url(self, base, url, admin_forwarder=False):
         # overrides `urlparse.urljoin` since it removes base url path
         # https://docs.python.org/2/library/urlparse.html#urlparse.urljoin
@@ -552,10 +546,9 @@
         else:
             return urlparse.urljoin(base, url)
 
-=======
-    def _get_index_metrics(self, config):
+    def _get_index_metrics(self, config, use_admin_forwarder):
         cat_url = '/_cat/indices?format=json&bytes=b'
-        index_url = urlparse.urljoin(config.url, cat_url)
+        index_url = self._join_url(config.url, cat_url, use_admin_forwarder)
         index_resp = self._get_data(index_url, config)
         index_stats_metrics = self.INDEX_STATS_METRICS
         health_stat = {'green': 0, 'yellow': 1, 'red': 2}
@@ -585,7 +578,6 @@
                 # metric description
                 desc = index_stats_metrics[metric]
                 self._process_metric(index_data, metric, *desc, tags=tags)
->>>>>>> f8abcf56
 
     def _define_params(self, version, cluster_stats):
         """ Define the set of URLs and METRICS to use depending on the
