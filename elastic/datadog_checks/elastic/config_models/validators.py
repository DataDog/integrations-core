# (C) Datadog, Inc. 2021-present
# All rights reserved
# Licensed under a 3-clause BSD style license (see LICENSE)

<<<<<<< HEAD

def initialize_instance(values, **kwargs):
    if 'custom_queries' in values:
        custom_queries = values['custom_queries']
        for custom_query in custom_queries:
            # Each custom query must have `endpoint`, `data_path`, and 'columns`
            if not (custom_query.get('endpoint') and custom_query.get('data_path') and custom_query.get('columns')):
                raise ValueError('Each custom query must have an `endpoint`, `data_path`, and `columns` values')

            columns = custom_query.get('columns')
            for column in columns:
                # Each query must have both `name` and `value_path`
                if not (column.get('value_path') and column.get('name')):
                    raise ValueError('Each column must have a `value_path` and `name` values')

    return values
=======
# Here you can include additional config validators or transformers
#
# def initialize_instance(values, **kwargs):
#     if 'my_option' not in values and 'my_legacy_option' in values:
#         values['my_option'] = values['my_legacy_option']
#     if values.get('my_number') > 10:
#         raise ValueError('my_number max value is 10, got %s' % str(values.get('my_number')))
#
#     return values
>>>>>>> 709a9d0a
<|MERGE_RESOLUTION|>--- conflicted
+++ resolved
@@ -2,7 +2,7 @@
 # All rights reserved
 # Licensed under a 3-clause BSD style license (see LICENSE)
 
-<<<<<<< HEAD
+# Here you can include additional config validators or transformers
 
 def initialize_instance(values, **kwargs):
     if 'custom_queries' in values:
@@ -18,15 +18,4 @@
                 if not (column.get('value_path') and column.get('name')):
                     raise ValueError('Each column must have a `value_path` and `name` values')
 
-    return values
-=======
-# Here you can include additional config validators or transformers
-#
-# def initialize_instance(values, **kwargs):
-#     if 'my_option' not in values and 'my_legacy_option' in values:
-#         values['my_option'] = values['my_legacy_option']
-#     if values.get('my_number') > 10:
-#         raise ValueError('my_number max value is 10, got %s' % str(values.get('my_number')))
-#
-#     return values
->>>>>>> 709a9d0a
+    return values