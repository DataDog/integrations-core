# (C) Datadog, Inc. 2019-present
# All rights reserved
# Licensed under a 3-clause BSD style license (see LICENSE)
import abc
import socket
import ssl
from datetime import datetime

import service_identity
import six
from six import text_type
from six.moves.urllib.parse import urlparse

from datadog_checks.base import AgentCheck, is_affirmative

from .const import (
    DEFAULT_EXPIRE_SECONDS_CRITICAL,
    DEFAULT_EXPIRE_SECONDS_WARNING,
    SERVICE_CHECK_EXPIRATION,
    SERVICE_CHECK_VALIDATION,
    SERVICE_CHECK_VERSION,
)
from .utils import days_to_seconds, get_protocol_versions, is_ip_address, seconds_to_days

# Python 3 only
PROTOCOL_TLS_CLIENT = getattr(ssl, 'PROTOCOL_TLS_CLIENT', ssl.PROTOCOL_TLS)


@six.add_metaclass(abc.ABCMeta)
class TLSCheck(AgentCheck):
    # This remapper is used to support legacy TLS integration config values
    TLS_CONFIG_REMAPPER = {
        'cert': {'name': 'tls_cert'},
        'private_key': {'name': 'tls_private_key'},
        'ca_cert': {'name': 'tls_ca_cert'},
        'validate_hostname': {'name': 'tls_validate_hostname'},
        'validate_cert': {'name': 'tls_verify'},
    }

    def __new__(cls, name, init_config, instances):
        local_cert_path = instances[0].get('local_cert_path', '')

        # Decide the method of collection for this instance (local file vs remote connection)
        if local_cert_path:
            from .tls_local import TLSLocalCheck

            return super(TLSCheck, TLSLocalCheck).__new__(TLSLocalCheck)
        else:
            from .tls_remote import TLSRemoteCheck

            return super(TLSCheck, TLSRemoteCheck).__new__(TLSRemoteCheck)

    def __init__(self, name, init_config, instances):
        super(TLSCheck, self).__init__(name, init_config, instances)

        self._name = self.instance.get('name')
        self._local_cert_path = self.instance.get('local_cert_path', '')
        self._timeout = float(self.instance.get('timeout', 10))

        server = self.instance.get('server', '')
        parsed_uri = urlparse(server)

        # Handle IP addresses, see: https://bugs.python.org/issue754016
        if not parsed_uri.hostname:
            parsed_uri = urlparse('//{}'.format(server))

        self._server = parsed_uri.hostname

        # TODO: Support (implement) UDP
        # https://chris-wood.github.io/2016/05/06/OpenSSL-DTLS.html
        transport = self.instance.get('transport', 'tcp').lower()
        if transport == 'udp':
            # SOCK_DGRAM
            self._sock_type = socket.SOCK_STREAM
            # Default to 4433 (no standard port, but it's what OpenSSL uses)
            self._port = int(self.instance.get('port', parsed_uri.port or 443))
        else:
            self._sock_type = socket.SOCK_STREAM
            self._port = int(self.instance.get('port', parsed_uri.port or 443))

        # https://en.wikipedia.org/wiki/Server_Name_Indication
        self._server_hostname = self.instance.get('server_hostname', self._server)

        # `validate_hostname` is still supported for legacy implementations of TLS
        self._tls_validate_hostname = is_affirmative(self.instance.get('tls_validate_hostname', True))
        self._validate_hostname = is_affirmative(self.instance.get('validate_hostname', True))

        # If either `tls_validate_hostname` or `validate_hostname` is false, then set to false
        if not self._tls_validate_hostname or not self._validate_hostname:
            self._tls_validate_hostname = False

        # Thresholds expressed in seconds take precedence over those expressed in days
        self._seconds_warning = (
            int(self.instance.get('seconds_warning', 0))
            or days_to_seconds(float(self.instance.get('days_warning', 0)))
            or DEFAULT_EXPIRE_SECONDS_WARNING
        )
        self._seconds_critical = (
            int(self.instance.get('seconds_critical', 0))
            or days_to_seconds(float(self.instance.get('days_critical', 0)))
            or DEFAULT_EXPIRE_SECONDS_CRITICAL
        )

        # https://docs.python.org/3/library/ssl.html#ssl.SSLSocket.version
        self._allowed_versions = get_protocol_versions(
            self.instance.get('allowed_versions', self.init_config.get('allowed_versions', []))
        )

        # Global tags
        self._tags = self.instance.get('tags', [])
        if self._name:
            self._tags.append('name:{}'.format(self._name))

        # Assign lazily since these aren't used by both collection methods
        self._validation_data = None

        # Only fetch intermediate certs from the indicated URIs occasionally
        self._intermediate_cert_uri_cache = {}

        # Only load intermediate certs once
        self._intermediate_cert_id_cache = set()

<<<<<<< HEAD
    def check_protocol_version(self, version):
        if version is None:
            self.log.debug('Could not fetch protocol version')
=======
    def check_remote(self, _):
        if not self._server:
            raise ConfigurationError('You must specify `server` in your configuration file.')

        if self._fetch_intermediate_certs:
            self.fetch_intermediate_certs()

        try:
            self.log.debug('Checking that TLS service check can connect')
            sock = self.create_connection()
        except Exception as e:
            self.log.debug('Error occurred while connecting to socket: %s', str(e))
            self.service_check(self.SERVICE_CHECK_CAN_CONNECT, self.CRITICAL, tags=self._tags, message=str(e))
            return
        else:
            self.log.debug('TLS check able to connect')
            self.service_check(self.SERVICE_CHECK_CAN_CONNECT, self.OK, tags=self._tags)

        # Get the cert & TLS version from the connection
        with closing(sock):
            self.log.debug('Getting cert and TLS protocol version')
            try:
                with closing(
                    self.get_tls_context().wrap_socket(sock, server_hostname=self._server_hostname)
                ) as secure_sock:
                    der_cert = secure_sock.getpeercert(binary_form=True)
                    protocol_version = secure_sock.version()
                    self.log.debug('Received serialized peer certificate and TLS protocol version %s', protocol_version)
            except Exception as e:
                # https://docs.python.org/3/library/ssl.html#ssl.SSLCertVerificationError
                err_code = getattr(e, 'verify_code', None)
                message = getattr(e, 'verify_message', str(e))
                self.log.debug('Error occurred while getting cert and TLS version from connection: %s', str(e))
                self.service_check(self.SERVICE_CHECK_VALIDATION, self.CRITICAL, tags=self._tags, message=message)

                # There's no sane way to tell it to not validate just the expiration
                # This only works on Python 3.7+, see: https://bugs.python.org/issue28182
                # https://github.com/openssl/openssl/blob/0b45d8eec051fd9816b6bf46a975fa461ffc983d/include/openssl/x509_vfy.h#L109
                if err_code == 10:
                    self.service_check(
                        self.SERVICE_CHECK_EXPIRATION, self.CRITICAL, tags=self._tags, message='Certificate has expired'
                    )

                return

        # Load https://cryptography.io/en/latest/x509/reference/#cryptography.x509.Certificate
        try:
            self.log.debug('Deserializing peer certificate')
            cert = load_der_x509_certificate(der_cert, default_backend())
            self.log.debug('Deserialized peer certificate: %s', cert)
        except Exception as e:
            self.log.debug('Error while deserializing peer certificate: %s', str(e))
            self.service_check(
                self.SERVICE_CHECK_VALIDATION,
                self.CRITICAL,
                tags=self._tags,
                message='Unable to parse the certificate: {}'.format(e),
            )
            return

        self.check_protocol_version(protocol_version)
        self.validate_certificate(cert)
        self.check_age(cert)

    def check_local(self, _):
        if self._tls_validate_hostname and not self._server_hostname:
            raise ConfigurationError(
                'You must specify `server_hostname` in your configuration file, or disable `tls_validate_hostname`.'
            )

        try:
            with open(self._local_cert_path, 'rb') as f:
                self.log.debug('Reading from local cert path')
                cert = f.read()
        except Exception as e:
            self.log.debug('Error occurred while reading from local cert path: %s', str(e))
            self.service_check(
                self.SERVICE_CHECK_VALIDATION,
                self.CRITICAL,
                tags=self._tags,
                message='Unable to open the certificate: {}'.format(e),
            )
            return

        # Load https://cryptography.io/en/latest/x509/reference/#cryptography.x509.Certificate
        try:
            self.log.debug('Parsing certificate')
            cert = self.local_cert_loader(cert)
            self.log.debug('Deserialized certificate: %s', cert)
        except Exception as e:
            message = 'Unable to parse the certificate: {}'.format(e)
            self.log.debug(message)
            self.service_check(
                self.SERVICE_CHECK_VALIDATION,
                self.CRITICAL,
                tags=self._tags,
                message=message,
            )
>>>>>>> e96ad5c3
            return

        self.log.debug('Checking protocol version')
        if version in self._allowed_versions:
            self.log.debug('Protocol version is allowed')
            self.service_check(SERVICE_CHECK_VERSION, self.OK, tags=self._tags)
        else:
            self.service_check(
                SERVICE_CHECK_VERSION,
                self.CRITICAL,
                tags=self._tags,
                message='Disallowed protocol version: {}'.format(version),
            )

    def validate_certificate(self, cert):
        if cert is None:
            self.log.debug('Could not validate the certificate')
            return
        self.log.debug('Validating certificate')
        if self._tls_validate_hostname:
            validator, host_type = self.validation_data

            try:
                validator(cert, text_type(self._server_hostname))
            except service_identity.VerificationError:
                message = 'The {} on the certificate does not match the given host'.format(host_type)
                self.log.debug(message)
                self.service_check(
                    SERVICE_CHECK_VALIDATION,
                    self.CRITICAL,
                    tags=self._tags,
                    message=message,
                )
                return
            except service_identity.CertificateError as e:  # no cov
                message = 'The certificate contains invalid/unexpected data: {}'.format(e)
                self.log.debug(message)
                self.service_check(
                    SERVICE_CHECK_VALIDATION,
                    self.CRITICAL,
                    tags=self._tags,
                    message=message,
                )
                return
        self.log.debug('Certificate is valid')
        self.service_check(SERVICE_CHECK_VALIDATION, self.OK, tags=self._tags)

    def check_age(self, cert):
        if cert is None:
            self.log.debug('Cannot verify certificate expiration')
            return

        self.log.debug('Checking age of certificate')
        delta = cert.not_valid_after - datetime.utcnow()
        seconds_left = delta.total_seconds()
        days_left = seconds_to_days(seconds_left)

        self.gauge('tls.days_left', days_left, tags=self._tags)
        self.gauge('tls.seconds_left', seconds_left, tags=self._tags)

        if seconds_left <= 0:
            self.service_check(
                SERVICE_CHECK_EXPIRATION, self.CRITICAL, tags=self._tags, message='Certificate has expired'
            )
        elif seconds_left < self._seconds_critical:
            self.service_check(
                SERVICE_CHECK_EXPIRATION,
                self.CRITICAL,
                tags=self._tags,
                message='Certificate will expire in only {} days'.format(days_left),
            )
        elif seconds_left < self._seconds_warning:
            self.service_check(
                SERVICE_CHECK_EXPIRATION,
                self.WARNING,
                tags=self._tags,
                message='Certificate will expire in {} days'.format(days_left),
            )
        else:
            self.log.debug('Age is valid')
            self.service_check(SERVICE_CHECK_EXPIRATION, self.OK, tags=self._tags)

    def create_connection(self):
        """See: https://github.com/python/cpython/blob/40ee9a3640d702bce127e9877c82a99ce817f0d1/Lib/socket.py#L691"""
        err = None
        try:
            for res in socket.getaddrinfo(self._server, self._port, 0, self._sock_type):
                af, socktype, proto, canonname, sa = res
                sock = None
                try:
                    sock = socket.socket(af, socktype, proto)
                    sock.settimeout(self._timeout)
                    sock.connect(sa)
                    # Break explicitly a reference cycle
                    err = None
                    return sock

                except socket.error as _:
                    err = _
                    if sock is not None:
                        sock.close()

            if err is not None:
                raise err
            else:
                raise socket.error('No valid addresses found, try checking your IPv6 connectivity')  # noqa: G
        except socket.gaierror as e:
            err_code, message = e.args
            if err_code == socket.EAI_NODATA or err_code == socket.EAI_NONAME:
                raise socket.error('Unable to resolve host, check your DNS: {}'.format(message))  # noqa: G

            raise

    @property
    def validation_data(self):
        if self._validation_data is None:
            if is_ip_address(self._server_hostname):
                self._validation_data = (service_identity.cryptography.verify_certificate_ip_address, 'IP address')
            else:
                self._validation_data = (service_identity.cryptography.verify_certificate_hostname, 'hostname')

        return self._validation_data<|MERGE_RESOLUTION|>--- conflicted
+++ resolved
@@ -120,110 +120,9 @@
         # Only load intermediate certs once
         self._intermediate_cert_id_cache = set()
 
-<<<<<<< HEAD
     def check_protocol_version(self, version):
         if version is None:
             self.log.debug('Could not fetch protocol version')
-=======
-    def check_remote(self, _):
-        if not self._server:
-            raise ConfigurationError('You must specify `server` in your configuration file.')
-
-        if self._fetch_intermediate_certs:
-            self.fetch_intermediate_certs()
-
-        try:
-            self.log.debug('Checking that TLS service check can connect')
-            sock = self.create_connection()
-        except Exception as e:
-            self.log.debug('Error occurred while connecting to socket: %s', str(e))
-            self.service_check(self.SERVICE_CHECK_CAN_CONNECT, self.CRITICAL, tags=self._tags, message=str(e))
-            return
-        else:
-            self.log.debug('TLS check able to connect')
-            self.service_check(self.SERVICE_CHECK_CAN_CONNECT, self.OK, tags=self._tags)
-
-        # Get the cert & TLS version from the connection
-        with closing(sock):
-            self.log.debug('Getting cert and TLS protocol version')
-            try:
-                with closing(
-                    self.get_tls_context().wrap_socket(sock, server_hostname=self._server_hostname)
-                ) as secure_sock:
-                    der_cert = secure_sock.getpeercert(binary_form=True)
-                    protocol_version = secure_sock.version()
-                    self.log.debug('Received serialized peer certificate and TLS protocol version %s', protocol_version)
-            except Exception as e:
-                # https://docs.python.org/3/library/ssl.html#ssl.SSLCertVerificationError
-                err_code = getattr(e, 'verify_code', None)
-                message = getattr(e, 'verify_message', str(e))
-                self.log.debug('Error occurred while getting cert and TLS version from connection: %s', str(e))
-                self.service_check(self.SERVICE_CHECK_VALIDATION, self.CRITICAL, tags=self._tags, message=message)
-
-                # There's no sane way to tell it to not validate just the expiration
-                # This only works on Python 3.7+, see: https://bugs.python.org/issue28182
-                # https://github.com/openssl/openssl/blob/0b45d8eec051fd9816b6bf46a975fa461ffc983d/include/openssl/x509_vfy.h#L109
-                if err_code == 10:
-                    self.service_check(
-                        self.SERVICE_CHECK_EXPIRATION, self.CRITICAL, tags=self._tags, message='Certificate has expired'
-                    )
-
-                return
-
-        # Load https://cryptography.io/en/latest/x509/reference/#cryptography.x509.Certificate
-        try:
-            self.log.debug('Deserializing peer certificate')
-            cert = load_der_x509_certificate(der_cert, default_backend())
-            self.log.debug('Deserialized peer certificate: %s', cert)
-        except Exception as e:
-            self.log.debug('Error while deserializing peer certificate: %s', str(e))
-            self.service_check(
-                self.SERVICE_CHECK_VALIDATION,
-                self.CRITICAL,
-                tags=self._tags,
-                message='Unable to parse the certificate: {}'.format(e),
-            )
-            return
-
-        self.check_protocol_version(protocol_version)
-        self.validate_certificate(cert)
-        self.check_age(cert)
-
-    def check_local(self, _):
-        if self._tls_validate_hostname and not self._server_hostname:
-            raise ConfigurationError(
-                'You must specify `server_hostname` in your configuration file, or disable `tls_validate_hostname`.'
-            )
-
-        try:
-            with open(self._local_cert_path, 'rb') as f:
-                self.log.debug('Reading from local cert path')
-                cert = f.read()
-        except Exception as e:
-            self.log.debug('Error occurred while reading from local cert path: %s', str(e))
-            self.service_check(
-                self.SERVICE_CHECK_VALIDATION,
-                self.CRITICAL,
-                tags=self._tags,
-                message='Unable to open the certificate: {}'.format(e),
-            )
-            return
-
-        # Load https://cryptography.io/en/latest/x509/reference/#cryptography.x509.Certificate
-        try:
-            self.log.debug('Parsing certificate')
-            cert = self.local_cert_loader(cert)
-            self.log.debug('Deserialized certificate: %s', cert)
-        except Exception as e:
-            message = 'Unable to parse the certificate: {}'.format(e)
-            self.log.debug(message)
-            self.service_check(
-                self.SERVICE_CHECK_VALIDATION,
-                self.CRITICAL,
-                tags=self._tags,
-                message=message,
-            )
->>>>>>> e96ad5c3
             return
 
         self.log.debug('Checking protocol version')
