id: zeek
metric_id: zeek
backend_only: false
facets:
<<<<<<< HEAD
=======
  - groups:
      - DNS
    name: Answer Name
    path: dns.answer.name
    source: log
  - groups:
      - DNS
    name: Response Code
    path: dns.flags.rcode
    source: log
  - groups:
      - DNS
    name: DNS ID
    path: dns.id
    source: log
  - groups:
      - DNS
    name: Question Class
    path: dns.question.class
    source: log
  - groups:
      - DNS
    name: Question Name
    path: dns.question.name
    source: log
  - groups:
      - DNS
    name: Question Type
    path: dns.question.type
    source: log
  - groups:
      - Web Access
    name: Method
    path: http.method
    source: log
  - groups:
      - Web Access
    name: Referer
    path: http.referer
    source: log
  - groups:
      - Web Access
    name: Status Code
    path: http.status_code
    source: log
  - groups:
      - Web Access
    name: URL Host
    path: http.url_details.host
    source: log
  - groups:
      - Web Access
    name: URL Path
    path: http.url_details.path
    source: log
  - groups:
      - Web Access
    name: User-Agent
    path: http.useragent
    source: log
  - groups:
      - Web Access
    name: Version
    path: http.version
    source: log
  - groups:
      - Geoip
    name: City Name
    path: network.client.geoip.city.name
    source: log
  - groups:
      - Geoip
    name: Continent Code
    path: network.client.geoip.continent.code
    source: log
  - groups:
      - Geoip
    name: Continent Name
    path: network.client.geoip.continent.name
    source: log
  - groups:
      - Geoip
    name: Country ISO Code
    path: network.client.geoip.country.iso_code
    source: log
  - groups:
      - Geoip
    name: Country Name
    path: network.client.geoip.country.name
    source: log
  - groups:
      - Geoip
    name: Subdivision ISO Code
    path: network.client.geoip.subdivision.iso_code
    source: log
  - groups:
      - Geoip
    name: Subdivision Name
    path: network.client.geoip.subdivision.name
    source: log
  - groups:
      - Web Access
    name: Client IP
    path: network.client.ip
    source: log
  - groups:
      - Web Access
    name: Client Port
    path: network.client.port
    source: log
  - groups:
      - Web Access
    name: Destination IP
    path: network.destination.ip
    source: log
  - groups:
      - Web Access
    name: Destination Port
    path: network.destination.port
    source: log
  - groups:
      - User
    name: User Name
    path: usr.name
    source: log
  - facetType: list
    groups:
      - Zeek
    name: Assigned Address
    path: assigned_addr
    source: log
    type: string
>>>>>>> 16f27d1b
  - facetType: range
    groups:
      - Zeek
    name: Auth Attempts
    path: zeek.auth_attempts
    source: log
    type: integer
  - facetType: range
    groups:
<<<<<<< HEAD
    - Zeek
    name: DNS Bytes
    path: zeek.dns_bytes
=======
      - Zeek
    name: Bytes
    path: bytes
>>>>>>> 16f27d1b
    source: log
    type: integer
    unit:
      family: bytes
      name: byte
  - facetType: list
    groups:
<<<<<<< HEAD
    - Zeek
=======
      - Zeek
    name: Certificate Key Algorithm
    path: certificate.key_alg
    source: log
    type: string
  - facetType: list
    groups:
      - Zeek
    name: Certificate Key Type
    path: certificate.key_type
    source: log
    type: string
  - facetType: list
    groups:
      - Zeek
    name: Certificate Signature Algorithm
    path: certificate.sig_alg
    source: log
    type: string
  - facetType: list
    groups:
      - Zeek
    name: Certificate Version
    path: certificate.version
    source: log
    type: string
  - facetType: list
    groups:
      - Zeek
    name: Client Message
    path: client_message
    source: log
    type: string
  - facetType: list
    groups:
      - Zeek
>>>>>>> 16f27d1b
    name: Client Requested Address
    path: zeek.request.host
    source: log
    type: string
  - facetType: list
    groups:
      - Zeek
    name: Client Requested Port
<<<<<<< HEAD
    path: zeek.request_p
=======
    path: request_p
    source: log
    type: string
  - facetType: list
    groups:
      - Zeek
    name: Direction
    path: direction
    source: log
    type: string
  - facetType: list
    groups:
      - Zeek
    name: DNS Client
    path: dns_client
>>>>>>> 16f27d1b
    source: log
    type: string
  - facetType: range
    groups:
      - Zeek
    name: Duration Seconds
    path: zeek.duration_sec
    source: log
    type: double
    unit:
      family: time
      name: second
  - facetType: range
    groups:
      - Zeek
    name: File Size
    path: zeek.file_size
    source: log
    type: double
    unit:
      family: bytes
      name: byte
  - facetType: list
    groups:
      - Zeek
    name: Host Port
    path: zeek.host_p
    source: log
    type: string
  - facetType: range
    groups:
      - Zeek
    name: Lease Time
    path: zeek.lease_time
    source: log
    type: double
    unit:
      family: time
      name: second
<<<<<<< HEAD
=======
  - facetType: list
    groups:
      - Zeek
    name: Mac Address
    path: mac
    source: log
    type: string
  - facetType: list
    groups:
      - Zeek
    name: Message Types
    path: msg_types
    source: log
    type: string
>>>>>>> 16f27d1b
  - facetType: range
    groups:
      - Zeek
    name: Missed Bytes
    path: zeek.missed_bytes
    source: log
    type: double
    unit:
      family: bytes
      name: byte
  - facetType: range
    groups:
      - Zeek
    name: Missing Bytes
    path: zeek.missing_bytes
    source: log
    type: double
    unit:
      family: bytes
      name: byte
  - facetType: list
    groups:
<<<<<<< HEAD
    - Zeek
    name: Notice Type
    path: zeek.note
=======
      - Zeek
    name: Name
    path: zeek_name
    source: log
    type: string
  - facetType: list
    groups:
      - Zeek
    name: Notice Type
    path: note
    source: log
    type: string
  - facetType: list
    groups:
      - Zeek
    name: NTP Mode
    path: ntp_mode
    source: log
    type: string
  - facetType: list
    groups:
      - Zeek
    name: Operation Codes
    path: opcodes
>>>>>>> 16f27d1b
    source: log
    type: string
  - facetType: list
    groups:
      - Zeek
    name: Originator IP
    path: zeek.orig_h
    source: log
    type: string
  - facetType: list
    groups:
      - Zeek
    name: Originator Port
    path: zeek.orig_p
    source: log
    type: string
  - facetType: range
    groups:
      - Zeek
    name: Overflow Bytes
    path: zeek.overflow_bytes
    source: log
    type: integer
    unit:
      family: bytes
      name: byte
  - facetType: range
    groups:
      - Zeek
    name: Percent Lost
    path: zeek.percent_lost
    source: log
    type: double
  - facetType: list
    groups:
      - Zeek
    name: Protocol
<<<<<<< HEAD
    path: zeek.proto
=======
    path: zeek_proto
    source: log
    type: string
  - facetType: list
    groups:
      - Zeek
    name: Requested Address
    path: requested_addr
>>>>>>> 16f27d1b
    source: log
    type: string
  - facetType: list
    groups:
      - Zeek
    name: Responder IP
    path: zeek.resp_h
    source: log
    type: string
  - facetType: list
    groups:
      - Zeek
    name: Responder Port
    path: zeek.resp_p
    source: log
    type: string
  - facetType: range
    groups:
      - Zeek
    name: Seen Bytes
    path: zeek.seen_bytes
    source: log
    type: integer
    unit:
      family: bytes
      name: byte
  - facetType: list
    groups:
      - Zeek
    name: Server Bound Address
    path: zeek.bound.host
    source: log
    type: string
  - facetType: list
    groups:
      - Zeek
    name: Server Bound Port
<<<<<<< HEAD
    path: zeek.bound_p
=======
    path: bound_p
    source: log
    type: string
  - facetType: list
    groups:
      - Zeek
    name: Server Message
    path: server_message
>>>>>>> 16f27d1b
    source: log
    type: string
  - facetType: range
    groups:
      - Zeek
    name: Size
    path: zeek.size
    source: log
    type: double
    unit:
      family: bytes
      name: byte
<<<<<<< HEAD
=======
  - facetType: list
    groups:
      - Zeek
    name: Software Type
    path: software_type
    source: log
    type: string
  - facetType: list
    groups:
      - Zeek
    name: Stratum
    path: stratum
    source: log
    type: string
>>>>>>> 16f27d1b
  - facetType: range
    groups:
      - Zeek
    name: Total Bytes
    path: zeek.total_bytes
    source: log
    type: integer
    unit:
      family: bytes
      name: byte
pipeline:
  type: pipeline
  name: Zeek
  enabled: true
  filter:
    query: source:zeek
  processors:
    - type: pipeline
      name: Processing for Corelight logs
      enabled: true
      filter:
        query: 'service:corelight '
      processors:
        - type: grok-parser
          name: Parsing corelight logs
          enabled: true
<<<<<<< HEAD
          meta:
            tags: []
=======
>>>>>>> 16f27d1b
          source: message
          samples:
            - <134>Dec 26 01:35:11 machine-name {"_path":"capture_loss","_write_ts":"2023-12-12T05:52:50.756358Z","ts":"2023-12-12T05:52:32.763303Z","ts_delta":15.235642194747925,"peer":"zeek","gaps":3,"acks":316,"percent_lost":0.9493670886075949}
          grok:
            supportRules: ''
            matchRules: corelight (<%{word:}>)?(%{date("MMM d HH:mm:ss"):}|%{date("MMM  d HH:mm:ss"):})? %{notSpace:} %{data::json}
    - type: service-remapper
      name: Define `_path` as the official service of the log
      enabled: true
<<<<<<< HEAD
      meta:
        tags: []
=======
>>>>>>> 16f27d1b
      sources:
        - _path
    - type: date-remapper
      name: Define `ts` as the official date of the log
      enabled: true
<<<<<<< HEAD
      meta:
        tags: []
=======
>>>>>>> 16f27d1b
      sources:
        - ts
    - type: pipeline
      name: Processing for conn logs
      enabled: true
      filter:
        query: '@_path:conn* '
      processors:
        - name: Lookup for `conn_state` to `connection_state` field
          enabled: true
<<<<<<< HEAD
          meta:
            tags: []
=======
>>>>>>> 16f27d1b
          source: conn_state
          target: connection_state
          lookupTable: |-
            S0,Connection attempt seen - no reply
            S1,Connection established - not terminated
            SF,Normal establishment and termination
            REJ,Connection attempt rejected
            S2,Connection established and close attempt by originator seen
            S3,Connection established and close attempt by responder seen
            RSTO,Connection established - originator aborted
            RSTR,Responder sent a RST
            RSTOS0,Originator sent a SYN followed by a RST - we never saw a SYN-ACK from the responder
            RSTRH,Responder sent a SYN ACK followed by a RST - we never saw a SYN from the (purported) originator
            SH,Originator sent a SYN followed by a FIN - we never saw a SYN ACK from the responder
            SHR,Responder sent a SYN ACK followed by a FIN - we never saw a SYN from the originator
            OTH,No SYN seen - just midstream traffic
          type: lookup-processor
        - type: attribute-remapper
          name: Map `missed_bytes` to `zeek.missed_bytes`
          enabled: true
          meta:
            tags: []
          sources:
            - missed_bytes
          sourceType: attribute
          target: zeek.missed_bytes
          targetType: attribute
          preserveSource: false
          overrideOnConflict: false
    - type: pipeline
      name: Processing for pe logs
      enabled: true
      filter:
        query: '@_path:pe '
      processors:
        - name: Lookup for `is_exe` to `file_type` field
          enabled: true
<<<<<<< HEAD
          meta:
            tags: []
=======
>>>>>>> 16f27d1b
          source: is_exe
          target: file_type
          lookupTable: |-
            true,exe
            false,other
          type: lookup-processor
    - type: pipeline
      name: Processing for reporter logs
      enabled: true
      filter:
        query: '@_path:reporter '
      processors:
        - type: grok-parser
          name: Parsing `severity` from `level` attribute
          enabled: true
<<<<<<< HEAD
          meta:
            tags: []
=======
>>>>>>> 16f27d1b
          source: level
          samples:
            - Reporter::INFO
          grok:
            supportRules: ''
            matchRules: reporter_rule Reporter::%{word:severity}
    - type: pipeline
      name: Processing for ntp logs
      enabled: true
      filter:
        query: '@_path:ntp '
      processors:
        - name: Lookup for `mode` to `ntp_mode`
          enabled: true
<<<<<<< HEAD
          meta:
            tags: []
=======
>>>>>>> 16f27d1b
          source: mode
          target: ntp_mode
          lookupTable: |-
            0,reserved
            1,symmetric active
            2,symmetric passive
            3,client
            4,server
            5,broadcast
            6,NTP control message
            7,reserved for private use
          type: lookup-processor
    - type: pipeline
      name: Processing for suricata logs
      enabled: true
      filter:
        query: '@_path:suricata_corelight '
      processors:
        - name: Lookup for `alert.severity` to `alert_severity`
          enabled: true
<<<<<<< HEAD
          meta:
            tags: []
=======
>>>>>>> 16f27d1b
          source: alert.severity
          target: alert_severity
          lookupTable: |-
            1,High
            2,Medium
            3,Low
          type: lookup-processor
    - type: pipeline
      name: Processing for http logs and Standard attribute remapping for HTTP requests
      enabled: true
      filter:
        query: '@_path:http '
      processors:
        - type: string-builder-processor
          name: 'Create URL based on `host` and `uri` '
          enabled: true
<<<<<<< HEAD
          meta:
            tags: []
=======
>>>>>>> 16f27d1b
          template: http://%{host}%{uri}
          target: http_url
          replaceMissing: false
        - type: attribute-remapper
          name: Map `method` to `http.method`
          enabled: true
<<<<<<< HEAD
          meta:
            tags: []
=======
>>>>>>> 16f27d1b
          sources:
            - method
          sourceType: attribute
          target: http.method
          targetType: attribute
          preserveSource: false
          overrideOnConflict: false
        - type: attribute-remapper
          name: Map `host` to `http.url_details.host`
          enabled: true
<<<<<<< HEAD
          meta:
            tags: []
=======
>>>>>>> 16f27d1b
          sources:
            - host
          sourceType: attribute
          target: http.url_details.host
          targetType: attribute
          preserveSource: false
          overrideOnConflict: false
        - type: attribute-remapper
          name: Map `uri` to `http.url_details.path`
          enabled: true
<<<<<<< HEAD
          meta:
            tags: []
=======
>>>>>>> 16f27d1b
          sources:
            - uri
          sourceType: attribute
          target: http.url_details.path
          targetType: attribute
          preserveSource: false
          overrideOnConflict: false
        - type: attribute-remapper
          name: Map `referrer` to `http.referer`
          enabled: true
<<<<<<< HEAD
          meta:
            tags: []
=======
>>>>>>> 16f27d1b
          sources:
            - referrer
          sourceType: attribute
          target: http.referer
          targetType: attribute
          preserveSource: false
          overrideOnConflict: false
        - type: attribute-remapper
          name: Map `version` to `http.version`
          enabled: true
<<<<<<< HEAD
          meta:
            tags: []
=======
>>>>>>> 16f27d1b
          sources:
            - version
          sourceType: attribute
          target: http.version
          targetType: attribute
          preserveSource: false
          overrideOnConflict: false
        - type: attribute-remapper
          name: Map `user_agent` to `http.useragent`
          enabled: true
<<<<<<< HEAD
          meta:
            tags: []
=======
>>>>>>> 16f27d1b
          sources:
            - user_agent
          sourceType: attribute
          target: http.useragent
          targetType: attribute
          preserveSource: false
          overrideOnConflict: false
        - type: attribute-remapper
          name: Map `status_code` to `http.status_code`
          enabled: true
<<<<<<< HEAD
          meta:
            tags: []
=======
>>>>>>> 16f27d1b
          sources:
            - status_code
          sourceType: attribute
          target: http.status_code
          targetType: attribute
          preserveSource: false
          overrideOnConflict: false
    - type: pipeline
      name: Standard attribute remapping for Web Access
      enabled: true
      filter:
        query: '@_path:(conn* OR dns OR ftp OR http OR rdp OR smtp OR socks OR ssh OR tunnel OR smb_files OR smb_mapping OR smtp_links) '
      processors:
        - type: attribute-remapper
          name: Map `id.orig_h` to `network.client.ip`
          enabled: true
<<<<<<< HEAD
          meta:
            tags: []
=======
>>>>>>> 16f27d1b
          sources:
            - id.orig_h
          sourceType: attribute
          target: network.client.ip
          targetType: attribute
          preserveSource: false
          overrideOnConflict: false
        - type: attribute-remapper
          name: Map `id.orig_p` to `network.client.port`
          enabled: true
<<<<<<< HEAD
          meta:
            tags: []
=======
>>>>>>> 16f27d1b
          sources:
            - id.orig_p
          sourceType: attribute
          target: network.client.port
          targetType: attribute
          preserveSource: false
          overrideOnConflict: false
        - type: attribute-remapper
          name: Map `id.resp_h` to `network.destination.ip`
          enabled: true
<<<<<<< HEAD
          meta:
            tags: []
=======
>>>>>>> 16f27d1b
          sources:
            - id.resp_h
          sourceType: attribute
          target: network.destination.ip
          targetType: attribute
          preserveSource: false
          overrideOnConflict: false
        - type: attribute-remapper
          name: Map `id.resp_p` to `network.destination.port`
          enabled: true
<<<<<<< HEAD
          meta:
            tags: []
=======
>>>>>>> 16f27d1b
          sources:
            - id.resp_p
          sourceType: attribute
          target: network.destination.port
          targetType: attribute
          preserveSource: false
          overrideOnConflict: false
        - type: attribute-remapper
          name: Map `orig_bytes`, `request_body_len` to `network.bytes_read`
          enabled: true
<<<<<<< HEAD
          meta:
            tags: []
=======
>>>>>>> 16f27d1b
          sources:
            - orig_bytes
            - request_body_len
          sourceType: attribute
          target: network.bytes_read
          targetType: attribute
          preserveSource: false
          overrideOnConflict: false
        - type: attribute-remapper
          name: Map `resp_bytes`, `response_body_len` to `network.bytes_written`
          enabled: true
<<<<<<< HEAD
          meta:
            tags: []
=======
>>>>>>> 16f27d1b
          sources:
            - resp_bytes
            - response_body_len
          sourceType: attribute
          target: network.bytes_written
          targetType: attribute
          preserveSource: false
          overrideOnConflict: false
    - type: pipeline
      name: Processing for dns logs and Standard attribute remapping for DNS
      enabled: true
      filter:
        query: '@_path:(dns OR generic_dns_tunnels) '
      processors:
        - type: geo-ip-parser
          name: Extracting geolocation information from the client IP
          enabled: true
<<<<<<< HEAD
          meta:
            tags: []
=======
>>>>>>> 16f27d1b
          sources:
            - network.client.ip
          target: network.client.geoip
          ip_processing_behavior: do-nothing
        - type: attribute-remapper
          name: Map `bytes` to `zeek.dns_bytes`
          enabled: true
          meta:
            tags: []
          sources:
            - bytes
          sourceType: attribute
          target: zeek.dns_bytes
          targetType: attribute
          preserveSource: false
          overrideOnConflict: false
        - type: attribute-remapper
          name: Map `trans_id` to `dns.id`
          enabled: true
<<<<<<< HEAD
          meta:
            tags: []
=======
>>>>>>> 16f27d1b
          sources:
            - trans_id
          sourceType: attribute
          target: dns.id
          targetType: attribute
          preserveSource: false
          overrideOnConflict: false
        - type: attribute-remapper
          name: Map `domain`, `query` to `dns.question.name`
          enabled: true
<<<<<<< HEAD
          meta:
            tags: []
=======
>>>>>>> 16f27d1b
          sources:
            - domain
            - query
          sourceType: attribute
          target: dns.question.name
          targetType: attribute
          preserveSource: false
          overrideOnConflict: false
        - type: attribute-remapper
          name: Map `qclass_name` to `dns.question.class`
          enabled: true
<<<<<<< HEAD
          meta:
            tags: []
=======
>>>>>>> 16f27d1b
          sources:
            - qclass_name
          sourceType: attribute
          target: dns.question.class
          targetType: attribute
          preserveSource: false
          overrideOnConflict: false
        - type: attribute-remapper
          name: Map `qtype_name` to `dns.question.type`
          enabled: true
<<<<<<< HEAD
          meta:
            tags: []
=======
>>>>>>> 16f27d1b
          sources:
            - qtype_name
          sourceType: attribute
          target: dns.question.type
          targetType: attribute
          preserveSource: false
          overrideOnConflict: false
        - type: attribute-remapper
          name: Map `rcode_name` to `dns.flags.rcode`
          enabled: true
<<<<<<< HEAD
          meta:
            tags: []
=======
>>>>>>> 16f27d1b
          sources:
            - rcode_name
          sourceType: attribute
          target: dns.flags.rcode
          targetType: attribute
          preserveSource: false
          overrideOnConflict: false
        - type: attribute-remapper
          name: Map `answers` to `dns.answer.name`
          enabled: true
<<<<<<< HEAD
          meta:
            tags: []
=======
>>>>>>> 16f27d1b
          sources:
            - answers
          sourceType: attribute
          target: dns.answer.name
          targetType: attribute
          preserveSource: false
          overrideOnConflict: false
    - type: pipeline
      name: Standard attribute remapping for user attributes
      enabled: true
      filter:
        query: '@_path:(ftp OR socks OR http) '
      processors:
        - type: attribute-remapper
          name: Map `user`, `username` to `usr.name`
          enabled: true
<<<<<<< HEAD
          meta:
            tags: []
=======
>>>>>>> 16f27d1b
          sources:
            - user
            - username
          sourceType: attribute
          target: usr.name
          targetType: attribute
          preserveSource: false
          overrideOnConflict: false
    - type: pipeline
      name: Standard attribute remapping for Syslog
      enabled: true
      filter:
        query: '@_path:syslog '
      processors:
        - type: attribute-remapper
          name: Map `severity` to `syslog.severity`
          enabled: true
<<<<<<< HEAD
          meta:
            tags: []
=======
>>>>>>> 16f27d1b
          sources:
            - severity
          sourceType: attribute
          target: syslog.severity
          targetType: attribute
          preserveSource: false
          overrideOnConflict: false
    - type: pipeline
      name: Remap `id.orig_h`,`id.orig_p`,`id.resp_h` and `id.resp_p` attributes
      enabled: true
      filter:
        query: '@_path:(ntp OR snmp OR ssl OR syslog OR files OR intel OR notice OR dpd OR weird OR ldap OR ldap_search) '
      processors:
        - type: attribute-remapper
          name: Map `id.orig_h` to `zeek.orig_h`
          enabled: true
<<<<<<< HEAD
          meta:
            tags: []
=======
>>>>>>> 16f27d1b
          sources:
            - id.orig_h
          sourceType: attribute
          target: zeek.orig_h
          targetType: attribute
          preserveSource: false
          overrideOnConflict: false
        - type: attribute-remapper
          name: Map `id.orig_p` to `zeek.orig_p`
          enabled: true
<<<<<<< HEAD
          meta:
            tags: []
=======
>>>>>>> 16f27d1b
          sources:
            - id.orig_p
          sourceType: attribute
          target: zeek.orig_p
          targetType: attribute
          preserveSource: false
          overrideOnConflict: false
        - type: attribute-remapper
          name: Map `id.resp_h` to `zeek.resp_h`
          enabled: true
<<<<<<< HEAD
          meta:
            tags: []
=======
>>>>>>> 16f27d1b
          sources:
            - id.resp_h
          sourceType: attribute
          target: zeek.resp_h
          targetType: attribute
          preserveSource: false
          overrideOnConflict: false
        - type: attribute-remapper
          name: Map `id.resp_p` to `zeek.resp_p`
          enabled: true
<<<<<<< HEAD
          meta:
            tags: []
=======
>>>>>>> 16f27d1b
          sources:
            - id.resp_p
          sourceType: attribute
          target: zeek.resp_p
          targetType: attribute
          preserveSource: false
          overrideOnConflict: false
    - type: pipeline
      name: Remap `request`,`request_p`,`bound` and `bound_p` attributes
      enabled: true
      filter:
        query: "@_path:socks "
      processors:
        - type: attribute-remapper
          name: Map `request` to `zeek.request`
          enabled: true
          meta:
            tags: []
          sources:
            - request
          sourceType: attribute
          target: zeek.request
          targetType: attribute
          preserveSource: false
          overrideOnConflict: false
        - type: attribute-remapper
          name: Map `request_p` to `zeek.request_p`
          enabled: true
          meta:
            tags: []
          sources:
            - request_p
          sourceType: attribute
          target: zeek.request_p
          targetType: attribute
          preserveSource: false
          overrideOnConflict: false
        - type: attribute-remapper
          name: Map `bound` to `zeek.bound`
          enabled: true
          meta:
            tags: []
          sources:
            - bound
          sourceType: attribute
          target: zeek.bound
          targetType: attribute
          preserveSource: false
          overrideOnConflict: false
        - type: attribute-remapper
          name: Map `bound_p` to `zeek.bound_p`
          enabled: true
          meta:
            tags: []
          sources:
            - bound_p
          sourceType: attribute
          target: zeek.bound_p
          targetType: attribute
          preserveSource: false
          overrideOnConflict: false
    - type: pipeline
      name: Remap `duration` to `duration_sec` attribute
      enabled: true
      filter:
        query: '@_path:(conn* OR dhcp OR snmp) '
      processors:
        - type: attribute-remapper
          name: Map `duration` to `zeek.duration_sec`
          enabled: true
<<<<<<< HEAD
          meta:
            tags: []
=======
>>>>>>> 16f27d1b
          sources:
            - duration
          sourceType: attribute
          target: zeek.duration_sec
          targetType: attribute
          preserveSource: false
          overrideOnConflict: false
    - type: pipeline
      name: Remap attributes for ssh logs
      enabled: true
      filter:
        query: "@_path:ssh "
      processors:
        - type: attribute-remapper
          name: Map `auth_attempts` to `zeek.auth_attempts`
          enabled: true
          meta:
            tags: []
          sources:
            - auth_attempts
          sourceType: attribute
          target: zeek.auth_attempts
          targetType: attribute
          preserveSource: false
          overrideOnConflict: false
    - type: pipeline
      name: Remap attributes for ftp logs
      enabled: true
      filter:
        query: "@_path:ftp "
      processors:
        - type: attribute-remapper
          name: Map `file_size` to `zeek.file_size`
          enabled: true
          meta:
            tags: []
          sources:
            - file_size
          sourceType: attribute
          target: zeek.file_size
          targetType: attribute
          preserveSource: false
          overrideOnConflict: false
    - type: pipeline
      name: Remap attributes for dhcp logs
      enabled: true
      filter:
        query: "@_path:dhcp "
      processors:
        - type: attribute-remapper
          name: Map `lease_time` to `zeek.lease_time`
          enabled: true
          meta:
            tags: []
          sources:
            - lease_time
          sourceType: attribute
          target: zeek.lease_time
          targetType: attribute
          preserveSource: false
          overrideOnConflict: false
    - type: pipeline
      name: Remap attributes for notice and weird logs
      enabled: true
      filter:
        query: "@_path:(note OR weird) "
      processors:
        - type: attribute-remapper
          name: Map `note` to `zeek.note`
          enabled: true
          meta:
            tags: []
          sources:
            - note
          sourceType: attribute
          target: zeek.note
          targetType: attribute
          preserveSource: false
          overrideOnConflict: false
    - type: pipeline
      name: Remap attributes for files logs
      enabled: true
      filter:
        query: "@_path:files "
      processors:
        - type: attribute-remapper
          name: Map `overflow_bytes` to `zeek.overflow_bytes`
          enabled: true
          meta:
            tags: []
          sources:
            - overflow_bytes
          sourceType: attribute
          target: zeek.overflow_bytes
          targetType: attribute
          preserveSource: false
          overrideOnConflict: false
        - type: attribute-remapper
          name: Map `missing_bytes` to `zeek.missing_bytes`
          enabled: true
          meta:
            tags: []
          sources:
            - missing_bytes
          sourceType: attribute
          target: zeek.missing_bytes
          targetType: attribute
          preserveSource: false
          overrideOnConflict: false
        - type: attribute-remapper
          name: Map `seen_bytes` to `zeek.seen_bytes`
          enabled: true
          meta:
            tags: []
          sources:
            - seen_bytes
          sourceType: attribute
          target: zeek.seen_bytes
          targetType: attribute
          preserveSource: false
          overrideOnConflict: false
        - type: attribute-remapper
          name: Map `total_bytes` to `zeek.total_bytes`
          enabled: true
          meta:
            tags: []
          sources:
            - total_bytes
          sourceType: attribute
          target: zeek.total_bytes
          targetType: attribute
          preserveSource: false
          overrideOnConflict: false
    - type: pipeline
      name: Remap attributes for capture loss logs
      enabled: true
      filter:
        query: "@_path:capture_loss "
      processors:
        - type: attribute-remapper
          name: Map `percent_lost` to `zeek.percent_lost`
          enabled: true
          meta:
            tags: []
          sources:
            - percent_lost
          sourceType: attribute
          target: zeek.percent_lost
          targetType: attribute
          preserveSource: false
          overrideOnConflict: false
    - type: pipeline
      name: Remap attributes for smb files logs
      enabled: true
      filter:
        query: "@_path:smb_files "
      processors:
        - type: attribute-remapper
          name: Map `size` to `zeek.size`
          enabled: true
          meta:
            tags: []
          sources:
            - size
          sourceType: attribute
          target: zeek.size
          targetType: attribute
          preserveSource: false
          overrideOnConflict: false
    - type: pipeline
      name: Remap attributes for software logs
      enabled: true
      filter:
        query: "@_path:software "
      processors:
        - type: attribute-remapper
          name: Map `host_p` to `zeek.host_p`
          enabled: true
          meta:
            tags: []
          sources:
            - host_p
          sourceType: attribute
          target: zeek.host_p
          targetType: attribute
          preserveSource: false
          overrideOnConflict: false
    - type: pipeline
      name: Remap `proto` attribute to `zeek.proto`
      enabled: true
      filter:
        query: "@_path:(conn* OR notice OR traceroute OR dns OR dpd OR syslog) "
      processors:
        - type: attribute-remapper
          name: Map `proto` to `zeek.proto`
          enabled: true
          meta:
            tags: []
          sources:
            - proto
          sourceType: attribute
          target: zeek.proto
          targetType: attribute
          preserveSource: false
          overrideOnConflict: false
    - type: status-remapper
      name: Define `severity`, `syslog.severity` as the official status of the log
      enabled: true
<<<<<<< HEAD
      meta:
        tags: []
      sources:
        - severity
        - syslog.severity
=======
      sources:
        - severity
        - syslog.severity
    - type: attribute-remapper
      name: Map `name` to `zeek_name`
      enabled: true
      sources:
        - name
      sourceType: attribute
      target: zeek_name
      targetType: attribute
      preserveSource: false
      overrideOnConflict: false
    - type: attribute-remapper
      name: Map `proto` to `zeek_proto`
      enabled: true
      sources:
        - proto
      sourceType: attribute
      target: zeek_proto
      targetType: attribute
      preserveSource: false
      overrideOnConflict: false
>>>>>>> 16f27d1b
<|MERGE_RESOLUTION|>--- conflicted
+++ resolved
@@ -2,159 +2,18 @@
 metric_id: zeek
 backend_only: false
 facets:
-<<<<<<< HEAD
-=======
-  - groups:
-      - DNS
-    name: Answer Name
-    path: dns.answer.name
-    source: log
-  - groups:
-      - DNS
-    name: Response Code
-    path: dns.flags.rcode
-    source: log
-  - groups:
-      - DNS
-    name: DNS ID
-    path: dns.id
-    source: log
-  - groups:
-      - DNS
-    name: Question Class
-    path: dns.question.class
-    source: log
-  - groups:
-      - DNS
-    name: Question Name
-    path: dns.question.name
-    source: log
-  - groups:
-      - DNS
-    name: Question Type
-    path: dns.question.type
-    source: log
-  - groups:
-      - Web Access
-    name: Method
-    path: http.method
-    source: log
-  - groups:
-      - Web Access
-    name: Referer
-    path: http.referer
-    source: log
-  - groups:
-      - Web Access
-    name: Status Code
-    path: http.status_code
-    source: log
-  - groups:
-      - Web Access
-    name: URL Host
-    path: http.url_details.host
-    source: log
-  - groups:
-      - Web Access
-    name: URL Path
-    path: http.url_details.path
-    source: log
-  - groups:
-      - Web Access
-    name: User-Agent
-    path: http.useragent
-    source: log
-  - groups:
-      - Web Access
-    name: Version
-    path: http.version
-    source: log
-  - groups:
-      - Geoip
-    name: City Name
-    path: network.client.geoip.city.name
-    source: log
-  - groups:
-      - Geoip
-    name: Continent Code
-    path: network.client.geoip.continent.code
-    source: log
-  - groups:
-      - Geoip
-    name: Continent Name
-    path: network.client.geoip.continent.name
-    source: log
-  - groups:
-      - Geoip
-    name: Country ISO Code
-    path: network.client.geoip.country.iso_code
-    source: log
-  - groups:
-      - Geoip
-    name: Country Name
-    path: network.client.geoip.country.name
-    source: log
-  - groups:
-      - Geoip
-    name: Subdivision ISO Code
-    path: network.client.geoip.subdivision.iso_code
-    source: log
-  - groups:
-      - Geoip
-    name: Subdivision Name
-    path: network.client.geoip.subdivision.name
-    source: log
-  - groups:
-      - Web Access
-    name: Client IP
-    path: network.client.ip
-    source: log
-  - groups:
-      - Web Access
-    name: Client Port
-    path: network.client.port
-    source: log
-  - groups:
-      - Web Access
-    name: Destination IP
-    path: network.destination.ip
-    source: log
-  - groups:
-      - Web Access
-    name: Destination Port
-    path: network.destination.port
-    source: log
-  - groups:
-      - User
-    name: User Name
-    path: usr.name
-    source: log
-  - facetType: list
-    groups:
-      - Zeek
-    name: Assigned Address
-    path: assigned_addr
-    source: log
-    type: string
->>>>>>> 16f27d1b
   - facetType: range
     groups:
-      - Zeek
+    - Zeek
     name: Auth Attempts
     path: zeek.auth_attempts
     source: log
     type: integer
   - facetType: range
     groups:
-<<<<<<< HEAD
     - Zeek
     name: DNS Bytes
     path: zeek.dns_bytes
-=======
-      - Zeek
-    name: Bytes
-    path: bytes
->>>>>>> 16f27d1b
     source: log
     type: integer
     unit:
@@ -162,78 +21,21 @@
       name: byte
   - facetType: list
     groups:
-<<<<<<< HEAD
-    - Zeek
-=======
-      - Zeek
-    name: Certificate Key Algorithm
-    path: certificate.key_alg
+    - Zeek
+    name: Client Requested Address
+    path: zeek.request.host
     source: log
     type: string
   - facetType: list
     groups:
-      - Zeek
-    name: Certificate Key Type
-    path: certificate.key_type
-    source: log
-    type: string
-  - facetType: list
-    groups:
-      - Zeek
-    name: Certificate Signature Algorithm
-    path: certificate.sig_alg
-    source: log
-    type: string
-  - facetType: list
-    groups:
-      - Zeek
-    name: Certificate Version
-    path: certificate.version
-    source: log
-    type: string
-  - facetType: list
-    groups:
-      - Zeek
-    name: Client Message
-    path: client_message
-    source: log
-    type: string
-  - facetType: list
-    groups:
-      - Zeek
->>>>>>> 16f27d1b
-    name: Client Requested Address
-    path: zeek.request.host
-    source: log
-    type: string
-  - facetType: list
-    groups:
-      - Zeek
+    - Zeek
     name: Client Requested Port
-<<<<<<< HEAD
     path: zeek.request_p
-=======
-    path: request_p
-    source: log
-    type: string
-  - facetType: list
-    groups:
-      - Zeek
-    name: Direction
-    path: direction
-    source: log
-    type: string
-  - facetType: list
-    groups:
-      - Zeek
-    name: DNS Client
-    path: dns_client
->>>>>>> 16f27d1b
     source: log
     type: string
   - facetType: range
     groups:
-      - Zeek
+    - Zeek
     name: Duration Seconds
     path: zeek.duration_sec
     source: log
@@ -243,7 +45,7 @@
       name: second
   - facetType: range
     groups:
-      - Zeek
+    - Zeek
     name: File Size
     path: zeek.file_size
     source: log
@@ -253,14 +55,14 @@
       name: byte
   - facetType: list
     groups:
-      - Zeek
+    - Zeek
     name: Host Port
     path: zeek.host_p
     source: log
     type: string
   - facetType: range
     groups:
-      - Zeek
+    - Zeek
     name: Lease Time
     path: zeek.lease_time
     source: log
@@ -268,26 +70,9 @@
     unit:
       family: time
       name: second
-<<<<<<< HEAD
-=======
-  - facetType: list
-    groups:
-      - Zeek
-    name: Mac Address
-    path: mac
-    source: log
-    type: string
-  - facetType: list
-    groups:
-      - Zeek
-    name: Message Types
-    path: msg_types
-    source: log
-    type: string
->>>>>>> 16f27d1b
   - facetType: range
     groups:
-      - Zeek
+    - Zeek
     name: Missed Bytes
     path: zeek.missed_bytes
     source: log
@@ -297,7 +82,7 @@
       name: byte
   - facetType: range
     groups:
-      - Zeek
+    - Zeek
     name: Missing Bytes
     path: zeek.missing_bytes
     source: log
@@ -307,55 +92,28 @@
       name: byte
   - facetType: list
     groups:
-<<<<<<< HEAD
     - Zeek
     name: Notice Type
     path: zeek.note
-=======
-      - Zeek
-    name: Name
-    path: zeek_name
     source: log
     type: string
   - facetType: list
     groups:
-      - Zeek
-    name: Notice Type
-    path: note
+    - Zeek
+    name: Originator IP
+    path: zeek.orig_h
     source: log
     type: string
   - facetType: list
     groups:
-      - Zeek
-    name: NTP Mode
-    path: ntp_mode
-    source: log
-    type: string
-  - facetType: list
-    groups:
-      - Zeek
-    name: Operation Codes
-    path: opcodes
->>>>>>> 16f27d1b
-    source: log
-    type: string
-  - facetType: list
-    groups:
-      - Zeek
-    name: Originator IP
-    path: zeek.orig_h
-    source: log
-    type: string
-  - facetType: list
-    groups:
-      - Zeek
+    - Zeek
     name: Originator Port
     path: zeek.orig_p
     source: log
     type: string
   - facetType: range
     groups:
-      - Zeek
+    - Zeek
     name: Overflow Bytes
     path: zeek.overflow_bytes
     source: log
@@ -365,46 +123,35 @@
       name: byte
   - facetType: range
     groups:
-      - Zeek
+    - Zeek
     name: Percent Lost
     path: zeek.percent_lost
     source: log
     type: double
   - facetType: list
     groups:
-      - Zeek
+    - Zeek
     name: Protocol
-<<<<<<< HEAD
     path: zeek.proto
-=======
-    path: zeek_proto
     source: log
     type: string
   - facetType: list
     groups:
-      - Zeek
-    name: Requested Address
-    path: requested_addr
->>>>>>> 16f27d1b
+    - Zeek
+    name: Responder IP
+    path: zeek.resp_h
     source: log
     type: string
   - facetType: list
     groups:
-      - Zeek
-    name: Responder IP
-    path: zeek.resp_h
-    source: log
-    type: string
-  - facetType: list
-    groups:
-      - Zeek
+    - Zeek
     name: Responder Port
     path: zeek.resp_p
     source: log
     type: string
   - facetType: range
     groups:
-      - Zeek
+    - Zeek
     name: Seen Bytes
     path: zeek.seen_bytes
     source: log
@@ -414,32 +161,21 @@
       name: byte
   - facetType: list
     groups:
-      - Zeek
+    - Zeek
     name: Server Bound Address
     path: zeek.bound.host
     source: log
     type: string
   - facetType: list
     groups:
-      - Zeek
+    - Zeek
     name: Server Bound Port
-<<<<<<< HEAD
     path: zeek.bound_p
-=======
-    path: bound_p
-    source: log
-    type: string
-  - facetType: list
-    groups:
-      - Zeek
-    name: Server Message
-    path: server_message
->>>>>>> 16f27d1b
     source: log
     type: string
   - facetType: range
     groups:
-      - Zeek
+    - Zeek
     name: Size
     path: zeek.size
     source: log
@@ -447,26 +183,9 @@
     unit:
       family: bytes
       name: byte
-<<<<<<< HEAD
-=======
-  - facetType: list
-    groups:
-      - Zeek
-    name: Software Type
-    path: software_type
-    source: log
-    type: string
-  - facetType: list
-    groups:
-      - Zeek
-    name: Stratum
-    path: stratum
-    source: log
-    type: string
->>>>>>> 16f27d1b
   - facetType: range
     groups:
-      - Zeek
+    - Zeek
     name: Total Bytes
     path: zeek.total_bytes
     source: log
@@ -474,6 +193,131 @@
     unit:
       family: bytes
       name: byte
+  - groups:
+      - DNS
+    name: Answer Name
+    path: dns.answer.name
+    source: log
+  - groups:
+      - DNS
+    name: Response Code
+    path: dns.flags.rcode
+    source: log
+  - groups:
+      - DNS
+    name: DNS ID
+    path: dns.id
+    source: log
+  - groups:
+      - DNS
+    name: Question Class
+    path: dns.question.class
+    source: log
+  - groups:
+      - DNS
+    name: Question Name
+    path: dns.question.name
+    source: log
+  - groups:
+      - DNS
+    name: Question Type
+    path: dns.question.type
+    source: log
+  - groups:
+      - Web Access
+    name: Method
+    path: http.method
+    source: log
+  - groups:
+      - Web Access
+    name: Referer
+    path: http.referer
+    source: log
+  - groups:
+      - Web Access
+    name: Status Code
+    path: http.status_code
+    source: log
+  - groups:
+      - Web Access
+    name: URL Host
+    path: http.url_details.host
+    source: log
+  - groups:
+      - Web Access
+    name: URL Path
+    path: http.url_details.path
+    source: log
+  - groups:
+      - Web Access
+    name: User-Agent
+    path: http.useragent
+    source: log
+  - groups:
+      - Web Access
+    name: Version
+    path: http.version
+    source: log
+  - groups:
+      - Geoip
+    name: City Name
+    path: network.client.geoip.city.name
+    source: log
+  - groups:
+      - Geoip
+    name: Continent Code
+    path: network.client.geoip.continent.code
+    source: log
+  - groups:
+      - Geoip
+    name: Continent Name
+    path: network.client.geoip.continent.name
+    source: log
+  - groups:
+      - Geoip
+    name: Country ISO Code
+    path: network.client.geoip.country.iso_code
+    source: log
+  - groups:
+      - Geoip
+    name: Country Name
+    path: network.client.geoip.country.name
+    source: log
+  - groups:
+      - Geoip
+    name: Subdivision ISO Code
+    path: network.client.geoip.subdivision.iso_code
+    source: log
+  - groups:
+      - Geoip
+    name: Subdivision Name
+    path: network.client.geoip.subdivision.name
+    source: log
+  - groups:
+      - Web Access
+    name: Client IP
+    path: network.client.ip
+    source: log
+  - groups:
+      - Web Access
+    name: Client Port
+    path: network.client.port
+    source: log
+  - groups:
+      - Web Access
+    name: Destination IP
+    path: network.destination.ip
+    source: log
+  - groups:
+      - Web Access
+    name: Destination Port
+    path: network.destination.port
+    source: log
+  - groups:
+      - User
+    name: User Name
+    path: usr.name
+    source: log
 pipeline:
   type: pipeline
   name: Zeek
@@ -490,11 +334,8 @@
         - type: grok-parser
           name: Parsing corelight logs
           enabled: true
-<<<<<<< HEAD
-          meta:
-            tags: []
-=======
->>>>>>> 16f27d1b
+          meta:
+            tags: []
           source: message
           samples:
             - <134>Dec 26 01:35:11 machine-name {"_path":"capture_loss","_write_ts":"2023-12-12T05:52:50.756358Z","ts":"2023-12-12T05:52:32.763303Z","ts_delta":15.235642194747925,"peer":"zeek","gaps":3,"acks":316,"percent_lost":0.9493670886075949}
@@ -504,21 +345,15 @@
     - type: service-remapper
       name: Define `_path` as the official service of the log
       enabled: true
-<<<<<<< HEAD
       meta:
         tags: []
-=======
->>>>>>> 16f27d1b
       sources:
         - _path
     - type: date-remapper
       name: Define `ts` as the official date of the log
       enabled: true
-<<<<<<< HEAD
       meta:
         tags: []
-=======
->>>>>>> 16f27d1b
       sources:
         - ts
     - type: pipeline
@@ -529,11 +364,8 @@
       processors:
         - name: Lookup for `conn_state` to `connection_state` field
           enabled: true
-<<<<<<< HEAD
-          meta:
-            tags: []
-=======
->>>>>>> 16f27d1b
+          meta:
+            tags: []
           source: conn_state
           target: connection_state
           lookupTable: |-
@@ -571,11 +403,8 @@
       processors:
         - name: Lookup for `is_exe` to `file_type` field
           enabled: true
-<<<<<<< HEAD
-          meta:
-            tags: []
-=======
->>>>>>> 16f27d1b
+          meta:
+            tags: []
           source: is_exe
           target: file_type
           lookupTable: |-
@@ -591,11 +420,8 @@
         - type: grok-parser
           name: Parsing `severity` from `level` attribute
           enabled: true
-<<<<<<< HEAD
-          meta:
-            tags: []
-=======
->>>>>>> 16f27d1b
+          meta:
+            tags: []
           source: level
           samples:
             - Reporter::INFO
@@ -610,11 +436,8 @@
       processors:
         - name: Lookup for `mode` to `ntp_mode`
           enabled: true
-<<<<<<< HEAD
-          meta:
-            tags: []
-=======
->>>>>>> 16f27d1b
+          meta:
+            tags: []
           source: mode
           target: ntp_mode
           lookupTable: |-
@@ -635,11 +458,8 @@
       processors:
         - name: Lookup for `alert.severity` to `alert_severity`
           enabled: true
-<<<<<<< HEAD
-          meta:
-            tags: []
-=======
->>>>>>> 16f27d1b
+          meta:
+            tags: []
           source: alert.severity
           target: alert_severity
           lookupTable: |-
@@ -656,22 +476,16 @@
         - type: string-builder-processor
           name: 'Create URL based on `host` and `uri` '
           enabled: true
-<<<<<<< HEAD
-          meta:
-            tags: []
-=======
->>>>>>> 16f27d1b
+          meta:
+            tags: []
           template: http://%{host}%{uri}
           target: http_url
           replaceMissing: false
         - type: attribute-remapper
           name: Map `method` to `http.method`
           enabled: true
-<<<<<<< HEAD
-          meta:
-            tags: []
-=======
->>>>>>> 16f27d1b
+          meta:
+            tags: []
           sources:
             - method
           sourceType: attribute
@@ -682,11 +496,8 @@
         - type: attribute-remapper
           name: Map `host` to `http.url_details.host`
           enabled: true
-<<<<<<< HEAD
-          meta:
-            tags: []
-=======
->>>>>>> 16f27d1b
+          meta:
+            tags: []
           sources:
             - host
           sourceType: attribute
@@ -697,11 +508,8 @@
         - type: attribute-remapper
           name: Map `uri` to `http.url_details.path`
           enabled: true
-<<<<<<< HEAD
-          meta:
-            tags: []
-=======
->>>>>>> 16f27d1b
+          meta:
+            tags: []
           sources:
             - uri
           sourceType: attribute
@@ -712,11 +520,8 @@
         - type: attribute-remapper
           name: Map `referrer` to `http.referer`
           enabled: true
-<<<<<<< HEAD
-          meta:
-            tags: []
-=======
->>>>>>> 16f27d1b
+          meta:
+            tags: []
           sources:
             - referrer
           sourceType: attribute
@@ -727,11 +532,8 @@
         - type: attribute-remapper
           name: Map `version` to `http.version`
           enabled: true
-<<<<<<< HEAD
-          meta:
-            tags: []
-=======
->>>>>>> 16f27d1b
+          meta:
+            tags: []
           sources:
             - version
           sourceType: attribute
@@ -742,11 +544,8 @@
         - type: attribute-remapper
           name: Map `user_agent` to `http.useragent`
           enabled: true
-<<<<<<< HEAD
-          meta:
-            tags: []
-=======
->>>>>>> 16f27d1b
+          meta:
+            tags: []
           sources:
             - user_agent
           sourceType: attribute
@@ -757,11 +556,8 @@
         - type: attribute-remapper
           name: Map `status_code` to `http.status_code`
           enabled: true
-<<<<<<< HEAD
-          meta:
-            tags: []
-=======
->>>>>>> 16f27d1b
+          meta:
+            tags: []
           sources:
             - status_code
           sourceType: attribute
@@ -778,11 +574,8 @@
         - type: attribute-remapper
           name: Map `id.orig_h` to `network.client.ip`
           enabled: true
-<<<<<<< HEAD
-          meta:
-            tags: []
-=======
->>>>>>> 16f27d1b
+          meta:
+            tags: []
           sources:
             - id.orig_h
           sourceType: attribute
@@ -793,11 +586,8 @@
         - type: attribute-remapper
           name: Map `id.orig_p` to `network.client.port`
           enabled: true
-<<<<<<< HEAD
-          meta:
-            tags: []
-=======
->>>>>>> 16f27d1b
+          meta:
+            tags: []
           sources:
             - id.orig_p
           sourceType: attribute
@@ -808,11 +598,8 @@
         - type: attribute-remapper
           name: Map `id.resp_h` to `network.destination.ip`
           enabled: true
-<<<<<<< HEAD
-          meta:
-            tags: []
-=======
->>>>>>> 16f27d1b
+          meta:
+            tags: []
           sources:
             - id.resp_h
           sourceType: attribute
@@ -823,11 +610,8 @@
         - type: attribute-remapper
           name: Map `id.resp_p` to `network.destination.port`
           enabled: true
-<<<<<<< HEAD
-          meta:
-            tags: []
-=======
->>>>>>> 16f27d1b
+          meta:
+            tags: []
           sources:
             - id.resp_p
           sourceType: attribute
@@ -838,11 +622,8 @@
         - type: attribute-remapper
           name: Map `orig_bytes`, `request_body_len` to `network.bytes_read`
           enabled: true
-<<<<<<< HEAD
-          meta:
-            tags: []
-=======
->>>>>>> 16f27d1b
+          meta:
+            tags: []
           sources:
             - orig_bytes
             - request_body_len
@@ -854,11 +635,8 @@
         - type: attribute-remapper
           name: Map `resp_bytes`, `response_body_len` to `network.bytes_written`
           enabled: true
-<<<<<<< HEAD
-          meta:
-            tags: []
-=======
->>>>>>> 16f27d1b
+          meta:
+            tags: []
           sources:
             - resp_bytes
             - response_body_len
@@ -876,11 +654,8 @@
         - type: geo-ip-parser
           name: Extracting geolocation information from the client IP
           enabled: true
-<<<<<<< HEAD
-          meta:
-            tags: []
-=======
->>>>>>> 16f27d1b
+          meta:
+            tags: []
           sources:
             - network.client.ip
           target: network.client.geoip
@@ -900,11 +675,8 @@
         - type: attribute-remapper
           name: Map `trans_id` to `dns.id`
           enabled: true
-<<<<<<< HEAD
-          meta:
-            tags: []
-=======
->>>>>>> 16f27d1b
+          meta:
+            tags: []
           sources:
             - trans_id
           sourceType: attribute
@@ -915,11 +687,8 @@
         - type: attribute-remapper
           name: Map `domain`, `query` to `dns.question.name`
           enabled: true
-<<<<<<< HEAD
-          meta:
-            tags: []
-=======
->>>>>>> 16f27d1b
+          meta:
+            tags: []
           sources:
             - domain
             - query
@@ -931,11 +700,8 @@
         - type: attribute-remapper
           name: Map `qclass_name` to `dns.question.class`
           enabled: true
-<<<<<<< HEAD
-          meta:
-            tags: []
-=======
->>>>>>> 16f27d1b
+          meta:
+            tags: []
           sources:
             - qclass_name
           sourceType: attribute
@@ -946,11 +712,8 @@
         - type: attribute-remapper
           name: Map `qtype_name` to `dns.question.type`
           enabled: true
-<<<<<<< HEAD
-          meta:
-            tags: []
-=======
->>>>>>> 16f27d1b
+          meta:
+            tags: []
           sources:
             - qtype_name
           sourceType: attribute
@@ -961,11 +724,8 @@
         - type: attribute-remapper
           name: Map `rcode_name` to `dns.flags.rcode`
           enabled: true
-<<<<<<< HEAD
-          meta:
-            tags: []
-=======
->>>>>>> 16f27d1b
+          meta:
+            tags: []
           sources:
             - rcode_name
           sourceType: attribute
@@ -976,11 +736,8 @@
         - type: attribute-remapper
           name: Map `answers` to `dns.answer.name`
           enabled: true
-<<<<<<< HEAD
-          meta:
-            tags: []
-=======
->>>>>>> 16f27d1b
+          meta:
+            tags: []
           sources:
             - answers
           sourceType: attribute
@@ -997,11 +754,8 @@
         - type: attribute-remapper
           name: Map `user`, `username` to `usr.name`
           enabled: true
-<<<<<<< HEAD
-          meta:
-            tags: []
-=======
->>>>>>> 16f27d1b
+          meta:
+            tags: []
           sources:
             - user
             - username
@@ -1019,11 +773,8 @@
         - type: attribute-remapper
           name: Map `severity` to `syslog.severity`
           enabled: true
-<<<<<<< HEAD
-          meta:
-            tags: []
-=======
->>>>>>> 16f27d1b
+          meta:
+            tags: []
           sources:
             - severity
           sourceType: attribute
@@ -1040,11 +791,8 @@
         - type: attribute-remapper
           name: Map `id.orig_h` to `zeek.orig_h`
           enabled: true
-<<<<<<< HEAD
-          meta:
-            tags: []
-=======
->>>>>>> 16f27d1b
+          meta:
+            tags: []
           sources:
             - id.orig_h
           sourceType: attribute
@@ -1055,11 +803,8 @@
         - type: attribute-remapper
           name: Map `id.orig_p` to `zeek.orig_p`
           enabled: true
-<<<<<<< HEAD
-          meta:
-            tags: []
-=======
->>>>>>> 16f27d1b
+          meta:
+            tags: []
           sources:
             - id.orig_p
           sourceType: attribute
@@ -1070,11 +815,8 @@
         - type: attribute-remapper
           name: Map `id.resp_h` to `zeek.resp_h`
           enabled: true
-<<<<<<< HEAD
-          meta:
-            tags: []
-=======
->>>>>>> 16f27d1b
+          meta:
+            tags: []
           sources:
             - id.resp_h
           sourceType: attribute
@@ -1085,11 +827,8 @@
         - type: attribute-remapper
           name: Map `id.resp_p` to `zeek.resp_p`
           enabled: true
-<<<<<<< HEAD
-          meta:
-            tags: []
-=======
->>>>>>> 16f27d1b
+          meta:
+            tags: []
           sources:
             - id.resp_p
           sourceType: attribute
@@ -1160,11 +899,8 @@
         - type: attribute-remapper
           name: Map `duration` to `zeek.duration_sec`
           enabled: true
-<<<<<<< HEAD
-          meta:
-            tags: []
-=======
->>>>>>> 16f27d1b
+          meta:
+            tags: []
           sources:
             - duration
           sourceType: attribute
@@ -1373,34 +1109,8 @@
     - type: status-remapper
       name: Define `severity`, `syslog.severity` as the official status of the log
       enabled: true
-<<<<<<< HEAD
       meta:
         tags: []
       sources:
         - severity
-        - syslog.severity
-=======
-      sources:
-        - severity
-        - syslog.severity
-    - type: attribute-remapper
-      name: Map `name` to `zeek_name`
-      enabled: true
-      sources:
-        - name
-      sourceType: attribute
-      target: zeek_name
-      targetType: attribute
-      preserveSource: false
-      overrideOnConflict: false
-    - type: attribute-remapper
-      name: Map `proto` to `zeek_proto`
-      enabled: true
-      sources:
-        - proto
-      sourceType: attribute
-      target: zeek_proto
-      targetType: attribute
-      preserveSource: false
-      overrideOnConflict: false
->>>>>>> 16f27d1b
+        - syslog.severity