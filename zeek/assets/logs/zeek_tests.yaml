--- conflicted
+++ resolved
@@ -1,6 +1,5 @@
 id: "zeek"
 tests:
-<<<<<<< HEAD
   - sample: |-
       {"message" : "<134>Dec 26 01:35:11 machine-name {\"_path\":\"capture_loss\",\"_write_ts\":\"2023-12-12T05:52:50.756358Z\",\"ts\":\"2023-12-12T05:52:32.763303Z\",\"ts_delta\":15.235642194747925,\"peer\":\"zeek\",\"gaps\":3,\"acks\":316,\"percent_lost\":0.9493670886075949}", "service" : "corelight"}
     result:
@@ -234,326 +233,4 @@
       message: "18294 packets received on interface xyz, 0 (0.00%) dropped, 8 (0.04%) not processed"
       tags:
       - "source:LOGS_SOURCE"
-      timestamp: 1702360352763
-=======
- -
-  sample: |-
-    {
-      "service" : "corelight",
-      "message" : "<134>Dec 26 01:35:11 machine-name {\"_path\":\"capture_loss\",\"_write_ts\":\"2023-12-12T05:52:50.756358Z\",\"ts\":\"2023-12-12T05:52:32.763303Z\",\"ts_delta\":15.235642194747925,\"peer\":\"zeek\",\"gaps\":3,\"acks\":316,\"percent_lost\":0.9493670886075949}"
-    }
-  result:
-    custom:
-      _path: "capture_loss"
-      _write_ts: "2023-12-12T05:52:50.756358Z"
-      acks: 316
-      gaps: 3
-      peer: "zeek"
-      percent_lost: 0.9493670886075949
-      service: "corelight"
-      ts: "2023-12-12T05:52:32.763303Z"
-      ts_delta: 15.235642194747925
-    message: "<134>Dec 26 01:35:11 machine-name {\"_path\":\"capture_loss\",\"_write_ts\":\"2023-12-12T05:52:50.756358Z\",\"ts\":\"2023-12-12T05:52:32.763303Z\",\"ts_delta\":15.235642194747925,\"peer\":\"zeek\",\"gaps\":3,\"acks\":316,\"percent_lost\":0.9493670886075949}"
-    tags:
-     - "source:LOGS_SOURCE"
-    timestamp: 1702360352763
- -
-  sample: |-
-    {
-      "resp_pkts" : 0,
-      "resp_ip_bytes" : 0,
-      "orig_bytes" : 234,
-      "local_orig" : true,
-      "_write_ts" : "2023-12-12T05:52:50.756358Z",
-      "orig_ip_bytes" : 318,
-      "orig_pkts" : 3,
-      "_path" : "conn",
-      "missed_bytes" : 0,
-      "duration" : 3.0111899375915527,
-      "local_resp" : true,
-      "uid" : "CcdWSj20NUmxZowq93",
-      "resp_bytes" : 0,
-      "conn_state" : "OTH",
-      "proto" : "icmp",
-      "id" : {
-        "orig_p" : 3,
-        "resp_h" : "185.64.148.0",
-        "orig_h" : "185.64.148.0",
-        "resp_p" : 10
-      },
-      "ts" : "2023-12-12T05:52:32.763303Z"
-    }
-  result:
-    custom:
-      _path: "conn"
-      _write_ts: "2023-12-12T05:52:50.756358Z"
-      conn_state: "OTH"
-      connection_state: "No SYN seen - just midstream traffic"
-      duration_sec: 3.0111899375915527
-      local_orig: true
-      local_resp: true
-      missed_bytes: 0
-      network:
-        bytes_read: 234
-        bytes_written: 0
-        client:
-          ip: "185.64.148.0"
-          port: 3
-        destination:
-          ip: "185.64.148.0"
-          port: 10
-      orig_ip_bytes: 318
-      orig_pkts: 3
-      resp_ip_bytes: 0
-      resp_pkts: 0
-      ts: "2023-12-12T05:52:32.763303Z"
-      uid: "CcdWSj20NUmxZowq93"
-      zeek_proto: "icmp"
-    message: |-
-      {
-        "resp_pkts" : 0,
-        "resp_ip_bytes" : 0,
-        "orig_bytes" : 234,
-        "local_orig" : true,
-        "_write_ts" : "2023-12-12T05:52:50.756358Z",
-        "orig_ip_bytes" : 318,
-        "orig_pkts" : 3,
-        "_path" : "conn",
-        "missed_bytes" : 0,
-        "duration" : 3.0111899375915527,
-        "local_resp" : true,
-        "uid" : "CcdWSj20NUmxZowq93",
-        "resp_bytes" : 0,
-        "conn_state" : "OTH",
-        "proto" : "icmp",
-        "id" : {
-          "orig_p" : 3,
-          "resp_h" : "185.64.148.0",
-          "orig_h" : "185.64.148.0",
-          "resp_p" : 10
-        },
-        "ts" : "2023-12-12T05:52:32.763303Z"
-      }
-    tags:
-     - "source:LOGS_SOURCE"
-    timestamp: 1702360352763
- -
-  sample: |-
-    {
-      "status_code" : 200,
-      "method" : "POST",
-      "request_body_len" : 83,
-      "_write_ts" : "2023-12-12T05:52:50.756358Z",
-      "_path" : "http",
-      "orig_mime_types" : [ "application/ocsp-request" ],
-      "uri" : "/rootr3",
-      "version" : "1.1",
-      "uid" : "CBQBvs1hob384mp2lb",
-      "resp_mime_types" : [ "application/ocsp-response" ],
-      "trans_depth" : 1,
-      "orig_fuids" : [ "FKhxp22QnZua8NWY2" ],
-      "host" : "host.com",
-      "status_msg" : "OK",
-      "id" : {
-        "orig_p" : 47210,
-        "resp_h" : "185.64.148.0",
-        "orig_h" : "185.64.148.0",
-        "resp_p" : 80
-      },
-      "response_body_len" : 1434,
-      "user_agent" : "LIBCURL",
-      "ts" : "2023-12-12T05:52:32.763303Z",
-      "resp_fuids" : [ "F9Zqr71YzMZPVZ4dbe" ]
-    }
-  result:
-    custom:
-      _path: "http"
-      _write_ts: "2023-12-12T05:52:50.756358Z"
-      http:
-        method: "POST"
-        status_code: 200
-        url_details:
-          host: "host.com"
-          path: "/rootr3"
-        useragent: "LIBCURL"
-        version: "1.1"
-      http_url: "http://host.com/rootr3"
-      network:
-        bytes_read: 83
-        bytes_written: 1434
-        client:
-          ip: "185.64.148.0"
-          port: 47210
-        destination:
-          ip: "185.64.148.0"
-          port: 80
-      orig_fuids:
-       - "FKhxp22QnZua8NWY2"
-      orig_mime_types:
-       - "application/ocsp-request"
-      resp_fuids:
-       - "F9Zqr71YzMZPVZ4dbe"
-      resp_mime_types:
-       - "application/ocsp-response"
-      status_msg: "OK"
-      trans_depth: 1
-      ts: "2023-12-12T05:52:32.763303Z"
-      uid: "CBQBvs1hob384mp2lb"
-    message: |-
-      {
-        "status_code" : 200,
-        "method" : "POST",
-        "request_body_len" : 83,
-        "_write_ts" : "2023-12-12T05:52:50.756358Z",
-        "_path" : "http",
-        "orig_mime_types" : [ "application/ocsp-request" ],
-        "uri" : "/rootr3",
-        "version" : "1.1",
-        "uid" : "CBQBvs1hob384mp2lb",
-        "resp_mime_types" : [ "application/ocsp-response" ],
-        "trans_depth" : 1,
-        "orig_fuids" : [ "FKhxp22QnZua8NWY2" ],
-        "host" : "host.com",
-        "status_msg" : "OK",
-        "id" : {
-          "orig_p" : 47210,
-          "resp_h" : "185.64.148.0",
-          "orig_h" : "185.64.148.0",
-          "resp_p" : 80
-        },
-        "response_body_len" : 1434,
-        "user_agent" : "LIBCURL",
-        "ts" : "2023-12-12T05:52:32.763303Z",
-        "resp_fuids" : [ "F9Zqr71YzMZPVZ4dbe" ]
-      }
-    tags:
-     - "source:LOGS_SOURCE"
-    timestamp: 1702360352763
- -
-  sample: |-
-    {
-      "AA" : false,
-      "TTLs" : [ 30.0 ],
-      "rejected" : false,
-      "query" : "win2k16-1-159",
-      "_write_ts" : "2023-12-12T05:52:50.756358Z",
-      "answers" : [ "185.64.148.0" ],
-      "trans_id" : 38706,
-      "rcode" : 0,
-      "_path" : "dns",
-      "rcode_name" : "NOERROR",
-      "TC" : false,
-      "RA" : false,
-      "uid" : "CsOSdHqRMu62rNs31",
-      "RD" : false,
-      "proto" : "udp",
-      "Z" : 0,
-      "id" : {
-        "orig_p" : 58013,
-        "resp_h" : "185.64.148.0",
-        "orig_h" : "185.64.148.0",
-        "resp_p" : 5355
-      },
-      "ts" : "2023-12-12T05:52:32.763303Z"
-    }
-  result:
-    custom:
-      AA: false
-      RA: false
-      RD: false
-      TC: false
-      TTLs:
-       - 30.0
-      Z: 0
-      _path: "dns"
-      _write_ts: "2023-12-12T05:52:50.756358Z"
-      dns:
-        answer:
-          name:
-           - "185.64.148.0"
-        flags:
-          rcode: "NOERROR"
-        id: 38706
-        question:
-          name: "win2k16-1-159"
-      network:
-        client:
-          geoip:
-            city:
-              name: "Paris"
-            continent:
-              code: "EU"
-              name: "Europe"
-            country:
-              iso_code: "FR"
-              name: "France"
-            ipAddress: "185.64.148.0"
-            location:
-              latitude: 48.90654
-              longitude: 2.33339
-            subdivision:
-              iso_code: "FR-IDF"
-              name: "Île-de-France"
-            timezone: "Europe/Paris"
-          ip: "185.64.148.0"
-          port: 58013
-        destination:
-          ip: "185.64.148.0"
-          port: 5355
-      rcode: 0
-      rejected: false
-      ts: "2023-12-12T05:52:32.763303Z"
-      uid: "CsOSdHqRMu62rNs31"
-      zeek_proto: "udp"
-    message: |-
-      {
-        "AA" : false,
-        "TTLs" : [ 30.0 ],
-        "rejected" : false,
-        "query" : "win2k16-1-159",
-        "_write_ts" : "2023-12-12T05:52:50.756358Z",
-        "answers" : [ "185.64.148.0" ],
-        "trans_id" : 38706,
-        "rcode" : 0,
-        "_path" : "dns",
-        "rcode_name" : "NOERROR",
-        "TC" : false,
-        "RA" : false,
-        "uid" : "CsOSdHqRMu62rNs31",
-        "RD" : false,
-        "proto" : "udp",
-        "Z" : 0,
-        "id" : {
-          "orig_p" : 58013,
-          "resp_h" : "185.64.148.0",
-          "orig_h" : "185.64.148.0",
-          "resp_p" : 5355
-        },
-        "ts" : "2023-12-12T05:52:32.763303Z"
-      }
-    tags:
-     - "source:LOGS_SOURCE"
-    timestamp: 1702360352763
- -
-  sample: |-
-    {
-      "level" : "Reporter::INFO",
-      "_write_ts" : "2023-12-12T05:52:50.756358Z",
-      "location" : "",
-      "_path" : "reporter",
-      "message" : "18294 packets received on interface xyz, 0 (0.00%) dropped, 8 (0.04%) not processed",
-      "ts" : "2023-12-12T05:52:32.763303Z"
-    }
-  result:
-    custom:
-      _path: "reporter"
-      _write_ts: "2023-12-12T05:52:50.756358Z"
-      level: "Reporter::INFO"
-      location: ""
-      severity: "INFO"
-      ts: "2023-12-12T05:52:32.763303Z"
-    message: "18294 packets received on interface xyz, 0 (0.00%) dropped, 8 (0.04%) not processed"
-    tags:
-     - "source:LOGS_SOURCE"
-    timestamp: 1702360352763
->>>>>>> 16f27d1b
+      timestamp: 1702360352763