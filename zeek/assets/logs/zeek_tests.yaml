id: "zeek"
tests:
<<<<<<< HEAD
  - service: "corelight"
    sample: |-
      {"message" : "<134>Dec 26 01:35:11 machine-name {\"_path\":\"capture_loss\",\"_write_ts\":\"2023-12-12T05:52:50.756358Z\",\"ts\":\"2023-12-12T05:52:32.763303Z\",\"ts_delta\":15.235642194747925,\"peer\":\"zeek\",\"gaps\":3,\"acks\":316,\"percent_lost\":0.9493670886075949}", "service" : "corelight"}
    result:
      custom:
        _path: "capture_loss"
        _write_ts: "2023-12-12T05:52:50.756358Z"
        acks: 316
        gaps: 3
        peer: "zeek"
        service: "corelight"
        ts: "2023-12-12T05:52:32.763303Z"
        ts_delta: 15.235642194747925
        zeek:
          percent_lost: 0.9493670886075949
      message: "<134>Dec 26 01:35:11 machine-name {\"_path\":\"capture_loss\",\"_write_ts\":\"2023-12-12T05:52:50.756358Z\",\"ts\":\"2023-12-12T05:52:32.763303Z\",\"ts_delta\":15.235642194747925,\"peer\":\"zeek\",\"gaps\":3,\"acks\":316,\"percent_lost\":0.9493670886075949}"
      tags:
      - "source:LOGS_SOURCE"
      timestamp: 1702360352763
  - sample: '{"_path":"conn","_write_ts":"2023-12-12T05:52:50.756358Z","ts":"2023-12-12T05:52:32.763303Z","uid":"CcdWSj20NUmxZowq93","id.orig_h":"185.64.148.0","id.orig_p":3,"id.resp_h":"185.64.148.0","id.resp_p":10,"proto":"icmp","duration":3.0111899375915527,"orig_bytes":234,"resp_bytes":0,"conn_state":"OTH","local_orig":true,"local_resp":true,"missed_bytes":0,"orig_pkts":3,"orig_ip_bytes":318,"resp_pkts":0,"resp_ip_bytes":0}'
    result:
      custom:
        _path: "conn"
        _write_ts: "2023-12-12T05:52:50.756358Z"
        conn_state: "OTH"
        connection_state: "No SYN seen - just midstream traffic"
        local_orig: true
        local_resp: true
        network:
          bytes_read: 234
          bytes_written: 0
          client:
            ip: "185.64.148.0"
            port: 3
          destination:
            ip: "185.64.148.0"
            port: 10
        orig_ip_bytes: 318
        orig_pkts: 3
        resp_ip_bytes: 0
        resp_pkts: 0
        ts: "2023-12-12T05:52:32.763303Z"
        uid: "CcdWSj20NUmxZowq93"
        zeek:
          duration_sec: 3.0111899375915527
          missed_bytes: 0
          proto: "icmp"
      message: |-
        {
          "resp_pkts" : 0,
          "resp_ip_bytes" : 0,
          "orig_bytes" : 234,
          "local_orig" : true,
          "_write_ts" : "2023-12-12T05:52:50.756358Z",
          "orig_ip_bytes" : 318,
          "orig_pkts" : 3,
          "_path" : "conn",
          "missed_bytes" : 0,
          "duration" : 3.0111899375915527,
          "local_resp" : true,
          "uid" : "CcdWSj20NUmxZowq93",
          "resp_bytes" : 0,
          "conn_state" : "OTH",
          "proto" : "icmp",
          "id" : {
            "orig_p" : 3,
            "resp_h" : "185.64.148.0",
            "orig_h" : "185.64.148.0",
            "resp_p" : 10
          },
          "ts" : "2023-12-12T05:52:32.763303Z"
        }
      tags:
      - "source:LOGS_SOURCE"
      timestamp: 1702360352763
  - sample: '{"_path":"http","_write_ts":"2023-12-12T05:52:50.756358Z","ts":"2023-12-12T05:52:32.763303Z","uid":"CBQBvs1hob384mp2lb","id.orig_h":"185.64.148.0","id.orig_p":47210,"id.resp_h":"185.64.148.0","id.resp_p":80,"trans_depth":1,"method":"POST","host":"host.com","uri":"/rootr3","version":"1.1","user_agent":"LIBCURL","request_body_len":83,"response_body_len":1434,"status_code":200,"status_msg":"OK","tags":[],"orig_fuids":["FKhxp22QnZua8NWY2"],"orig_mime_types":["application/ocsp-request"],"resp_fuids":["F9Zqr71YzMZPVZ4dbe"],"resp_mime_types":["application/ocsp-response"]}'
    result:
      custom:
        _path: "http"
        _write_ts: "2023-12-12T05:52:50.756358Z"
        http:
          method: "POST"
          status_code: 200
          url_details:
            host: "host.com"
            path: "/rootr3"
          useragent: "LIBCURL"
          version: "1.1"
        http_url: "http://host.com/rootr3"
        network:
          bytes_read: 83
          bytes_written: 1434
          client:
            ip: "185.64.148.0"
            port: 47210
          destination:
            ip: "185.64.148.0"
            port: 80
        orig_fuids:
        - "FKhxp22QnZua8NWY2"
        orig_mime_types:
        - "application/ocsp-request"
        resp_fuids:
        - "F9Zqr71YzMZPVZ4dbe"
        resp_mime_types:
        - "application/ocsp-response"
        status_msg: "OK"
        trans_depth: 1
        ts: "2023-12-12T05:52:32.763303Z"
        uid: "CBQBvs1hob384mp2lb"
      message: |-
        {
          "status_code" : 200,
          "method" : "POST",
          "request_body_len" : 83,
          "_write_ts" : "2023-12-12T05:52:50.756358Z",
          "_path" : "http",
          "orig_mime_types" : [ "application/ocsp-request" ],
          "uri" : "/rootr3",
          "version" : "1.1",
          "uid" : "CBQBvs1hob384mp2lb",
          "resp_mime_types" : [ "application/ocsp-response" ],
          "trans_depth" : 1,
          "orig_fuids" : [ "FKhxp22QnZua8NWY2" ],
          "host" : "host.com",
          "status_msg" : "OK",
          "id" : {
            "orig_p" : 47210,
            "resp_h" : "185.64.148.0",
            "orig_h" : "185.64.148.0",
            "resp_p" : 80
          },
          "response_body_len" : 1434,
          "user_agent" : "LIBCURL",
          "ts" : "2023-12-12T05:52:32.763303Z",
          "resp_fuids" : [ "F9Zqr71YzMZPVZ4dbe" ]
        }
      tags:
      - "source:LOGS_SOURCE"
      timestamp: 1702360352763
  - sample: '{"_path":"dns","_write_ts":"2023-12-12T05:52:50.756358Z","ts":"2023-12-12T05:52:32.763303Z","uid":"CsOSdHqRMu62rNs31","id.orig_h":"185.64.148.0","id.orig_p":58013,"id.resp_h":"185.64.148.0","id.resp_p":5355,"proto":"udp","trans_id":38706,"query":"win2k16-1-159","rcode":0,"rcode_name":"NOERROR","AA":false,"TC":false,"RD":false,"RA":false,"Z":0,"answers":["185.64.148.0"],"TTLs":[30.0],"rejected":false}'
    result:
      custom:
        AA: false
        RA: false
        RD: false
        TC: false
        TTLs:
        - 30.0
        Z: 0
        _path: "dns"
        _write_ts: "2023-12-12T05:52:50.756358Z"
        dns:
          answer:
            name:
            - "185.64.148.0"
          flags:
            rcode: "NOERROR"
          id: 38706
          question:
            name: "win2k16-1-159"
        network:
          client:
            geoip:
              city:
                name: "Paris"
              continent:
                code: "EU"
                name: "Europe"
              country:
                iso_code: "FR"
                name: "France"
              ipAddress: "185.64.148.0"
              location:
                latitude: 48.90654
                longitude: 2.33339
              subdivision:
                iso_code: "FR-IDF"
                name: "Île-de-France"
              timezone: "Europe/Paris"
            ip: "185.64.148.0"
            port: 58013
          destination:
            ip: "185.64.148.0"
            port: 5355
        rcode: 0
        rejected: false
        ts: "2023-12-12T05:52:32.763303Z"
        uid: "CsOSdHqRMu62rNs31"
        zeek:
          proto: "udp"
      message: |-
        {
          "AA" : false,
          "TTLs" : [ 30.0 ],
          "rejected" : false,
          "query" : "win2k16-1-159",
          "_write_ts" : "2023-12-12T05:52:50.756358Z",
          "answers" : [ "185.64.148.0" ],
          "trans_id" : 38706,
          "rcode" : 0,
          "_path" : "dns",
          "rcode_name" : "NOERROR",
          "TC" : false,
          "RA" : false,
          "uid" : "CsOSdHqRMu62rNs31",
          "RD" : false,
          "proto" : "udp",
          "Z" : 0,
          "id" : {
            "orig_p" : 58013,
            "resp_h" : "185.64.148.0",
            "orig_h" : "185.64.148.0",
            "resp_p" : 5355
          },
          "ts" : "2023-12-12T05:52:32.763303Z"
        }
      tags:
      - "source:LOGS_SOURCE"
      timestamp: 1702360352763
  - sample: '{"_path":"reporter","_write_ts":"2023-12-12T05:52:50.756358Z","ts":"2023-12-12T05:52:32.763303Z","level":"Reporter::INFO","message":"18294
      packets received on interface xyz, 0 (0.00%) dropped, 8 (0.04%) not
      processed","location":""}'
    result:
      custom:
        _path: "reporter"
        _write_ts: "2023-12-12T05:52:50.756358Z"
        level: "Reporter::INFO"
        location: ""
        severity: "INFO"
        ts: "2023-12-12T05:52:32.763303Z"
      message: "18294 packets received on interface xyz, 0 (0.00%) dropped, 8 (0.04%) not processed"
      tags:
      - "source:LOGS_SOURCE"
      timestamp: 1702360352763
  - service: "corelight"
    sample: |-
      {"message" : "<134>Jan 12 18:13:46 machine-name {\"_path\":\"datared\",\"_write_ts\":\"2024-01-13T00:13:42.817478Z\",\"ts\":\"2024-01-13T00:13:42.817478Z\",\"conn_red\":1310,\"conn_total\":18460,\"dns_red\":1141,\"dns_total\":1604,\"files_red\":313,\"files_total\":796,\"http_red\":140,\"http_total\":140,\"ssl_red\":215,\"ssl_total\":227,\"weird_red\":20,\"weird_total\":20}", "service" : "corelight"}
    result:
      custom:
        _path: "datared"
        _write_ts: "2024-01-13T00:13:42.817478Z"
        service: "corelight"
        ts: "2024-01-13T00:13:42.817478Z"
        zeek:
          conn_red: 1310
          conn_total: 18460
          dns_red: 1141
          dns_total: 1604
          files_red: 313
          files_total: 796
          http_red: 140
          http_total: 140
          ssl_red: 215
          ssl_total: 227
          weird_red: 20
          weird_total: 20
      message: "<134>Jan 12 18:13:46 machine-name {\"_path\":\"datared\",\"_write_ts\":\"2024-01-13T00:13:42.817478Z\",\"ts\":\"2024-01-13T00:13:42.817478Z\",\"conn_red\":1310,\"conn_total\":18460,\"dns_red\":1141,\"dns_total\":1604,\"files_red\":313,\"files_total\":796,\"http_red\":140,\"http_total\":140,\"ssl_red\":215,\"ssl_total\":227,\"weird_red\":20,\"weird_total\":20}"
      tags:
      - "source:LOGS_SOURCE"
      timestamp: 1705104822817
  - service: "corelight"
    sample: |-
      {"message" : "<134>Mar  6 20:22:19 machine-name {\"_path\":\"files_red\",\"_write_ts\":\"2024-03-07T02:22:18.145479Z\",\"ts\":[\"2024-03-07T02:12:12.099810Z\"],\"fuid\":\"FJcjJV2mrRbxT0TWi\",\"tx_hosts\":[\"10.10.10.10\"],\"rx_hosts\":[\"20.20.20.20\"],\"conn_uids\":[\"CALvyD1AyopngTm5Xh\"],\"source\":\"HTTP\",\"depth\":0,\"analyzers\":[\"SHA1\",\"MD5\",\"DATA_EVENT\",\"SHA256\"],\"local_orig\":true,\"is_orig\":false,\"seen_bytes\":163,\"total_bytes\":163,\"missing_bytes\":0,\"overflow_bytes\":0,\"timedout\":false,\"extracted\":[],\"md5\":\"e335c05220a3858e858d2026071e3se2\",\"sha1\":\"8514de756fa993adb449c282affe84c752bab495\",\"sha256\":\"2733c2e83762f8a9542ebacf40642505fee0247295161ced264b44d2ad6f9456\",\"num\":1}", "service" : "corelight"}
    result:
      custom:
        _path: "files_red"
        _write_ts: "2024-03-07T02:22:18.145479Z"
        analyzers:
        - "SHA1"
        - "MD5"
        - "DATA_EVENT"
        - "SHA256"
        conn_uids:
        - "CALvyD1AyopngTm5Xh"
        depth: 0
        fuid: "FJcjJV2mrRbxT0TWi"
        is_orig: false
        local_orig: true
        md5: "e335c05220a3858e858d2026071e3se2"
        network:
          client:
            ip:
            - "10.10.10.10"
          destination:
            ip:
            - "20.20.20.20"
        num: 1
        service: "corelight"
        sha1: "8514de756fa993adb449c282affe84c752bab495"
        sha256: "2733c2e83762f8a9542ebacf40642505fee0247295161ced264b44d2ad6f9456"
        source: "HTTP"
        timedout: false
        ts:
        - "2024-03-07T02:12:12.099810Z"
        zeek:
          missing_bytes: 0
          overflow_bytes: 0
          seen_bytes: 163
          total_bytes: 163
      message: "<134>Mar  6 20:22:19 machine-name {\"_path\":\"files_red\",\"_write_ts\":\"2024-03-07T02:22:18.145479Z\",\"ts\":[\"2024-03-07T02:12:12.099810Z\"],\"fuid\":\"FJcjJV2mrRbxT0TWi\",\"tx_hosts\":[\"10.10.10.10\"],\"rx_hosts\":[\"20.20.20.20\"],\"conn_uids\":[\"CALvyD1AyopngTm5Xh\"],\"source\":\"HTTP\",\"depth\":0,\"analyzers\":[\"SHA1\",\"MD5\",\"DATA_EVENT\",\"SHA256\"],\"local_orig\":true,\"is_orig\":false,\"seen_bytes\":163,\"total_bytes\":163,\"missing_bytes\":0,\"overflow_bytes\":0,\"timedout\":false,\"extracted\":[],\"md5\":\"e335c05220a3858e858d2026071e3se2\",\"sha1\":\"8514de756fa993adb449c282affe84c752bab495\",\"sha256\":\"2733c2e83762f8a9542ebacf40642505fee0247295161ced264b44d2ad6f9456\",\"num\":1}"
      tags:
      - "source:LOGS_SOURCE"
      timestamp: 1709778138145
  - service: "corelight"
    sample: |-
      {"message" : "<134>Mar  6 22:39:30 machine-name {\"_path\":\"dns_red\",\"_write_ts\":\"2024-03-07T04:39:28.580374Z\",\"ts\":\"2024-03-07T04:38:40.085451Z\",\"uid\":\"CyArTY2KEgcygwMLi1\",\"id.orig_h\":\"10.10.10.10\",\"id.orig_p\":123,\"id.resp_h\":\"20.20.20.20\",\"id.resp_p\":321,\"query\":\"time.missouri.edu\",\"qtype_name\":\"A\",\"num\":4}", "service" : "corelight"}
    result:
      custom:
        _path: "dns_red"
        _write_ts: "2024-03-07T04:39:28.580374Z"
        dns:
          question:
            name: "time.missouri.edu"
            type: "A"
        network:
          client:
            geoip: {}
            ip: "10.10.10.10"
            port: 123
          destination:
            ip: "20.20.20.20"
            port: 321
        num: 4
        service: "corelight"
        ts: "2024-03-07T04:38:40.085451Z"
        uid: "CyArTY2KEgcygwMLi1"
      message: "<134>Mar  6 22:39:30 machine-name {\"_path\":\"dns_red\",\"_write_ts\":\"2024-03-07T04:39:28.580374Z\",\"ts\":\"2024-03-07T04:38:40.085451Z\",\"uid\":\"CyArTY2KEgcygwMLi1\",\"id.orig_h\":\"10.10.10.10\",\"id.orig_p\":123,\"id.resp_h\":\"20.20.20.20\",\"id.resp_p\":321,\"query\":\"time.missouri.edu\",\"qtype_name\":\"A\",\"num\":4}"
      tags:
      - "source:LOGS_SOURCE"
      timestamp: 1709786320085
=======
 -
  sample: |-
    {
      "service" : "corelight",
      "message" : "<134>Dec 26 01:35:11 machine-name {\"_path\":\"capture_loss\",\"_write_ts\":\"2023-12-12T05:52:50.756358Z\",\"ts\":\"2023-12-12T05:52:32.763303Z\",\"ts_delta\":15.235642194747925,\"peer\":\"zeek\",\"gaps\":3,\"acks\":316,\"percent_lost\":0.9493670886075949}"
    }
  service: "corelight"
  result:
    custom:
      _path: "capture_loss"
      _write_ts: "2023-12-12T05:52:50.756358Z"
      acks: 316
      gaps: 3
      peer: "zeek"
      service: "corelight"
      ts: "2023-12-12T05:52:32.763303Z"
      ts_delta: 15.235642194747925
      zeek:
        percent_lost: 0.9493670886075949
    message: "<134>Dec 26 01:35:11 machine-name {\"_path\":\"capture_loss\",\"_write_ts\":\"2023-12-12T05:52:50.756358Z\",\"ts\":\"2023-12-12T05:52:32.763303Z\",\"ts_delta\":15.235642194747925,\"peer\":\"zeek\",\"gaps\":3,\"acks\":316,\"percent_lost\":0.9493670886075949}"
    service: "capture_loss"
    tags:
     - "source:LOGS_SOURCE"
    timestamp: 1702360352763
 -
  sample: |-
    {
      "resp_pkts" : 0,
      "resp_ip_bytes" : 0,
      "orig_bytes" : 234,
      "local_orig" : true,
      "_write_ts" : "2023-12-12T05:52:50.756358Z",
      "orig_ip_bytes" : 318,
      "orig_pkts" : 3,
      "_path" : "conn",
      "missed_bytes" : 0,
      "duration" : 3.0111899375915527,
      "local_resp" : true,
      "uid" : "CcdWSj20NUmxZowq93",
      "resp_bytes" : 0,
      "conn_state" : "OTH",
      "proto" : "icmp",
      "id" : {
        "orig_p" : 3,
        "resp_h" : "185.64.148.0",
        "orig_h" : "185.64.148.0",
        "resp_p" : 10
      },
      "ts" : "2023-12-12T05:52:32.763303Z"
    }
  result:
    custom:
      _path: "conn"
      _write_ts: "2023-12-12T05:52:50.756358Z"
      conn_state: "OTH"
      connection_state: "No SYN seen - just midstream traffic"
      local_orig: true
      local_resp: true
      network:
        bytes_read: 234
        bytes_written: 0
        client:
          ip: "185.64.148.0"
          port: 3
        destination:
          ip: "185.64.148.0"
          port: 10
      orig_ip_bytes: 318
      orig_pkts: 3
      resp_ip_bytes: 0
      resp_pkts: 0
      ts: "2023-12-12T05:52:32.763303Z"
      uid: "CcdWSj20NUmxZowq93"
      zeek:
        duration_sec: 3.0111899375915527
        missed_bytes: 0
        proto: "icmp"
    message: |-
      {
        "resp_pkts" : 0,
        "resp_ip_bytes" : 0,
        "orig_bytes" : 234,
        "local_orig" : true,
        "_write_ts" : "2023-12-12T05:52:50.756358Z",
        "orig_ip_bytes" : 318,
        "orig_pkts" : 3,
        "_path" : "conn",
        "missed_bytes" : 0,
        "duration" : 3.0111899375915527,
        "local_resp" : true,
        "uid" : "CcdWSj20NUmxZowq93",
        "resp_bytes" : 0,
        "conn_state" : "OTH",
        "proto" : "icmp",
        "id" : {
          "orig_p" : 3,
          "resp_h" : "185.64.148.0",
          "orig_h" : "185.64.148.0",
          "resp_p" : 10
        },
        "ts" : "2023-12-12T05:52:32.763303Z"
      }
    service: "conn"
    tags:
     - "source:LOGS_SOURCE"
    timestamp: 1702360352763
 -
  sample: |-
    {
      "status_code" : 200,
      "method" : "POST",
      "request_body_len" : 83,
      "_write_ts" : "2023-12-12T05:52:50.756358Z",
      "_path" : "http",
      "orig_mime_types" : [ "application/ocsp-request" ],
      "uri" : "/rootr3",
      "version" : "1.1",
      "uid" : "CBQBvs1hob384mp2lb",
      "resp_mime_types" : [ "application/ocsp-response" ],
      "trans_depth" : 1,
      "orig_fuids" : [ "FKhxp22QnZua8NWY2" ],
      "host" : "host.com",
      "status_msg" : "OK",
      "id" : {
        "orig_p" : 47210,
        "resp_h" : "185.64.148.0",
        "orig_h" : "185.64.148.0",
        "resp_p" : 80
      },
      "response_body_len" : 1434,
      "user_agent" : "LIBCURL",
      "ts" : "2023-12-12T05:52:32.763303Z",
      "resp_fuids" : [ "F9Zqr71YzMZPVZ4dbe" ]
    }
  result:
    custom:
      _path: "http"
      _write_ts: "2023-12-12T05:52:50.756358Z"
      http:
        method: "POST"
        status_code: 200
        url_details:
          host: "host.com"
          path: "/rootr3"
        useragent: "LIBCURL"
        version: "1.1"
      http_url: "http://host.com/rootr3"
      network:
        bytes_read: 83
        bytes_written: 1434
        client:
          ip: "185.64.148.0"
          port: 47210
        destination:
          ip: "185.64.148.0"
          port: 80
      orig_fuids:
       - "FKhxp22QnZua8NWY2"
      orig_mime_types:
       - "application/ocsp-request"
      resp_fuids:
       - "F9Zqr71YzMZPVZ4dbe"
      resp_mime_types:
       - "application/ocsp-response"
      status_msg: "OK"
      trans_depth: 1
      ts: "2023-12-12T05:52:32.763303Z"
      uid: "CBQBvs1hob384mp2lb"
    message: |-
      {
        "status_code" : 200,
        "method" : "POST",
        "request_body_len" : 83,
        "_write_ts" : "2023-12-12T05:52:50.756358Z",
        "_path" : "http",
        "orig_mime_types" : [ "application/ocsp-request" ],
        "uri" : "/rootr3",
        "version" : "1.1",
        "uid" : "CBQBvs1hob384mp2lb",
        "resp_mime_types" : [ "application/ocsp-response" ],
        "trans_depth" : 1,
        "orig_fuids" : [ "FKhxp22QnZua8NWY2" ],
        "host" : "host.com",
        "status_msg" : "OK",
        "id" : {
          "orig_p" : 47210,
          "resp_h" : "185.64.148.0",
          "orig_h" : "185.64.148.0",
          "resp_p" : 80
        },
        "response_body_len" : 1434,
        "user_agent" : "LIBCURL",
        "ts" : "2023-12-12T05:52:32.763303Z",
        "resp_fuids" : [ "F9Zqr71YzMZPVZ4dbe" ]
      }
    service: "http"
    tags:
     - "source:LOGS_SOURCE"
    timestamp: 1702360352763
 -
  sample: |-
    {
      "AA" : false,
      "TTLs" : [ 30.0 ],
      "rejected" : false,
      "query" : "win2k16-1-159",
      "_write_ts" : "2023-12-12T05:52:50.756358Z",
      "answers" : [ "185.64.148.0" ],
      "trans_id" : 38706,
      "rcode" : 0,
      "_path" : "dns",
      "rcode_name" : "NOERROR",
      "TC" : false,
      "RA" : false,
      "uid" : "CsOSdHqRMu62rNs31",
      "RD" : false,
      "proto" : "udp",
      "Z" : 0,
      "id" : {
        "orig_p" : 58013,
        "resp_h" : "185.64.148.0",
        "orig_h" : "185.64.148.0",
        "resp_p" : 5355
      },
      "ts" : "2023-12-12T05:52:32.763303Z"
    }
  result:
    custom:
      AA: false
      RA: false
      RD: false
      TC: false
      TTLs:
       - 30.0
      Z: 0
      _path: "dns"
      _write_ts: "2023-12-12T05:52:50.756358Z"
      dns:
        answer:
          name:
           - "185.64.148.0"
        flags:
          rcode: "NOERROR"
        id: 38706
        question:
          name: "win2k16-1-159"
      network:
        client:
          geoip:
            city:
              name: "Paris"
            continent:
              code: "EU"
              name: "Europe"
            country:
              iso_code: "FR"
              name: "France"
            ipAddress: "185.64.148.0"
            location:
              latitude: 48.90654
              longitude: 2.33339
            subdivision:
              iso_code: "FR-IDF"
              name: "Île-de-France"
            timezone: "Europe/Paris"
          ip: "185.64.148.0"
          port: 58013
        destination:
          ip: "185.64.148.0"
          port: 5355
      rcode: 0
      rejected: false
      ts: "2023-12-12T05:52:32.763303Z"
      uid: "CsOSdHqRMu62rNs31"
      zeek:
        proto: "udp"
    message: |-
      {
        "AA" : false,
        "TTLs" : [ 30.0 ],
        "rejected" : false,
        "query" : "win2k16-1-159",
        "_write_ts" : "2023-12-12T05:52:50.756358Z",
        "answers" : [ "185.64.148.0" ],
        "trans_id" : 38706,
        "rcode" : 0,
        "_path" : "dns",
        "rcode_name" : "NOERROR",
        "TC" : false,
        "RA" : false,
        "uid" : "CsOSdHqRMu62rNs31",
        "RD" : false,
        "proto" : "udp",
        "Z" : 0,
        "id" : {
          "orig_p" : 58013,
          "resp_h" : "185.64.148.0",
          "orig_h" : "185.64.148.0",
          "resp_p" : 5355
        },
        "ts" : "2023-12-12T05:52:32.763303Z"
      }
    service: "dns"
    tags:
     - "source:LOGS_SOURCE"
    timestamp: 1702360352763
 -
  sample: |-
    {
      "level" : "Reporter::INFO",
      "_write_ts" : "2023-12-12T05:52:50.756358Z",
      "location" : "",
      "_path" : "reporter",
      "message" : "18294 packets received on interface xyz, 0 (0.00%) dropped, 8 (0.04%) not processed",
      "ts" : "2023-12-12T05:52:32.763303Z"
    }
  result:
    custom:
      _path: "reporter"
      _write_ts: "2023-12-12T05:52:50.756358Z"
      level: "Reporter::INFO"
      location: ""
      severity: "INFO"
      ts: "2023-12-12T05:52:32.763303Z"
    message: "18294 packets received on interface xyz, 0 (0.00%) dropped, 8 (0.04%) not processed"
    service: "reporter"
    status: "info"
    tags:
     - "source:LOGS_SOURCE"
    timestamp: 1702360352763
>>>>>>> dce7108d
<|MERGE_RESOLUTION|>--- conflicted
+++ resolved
@@ -1,338 +1,5 @@
 id: "zeek"
 tests:
-<<<<<<< HEAD
-  - service: "corelight"
-    sample: |-
-      {"message" : "<134>Dec 26 01:35:11 machine-name {\"_path\":\"capture_loss\",\"_write_ts\":\"2023-12-12T05:52:50.756358Z\",\"ts\":\"2023-12-12T05:52:32.763303Z\",\"ts_delta\":15.235642194747925,\"peer\":\"zeek\",\"gaps\":3,\"acks\":316,\"percent_lost\":0.9493670886075949}", "service" : "corelight"}
-    result:
-      custom:
-        _path: "capture_loss"
-        _write_ts: "2023-12-12T05:52:50.756358Z"
-        acks: 316
-        gaps: 3
-        peer: "zeek"
-        service: "corelight"
-        ts: "2023-12-12T05:52:32.763303Z"
-        ts_delta: 15.235642194747925
-        zeek:
-          percent_lost: 0.9493670886075949
-      message: "<134>Dec 26 01:35:11 machine-name {\"_path\":\"capture_loss\",\"_write_ts\":\"2023-12-12T05:52:50.756358Z\",\"ts\":\"2023-12-12T05:52:32.763303Z\",\"ts_delta\":15.235642194747925,\"peer\":\"zeek\",\"gaps\":3,\"acks\":316,\"percent_lost\":0.9493670886075949}"
-      tags:
-      - "source:LOGS_SOURCE"
-      timestamp: 1702360352763
-  - sample: '{"_path":"conn","_write_ts":"2023-12-12T05:52:50.756358Z","ts":"2023-12-12T05:52:32.763303Z","uid":"CcdWSj20NUmxZowq93","id.orig_h":"185.64.148.0","id.orig_p":3,"id.resp_h":"185.64.148.0","id.resp_p":10,"proto":"icmp","duration":3.0111899375915527,"orig_bytes":234,"resp_bytes":0,"conn_state":"OTH","local_orig":true,"local_resp":true,"missed_bytes":0,"orig_pkts":3,"orig_ip_bytes":318,"resp_pkts":0,"resp_ip_bytes":0}'
-    result:
-      custom:
-        _path: "conn"
-        _write_ts: "2023-12-12T05:52:50.756358Z"
-        conn_state: "OTH"
-        connection_state: "No SYN seen - just midstream traffic"
-        local_orig: true
-        local_resp: true
-        network:
-          bytes_read: 234
-          bytes_written: 0
-          client:
-            ip: "185.64.148.0"
-            port: 3
-          destination:
-            ip: "185.64.148.0"
-            port: 10
-        orig_ip_bytes: 318
-        orig_pkts: 3
-        resp_ip_bytes: 0
-        resp_pkts: 0
-        ts: "2023-12-12T05:52:32.763303Z"
-        uid: "CcdWSj20NUmxZowq93"
-        zeek:
-          duration_sec: 3.0111899375915527
-          missed_bytes: 0
-          proto: "icmp"
-      message: |-
-        {
-          "resp_pkts" : 0,
-          "resp_ip_bytes" : 0,
-          "orig_bytes" : 234,
-          "local_orig" : true,
-          "_write_ts" : "2023-12-12T05:52:50.756358Z",
-          "orig_ip_bytes" : 318,
-          "orig_pkts" : 3,
-          "_path" : "conn",
-          "missed_bytes" : 0,
-          "duration" : 3.0111899375915527,
-          "local_resp" : true,
-          "uid" : "CcdWSj20NUmxZowq93",
-          "resp_bytes" : 0,
-          "conn_state" : "OTH",
-          "proto" : "icmp",
-          "id" : {
-            "orig_p" : 3,
-            "resp_h" : "185.64.148.0",
-            "orig_h" : "185.64.148.0",
-            "resp_p" : 10
-          },
-          "ts" : "2023-12-12T05:52:32.763303Z"
-        }
-      tags:
-      - "source:LOGS_SOURCE"
-      timestamp: 1702360352763
-  - sample: '{"_path":"http","_write_ts":"2023-12-12T05:52:50.756358Z","ts":"2023-12-12T05:52:32.763303Z","uid":"CBQBvs1hob384mp2lb","id.orig_h":"185.64.148.0","id.orig_p":47210,"id.resp_h":"185.64.148.0","id.resp_p":80,"trans_depth":1,"method":"POST","host":"host.com","uri":"/rootr3","version":"1.1","user_agent":"LIBCURL","request_body_len":83,"response_body_len":1434,"status_code":200,"status_msg":"OK","tags":[],"orig_fuids":["FKhxp22QnZua8NWY2"],"orig_mime_types":["application/ocsp-request"],"resp_fuids":["F9Zqr71YzMZPVZ4dbe"],"resp_mime_types":["application/ocsp-response"]}'
-    result:
-      custom:
-        _path: "http"
-        _write_ts: "2023-12-12T05:52:50.756358Z"
-        http:
-          method: "POST"
-          status_code: 200
-          url_details:
-            host: "host.com"
-            path: "/rootr3"
-          useragent: "LIBCURL"
-          version: "1.1"
-        http_url: "http://host.com/rootr3"
-        network:
-          bytes_read: 83
-          bytes_written: 1434
-          client:
-            ip: "185.64.148.0"
-            port: 47210
-          destination:
-            ip: "185.64.148.0"
-            port: 80
-        orig_fuids:
-        - "FKhxp22QnZua8NWY2"
-        orig_mime_types:
-        - "application/ocsp-request"
-        resp_fuids:
-        - "F9Zqr71YzMZPVZ4dbe"
-        resp_mime_types:
-        - "application/ocsp-response"
-        status_msg: "OK"
-        trans_depth: 1
-        ts: "2023-12-12T05:52:32.763303Z"
-        uid: "CBQBvs1hob384mp2lb"
-      message: |-
-        {
-          "status_code" : 200,
-          "method" : "POST",
-          "request_body_len" : 83,
-          "_write_ts" : "2023-12-12T05:52:50.756358Z",
-          "_path" : "http",
-          "orig_mime_types" : [ "application/ocsp-request" ],
-          "uri" : "/rootr3",
-          "version" : "1.1",
-          "uid" : "CBQBvs1hob384mp2lb",
-          "resp_mime_types" : [ "application/ocsp-response" ],
-          "trans_depth" : 1,
-          "orig_fuids" : [ "FKhxp22QnZua8NWY2" ],
-          "host" : "host.com",
-          "status_msg" : "OK",
-          "id" : {
-            "orig_p" : 47210,
-            "resp_h" : "185.64.148.0",
-            "orig_h" : "185.64.148.0",
-            "resp_p" : 80
-          },
-          "response_body_len" : 1434,
-          "user_agent" : "LIBCURL",
-          "ts" : "2023-12-12T05:52:32.763303Z",
-          "resp_fuids" : [ "F9Zqr71YzMZPVZ4dbe" ]
-        }
-      tags:
-      - "source:LOGS_SOURCE"
-      timestamp: 1702360352763
-  - sample: '{"_path":"dns","_write_ts":"2023-12-12T05:52:50.756358Z","ts":"2023-12-12T05:52:32.763303Z","uid":"CsOSdHqRMu62rNs31","id.orig_h":"185.64.148.0","id.orig_p":58013,"id.resp_h":"185.64.148.0","id.resp_p":5355,"proto":"udp","trans_id":38706,"query":"win2k16-1-159","rcode":0,"rcode_name":"NOERROR","AA":false,"TC":false,"RD":false,"RA":false,"Z":0,"answers":["185.64.148.0"],"TTLs":[30.0],"rejected":false}'
-    result:
-      custom:
-        AA: false
-        RA: false
-        RD: false
-        TC: false
-        TTLs:
-        - 30.0
-        Z: 0
-        _path: "dns"
-        _write_ts: "2023-12-12T05:52:50.756358Z"
-        dns:
-          answer:
-            name:
-            - "185.64.148.0"
-          flags:
-            rcode: "NOERROR"
-          id: 38706
-          question:
-            name: "win2k16-1-159"
-        network:
-          client:
-            geoip:
-              city:
-                name: "Paris"
-              continent:
-                code: "EU"
-                name: "Europe"
-              country:
-                iso_code: "FR"
-                name: "France"
-              ipAddress: "185.64.148.0"
-              location:
-                latitude: 48.90654
-                longitude: 2.33339
-              subdivision:
-                iso_code: "FR-IDF"
-                name: "Île-de-France"
-              timezone: "Europe/Paris"
-            ip: "185.64.148.0"
-            port: 58013
-          destination:
-            ip: "185.64.148.0"
-            port: 5355
-        rcode: 0
-        rejected: false
-        ts: "2023-12-12T05:52:32.763303Z"
-        uid: "CsOSdHqRMu62rNs31"
-        zeek:
-          proto: "udp"
-      message: |-
-        {
-          "AA" : false,
-          "TTLs" : [ 30.0 ],
-          "rejected" : false,
-          "query" : "win2k16-1-159",
-          "_write_ts" : "2023-12-12T05:52:50.756358Z",
-          "answers" : [ "185.64.148.0" ],
-          "trans_id" : 38706,
-          "rcode" : 0,
-          "_path" : "dns",
-          "rcode_name" : "NOERROR",
-          "TC" : false,
-          "RA" : false,
-          "uid" : "CsOSdHqRMu62rNs31",
-          "RD" : false,
-          "proto" : "udp",
-          "Z" : 0,
-          "id" : {
-            "orig_p" : 58013,
-            "resp_h" : "185.64.148.0",
-            "orig_h" : "185.64.148.0",
-            "resp_p" : 5355
-          },
-          "ts" : "2023-12-12T05:52:32.763303Z"
-        }
-      tags:
-      - "source:LOGS_SOURCE"
-      timestamp: 1702360352763
-  - sample: '{"_path":"reporter","_write_ts":"2023-12-12T05:52:50.756358Z","ts":"2023-12-12T05:52:32.763303Z","level":"Reporter::INFO","message":"18294
-      packets received on interface xyz, 0 (0.00%) dropped, 8 (0.04%) not
-      processed","location":""}'
-    result:
-      custom:
-        _path: "reporter"
-        _write_ts: "2023-12-12T05:52:50.756358Z"
-        level: "Reporter::INFO"
-        location: ""
-        severity: "INFO"
-        ts: "2023-12-12T05:52:32.763303Z"
-      message: "18294 packets received on interface xyz, 0 (0.00%) dropped, 8 (0.04%) not processed"
-      tags:
-      - "source:LOGS_SOURCE"
-      timestamp: 1702360352763
-  - service: "corelight"
-    sample: |-
-      {"message" : "<134>Jan 12 18:13:46 machine-name {\"_path\":\"datared\",\"_write_ts\":\"2024-01-13T00:13:42.817478Z\",\"ts\":\"2024-01-13T00:13:42.817478Z\",\"conn_red\":1310,\"conn_total\":18460,\"dns_red\":1141,\"dns_total\":1604,\"files_red\":313,\"files_total\":796,\"http_red\":140,\"http_total\":140,\"ssl_red\":215,\"ssl_total\":227,\"weird_red\":20,\"weird_total\":20}", "service" : "corelight"}
-    result:
-      custom:
-        _path: "datared"
-        _write_ts: "2024-01-13T00:13:42.817478Z"
-        service: "corelight"
-        ts: "2024-01-13T00:13:42.817478Z"
-        zeek:
-          conn_red: 1310
-          conn_total: 18460
-          dns_red: 1141
-          dns_total: 1604
-          files_red: 313
-          files_total: 796
-          http_red: 140
-          http_total: 140
-          ssl_red: 215
-          ssl_total: 227
-          weird_red: 20
-          weird_total: 20
-      message: "<134>Jan 12 18:13:46 machine-name {\"_path\":\"datared\",\"_write_ts\":\"2024-01-13T00:13:42.817478Z\",\"ts\":\"2024-01-13T00:13:42.817478Z\",\"conn_red\":1310,\"conn_total\":18460,\"dns_red\":1141,\"dns_total\":1604,\"files_red\":313,\"files_total\":796,\"http_red\":140,\"http_total\":140,\"ssl_red\":215,\"ssl_total\":227,\"weird_red\":20,\"weird_total\":20}"
-      tags:
-      - "source:LOGS_SOURCE"
-      timestamp: 1705104822817
-  - service: "corelight"
-    sample: |-
-      {"message" : "<134>Mar  6 20:22:19 machine-name {\"_path\":\"files_red\",\"_write_ts\":\"2024-03-07T02:22:18.145479Z\",\"ts\":[\"2024-03-07T02:12:12.099810Z\"],\"fuid\":\"FJcjJV2mrRbxT0TWi\",\"tx_hosts\":[\"10.10.10.10\"],\"rx_hosts\":[\"20.20.20.20\"],\"conn_uids\":[\"CALvyD1AyopngTm5Xh\"],\"source\":\"HTTP\",\"depth\":0,\"analyzers\":[\"SHA1\",\"MD5\",\"DATA_EVENT\",\"SHA256\"],\"local_orig\":true,\"is_orig\":false,\"seen_bytes\":163,\"total_bytes\":163,\"missing_bytes\":0,\"overflow_bytes\":0,\"timedout\":false,\"extracted\":[],\"md5\":\"e335c05220a3858e858d2026071e3se2\",\"sha1\":\"8514de756fa993adb449c282affe84c752bab495\",\"sha256\":\"2733c2e83762f8a9542ebacf40642505fee0247295161ced264b44d2ad6f9456\",\"num\":1}", "service" : "corelight"}
-    result:
-      custom:
-        _path: "files_red"
-        _write_ts: "2024-03-07T02:22:18.145479Z"
-        analyzers:
-        - "SHA1"
-        - "MD5"
-        - "DATA_EVENT"
-        - "SHA256"
-        conn_uids:
-        - "CALvyD1AyopngTm5Xh"
-        depth: 0
-        fuid: "FJcjJV2mrRbxT0TWi"
-        is_orig: false
-        local_orig: true
-        md5: "e335c05220a3858e858d2026071e3se2"
-        network:
-          client:
-            ip:
-            - "10.10.10.10"
-          destination:
-            ip:
-            - "20.20.20.20"
-        num: 1
-        service: "corelight"
-        sha1: "8514de756fa993adb449c282affe84c752bab495"
-        sha256: "2733c2e83762f8a9542ebacf40642505fee0247295161ced264b44d2ad6f9456"
-        source: "HTTP"
-        timedout: false
-        ts:
-        - "2024-03-07T02:12:12.099810Z"
-        zeek:
-          missing_bytes: 0
-          overflow_bytes: 0
-          seen_bytes: 163
-          total_bytes: 163
-      message: "<134>Mar  6 20:22:19 machine-name {\"_path\":\"files_red\",\"_write_ts\":\"2024-03-07T02:22:18.145479Z\",\"ts\":[\"2024-03-07T02:12:12.099810Z\"],\"fuid\":\"FJcjJV2mrRbxT0TWi\",\"tx_hosts\":[\"10.10.10.10\"],\"rx_hosts\":[\"20.20.20.20\"],\"conn_uids\":[\"CALvyD1AyopngTm5Xh\"],\"source\":\"HTTP\",\"depth\":0,\"analyzers\":[\"SHA1\",\"MD5\",\"DATA_EVENT\",\"SHA256\"],\"local_orig\":true,\"is_orig\":false,\"seen_bytes\":163,\"total_bytes\":163,\"missing_bytes\":0,\"overflow_bytes\":0,\"timedout\":false,\"extracted\":[],\"md5\":\"e335c05220a3858e858d2026071e3se2\",\"sha1\":\"8514de756fa993adb449c282affe84c752bab495\",\"sha256\":\"2733c2e83762f8a9542ebacf40642505fee0247295161ced264b44d2ad6f9456\",\"num\":1}"
-      tags:
-      - "source:LOGS_SOURCE"
-      timestamp: 1709778138145
-  - service: "corelight"
-    sample: |-
-      {"message" : "<134>Mar  6 22:39:30 machine-name {\"_path\":\"dns_red\",\"_write_ts\":\"2024-03-07T04:39:28.580374Z\",\"ts\":\"2024-03-07T04:38:40.085451Z\",\"uid\":\"CyArTY2KEgcygwMLi1\",\"id.orig_h\":\"10.10.10.10\",\"id.orig_p\":123,\"id.resp_h\":\"20.20.20.20\",\"id.resp_p\":321,\"query\":\"time.missouri.edu\",\"qtype_name\":\"A\",\"num\":4}", "service" : "corelight"}
-    result:
-      custom:
-        _path: "dns_red"
-        _write_ts: "2024-03-07T04:39:28.580374Z"
-        dns:
-          question:
-            name: "time.missouri.edu"
-            type: "A"
-        network:
-          client:
-            geoip: {}
-            ip: "10.10.10.10"
-            port: 123
-          destination:
-            ip: "20.20.20.20"
-            port: 321
-        num: 4
-        service: "corelight"
-        ts: "2024-03-07T04:38:40.085451Z"
-        uid: "CyArTY2KEgcygwMLi1"
-      message: "<134>Mar  6 22:39:30 machine-name {\"_path\":\"dns_red\",\"_write_ts\":\"2024-03-07T04:39:28.580374Z\",\"ts\":\"2024-03-07T04:38:40.085451Z\",\"uid\":\"CyArTY2KEgcygwMLi1\",\"id.orig_h\":\"10.10.10.10\",\"id.orig_p\":123,\"id.resp_h\":\"20.20.20.20\",\"id.resp_p\":321,\"query\":\"time.missouri.edu\",\"qtype_name\":\"A\",\"num\":4}"
-      tags:
-      - "source:LOGS_SOURCE"
-      timestamp: 1709786320085
-=======
  -
   sample: |-
     {
@@ -663,4 +330,108 @@
     tags:
      - "source:LOGS_SOURCE"
     timestamp: 1702360352763
->>>>>>> dce7108d
+ -
+  sample: |-
+    {
+      "service" : "corelight",
+      "message" : "<134>Jan 12 18:13:46 machine-name {\"_path\":\"datared\",\"_write_ts\":\"2024-01-13T00:13:42.817478Z\",\"ts\":\"2024-01-13T00:13:42.817478Z\",\"conn_red\":1310,\"conn_total\":18460,\"dns_red\":1141,\"dns_total\":1604,\"files_red\":313,\"files_total\":796,\"http_red\":140,\"http_total\":140,\"ssl_red\":215,\"ssl_total\":227,\"weird_red\":20,\"weird_total\":20}"
+    }
+  result:
+    custom:
+      _path: "datared"
+      _write_ts: "2024-01-13T00:13:42.817478Z"
+      service: "corelight"
+      ts: "2024-01-13T00:13:42.817478Z"
+      zeek:
+        conn_red: 1310
+        conn_total: 18460
+        dns_red: 1141
+        dns_total: 1604
+        files_red: 313
+        files_total: 796
+        http_red: 140
+        http_total: 140
+        ssl_red: 215
+        ssl_total: 227
+        weird_red: 20
+        weird_total: 20
+    message: "<134>Jan 12 18:13:46 machine-name {\"_path\":\"datared\",\"_write_ts\":\"2024-01-13T00:13:42.817478Z\",\"ts\":\"2024-01-13T00:13:42.817478Z\",\"conn_red\":1310,\"conn_total\":18460,\"dns_red\":1141,\"dns_total\":1604,\"files_red\":313,\"files_total\":796,\"http_red\":140,\"http_total\":140,\"ssl_red\":215,\"ssl_total\":227,\"weird_red\":20,\"weird_total\":20}"
+    tags:
+    - "source:LOGS_SOURCE"
+    timestamp: 1705104822817
+ -
+  sample: |-
+    {
+      "service" : "corelight",
+      "message" : "<134>Mar  6 20:22:19 machine-name {\"_path\":\"files_red\",\"_write_ts\":\"2024-03-07T02:22:18.145479Z\",\"ts\":[\"2024-03-07T02:12:12.099810Z\"],\"fuid\":\"FJcjJV2mrRbxT0TWi\",\"tx_hosts\":[\"10.10.10.10\"],\"rx_hosts\":[\"20.20.20.20\"],\"conn_uids\":[\"CALvyD1AyopngTm5Xh\"],\"source\":\"HTTP\",\"depth\":0,\"analyzers\":[\"SHA1\",\"MD5\",\"DATA_EVENT\",\"SHA256\"],\"local_orig\":true,\"is_orig\":false,\"seen_bytes\":163,\"total_bytes\":163,\"missing_bytes\":0,\"overflow_bytes\":0,\"timedout\":false,\"extracted\":[],\"md5\":\"e335c05220a3858e858d2026071e3se2\",\"sha1\":\"8514de756fa993adb449c282affe84c752bab495\",\"sha256\":\"2733c2e83762f8a9542ebacf40642505fee0247295161ced264b44d2ad6f9456\",\"num\":1}"
+    }
+  result:
+    custom:
+      _path: "files_red"
+      _write_ts: "2024-03-07T02:22:18.145479Z"
+      analyzers:
+      - "SHA1"
+      - "MD5"
+      - "DATA_EVENT"
+      - "SHA256"
+      conn_uids:
+      - "CALvyD1AyopngTm5Xh"
+      depth: 0
+      fuid: "FJcjJV2mrRbxT0TWi"
+      is_orig: false
+      local_orig: true
+      md5: "e335c05220a3858e858d2026071e3se2"
+      network:
+        client:
+          ip:
+          - "10.10.10.10"
+        destination:
+          ip:
+          - "20.20.20.20"
+      num: 1
+      service: "corelight"
+      sha1: "8514de756fa993adb449c282affe84c752bab495"
+      sha256: "2733c2e83762f8a9542ebacf40642505fee0247295161ced264b44d2ad6f9456"
+      source: "HTTP"
+      timedout: false
+      ts:
+      - "2024-03-07T02:12:12.099810Z"
+      zeek:
+        missing_bytes: 0
+        overflow_bytes: 0
+        seen_bytes: 163
+        total_bytes: 163
+    message: "<134>Mar  6 20:22:19 machine-name {\"_path\":\"files_red\",\"_write_ts\":\"2024-03-07T02:22:18.145479Z\",\"ts\":[\"2024-03-07T02:12:12.099810Z\"],\"fuid\":\"FJcjJV2mrRbxT0TWi\",\"tx_hosts\":[\"10.10.10.10\"],\"rx_hosts\":[\"20.20.20.20\"],\"conn_uids\":[\"CALvyD1AyopngTm5Xh\"],\"source\":\"HTTP\",\"depth\":0,\"analyzers\":[\"SHA1\",\"MD5\",\"DATA_EVENT\",\"SHA256\"],\"local_orig\":true,\"is_orig\":false,\"seen_bytes\":163,\"total_bytes\":163,\"missing_bytes\":0,\"overflow_bytes\":0,\"timedout\":false,\"extracted\":[],\"md5\":\"e335c05220a3858e858d2026071e3se2\",\"sha1\":\"8514de756fa993adb449c282affe84c752bab495\",\"sha256\":\"2733c2e83762f8a9542ebacf40642505fee0247295161ced264b44d2ad6f9456\",\"num\":1}"
+    tags:
+    - "source:LOGS_SOURCE"
+    timestamp: 1709778138145
+ -
+  sample: |-
+    {
+      "service" : "corelight",
+      "message" : "<134>Mar  6 22:39:30 machine-name {\"_path\":\"dns_red\",\"_write_ts\":\"2024-03-07T04:39:28.580374Z\",\"ts\":\"2024-03-07T04:38:40.085451Z\",\"uid\":\"CyArTY2KEgcygwMLi1\",\"id.orig_h\":\"10.10.10.10\",\"id.orig_p\":123,\"id.resp_h\":\"20.20.20.20\",\"id.resp_p\":321,\"query\":\"time.missouri.edu\",\"qtype_name\":\"A\",\"num\":4}"
+    }
+  result:
+    custom:
+      _path: "dns_red"
+      _write_ts: "2024-03-07T04:39:28.580374Z"
+      dns:
+        question:
+          name: "time.missouri.edu"
+          type: "A"
+      network:
+        client:
+          geoip: {}
+          ip: "10.10.10.10"
+          port: 123
+        destination:
+          ip: "20.20.20.20"
+          port: 321
+      num: 4
+      service: "corelight"
+      ts: "2024-03-07T04:38:40.085451Z"
+      uid: "CyArTY2KEgcygwMLi1"
+    message: "<134>Mar  6 22:39:30 machine-name {\"_path\":\"dns_red\",\"_write_ts\":\"2024-03-07T04:39:28.580374Z\",\"ts\":\"2024-03-07T04:38:40.085451Z\",\"uid\":\"CyArTY2KEgcygwMLi1\",\"id.orig_h\":\"10.10.10.10\",\"id.orig_p\":123,\"id.resp_h\":\"20.20.20.20\",\"id.resp_p\":321,\"query\":\"time.missouri.edu\",\"qtype_name\":\"A\",\"num\":4}"
+    tags:
+    - "source:LOGS_SOURCE"
+    timestamp: 1709786320085