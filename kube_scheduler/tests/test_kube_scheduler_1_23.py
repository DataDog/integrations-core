--- conflicted
+++ resolved
@@ -116,16 +116,14 @@
         tags=[],
     )
 
-<<<<<<< HEAD
     assert_metric('.pending_pods', value=1.0, tags=['queue:active'])
     assert_metric('.pending_pods', value=2.0, tags=['queue:backoff'])
     assert_metric('.pending_pods', value=3.0, tags=['queue:unschedulable'])
-=======
+    
     assert_metric('.queue.incoming_pods', value=7.0, tags=['event:PodAdd', 'queue:active'])
     assert_metric('.queue.incoming_pods', value=3.0, tags=['event:NodeTaintChange', 'queue:active'])
     assert_metric('.queue.incoming_pods', value=3.0, tags=['event:ScheduleAttemptFailure', 'queue:unschedulable'])
->>>>>>> d47bd795
-
+    
     assert_metric('.goroutines')
     assert_metric('.gc_duration_seconds.sum')
     assert_metric('.gc_duration_seconds.count')
