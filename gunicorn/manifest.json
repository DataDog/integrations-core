--- conflicted
+++ resolved
@@ -14,18 +14,14 @@
     "classifier_tags": [
       "Category::Log Collection",
       "Supported OS::Linux",
-<<<<<<< HEAD
-      "Supported OS::macOS"
+      "Supported OS::macOS",
+      "Offering::Integration"
     ],
     "resources": [
       {
         "resource_type": "blog",
         "url": "https://www.datadoghq.com/blog/monitor-gunicorn-performance"
       }
-=======
-      "Supported OS::macOS",
-      "Offering::Integration"
->>>>>>> d49c572f
     ]
   },
   "author": {
