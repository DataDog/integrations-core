# (C) Datadog, Inc. 2010-present
# All rights reserved
# Licensed under Simplified BSD License (see LICENSE)

"""
Collects metrics from the gunicorn web server.

http://gunicorn.org/
"""
import re
import subprocess
import time

import psutil

from datadog_checks.base import AgentCheck


def get_gunicorn_version(cmd):
    """
    Adapter around a subprocess call to gunicorn.
    """
    # Splitting cmd by whitespace is "Good Enough"(tm):
    # - shex.split is not available on Windows
    # - passing shell=True exposes us to shell injection vulnerabilities since we get cmd from user config
    res = subprocess.run(cmd.split(), capture_output=True, text=True)
    return res.stdout, res.stderr, res.returncode


class GUnicornCheck(AgentCheck):

    # Config
    PROC_NAME = 'proc_name'

    # Constants
    VERSION_PATTERN = r'.*\(version (.*)\)'

    # Number of seconds to sleep between cpu time checks.
    CPU_SLEEP_SECS = 0.1

    # Worker state tags.
    IDLE_TAGS = ["state:idle"]
    WORKING_TAGS = ["state:working"]
    IS_RUNNING_SVC = "gunicorn.is_running"

    def __init__(self, name, init_config, instances):
        AgentCheck.__init__(self, name, init_config, instances)

        self.gunicorn_cmd = self.instance.get('gunicorn', init_config.get('gunicorn', 'gunicorn'))

    def get_library_versions(self):
        return {"psutil": psutil.__version__}

    def check(self, instance):
        """Collect metrics for the given gunicorn instance."""
        self.log.debug("Running instance: %s", instance)
        custom_tags = instance.get('tags', [])

        # Validate the config.
        if not instance or self.PROC_NAME not in instance:
            raise GUnicornCheckError("instance must specify: %s" % self.PROC_NAME)

        # Load the gunicorn master procedure.
        proc_name = instance.get(self.PROC_NAME)
        master_procs = self._get_master_proc_by_name(proc_name)

        if master_procs:
            # Fetch the worker procs and count their states.
            worker_procs = self._get_workers_from_procs(master_procs)
            working, idle = self._count_workers(worker_procs)

            # if no workers are running, alert CRITICAL, otherwise OK
            msg = "%s working and %s idle workers for %s" % (working, idle, proc_name)
            tags = ['app:' + proc_name] + custom_tags
            if working == 0 and idle == 0:
                status = AgentCheck.CRITICAL
            else:
                status = AgentCheck.OK
                msg = None

            self.service_check(self.IS_RUNNING_SVC, status, tags=tags, message=msg)

            # Submit the data.
            self.log.debug("instance %s procs - working:%s idle:%s", proc_name, working, idle)
            self.gauge("gunicorn.workers", working, tags + self.WORKING_TAGS)
            self.gauge("gunicorn.workers", idle, tags + self.IDLE_TAGS)
        else:
            # process not found, it's dead.
            msg = "No gunicorn process with name %s found, skipping worker metrics" % proc_name
            self.service_check(
                self.IS_RUNNING_SVC,
                AgentCheck.CRITICAL,
                tags=['app:' + proc_name] + custom_tags,
                message=msg,
            )
            self.warning(msg)

        self._collect_metadata()

    def _get_workers_from_procs(self, master_procs):
        workers_procs = []
        # loop through all master procs and get children procs
        for proc in master_procs:
            workers_procs.extend(proc.children())
        return workers_procs

    def _count_workers(self, worker_procs):
        working = 0
        idle = 0

        if not worker_procs:
            return working, idle

        # Count how much sleep time is used by the workers.
        cpu_time_by_pid = {}
        for proc in worker_procs:
            # cpu time is the sum of user + system time.
            try:
                cpu_time_by_pid[proc.pid] = sum(proc.cpu_times())
            except psutil.NoSuchProcess:
                self.warning('Process %s disappeared while scanning', proc.name)
                continue

        # Let them do a little bit more work.
        time.sleep(self.CPU_SLEEP_SECS)

        # Processes which have used more CPU are considered active (this is a very
        # naive check, but gunicorn exposes no stats API)
        for proc in worker_procs:
            if proc.pid not in cpu_time_by_pid:
                # The process is not running anymore, we didn't collect initial cpu times
                continue
            try:
                cpu_time = sum(proc.cpu_times())
            except Exception:
                # couldn't collect cpu time. assume it's dead.
                self.log.debug("Couldn't collect cpu time for %s", proc)
                continue
            if cpu_time == cpu_time_by_pid[proc.pid]:
                idle += 1
            else:
                working += 1

        return working, idle

    def _get_master_proc_by_name(self, name):
        """Return a psutil process for the master gunicorn process with the given name."""
        master_name = GUnicornCheck._get_master_proc_name(name)
        master_procs = []
        for p in psutil.process_iter():
            try:
                if len(p.cmdline()) > 0 and p.cmdline()[0] == master_name:
                    master_procs.append(p)
<<<<<<< HEAD
            except psutil.Error as e:
=======
            except psutil.NoSuchProcess:
                self.log.debug("Process %s disappeared while scanning", p.name())
            except (IndexError, psutil.Error) as e:
>>>>>>> e417f968
                self.log.debug("Cannot read information from process %s: %s", p.name(), e, exc_info=True)
        self.log.debug("There are %s master process(es) with the name %s", len(master_procs), name)
        return master_procs

    @staticmethod
    def _get_master_proc_name(name):
        """Return the name of the master gunicorn process for the given proc name."""
        # Here's an example of a process list for a gunicorn box with name web1
        # root     22976  0.1  0.1  60364 13424 ?        Ss   19:30   0:00 gunicorn: master [web1]
        # web      22984 20.7  2.3 521924 176136 ?       Sl   19:30   1:58 gunicorn: worker [web1]
        # web      22985 26.4  6.1 795288 449596 ?       Sl   19:30   2:32 gunicorn: worker [web1]
        return "gunicorn: master [%s]" % name

    @AgentCheck.metadata_entrypoint
    def _collect_metadata(self):
        raw_version = self._get_version()
        self.log.debug('gunicorn version: %s', raw_version)

        if raw_version:
            self.set_metadata('version', raw_version)

    def _get_version(self):
        """Get version from `gunicorn --version`"""
        cmd = '{} --version'.format(self.gunicorn_cmd)
        try:
            pc_out, pc_err, _ = get_gunicorn_version(cmd)
        except OSError:
            self.log.debug("Error collecting gunicorn version.")
            return None

        match = re.match(self.VERSION_PATTERN, pc_out)
        if not match:
            match = re.match(self.VERSION_PATTERN, pc_err)

        if match:
            return match.groups()[0]
        else:
            self.log.debug("Version not found in stdout `%s` and stderr `%s`", pc_out, pc_err)
        return None


class GUnicornCheckError(Exception):
    pass<|MERGE_RESOLUTION|>--- conflicted
+++ resolved
@@ -151,13 +151,9 @@
             try:
                 if len(p.cmdline()) > 0 and p.cmdline()[0] == master_name:
                     master_procs.append(p)
-<<<<<<< HEAD
-            except psutil.Error as e:
-=======
             except psutil.NoSuchProcess:
                 self.log.debug("Process %s disappeared while scanning", p.name())
-            except (IndexError, psutil.Error) as e:
->>>>>>> e417f968
+            except psutil.Error as e::
                 self.log.debug("Cannot read information from process %s: %s", p.name(), e, exc_info=True)
         self.log.debug("There are %s master process(es) with the name %s", len(master_procs), name)
         return master_procs
