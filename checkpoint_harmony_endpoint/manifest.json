{
  "manifest_version": "2.0.0",
  "app_uuid": "b7eb4f20-be93-4b66-9187-68175f823bba",
  "app_id": "checkpoint-harmony-endpoint",
<<<<<<< HEAD
  "owner": "agent-integrations",
  "display_on_public_website": false,
=======
  "display_on_public_website": true,
>>>>>>> 304bedfe
  "tile": {
    "overview": "README.md#Overview",
    "configuration": "README.md#Setup",
    "support": "README.md#Support",
    "changelog": "CHANGELOG.md",
    "description": "Checkpoint Harmony Endpoint is an endpoint security designed to prevent, detect, and respond to threats on user devices",
    "title": "Checkpoint Harmony Endpoint",
    "media": [
      {
        "media_type": "image",
        "caption": "Checkpoint Harmony Endpoint Overview",
        "image_url": "images/checkpoint_harmony_endpoint_overview.png"
      }
    ],
    "classifier_tags": [
      "Supported OS::Linux",
      "Supported OS::Windows",
      "Supported OS::macOS",
      "Category::Log Collection",
      "Category::Security",
      "Offering::Integration",
      "Queried Data Type::Logs",
      "Submitted Data Type::Logs"
    ]
  },
  "assets": {
    "integration": {
      "auto_install": true,
      "source_type_id": 56121529,
      "source_type_name": "checkpoint_harmony_endpoint",
      "configuration": {
        "spec": "assets/configuration/spec.yaml"
      },
      "events": {
        "creates_events": false
      },
      "metrics": {
        "prefix": "checkpoint_harmony_endpoint.",
        "check": "",
        "metadata_path": "metadata.csv"
      }
    },
    "dashboards": {
        "Checkpoint Harmony Endpoint Overview": "assets/dashboards/checkpoint_harmony_endpoint_overview.json"
    }
  },
  "author": {
    "support_email": "help@datadoghq.com",
    "name": "Datadog",
    "homepage": "https://www.datadoghq.com",
    "sales_email": "info@datadoghq.com"
  }
}<|MERGE_RESOLUTION|>--- conflicted
+++ resolved
@@ -2,12 +2,8 @@
   "manifest_version": "2.0.0",
   "app_uuid": "b7eb4f20-be93-4b66-9187-68175f823bba",
   "app_id": "checkpoint-harmony-endpoint",
-<<<<<<< HEAD
   "owner": "agent-integrations",
-  "display_on_public_website": false,
-=======
   "display_on_public_website": true,
->>>>>>> 304bedfe
   "tile": {
     "overview": "README.md#Overview",
     "configuration": "README.md#Setup",
