--- conflicted
+++ resolved
@@ -44,7 +44,6 @@
 
 # Metrics available in Argo Workflow v3.6+
 V3_6_PLUS_METRICS = {
-<<<<<<< HEAD
     'argo_workflows_cronworkflows_concurrencypolicy_triggered': 'cronworkflows.concurrencypolicy_triggered',
     'argo_workflows_cronworkflows_triggered': 'cronworkflows.triggered',
     'argo_workflows_deprecated_feature': 'deprecated.feature',
@@ -64,13 +63,4 @@
     'argo_workflows_version': 'version',
     'argo_workflows_workflowtemplate_runtime': 'workflowtemplate.runtime',
     'argo_workflows_workflowtemplate_triggered': 'workflowtemplate.triggered',
-}
-
-
-=======
-    'argo_workflows_gauge': 'current_workflows',
-    'argo_workflows_pods_gauge': 'pods',
-    'argo_workflows_queue_depth_gauge': 'queue_depth',
-    'argo_workflows_log_messages': 'log_messages',
-}
->>>>>>> 58e21f73
+}