--- conflicted
+++ resolved
@@ -47,13 +47,11 @@
     "dashboards": {
       "Argo Workflows": "assets/dashboards/argo_workflows.json"
     },
-<<<<<<< HEAD
     "logs": {
       "source": "argo_workflows"
-=======
+    },
     "monitors": {
       "errors": "assets/monitors/errors.json"
->>>>>>> f987b7f4
     }
   },
   "author": {
