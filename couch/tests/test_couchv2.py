# (C) Datadog, Inc. 2018
# All rights reserved
# Licensed under a 3-clause BSD style license (see LICENSE)
import csv
import random
import re
import string
import threading
import time
from collections import defaultdict
from copy import deepcopy

import pytest
import requests
from six import PY2

from datadog_checks.couch import CouchDb

from . import common

pytestmark = pytest.mark.v2


@pytest.fixture(scope="module")
def gauges():
    res = defaultdict(list)
    if PY2:
        mode = "rb"
    else:
        mode = "r"

    with open("{}/../metadata.csv".format(common.HERE), mode) as csvfile:
        reader = csv.reader(csvfile)
        for row in reader:
            if row[0] == 'metric_name':
                # skip the header
                continue
            elif row[0] in ["couchdb.couchdb.request_time", "couchdb.by_db.disk_size"]:
                # Skip CouchDB 1.x specific metrics
                continue
            elif row[0].startswith("couchdb.by_db."):
                res["by_db_gauges"].append(row[0])
            elif row[0].startswith("couchdb.erlang"):
                res["erlang_gauges"].append(row[0])
            elif row[0] in [
                "couchdb.active_tasks.replication.count",
                "couchdb.active_tasks.db_compaction.count",
                "couchdb.active_tasks.indexer.count",
                "couchdb.active_tasks.view_compaction.count",
            ]:
                res["cluster_gauges"].append(row[0])
            elif row[0].startswith("couchdb.active_tasks.replication"):
                res["replication_tasks_gauges"].append(row[0])
            elif row[0].startswith("couchdb.active_tasks.db_compaction"):
                res["compaction_tasks_gauges"].append(row[0])
            elif row[0].startswith("couchdb.active_tasks.indexer"):
                res["indexing_tasks_gauges"].append(row[0])
            elif row[0].startswith("couchdb.active_tasks.view_compaction"):
                res["view_compaction_tasks_gauges"].append(row[0])
            elif row[0].startswith("couchdb.by_ddoc."):
                res["by_dd_gauges"].append(row[0])
            else:
                res["cluster_gauges"].append(row[0])
        yield res


@pytest.mark.usefixtures('dd_environment')
@pytest.mark.integration
def test_check(aggregator, check, gauges, instance):
    """
    Testing Couchdb2 check.
    """
    configs = [deepcopy(common.NODE1), deepcopy(common.NODE2), deepcopy(common.NODE3)]

    for config in configs:
        check.check(config)

    for config in configs:
        expected_tags = ["instance:{}".format(config["name"])]
        for gauge in gauges["cluster_gauges"]:
            aggregator.assert_metric(gauge, tags=expected_tags)

        for gauge in gauges["erlang_gauges"]:
            aggregator.assert_metric(gauge)

    for db, dd in {"kennel": "dummy", "_replicator": "_replicator", "_users": "_auth"}.items():
        for gauge in gauges["by_dd_gauges"]:
            expected_tags = ["design_document:{}".format(dd), "language:javascript", "db:{}".format(db)]
            aggregator.assert_metric(gauge, tags=expected_tags)

    for db in ["_users", "_global_changes", "_replicator", "kennel"]:
        for gauge in gauges["by_db_gauges"]:
            expected_tags = ["db:{}".format(db)]
            aggregator.assert_metric(gauge, tags=expected_tags)

    expected_tags = ["instance:{}".format(common.NODE1["name"])]
    # One for the version, one for the server stats
    aggregator.assert_service_check(CouchDb.SERVICE_CHECK_NAME, status=CouchDb.OK, tags=expected_tags, count=2)

    for node in [common.NODE2, common.NODE3]:
        expected_tags = ["instance:{}".format(node["name"])]
        # One for the server stats, the version is already loaded
        aggregator.assert_service_check(CouchDb.SERVICE_CHECK_NAME, status=CouchDb.OK, tags=expected_tags, count=1)

    aggregator.assert_all_metrics_covered()


@pytest.mark.usefixtures('dd_environment')
@pytest.mark.integration
def test_db_whitelisting(aggregator, check, gauges, instance):
    configs = []

    for n in [common.NODE1, common.NODE2, common.NODE3]:
        node = deepcopy(n)
        node['db_whitelist'] = ['kennel']
        configs.append(node)

    for config in configs:
        check.check(config)

    for _ in configs:
        for db in ['_users', '_global_changes', '_replicator']:
            expected_tags = ["db:{}".format(db)]
            for gauge in gauges["by_db_gauges"]:
                aggregator.assert_metric(gauge, tags=expected_tags, count=0)

        for gauge in gauges["by_db_gauges"]:
            expected_tags = ["db:kennel"]
            aggregator.assert_metric(gauge, tags=expected_tags)


@pytest.mark.usefixtures('dd_environment')
@pytest.mark.integration
def test_db_blacklisting(aggregator, check, gauges, instance):
    configs = []

    for node in [common.NODE1, common.NODE2, common.NODE3]:
        config = deepcopy(node)
        config['db_blacklist'] = ['kennel']
        configs.append(config)

    for config in configs:
        check.check(config)

    for _ in configs:
        for db in ['_users', '_global_changes', '_replicator']:
            expected_tags = ["db:{}".format(db)]
            for gauge in gauges["by_db_gauges"]:
                aggregator.assert_metric(gauge, tags=expected_tags)

        for gauge in gauges["by_db_gauges"]:
            expected_tags = ["db:kennel"]
            aggregator.assert_metric(gauge, tags=expected_tags, count=0)


@pytest.mark.usefixtures('dd_environment')
@pytest.mark.integration
def test_check_without_names(aggregator, check, gauges, instance):
    config = deepcopy(common.NODE1)
    config.pop('name')
    check.check(config)

    configs = [common.NODE1, common.NODE2, common.NODE3]

    for config in configs:
        expected_tags = ["instance:{}".format(config["name"])]
        for gauge in gauges["cluster_gauges"]:
            aggregator.assert_metric(gauge, tags=expected_tags)

        for gauge in gauges["erlang_gauges"]:
            aggregator.assert_metric(gauge)

    for db, dd in {"kennel": "dummy", "_replicator": "_replicator", "_users": "_auth"}.items():
        expected_tags = ["design_document:{}".format(dd), "language:javascript", "db:{}".format(db)]
        for gauge in gauges["by_dd_gauges"]:
            aggregator.assert_metric(gauge, tags=expected_tags)

    for db in ["_users", "_global_changes", "_replicator", "kennel"]:
        expected_tags = ["db:{}".format(db)]
        for gauge in gauges["by_db_gauges"]:
            aggregator.assert_metric(gauge, tags=expected_tags)

    expected_tags = ["instance:{}".format(config["server"])]
    # One for the version, one for the server stats
    aggregator.assert_service_check(CouchDb.SERVICE_CHECK_NAME, status=CouchDb.OK, tags=expected_tags, count=1)

    for node in [common.NODE2, common.NODE3]:
        expected_tags = ["instance:{}".format(node["name"])]
        # One for the server stats, the version is already loaded
        aggregator.assert_service_check(CouchDb.SERVICE_CHECK_NAME, status=CouchDb.OK, tags=expected_tags, count=1)

    aggregator.assert_all_metrics_covered()


@pytest.mark.usefixtures('dd_environment')
@pytest.mark.integration
def test_only_max_nodes_are_scanned(aggregator, check, gauges, instance):
    config = deepcopy(common.NODE1)
    config.pop("name")
    config['max_nodes_per_check'] = 2

    check.check(config)

    for gauge in gauges["erlang_gauges"]:
        aggregator.assert_metric(gauge)

    for config in [common.NODE1, common.NODE2]:
        expected_tags = ["instance:{}".format(config["name"])]
        for gauge in gauges["cluster_gauges"]:
            aggregator.assert_metric(gauge, tags=expected_tags)

    for db in ["_users", "_global_changes", "_replicator"]:
        expected_tags = ["db:{}".format(db)]
        for gauge in gauges["by_db_gauges"]:
            aggregator.assert_metric(gauge, tags=expected_tags)

    for db, dd in {"_replicator": "_replicator", "_users": "_auth"}.items():
        expected_tags = ["design_document:{}".format(dd), "language:javascript", "db:{}".format(db)]
        for gauge in gauges["by_dd_gauges"]:
            aggregator.assert_metric(gauge, tags=expected_tags)

    expected_tags = ["instance:{}".format(config["server"])]
    # One for the version as we don't have any names to begin with
    aggregator.assert_service_check(CouchDb.SERVICE_CHECK_NAME, status=CouchDb.OK, tags=expected_tags, count=1)

    for node in [common.NODE1, common.NODE2]:
        expected_tags = ["instance:{}".format(node["name"])]
        # One for the server stats, the version is already loaded
        aggregator.assert_service_check(CouchDb.SERVICE_CHECK_NAME, status=CouchDb.OK, tags=expected_tags, count=1)

    expected_tags = ["instance:{}".format(common.NODE3["name"])]
    for gauge in gauges["cluster_gauges"]:
        aggregator.assert_metric(gauge, tags=expected_tags, count=0)

    for db in ['_users', '_global_changes', '_replicator', 'kennel']:
        expected_tags = [expected_tags[0], "db:{}".format(db)]
        for gauge in gauges["by_db_gauges"]:
            aggregator.assert_metric(gauge, tags=expected_tags, count=0)

    expected_tags = ["instance:{}".format(common.NODE3["name"])]
    aggregator.assert_service_check(CouchDb.SERVICE_CHECK_NAME, status=CouchDb.OK, tags=expected_tags, count=0)

    aggregator.assert_all_metrics_covered()


@pytest.mark.usefixtures('dd_environment')
@pytest.mark.integration
def test_only_max_dbs_are_scanned(aggregator, check, gauges, instance):
    configs = []
    for node in [common.NODE1, common.NODE2, common.NODE3]:
        config = deepcopy(node)
        config["max_dbs_per_check"] = 1
        configs.append(config)

    for config in configs:
        check.check(config)

<<<<<<< HEAD
    for db in ['_users', '_metadata']:
        expected_tags = ["instance:{}".format(node["name"]), "db:{}".format(db)]
=======
    for db in ['kennel', '_replicator']:
        expected_tags = ["db:{}".format(node["name"])]
>>>>>>> b1678644
        for gauge in gauges["by_db_gauges"]:
            aggregator.assert_metric(gauge, tags=expected_tags, count=0)

    for db in ['_global_changes', '_users']:
        expected_tags = ["db:{}".format(db)]
        for gauge in gauges["by_db_gauges"]:
            aggregator.assert_metric(gauge, tags=expected_tags, count=1)


@pytest.mark.usefixtures('dd_environment')
@pytest.mark.integration
def test_replication_metrics(aggregator, check, gauges, instance):
    url = "{}/_replicator".format(common.NODE1['server'])
    replication_body = {
        '_id': 'my_replication_id',
        'source': 'http://dduser:pawprint@127.0.0.1:5984/kennel',
        'target': 'http://dduser:pawprint@127.0.0.1:5984/kennel_replica',
        'create_target': True,
        'continuous': True,
    }
    r = requests.post(
        url,
        auth=(common.NODE1['user'], common.NODE1['password']),
        headers={'Content-Type': 'application/json'},
        json=replication_body,
    )
    r.raise_for_status()

    count = 0
    attempts = 0
    url = "{}/_active_tasks".format(common.NODE1['server'])
    while count != 1 and attempts < 20:
        attempts += 1
        time.sleep(1)
        r = requests.get(url, auth=(common.NODE1['user'], common.NODE1['password']))
        r.raise_for_status()
        count = len(r.json())

    check = CouchDb(common.CHECK_NAME, {}, {})
    for config in [common.NODE1, common.NODE2, common.NODE3]:
        check.check(config)

    for gauge in gauges["replication_tasks_gauges"]:
        aggregator.assert_metric(gauge)


@pytest.mark.usefixtures('dd_environment')
@pytest.mark.integration
def test_compaction_metrics(aggregator, check, gauges, instance):
    url = "{}/kennel".format(common.NODE1['server'])
    body = {'_id': 'fsdr2345fgwert249i9fg9drgsf4SDFGWE', 'data': str(time.time())}
    r = requests.post(
        url,
        auth=(common.NODE1['user'], common.NODE1['password']),
        headers={'Content-Type': 'application/json'},
        json=body,
    )
    r.raise_for_status()

    update_url = '{}/{}'.format(url, body['_id'])

    for _ in range(50):
        rev = r.json()['rev']
        body['data'] = str(time.time())
        body['_rev'] = rev
        r = requests.put(
            update_url,
            auth=(common.NODE1['user'], common.NODE1['password']),
            headers={'Content-Type': 'application/json'},
            json=body,
        )
        r.raise_for_status()

        r2 = requests.post(
            url,
            auth=(common.NODE1['user'], common.NODE1['password']),
            headers={'Content-Type': 'application/json'},
            json={"_id": str(time.time())},
        )
        r2.raise_for_status()

    url = '{}/kennel/_compact'.format(common.NODE1['server'])
    r = requests.post(
        url, auth=(common.NODE1['user'], common.NODE1['password']), headers={'Content-Type': 'application/json'}
    )
    r.raise_for_status()

    url = '{}/_global_changes/_compact'.format(common.NODE1['server'])
    r = requests.post(
        url, auth=(common.NODE1['user'], common.NODE1['password']), headers={'Content-Type': 'application/json'}
    )
    r.raise_for_status()

    for config in [common.NODE1, common.NODE2, common.NODE3]:
        check.check(config)

    for gauge in gauges["compaction_tasks_gauges"]:
        aggregator.assert_metric(gauge)


@pytest.mark.usefixtures('dd_environment')
@pytest.mark.integration
def test_indexing_metrics(aggregator, check, gauges, active_tasks):
    """
    Testing metrics coming from a running indexer would be extremely flaky,
    let's use mock.
    """
    from datadog_checks.couch import couch

    check.checker = couch.CouchDB2(check)

    def _get(url, instance, tags, run_check=False):
        if '_active_tasks' in url:
            return active_tasks
        return {}

    check.get = _get

    # run the check on all instances
    for config in [common.NODE1, common.NODE2, common.NODE3]:
        check.check(config)

    for node in [common.NODE1, common.NODE2, common.NODE3]:
        expected_tags = ['database:kennel', 'design_document:dummy', 'instance:{}'.format(node['name'])]
        for gauge in gauges["indexing_tasks_gauges"]:
            aggregator.assert_metric(gauge, tags=expected_tags)


@pytest.mark.usefixtures('dd_environment')
@pytest.mark.integration
def test_view_compaction_metrics(aggregator, check, gauges, instance):
    class LoadGenerator(threading.Thread):
        STOP = 0
        RUN = 1

        def __init__(self, server, auth):
            self._server = server
            self._auth = auth
            self._status = self.RUN
            threading.Thread.__init__(self)

        def run(self):
            docs = []
            count = 0
            while self._status == self.RUN:
                count += 1
                if count % 5 == 0:
                    self.compact_views()
                theid = ''.join(random.choice(string.ascii_uppercase + string.digits) for _ in range(10))
                docs.append(self.post_doc(theid))
                docs = list(map(lambda x: self.update_doc(x), docs))
                self.generate_views()

        def generate_views(self):
            url = '{}/kennel/_design/dummy/_view/all'.format(self._server)
            try:
                r = requests.get(url, auth=self._auth, timeout=1)
                r.raise_for_status()
            except requests.exceptions.Timeout:
                None
            url = '{}/kennel/_design/dummy/_view/by_data'.format(self._server)
            try:
                r = requests.get(url, auth=self._auth, timeout=1)
                r.raise_for_status()
            except requests.exceptions.Timeout:
                None

        def update_doc(self, doc):
            body = {'data': str(random.randint(0, 1000000000)), '_rev': doc['rev']}

            url = '{}/kennel/{}'.format(self._server, doc['id'])
            r = requests.put(url, auth=self._auth, headers={'Content-Type': 'application/json'}, json=body)
            r.raise_for_status()
            return r.json()

        def post_doc(self, doc_id):
            body = {"_id": doc_id, "data": str(time.time())}
            url = '{}/kennel'.format(self._server)
            r = requests.post(url, auth=self._auth, headers={'Content-Type': 'application/json'}, json=body)
            r.raise_for_status()
            return r.json()

        def compact_views(self):
            url = '{}/kennel/_compact/dummy'.format(self._server)
            r = requests.post(url, auth=self._auth, headers={'Content-Type': 'application/json'})
            r.raise_for_status()

        def stop(self):
            self._status = self.STOP

    threads = []
    for _ in range(40):
        t = LoadGenerator(common.NODE1['server'], (common.NODE1['user'], common.NODE1['password']))
        t.start()
        threads.append(t)

    tries = 0
    try:
        metric_found = False
        while not metric_found and tries < 40:
            tries += 1

            try:
                for config in [common.NODE1, common.NODE2, common.NODE3]:
                    check.check(config)
            except Exception:
                time.sleep(1)
                continue

            for m_name in aggregator._metrics:
                if re.search(r'view_compaction\.progress', str(m_name)) is not None:
                    metric_found = True
                    for gauge in gauges["view_compaction_tasks_gauges"]:
                        aggregator.assert_metric(gauge)
                    break
    finally:
        for t in threads:
            t.stop()

        for t in threads:
            t.join()

    if tries >= 20:
        raise AssertionError('Could not find the view_compaction happening')


@pytest.mark.usefixtures('dd_environment')
@pytest.mark.integration
def test_config_tags(aggregator, check, gauges, instance):
    TEST_TAG = "test_tag:test"
    config = deepcopy(common.NODE1)
    config['tags'] = [TEST_TAG]

    check.check(config)

    for gauge in gauges["erlang_gauges"]:
        aggregator.assert_metric_has_tag(gauge, TEST_TAG)
    for gauge in gauges["by_db_gauges"]:
        aggregator.assert_metric_has_tag(gauge, TEST_TAG)
    expected_tags = ["instance:{0}".format(config["name"]), TEST_TAG]
    aggregator.assert_service_check(CouchDb.SERVICE_CHECK_NAME, tags=expected_tags)<|MERGE_RESOLUTION|>--- conflicted
+++ resolved
@@ -255,13 +255,8 @@
     for config in configs:
         check.check(config)
 
-<<<<<<< HEAD
-    for db in ['_users', '_metadata']:
-        expected_tags = ["instance:{}".format(node["name"]), "db:{}".format(db)]
-=======
     for db in ['kennel', '_replicator']:
         expected_tags = ["db:{}".format(node["name"])]
->>>>>>> b1678644
         for gauge in gauges["by_db_gauges"]:
             aggregator.assert_metric(gauge, tags=expected_tags, count=0)
 
