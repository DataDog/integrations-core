--- conflicted
+++ resolved
@@ -2,12 +2,7 @@
 minversion = 2.0
 basepython = py37
 envlist =
-<<<<<<< HEAD
-  py{27,37}-{1.6,2.0}
-=======
   py{27,37}-{1.6,2.3}
-  flake8
->>>>>>> b1678644
 
 [testenv]
 dd_check_style = true
@@ -25,17 +20,4 @@
 commands =
   pip install -r requirements.in
   1.6: pytest -v -mintegration -mv1
-<<<<<<< HEAD
-  2.0: pytest -v -mintegration -mv2
-=======
-  2.3: pytest -v -mintegration -mv2
-
-[testenv:flake8]
-skip_install = true
-deps = flake8
-commands = flake8 .
-
-[flake8]
-exclude = .eggs,.tox,build
-max-line-length = 120
->>>>>>> b1678644
+  2.3: pytest -v -mintegration -mv2