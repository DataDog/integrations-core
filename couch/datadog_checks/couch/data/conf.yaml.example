## All options defined here are available to all instances.
#
init_config:

    ## @param proxy - mapping - optional
    ## Set HTTP or HTTPS proxies for all instances. Use the `no_proxy` list
    ## to specify hosts that must bypass proxies.
    ##
    ## The SOCKS protocol is also supported like so:
    ##
    ##   socks5://user:pass@host:port
    ##
    ## Using the scheme `socks5` causes the DNS resolution to happen on the
    ## client, rather than on the proxy server. This is in line with `curl`,
    ## which uses the scheme to decide whether to do the DNS resolution on
    ## the client or proxy. If you want to resolve the domains on the proxy
    ## server, use `socks5h` as the scheme.
    #
    # proxy:
    #   http: http://<PROXY_SERVER_FOR_HTTP>:<PORT>
    #   https: https://<PROXY_SERVER_FOR_HTTPS>:<PORT>
    #   no_proxy:
    #   - <HOSTNAME_1>
    #   - <HOSTNAME_2>

    ## @param skip_proxy - boolean - optional - default: false
    ## If set to `true`, this makes the check bypass any proxy
    ## settings enabled and attempt to reach services directly.
    #
    # skip_proxy: false

    ## @param timeout - number - optional - default: 10
    ## The timeout for connecting to services.
    #
    # timeout: 10

    ## @param service - string - optional
    ## Attach the tag `service:<SERVICE>` to every metric, event, and service check emitted by this integration.
    ##
    ## Additionally, this sets the default `service` for every log source.
    #
    # service: <SERVICE>

## Every instance is scheduled independent of the others.
#
instances:

    ## @param server - string - required
    ## The Couch server's url.
    #
  - server: http://localhost:5984

    ## @param username - string - optional
    ## The username to use if services are behind basic auth.
    #
    # username: <USERNAME>

    ## @param password - string - optional
    ## The password to use if services are behind basic or NTLM auth.
    #
    # password: <PASSWORD>

<<<<<<< HEAD
    ## @param db_include - list of strings - optional - default: None
=======
    ## @param db_include - list of strings - optional - default: all
>>>>>>> e3d1043a
    ## The `db_include` should contain the names of the databases meant to be checked.
    ## If no include list is specified, all databases will be checked.
    ##
    ## Note that no more than 50 databases can be checked at the same time, if you have
    ## included more than 50 or if you have more than 50 databases update the `max_dbs_per_check`
    ## parameter accordingly.
    #
    # db_include:
    #   - <DATABASE_1>
    #   - <DATABASE_2>

<<<<<<< HEAD
    ## @param db_exclude - list of strings - optional - default: None
=======
    ## @param db_exclude - list of strings - optional - default: none
>>>>>>> e3d1043a
    ## The `db_exclude` should contain the names of any databases meant to be excluded
    ## from being checked. If a database is listed both as included and excluded,
    ## the exclusion takes precedence.
    #
    # db_exclude:
    #   - <DATABASE_1>
    #   - <DATABASE_2>

    ## @param max_dbs_per_check - integer - optional - default: 50
    ## Number of databases to scan per check.
    #
    # max_dbs_per_check: 50

    ## @param name - string - optional - default: None
    ## CouchDB 2.x only. If not provided, the check scans up to max_nodes_per_check nodes of the cluster.
    #
    # name: <ERLANG_NAME>

    ## @param max_nodes_per_check - integer - optional - default: 20
    ## CouchDB 2.x only. How many nodes each check reports if no name is provided.
    #
    # max_nodes_per_check: 10

    ## @param tags - list of strings - optional
    ## A list of tags to attach to every metric and service check emitted by this instance.
    ##
    ## Learn more about tagging at https://docs.datadoghq.com/tagging
    #
    # tags:
    #   - <KEY_1>:<VALUE_1>
    #   - <KEY_2>:<VALUE_2>

    ## @param service - string - optional
    ## Attach the tag `service:<SERVICE>` to every metric, event, and service check emitted by this integration.
    ##
    ## Overrides any `service` defined in the `init_config` section.
    #
    # service: <SERVICE>

    ## @param min_collection_interval - number - optional - default: 15
    ## This changes the collection interval of the check. For more information, see:
    ## https://docs.datadoghq.com/developers/write_agent_check/#collection-interval
    #
    # min_collection_interval: 15

    ## @param empty_default_hostname - boolean - optional - default: false
    ## This forces the check to send metrics with no hostname.
    ##
    ## This is useful for cluster-level checks.
    #
    # empty_default_hostname: false

    ## @param proxy - mapping - optional
    ## This overrides the `proxy` setting in `init_config`.
    ##
    ## Set HTTP or HTTPS proxies for all instances. Use the `no_proxy` list
    ## to specify hosts that must bypass proxies.
    ##
    ## The SOCKS protocol is also supported like so:
    ##
    ##   socks5://user:pass@host:port
    ##
    ## Using the scheme `socks5` causes the DNS resolution to happen on the
    ## client, rather than on the proxy server. This is in line with `curl`,
    ## which uses the scheme to decide whether to do the DNS resolution on
    ## the client or proxy. If you want to resolve the domains on the proxy
    ## server, use `socks5h` as the scheme.
    #
    # proxy:
    #   http: http://<PROXY_SERVER_FOR_HTTP>:<PORT>
    #   https: https://<PROXY_SERVER_FOR_HTTPS>:<PORT>
    #   no_proxy:
    #   - <HOSTNAME_1>
    #   - <HOSTNAME_2>

    ## @param skip_proxy - boolean - optional - default: false
    ## This overrides the `skip_proxy` setting in `init_config`.
    ##
    ## If set to `true`, this makes the check bypass any proxy
    ## settings enabled and attempt to reach services directly.
    #
    # skip_proxy: false

    ## @param auth_type - string - optional - default: basic
    ## The type of authentication to use. The available types (and related options) are:
    ##
    ##   - basic
    ##     |__ username
    ##     |__ password
    ##   - digest
    ##     |__ username
    ##     |__ password
    ##   - ntlm
    ##     |__ ntlm_domain
    ##     |__ password
    ##   - kerberos
    ##     |__ kerberos_auth
    ##     |__ kerberos_cache
    ##     |__ kerberos_delegate
    ##     |__ kerberos_force_initiate
    ##     |__ kerberos_hostname
    ##     |__ kerberos_keytab
    ##     |__ kerberos_principal
    ##   - aws
    ##     |__ aws_region
    ##     |__ aws_host
    ##     |__ aws_service
    ##
    ## The `aws` auth type relies on boto3 to automatically gather AWS credentials (e.g. from `.aws/credentials`).
    ## Details: https://boto3.amazonaws.com/v1/documentation/api/latest/guide/configuration.html#configuring-credentials
    #
    # auth_type: basic

    ## @param ntlm_domain - string - optional
    ## If your services use NTLM authentication, you can specify
    ## a domain that is used in the check. For NTLM Auth, append
    ## the username to domain, not as the `username` parameter.
    #
    # ntlm_domain: <NTLM_DOMAIN>\<USERNAME>

    ## @param kerberos_auth - string - optional - default: disabled
    ## If your services use Kerberos authentication, you can specify the Kerberos
    ## strategy to use between:
    ##
    ##   - required
    ##   - optional
    ##   - disabled
    ##
    ## See https://github.com/requests/requests-kerberos#mutual-authentication
    #
    # kerberos_auth: disabled

    ## @param kerberos_cache - string - optional
    ## Sets the KRB5CCNAME environment variable.
    ## It should point to a credential cache with a valid TGT.
    #
    # kerberos_cache: <KERBEROS_CACHE>

    ## @param kerberos_delegate - boolean - optional - default: false
    ## Set to `true` to enable Kerberos delegation of credentials to a server that requests delegation.
    ##
    ## See https://github.com/requests/requests-kerberos#delegation
    #
    # kerberos_delegate: false

    ## @param kerberos_force_initiate - boolean - optional - default: false
    ## Set to `true` to preemptively initiate the Kerberos GSS exchange and
    ## present a Kerberos ticket on the initial request (and all subsequent).
    ##
    ## See https://github.com/requests/requests-kerberos#preemptive-authentication
    #
    # kerberos_force_initiate: false

    ## @param kerberos_hostname - string - optional
    ## Override the hostname used for the Kerberos GSS exchange if its DNS name doesn't
    ## match its Kerberos hostname (e.g. behind a content switch or load balancer).
    ##
    ## See https://github.com/requests/requests-kerberos#hostname-override
    #
    # kerberos_hostname: <KERBEROS_HOSTNAME>

    ## @param kerberos_principal - string - optional
    ## Set an explicit principal, to force Kerberos to look for a
    ## matching credential cache for the named user.
    ##
    ## See https://github.com/requests/requests-kerberos#explicit-principal
    #
    # kerberos_principal: <KERBEROS_PRINCIPAL>

    ## @param kerberos_keytab - string - optional
    ## Set the path to your Kerberos key tab file.
    #
    # kerberos_keytab: <KEYTAB_FILE_PATH>

    ## @param aws_region - string - optional
    ## If your services require AWS Signature Version 4 signing, set the region.
    ##
    ## See https://docs.aws.amazon.com/general/latest/gr/signature-version-4.html
    #
    # aws_region: <AWS_REGION>

    ## @param aws_host - string - optional
    ## If your services require AWS Signature Version 4 signing, set the host.
    ##
    ## Note that this setting is not necessary for official integrations.
    ##
    ## See https://docs.aws.amazon.com/general/latest/gr/signature-version-4.html
    #
    # aws_host: <AWS_HOST>

    ## @param aws_service - string - optional
    ## If your services require AWS Signature Version 4 signing, set the service code. For a list
    ## of available service codes, see https://docs.aws.amazon.com/general/latest/gr/rande.html
    ##
    ## Note that this setting is not necessary for official integrations.
    ##
    ## See https://docs.aws.amazon.com/general/latest/gr/signature-version-4.html
    #
    # aws_service: <AWS_SERVICE>

    ## @param tls_verify - boolean - optional - default: true
    ## Instructs the check to validate the TLS certificate of services.
    #
    # tls_verify: true

    ## @param tls_use_host_header - boolean - optional - default: false
    ## If a `Host` header is set, this enables its use for SNI (matching against the TLS certificate CN or SAN).
    #
    # tls_use_host_header: false

    ## @param tls_ignore_warning - boolean - optional - default: false
    ## If `tls_verify` is disabled, security warnings are logged by the check.
    ## Disable those by setting `tls_ignore_warning` to true.
    ##
    ## Note: `tls_ignore_warning` set to true is currently only reliable if used by one instance of one integration. 
    ## If enabled for multiple instances, spurious warnings might still appear even if `tls_ignore_warning` is set
    ## to true.
    #
    # tls_ignore_warning: false

    ## @param tls_cert - string - optional
    ## The path to a single file in PEM format containing a certificate as well as any
    ## number of CA certificates needed to establish the certificate's authenticity for
    ## use when connecting to services. It may also contain an unencrypted private key to use.
    #
    # tls_cert: <CERT_PATH>

    ## @param tls_private_key - string - optional
    ## The unencrypted private key to use for `tls_cert` when connecting to services. This is
    ## required if `tls_cert` is set and it does not already contain a private key.
    #
    # tls_private_key: <PRIVATE_KEY_PATH>

    ## @param tls_ca_cert - string - optional
    ## The path to a file of concatenated CA certificates in PEM format or a directory
    ## containing several CA certificates in PEM format. If a directory, the directory
    ## must have been processed using the c_rehash utility supplied with OpenSSL. See:
    ## https://www.openssl.org/docs/manmaster/man3/SSL_CTX_load_verify_locations.html
    #
    # tls_ca_cert: <CA_CERT_PATH>

    ## @param headers - mapping - optional
    ## The headers parameter allows you to send specific headers with every request.
    ## You can use it for explicitly specifying the host header or adding headers for
    ## authorization purposes.
    ##
    ## This overrides any default headers.
    #
    # headers:
    #   Host: <ALTERNATIVE_HOSTNAME>
    #   X-Auth-Token: <AUTH_TOKEN>

    ## @param extra_headers - mapping - optional
    ## Additional headers to send with every request.
    #
    # extra_headers:
    #   Host: <ALTERNATIVE_HOSTNAME>
    #   X-Auth-Token: <AUTH_TOKEN>

    ## @param timeout - number - optional - default: 10
    ## The timeout for accessing services.
    ##
    ## This overrides the `timeout` setting in `init_config`.
    #
    # timeout: 10

    ## @param connect_timeout - number - optional
    ## The connect timeout for accessing services. Defaults to `timeout`.
    #
    # connect_timeout: <CONNECT_TIMEOUT>

    ## @param read_timeout - number - optional
    ## The read timeout for accessing services. Defaults to `timeout`.
    #
    # read_timeout: <READ_TIMEOUT>

    ## @param log_requests - boolean - optional - default: false
    ## Whether or not to debug log the HTTP(S) requests made, including the method and URL.
    #
    # log_requests: false

    ## @param persist_connections - boolean - optional - default: false
    ## Whether or not to persist cookies and use connection pooling for increased performance.
    #
    # persist_connections: false

## Log Section
##
## type - required - Type of log input source (tcp / udp / file / windows_event)
## port / path / channel_path - required - Set port if type is tcp or udp.
##                                         Set path if type is file.
##                                         Set channel_path if type is windows_event.
## source  - required - Attribute that defines which Integration sent the logs.
## service - required - The name of the service that generates the log.
##                      Overrides any `service` defined in the `init_config` section.
## tags - optional - Add tags to the collected logs.
##
## Discover Datadog log collection: https://docs.datadoghq.com/logs/log_collection/
#
# logs:
#   - type: file
#     path: /var/log/couchdb/couch.log
#     source: couchdb<|MERGE_RESOLUTION|>--- conflicted
+++ resolved
@@ -60,11 +60,7 @@
     #
     # password: <PASSWORD>
 
-<<<<<<< HEAD
-    ## @param db_include - list of strings - optional - default: None
-=======
     ## @param db_include - list of strings - optional - default: all
->>>>>>> e3d1043a
     ## The `db_include` should contain the names of the databases meant to be checked.
     ## If no include list is specified, all databases will be checked.
     ##
@@ -76,11 +72,7 @@
     #   - <DATABASE_1>
     #   - <DATABASE_2>
 
-<<<<<<< HEAD
     ## @param db_exclude - list of strings - optional - default: None
-=======
-    ## @param db_exclude - list of strings - optional - default: none
->>>>>>> e3d1043a
     ## The `db_exclude` should contain the names of any databases meant to be excluded
     ## from being checked. If a database is listed both as included and excluded,
     ## the exclusion takes precedence.
