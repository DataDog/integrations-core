{
  "manifest_version": "2.0.0",
  "app_uuid": "3bb2d803-0608-4da3-8987-e6f7feb4e481",
  "app_id": "weaviate",
  "display_on_public_website": true,
  "tile": {
    "overview": "README.md#Overview",
    "configuration": "README.md#Setup",
    "support": "README.md#Support",
    "changelog": "CHANGELOG.md",
    "description": "Open-source vector database for building AI-powered applications.",
    "title": "Weaviate",
    "media": [],
    "classifier_tags": [
      "Category::AI/ML",
      "Category::Data Stores",
      "Supported OS::Linux",
      "Supported OS::Windows",
      "Supported OS::macOS",
<<<<<<< HEAD
      "Submitted Data Type::Metrics"
    ],
    "resources": [
      {
        "resource_type": "blog",
        "url": "https://www.datadoghq.com/blog/ai-integrations/"
      }
=======
      "Submitted Data Type::Metrics",
      "Offering::Integration"
>>>>>>> d49c572f
    ]
  },
  "assets": {
    "integration": {
      "source_type_name": "Weaviate",
      "configuration": {
        "spec": "assets/configuration/spec.yaml"
      },
      "events": {
        "creates_events": false
      },
      "metrics": {
        "prefix": "weaviate.",
        "check": "weaviate.go.goroutines",
        "metadata_path": "metadata.csv"
      },
      "service_checks": {
        "metadata_path": "assets/service_checks.json"
      },
      "process_signatures": [
        "weaviate",
        "/bin/weaviate"
      ],
      "source_type_id": 10371,
      "auto_install": true
    },
    "monitors": {
      "node_status": "assets/monitors/node_status.json"
    },
    "dashboards": {
      "Weaviate Overview Dashboard": "assets/dashboards/overview_dashboard.json"
    }
  },
  "author": {
    "support_email": "help@datadoghq.com",
    "name": "Datadog",
    "homepage": "https://www.datadoghq.com",
    "sales_email": "info@datadoghq.com"
  }
}<|MERGE_RESOLUTION|>--- conflicted
+++ resolved
@@ -17,18 +17,14 @@
       "Supported OS::Linux",
       "Supported OS::Windows",
       "Supported OS::macOS",
-<<<<<<< HEAD
-      "Submitted Data Type::Metrics"
+      "Submitted Data Type::Metrics",
+      "Offering::Integration"
     ],
     "resources": [
       {
         "resource_type": "blog",
         "url": "https://www.datadoghq.com/blog/ai-integrations/"
       }
-=======
-      "Submitted Data Type::Metrics",
-      "Offering::Integration"
->>>>>>> d49c572f
     ]
   },
   "assets": {
