--- conflicted
+++ resolved
@@ -2,17 +2,13 @@
 
 <!-- towncrier release notes start -->
 
-<<<<<<< HEAD
-## 2.1.0 / 2025-10-02 / Agent 7.72.0
-=======
 ## 2.1.1 / 2025-10-31
 
 ***Fixed***:
 
 * Add allowed values list on kerberos_auth field ([#20879](https://github.com/DataDog/integrations-core/pull/20879))
 
-## 2.1.0 / 2025-10-02
->>>>>>> 756f7d10
+## 2.1.0 / 2025-10-02 / Agent 7.72.0
 
 ***Added***:
 
