--- conflicted
+++ resolved
@@ -1,7 +1,3 @@
-<<<<<<< HEAD
-datadog-checks-dev
-=======
 datadog-checks-dev
 pyodbc; sys_platform != 'win32'
-pywin32; sys_platform == 'win32'
->>>>>>> a9da85e7
+pywin32; sys_platform == 'win32'