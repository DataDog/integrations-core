--- conflicted
+++ resolved
@@ -2,12 +2,8 @@
 minversion = 2.0
 basepython = py38
 envlist =
-<<<<<<< HEAD
-    py{27,38}-{2017,2019}-{single,ha,hc}
-=======
-    py{27,38}-linux-{2017,2019}-{single,ha}
+    py{27,38}-linux-{2017,2019}-{single,ha,hc}
     py{27,38}-windows-{2016,2017,2019}-single
->>>>>>> 7444b559
 
 [testenv]
 ensure_default_envdir = true
@@ -36,11 +32,7 @@
     ODBCSYSINI = {toxinidir}/tests/odbc
     COMPOSE_FOLDER = compose
     ha: COMPOSE_FOLDER = compose-ha
-<<<<<<< HEAD
     hc: COMPOSE_FOLDER = compose-hc
-    2017: SQLSERVER_IMAGE_TAG = 2017-CU24-ubuntu-16.04
-    2019: SQLSERVER_IMAGE_TAG = 2019-CU11-ubuntu-16.04
-=======
     windows: COMPOSE_FOLDER = compose-windows
     linux-2017: SQLSERVER_IMAGE_TAG = 2017-CU24-ubuntu-16.04
     linux-2019: SQLSERVER_IMAGE_TAG = 2019-CU11-ubuntu-16.04
@@ -51,5 +43,4 @@
     # we need SETUPTOOLS_USE_DISTUTILS=stdlib for setuptools versions 60+ in order for adodbapi to be able to install
     # correctly for python3 on windows. If not set installation fails with the following error:
     #    in ImportError: cannot import name 'build_py_2to3' from 'distutils.command.build_py'
-    windows: SETUPTOOLS_USE_DISTUTILS = "stdlib"
->>>>>>> 7444b559
+    windows: SETUPTOOLS_USE_DISTUTILS = "stdlib"