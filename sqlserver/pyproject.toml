--- conflicted
+++ resolved
@@ -28,11 +28,7 @@
     "Private :: Do Not Upload",
 ]
 dependencies = [
-<<<<<<< HEAD
-    "datadog-checks-base>=36.14.0",
-=======
     "datadog-checks-base>=37.0.0",
->>>>>>> 18a6120e
 ]
 dynamic = [
     "version",
