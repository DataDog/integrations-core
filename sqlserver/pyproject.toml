[build-system]
requires = [
    "hatchling>=0.11.2",
]
build-backend = "hatchling.build"

[project]
name = "datadog-sqlserver"
description = "The SQL Server check"
readme = "README.md"
requires-python = ">=3.9"
keywords = [
    "datadog",
    "datadog agent",
    "datadog check",
    "sqlserver",
]
authors = [
    { name = "Datadog", email = "packages@datadoghq.com" },
]
classifiers = [
    "Development Status :: 5 - Production/Stable",
    "Intended Audience :: Developers",
    "Intended Audience :: System Administrators",
    "License :: OSI Approved :: BSD License",
    "Programming Language :: Python :: 3.13",
    "Topic :: System :: Monitoring",
    "Private :: Do Not Upload",
]
dependencies = [
    "datadog-checks-base>=37.13.0",
]
dynamic = [
    "version",
]
license = "BSD-3-Clause"

[project.optional-dependencies]
deps = [
<<<<<<< HEAD
    "azure-identity==1.23.0",
    "lxml==5.3.0",
=======
    "azure-identity==1.24.0",
    "lxml==5.1.1",
>>>>>>> 8f31b1f8
    "pyodbc==5.2.0",
    "pywin32==311; sys_platform == 'win32'",
]

[project.urls]
Source = "https://github.com/DataDog/integrations-core"

[tool.hatch.version]
path = "datadog_checks/sqlserver/__about__.py"

[tool.hatch.build.targets.sdist]
include = [
    "/datadog_checks",
    "/tests",
    "/manifest.json",
]

[tool.hatch.build.targets.wheel]
include = [
    "/datadog_checks/sqlserver",
]
dev-mode-dirs = [
    ".",
]<|MERGE_RESOLUTION|>--- conflicted
+++ resolved
@@ -37,13 +37,9 @@
 
 [project.optional-dependencies]
 deps = [
-<<<<<<< HEAD
-    "azure-identity==1.23.0",
     "lxml==5.3.0",
-=======
     "azure-identity==1.24.0",
     "lxml==5.1.1",
->>>>>>> 8f31b1f8
     "pyodbc==5.2.0",
     "pywin32==311; sys_platform == 'win32'",
 ]
