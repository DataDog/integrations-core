--- conflicted
+++ resolved
@@ -27,11 +27,8 @@
         return f.readlines()
 
 
-<<<<<<< HEAD
 CHECKS_BASE_REQ = 'datadog-checks-base>=23.0.0'
-=======
-CHECKS_BASE_REQ = 'datadog-checks-base>=21.2.0'
->>>>>>> c8a934fb
+
 
 setup(
     name='datadog-sqlserver',
