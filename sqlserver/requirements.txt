# integration pip requirements
adodbapi==2.6.0.7
<<<<<<< HEAD
pyro4==4.36
testfixtures==4.14.3

# Requires unixodbc on Linux, so only build on windows for now
pyodbc==4.0.13; sys_platform == 'win32'
=======
pyodbc==4.0.13
pyro4==4.36
>>>>>>> 66cb8674
<|MERGE_RESOLUTION|>--- conflicted
+++ resolved
@@ -1,12 +1,8 @@
 # integration pip requirements
 adodbapi==2.6.0.7
-<<<<<<< HEAD
+pyodbc==4.0.13
 pyro4==4.36
 testfixtures==4.14.3
 
 # Requires unixodbc on Linux, so only build on windows for now
-pyodbc==4.0.13; sys_platform == 'win32'
-=======
-pyodbc==4.0.13
-pyro4==4.36
->>>>>>> 66cb8674
+pyodbc==4.0.13; sys_platform == 'win32'