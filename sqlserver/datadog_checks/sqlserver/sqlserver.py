# (C) Datadog, Inc. 2018-present
# All rights reserved
# Licensed under a 3-clause BSD style license (see LICENSE)

from __future__ import division

import time
from collections import defaultdict
from string import Template

from cachetools import TTLCache

from datadog_checks.base import AgentCheck
from datadog_checks.base.checks.db import DatabaseCheck
from datadog_checks.base.config import is_affirmative
from datadog_checks.base.utils.db import QueryExecutor, QueryManager
from datadog_checks.base.utils.db.health import HealthEvent, HealthStatus
from datadog_checks.base.utils.db.utils import (
    TagManager,
    default_json_event_encoding,
    tracked_query,
)
from datadog_checks.base.utils.db.utils import (
    resolve_db_host as agent_host_resolver,
)
from datadog_checks.base.utils.serialization import json
from datadog_checks.sqlserver.activity import SqlserverActivity
from datadog_checks.sqlserver.agent_history import SqlserverAgentHistory
from datadog_checks.sqlserver.config import SQLServerConfig
from datadog_checks.sqlserver.database_metrics import (
    SqlserverAgentMetrics,
    SqlserverAoMetrics,
    SqlserverAvailabilityGroupsMetrics,
    SqlserverAvailabilityReplicasMetrics,
    SqlserverDatabaseBackupMetrics,
    SqlserverDatabaseFilesMetrics,
    SqlserverDatabaseReplicationStatsMetrics,
    SqlserverDatabaseStatsMetrics,
    SqlserverDBFragmentationMetrics,
    SqlserverFciMetrics,
    SqlserverFileStatsMetrics,
    SqlserverIndexUsageMetrics,
    SqlserverMasterFilesMetrics,
    SqlserverOsSchedulersMetrics,
    SqlserverOsTasksMetrics,
    SqlserverPrimaryLogShippingMetrics,
    SqlserverSecondaryLogShippingMetrics,
    SqlserverServerStateMetrics,
    SqlserverTableSizeMetrics,
    SqlserverTempDBFileSpaceUsageMetrics,
    SQLServerXESessionMetrics,
)
from datadog_checks.sqlserver.deadlocks import Deadlocks
from datadog_checks.sqlserver.health import SqlServerHealth
from datadog_checks.sqlserver.metadata import SqlserverMetadata
from datadog_checks.sqlserver.statements import SqlserverStatementMetrics
from datadog_checks.sqlserver.stored_procedures import SqlserverProcedureMetrics
from datadog_checks.sqlserver.utils import Database, construct_use_statement, parse_sqlserver_major_version
from datadog_checks.sqlserver.xe_collection.registry import get_xe_session_handlers

from .config import sanitize

try:
    import datadog_agent  # type: ignore
except ImportError:
    from datadog_checks.base.stubs import datadog_agent

from datadog_checks.sqlserver import metrics
from datadog_checks.sqlserver.__about__ import __version__
from datadog_checks.sqlserver.connection import Connection, SQLConnectionError, split_sqlserver_host_port
from datadog_checks.sqlserver.const import (
    AUTODISCOVERY_QUERY,
    AWS_RDS_HOSTNAME_SUFFIX,
    AZURE_DEPLOYMENT_TYPE_TO_RESOURCE_TYPES,
    AZURE_SERVER_SUFFIX,
    BASE_NAME_QUERY,
    COUNTER_TYPE_QUERY,
    DATABASE_SERVICE_CHECK_NAME,
    DATABASE_SERVICE_CHECK_QUERY,
    DBM_MIGRATED_METRICS,
    INSTANCE_METRICS,
    INSTANCE_METRICS_DATABASE,
    INSTANCE_METRICS_NEWER_2016,
    PERF_AVERAGE_BULK,
    PERF_COUNTER_BULK_COUNT,
    PERF_COUNTER_LARGE_RAWCOUNT,
    PERF_LARGE_RAW_BASE,
    PERF_RAW_LARGE_FRACTION,
    SERVICE_CHECK_NAME,
    STATIC_INFO_ENGINE_EDITION,
    STATIC_INFO_FULL_SERVERNAME,
    STATIC_INFO_INSTANCENAME,
    STATIC_INFO_MAJOR_VERSION,
    STATIC_INFO_RDS,
    STATIC_INFO_SERVERNAME,
    STATIC_INFO_VERSION,
    SWITCH_DB_STATEMENT,
    VALID_METRIC_TYPES,
    expected_sys_databases_columns,
)
from datadog_checks.sqlserver.metrics import DEFAULT_PERFORMANCE_TABLE, VALID_TABLES
from datadog_checks.sqlserver.utils import (
    is_azure_sql_database,
    set_default_driver_conf,
)

try:
    import adodbapi
except ImportError:
    adodbapi = None

try:
    import pyodbc
except ImportError:
    pyodbc = None

if adodbapi is None and pyodbc is None:
    raise ImportError("adodbapi or pyodbc must be installed to use this check.")

set_default_driver_conf()


class SQLServer(DatabaseCheck):
    __NAMESPACE__ = "sqlserver"

    HA_SUPPORTED = True

    def __init__(self, name, init_config, instances):
        super(SQLServer, self).__init__(name, init_config, instances)

        self.health = SqlServerHealth(self)

        self.static_info_cache = TTLCache(
            maxsize=100,
            # cache these for a full day
            ttl=60 * 60 * 24,
        )

        self._resolved_hostname = None
        self._agent_hostname = None
        self._database_hostname = None
        self._database_identifier = None
        self._connection = None
        self.failed_connections = {}
        self.instance_metrics = []
        self.instance_per_type_metrics = defaultdict(set)
        self.do_check = True

        self._config = SQLServerConfig(self.init_config, self.instance, self.log)
        self._cloud_metadata = self._config.cloud_metadata
<<<<<<< HEAD
=======
        self._initialized_at = int(time.time() * 1000)

>>>>>>> 97815160
        self.tag_manager = TagManager(normalizer=lambda tag: self.normalize_tag(tag).lower())
        self.tag_manager.set_tags_from_list(self._config.tags, replace=True)  # Initialize from static config tags

        self.databases = set()
        self.autodiscovery_query = None
        self._ad_last_check = 0
        self._index_usage_last_check_ts = 0
        self._sql_counter_types = {}
        self.proc_type_mapping = {"gauge": self.gauge, "rate": self.rate, "histogram": self.histogram}

        # DBM
        self.statement_metrics = SqlserverStatementMetrics(self, self._config)
        self.procedure_metrics = SqlserverProcedureMetrics(self, self._config)
        self.sql_metadata = SqlserverMetadata(self, self._config)
        self.activity = SqlserverActivity(self, self._config)
        self.agent_history = SqlserverAgentHistory(self, self._config)
        self.deadlocks = Deadlocks(self, self._config)

        # XE Session Handlers
        self.xe_session_handlers = []

        # _database_instance_emitted: limit the collection and transmission of the database instance metadata
        self._database_instance_emitted = TTLCache(
            maxsize=1,
            ttl=self._config.database_instance_collection_interval,
        )  # type: TTLCache
        # Keep a copy of the tags before the internal resource tags are set so they can be used for paths that don't
        # go through the agent internal metrics submission processing those tags
        self.check_initializations.append(self.initialize_connection)
        self.check_initializations.append(self.load_static_information)
        self.check_initializations.append(self.config_checks)
        self.check_initializations.append(self.make_metric_list_to_collect)
        self.check_initializations.append(self.initialize_xe_session_handlers)

        # Query declarations
        self._query_manager = None
        self._database_metrics = None
        self.sqlserver_incr_fraction_metric_previous_values = {}

<<<<<<< HEAD
=======
        self._submit_initialization_health_event()

>>>>>>> 97815160
    def initialize_xe_session_handlers(self):
        """Initialize the XE session handlers without starting them"""
        # Initialize XE session handlers if not already initialized
        if not self.xe_session_handlers:
            self.xe_session_handlers = get_xe_session_handlers(self, self._config)
            self.log.debug("Initialized %d XE session handlers", len(self.xe_session_handlers))

    def cancel(self):
        self.statement_metrics.cancel()
        self.procedure_metrics.cancel()
        self.activity.cancel()
        self.sql_metadata.cancel()
        self.deadlocks.cancel()

        # Cancel all XE session handlers
        for handler in self.xe_session_handlers:
            try:
                handler.cancel()
            except Exception as e:
                self.log.error("Error canceling XE session handler for %s: %s", handler.session_name, e)

    def config_checks(self):
        if self._config.autodiscovery and self.instance.get("database"):
            self.log.warning(
                "sqlserver `database_autodiscovery` and `database` options defined in same instance - "
                "autodiscovery will take precedence."
            )
        if not self._config.autodiscovery and (
            self._config.autodiscovery_include or self._config.autodiscovery_exclude
        ):
            self.log.warning(
                "Autodiscovery is disabled, autodiscovery_include and autodiscovery_exclude will be ignored"
            )

    def _submit_initialization_health_event(self):
        try:
            # Handle the config validation result after we've set tags so those tags are included in the health event
            # TODO: Validate the config once it has been refactored
            self.health.submit_health_event(
                name=HealthEvent.INITIALIZATION,
                status=HealthStatus.OK,
                cooldown_time=60 * 60 * 6,  # 6 hours
                data={
                    "initialized_at": self._initialized_at,
                    "instance": sanitize(self.instance),
                },
            )
        except Exception as e:
            self.log.error("Error submitting health event for initialization: %s", e)

    def _new_query_executor(self, queries, executor, extra_tags=None, track_operation_time=False):
        tags = self.tag_manager.get_tags() + (extra_tags or [])
        return QueryExecutor(
            executor,
            self,
            queries=queries,
            tags=tags,
            hostname=self.reported_hostname,
            track_operation_time=track_operation_time,
        )

    def add_core_tags(self):
        """
        Add tags that should be attached to every metric/event but which require check calculations outside the config.
        """
        self.tag_manager.set_tag("database_hostname", self.database_hostname, replace=True)
        self.tag_manager.set_tag("database_instance", self.database_identifier, replace=True)

    def set_resource_tags(self):
        if self.cloud_metadata.get("gcp") is not None:
            self.tag_manager.set_tag(
                "dd.internal.resource:gcp_sql_database_instance",
                "{}:{}".format(
                    self.cloud_metadata.get("gcp")["project_id"],
                    self.cloud_metadata.get("gcp")["instance_id"],
                ),
                replace=True,
            )
        if self.cloud_metadata.get("aws") is not None:
            self.tag_manager.set_tag(
                "dd.internal.resource:aws_rds_instance",
                self.cloud_metadata.get("aws")["instance_endpoint"],
                replace=True,
            )
        elif AWS_RDS_HOSTNAME_SUFFIX in self.resolved_hostname:
            # allow for detecting if the host is an RDS host, and emit
            # the resource properly even if the `aws` config is unset
            self.tag_manager.set_tag("dd.internal.resource:aws_rds_instance", self.resolved_hostname, replace=True)
            self.cloud_metadata["aws"] = {
                "instance_endpoint": self.resolved_hostname,
            }
        if self.cloud_metadata.get("azure") is not None:
            deployment_type = self.cloud_metadata.get("azure")["deployment_type"]
            name = self.cloud_metadata.get("azure")["name"]
            db_instance = None
            if "sql_database" in deployment_type and self._config.dbm_enabled:
                # azure_sql_server_database resource should be set to {fully_qualified_server_name}/{database_name}
                # for correct resource aliasing
                dbname = self.instance.get("database", "master")
                db_instance = f"{name}/{dbname}"
            # some `deployment_type`s map to multiple `resource_type`s
            resource_types = AZURE_DEPLOYMENT_TYPE_TO_RESOURCE_TYPES.get(deployment_type).split(",")
            for r_type in resource_types:
                if "azure_sql_server_database" in r_type and db_instance:
                    self.tag_manager.set_tag(
                        "dd.internal.resource:{}".format(r_type), "{}".format(db_instance), replace=True
                    )
                else:
                    self.tag_manager.set_tag("dd.internal.resource:{}".format(r_type), "{}".format(name), replace=True)
        # finally, emit a `database_instance` resource for this instance
        self.tag_manager.set_tag(
            "dd.internal.resource:database_instance",
            self.database_identifier,
            replace=True,
        )

    @property
    def host_and_port(self):
        return split_sqlserver_host_port(self.instance.get("host"))

    @property
    def host(self):
        return self.host_and_port[0]

    @property
    def port(self):
        return self.host_and_port[1]

    def resolve_db_host(self):
        return agent_host_resolver(self.host)

    @property
    def tags(self):
        return self.tag_manager.get_tags()

    @property
    def cloud_metadata(self):
        return self._cloud_metadata

    @property
    def reported_hostname(self):
        # type: () -> str
        if self._config.exclude_hostname:
            return None
        return self.resolved_hostname

    @property
    def resolved_hostname(self):
        # type: () -> str
        if self._resolved_hostname is None:
            if self._config.reported_hostname:
                self._resolved_hostname = self._config.reported_hostname
            else:
                self._resolved_hostname = self.resolve_db_host()
        return self._resolved_hostname

    @property
    def tags(self):
        return self.tag_manager.get_tags()

    @property
    def database_identifier(self):
        # type: () -> str
        if self._database_identifier is None:
            template = Template(self._config.database_identifier.get('template') or '$resolved_hostname')
            # Copy self.tag_manager._tags and map values to single values instead of lists
            tag_dict = {}
            tags = self.tag_manager.get_tags()
            # sort tags to ensure consistent ordering
            tags.sort()
            for t in tags:
                if ':' in t:
                    key, value = t.split(':', 1)
                    if key in tag_dict:
                        tag_dict[key] += f",{value}"
                    else:
                        tag_dict[key] = value
            tag_dict['resolved_hostname'] = self.resolved_hostname
            tag_dict['host'] = str(self.host)
            tag_dict['port'] = str(self.port) if self.port is not None else None
            database = self.instance.get('database', self.connection.DEFAULT_DATABASE if self.connection else None)
            if database is not None:
                tag_dict['database'] = database
            if self.resolved_hostname.endswith(AZURE_SERVER_SUFFIX):
                tag_dict['azure_name'] = self.resolved_hostname[: -len(AZURE_SERVER_SUFFIX)]
            if self.static_info_cache.get(STATIC_INFO_SERVERNAME) is not None:
                tag_dict['server_name'] = self.static_info_cache.get(STATIC_INFO_SERVERNAME)
            if self.static_info_cache.get(STATIC_INFO_INSTANCENAME) is not None:
                tag_dict['instance_name'] = self.static_info_cache.get(STATIC_INFO_INSTANCENAME)
            if self.static_info_cache.get(STATIC_INFO_FULL_SERVERNAME) is not None:
                tag_dict['full_server_name'] = self.static_info_cache.get(STATIC_INFO_FULL_SERVERNAME)
            self._database_identifier = template.safe_substitute(**tag_dict)
        return self._database_identifier

    @property
    def database_hostname(self):
        # type: () -> str
        if self._database_hostname is None:
            self._database_hostname = self.resolve_db_host()
        return self._database_hostname

    @property
<<<<<<< HEAD
    def cloud_metadata(self):
        return self._cloud_metadata

    @property
=======
>>>>>>> 97815160
    def dbms_version(self):
        return "{},{}".format(
            self.static_info_cache.get(STATIC_INFO_VERSION, ""),
            self.static_info_cache.get(STATIC_INFO_ENGINE_EDITION, ""),
        )

    def load_static_information(self):
        engine_edition_reloaded = False
        expected_keys = {
            STATIC_INFO_VERSION,
            STATIC_INFO_MAJOR_VERSION,
            STATIC_INFO_ENGINE_EDITION,
            STATIC_INFO_RDS,
            STATIC_INFO_SERVERNAME,
            STATIC_INFO_INSTANCENAME,
        }
        missing_keys = expected_keys - set(self.static_info_cache.keys())
        if missing_keys:
            with self.connection.open_managed_default_connection():
                with self.connection.get_managed_cursor() as cursor:
                    if STATIC_INFO_VERSION not in self.static_info_cache:
                        cursor.execute("select @@version")
                        results = cursor.fetchall()
                        if results and len(results) > 0 and len(results[0]) > 0 and results[0][0]:
                            version = results[0][0]
                            self.static_info_cache[STATIC_INFO_VERSION] = version
                            self.static_info_cache[STATIC_INFO_MAJOR_VERSION] = parse_sqlserver_major_version(version)
                            if not self.static_info_cache[STATIC_INFO_MAJOR_VERSION]:
                                cursor.execute(
                                    "SELECT CAST(ServerProperty('ProductMajorVersion') AS INT) AS MajorVersion"
                                )
                                result = cursor.fetchone()
                                if result:
                                    self.static_info_cache[STATIC_INFO_MAJOR_VERSION] = result[0]
                                else:
                                    self.log.warning("failed to load version static information due to empty results")
                                self.log.warning("failed to parse SQL Server major version from version: %s", version)
                        else:
                            self.log.warning("failed to load version static information due to empty results")
                    if STATIC_INFO_SERVERNAME not in self.static_info_cache:
                        cursor.execute("select CAST(ServerProperty('ServerName') AS VARCHAR) AS ServerName")
                        result = cursor.fetchone()
                        if result:
                            full_servername = result[0]
                            servername = full_servername.split("\\")[0]
                            instancename = (
                                full_servername.split("\\")[1] if len(full_servername.split("\\")) > 1 else None
                            )
                            self.static_info_cache[STATIC_INFO_SERVERNAME] = servername
                            self.static_info_cache[STATIC_INFO_INSTANCENAME] = instancename
                            self.static_info_cache[STATIC_INFO_FULL_SERVERNAME] = full_servername

                            self.tag_manager.set_tag("sqlserver_servername", servername, replace=True, normalize=True)
                            if instancename:
                                self.tag_manager.set_tag(
                                    "sqlserver_instancename", instancename, replace=True, normalize=True
                                )
                        else:
                            self.log.warning("failed to load servername static information due to empty results")

                    if STATIC_INFO_ENGINE_EDITION not in self.static_info_cache:
                        cursor.execute("SELECT CAST(ServerProperty('EngineEdition') AS INT) AS Edition")
                        result = cursor.fetchone()
                        if result:
                            self.static_info_cache[STATIC_INFO_ENGINE_EDITION] = result[0]
                            engine_edition_reloaded = True
                        else:
                            self.log.warning("failed to load version static information due to empty results")
                    if STATIC_INFO_RDS not in self.static_info_cache:
                        cursor.execute("SELECT name FROM sys.databases WHERE name = 'rdsadmin'")
                        result = cursor.fetchone()
                        if result:
                            self.static_info_cache[STATIC_INFO_RDS] = True
                        else:
                            self.static_info_cache[STATIC_INFO_RDS] = False
            # re-initialize resolved_hostname to ensure we take into consideration the egine edition
            # after it's loaded
            if engine_edition_reloaded:
                self._resolved_hostname = None
            # re-initialize database_identifier to ensure we take into consideration any included static information
            self._database_identifier = None
            # re-initialize tags dependent on database_identifier
            self.add_core_tags()
            self.set_resource_tags()

    def debug_tags(self):
        return self.tag_manager.get_tags() + ["agent_hostname:{}".format(self.agent_hostname)]

    def debug_stats_kwargs(self, tags=None):
        tags = tags if tags else []
        return {
            "tags": self.debug_tags() + tags,
            "hostname": self.resolved_hostname,
            "raw": True,
        }

    @property
    def agent_hostname(self):
        # type: () -> str
        if self._agent_hostname is None:
            self._agent_hostname = datadog_agent.get_hostname()
        return self._agent_hostname

    @property
    def connection(self):
        if self._connection is None:
            self.initialize_connection()
        return self._connection

    def initialize_connection(self):
        # Initialize the connection object once
        self._connection = Connection(
            init_config=self.init_config,
            instance_config=self.instance,
            service_check_handler=self.handle_service_check,
        )

    def make_metric_list_to_collect(self):
        # Pre-process the list of metrics to collect
        try:
            if self._config.ignore_missing_database:
                # self.connection.check_database() will try to connect to 'master'.
                # If this is an Azure SQL Database this function will throw.
                # For this reason we avoid calling self.connection.check_database()
                # for this config as it will be a false negative.
                engine_edition = self.static_info_cache.get(STATIC_INFO_ENGINE_EDITION)
                if not is_azure_sql_database(engine_edition):
                    # Do the database exist check that will allow to disable _check as a whole
                    # as otherwise the first call to open_managed_default_connection will throw the
                    # SQLConnectionError.
                    db_exists, context = self.connection.check_database()
                    if not db_exists:
                        self.do_check = False
                        self.log.warning("Database %s does not exist. Disabling checks for this instance.", context)
                        return
            if self.instance.get("stored_procedure") is None:
                with self.connection.open_managed_default_connection():
                    with self.connection.get_managed_cursor() as cursor:
                        self.autodiscover_databases(cursor)
                    self._make_metric_list_to_collect(self._config.custom_metrics)
        except SQLConnectionError:
            raise
        except Exception as e:
            self.log.exception("Initialization exception %s", e)

    def handle_service_check(self, status, connection_host, database, message=None, is_default=True):
        disable_generic_tags = self.instance.get("disable_generic_tags", False)
        service_check_tags = [
            "sqlserver_host:{}".format(self.resolved_hostname),
            "db:{}".format(database),
            "connection_host:{}".format(connection_host),
        ]
        if not disable_generic_tags:
            service_check_tags.append("host:{}".format(self.resolved_hostname))
        service_check_tags.extend(self.tag_manager.get_tags())
        service_check_tags = list(set(service_check_tags))

        if status is AgentCheck.OK:
            message = None

        if is_default:
            self.service_check(SERVICE_CHECK_NAME, status, tags=service_check_tags, message=message, raw=True)
        if self._config.autodiscovery and self._config.autodiscovery_db_service_check:
            self.service_check(DATABASE_SERVICE_CHECK_NAME, status, tags=service_check_tags, message=message, raw=True)

    def autodiscover_databases(self, cursor):
        if not self._config.autodiscovery:
            return False

        now = time.time()
        if now - self._ad_last_check > self._config.autodiscovery_interval:
            self.log.info("Performing database autodiscovery")
            query = self._get_autodiscovery_query_cached(cursor)
            cursor.execute(query)
            rows = list(cursor.fetchall())
            if len(rows[0]) == 2:
                all_dbs = {Database(row.name, row.physical_database_name) for row in rows}
            else:
                all_dbs = {Database(row.name) for row in rows}
            excluded_dbs = {d for d in all_dbs if self._config._exclude_patterns.match(d.name)}
            included_dbs = {d for d in all_dbs if self._config._include_patterns.match(d.name)}

            self.log.debug(
                "Autodiscovered databases: %s, excluding: %s, including: %s", all_dbs, excluded_dbs, included_dbs
            )

            # keep included dbs but remove any that were explicitly excluded
            filtered_dbs = all_dbs.intersection(included_dbs) - excluded_dbs

            self.log.debug("Resulting filtered databases: %s", filtered_dbs)
            self._ad_last_check = now
            if filtered_dbs != self.databases:
                self.log.debug("Databases updated from previous autodiscovery check.")
                self.databases = filtered_dbs
                return True
        return False

    def _get_autodiscovery_query_cached(self, cursor):
        if self.autodiscovery_query:
            return self.autodiscovery_query
        available_columns = self._get_available_sys_database_columns(cursor, expected_sys_databases_columns)
        self.autodiscovery_query = AUTODISCOVERY_QUERY.format(columns=", ".join(available_columns))
        return self.autodiscovery_query

    def _get_available_sys_database_columns(self, cursor, all_expected_columns):
        # confirm that sys.databases has the expected columns as not all versions of sql server
        # support 'physical_database_name' column. The 'name' column will always be present &
        # will be returned as the first column in the autodiscovery query
        cursor.execute("select top 0 * from sys.databases")
        all_columns = {i[0] for i in cursor.description}
        available_columns = [c for c in all_expected_columns if c in all_columns]
        self.log.debug("found available sys.databases columns: %s", available_columns)
        return available_columns

    def _make_metric_list_to_collect(self, custom_metrics):
        """
        Store the list of metrics to collect by instance_key.
        Will also create and cache cursors to query the db.
        """

        major_version = self.static_info_cache.get(STATIC_INFO_MAJOR_VERSION)
        metrics_to_collect = []

        # Load instance-level (previously Performance metrics)
        # If several check instances are querying the same server host, it can be wise to turn these off
        # to avoid sending duplicate metrics
        if is_affirmative(self.instance.get("include_instance_metrics", True)):
            common_metrics = list(INSTANCE_METRICS)
            if major_version and major_version >= 2016:
                common_metrics.extend(INSTANCE_METRICS_NEWER_2016)
            if not self._config.dbm_enabled:
                common_metrics.extend(DBM_MIGRATED_METRICS)
            if not self.databases:
                # if autodiscovery is enabled, we report metrics from the
                # INSTANCE_METRICS_DATABASE struct below, so do not double report here
                common_metrics.extend(INSTANCE_METRICS_DATABASE)
            self._add_performance_counters(common_metrics, metrics_to_collect, self.tag_manager.get_tags(), db=None)

            # populated through autodiscovery
            if self.databases:
                for db in self.databases:
                    self._add_performance_counters(
                        INSTANCE_METRICS_DATABASE,
                        metrics_to_collect,
                        self.tag_manager.get_tags(),
                        db=db.name,
                        physical_database_name=db.physical_db_name,
                    )

        # Load any custom metrics from conf.d/sqlserver.yaml
        for cfg in custom_metrics:
            sql_counter_type = None
            base_name = None

            custom_tags = self.tag_manager.get_tags() + cfg.get("tags", [])
            cfg["tags"] = custom_tags

            db_table = cfg.get("table", DEFAULT_PERFORMANCE_TABLE)
            if db_table not in VALID_TABLES:
                self.log.error("%s has an invalid table name: %s", cfg["name"], db_table)
                continue

            if cfg.get("database", None) and cfg.get("database") != self.instance.get("database"):
                self.log.debug(
                    "Skipping custom metric %s for database %s, check instance configured for database %s",
                    cfg["name"],
                    cfg.get("database"),
                    self.instance.get("database"),
                )
                continue

            if db_table == DEFAULT_PERFORMANCE_TABLE:
                user_type = cfg.get("type")
                if user_type is not None and user_type not in VALID_METRIC_TYPES:
                    self.log.error("%s has an invalid metric type: %s", cfg["name"], user_type)
                sql_counter_type = None
                try:
                    if user_type is None:
                        sql_counter_type, base_name = self.get_sql_counter_type(cfg["counter_name"])
                except Exception:
                    self.log.warning("Can't load the metric %s, ignoring", cfg["name"], exc_info=True)
                    continue

                metrics_to_collect.append(
                    self.typed_metric(
                        cfg_inst=cfg,
                        table=db_table,
                        base_name=base_name,
                        user_type=user_type,
                        sql_counter_type=sql_counter_type,
                    )
                )

            else:
                for column in cfg["columns"]:
                    metrics_to_collect.append(
                        self.typed_metric(
                            cfg_inst=cfg,
                            table=db_table,
                            base_name=base_name,
                            sql_counter_type=sql_counter_type,
                            column=column,
                        )
                    )

        self.instance_metrics = metrics_to_collect
        self.log.debug("metrics to collect %s", metrics_to_collect)

        # create an organized grouping of metric names to their metric classes
        for m in metrics_to_collect:
            cls = m.__class__.__name__
            name = m.sql_name or m.column
            self.log.debug("Adding metric class %s named %s", cls, name)

            self.instance_per_type_metrics[cls].add(name)
            if m.base_name:
                self.instance_per_type_metrics[cls].add(m.base_name)

    def _add_performance_counters(self, metrics, metrics_to_collect, tags, db=None, physical_database_name=None):
        if db is not None:
            tags = tags + ["database:{}".format(db)]
        for name, counter_name, instance_name, object_name in metrics:
            try:
                sql_counter_type, base_name = self.get_sql_counter_type(counter_name)
                cfg = {
                    "name": name,
                    "counter_name": counter_name,
                    "instance_name": db or instance_name,
                    "object_name": object_name,
                    "physical_db_name": physical_database_name,
                    "tags": tags,
                }

                metrics_to_collect.append(
                    self.typed_metric(
                        cfg_inst=cfg,
                        table=DEFAULT_PERFORMANCE_TABLE,
                        base_name=base_name,
                        sql_counter_type=sql_counter_type,
                    )
                )
            except SQLConnectionError:
                raise
            except Exception:
                self.log.warning("Can't load the metric %s, ignoring", name, exc_info=True)
                continue

    def get_sql_counter_type(self, counter_name):
        """
        Return the type of the performance counter so that we can report it to
        Datadog correctly
        If the sql_counter_type is one that needs a base (PERF_RAW_LARGE_FRACTION and
        PERF_AVERAGE_BULK), the name of the base counter will also be returned
        """
        cached = self._sql_counter_types.get(counter_name)
        if cached:
            return cached
        with self.connection.get_managed_cursor() as cursor:
            cursor.execute(COUNTER_TYPE_QUERY, (counter_name,))
            (sql_counter_type,) = cursor.fetchone()
            if sql_counter_type == PERF_LARGE_RAW_BASE:
                self.log.warning("Metric %s is of type Base and shouldn't be reported this way", counter_name)
            base_name = None
            if sql_counter_type in [PERF_AVERAGE_BULK, PERF_RAW_LARGE_FRACTION]:
                # This is an ugly hack. For certains type of metric (PERF_RAW_LARGE_FRACTION
                # and PERF_AVERAGE_BULK), we need two metrics: the metrics specified and
                # a base metrics to get the ratio. There is no unique schema, so we generate
                # the possible candidates, and we look at which ones exist in the db.
                counter_name_lowercase = counter_name.lower()
                # lowercase is used to avoid case sensitivity issues such as base vs. Base or BASE
                candidates = (
                    counter_name_lowercase + " base",
                    counter_name_lowercase.replace("(ms)", "base"),
                    counter_name_lowercase.replace("avg ", "") + " base",
                )
                try:
                    cursor.execute(BASE_NAME_QUERY, candidates)
                    row = cursor.fetchone()
                    if row:
                        base_name = row.counter_name.strip()
                        self.log.debug("Got base metric: %s for metric: %s", base_name, counter_name)
                        self._sql_counter_types[counter_name] = (sql_counter_type, base_name)
                    else:
                        self.log.warning(
                            "Could not get counter_name of base for metric %s with candidates %s",
                            counter_name,
                            candidates,
                        )
                except Exception as e:
                    self.log.warning("Could not get counter_name of base for metric: %s", e)

        return sql_counter_type, base_name

    def typed_metric(self, cfg_inst, table, base_name=None, user_type=None, sql_counter_type=None, column=None):
        """
        Create the appropriate BaseSqlServerMetric object, each implementing its method to
        fetch the metrics properly.
        If a `type` was specified in the config, it is used to report the value
        directly fetched from SQLServer. Otherwise, it is decided based on the
        sql_counter_type, according to microsoft's documentation.
        """
        if table == DEFAULT_PERFORMANCE_TABLE:
            metric_type_mapping = {
                PERF_COUNTER_BULK_COUNT: (self.rate, metrics.SqlSimpleMetric),
                PERF_COUNTER_LARGE_RAWCOUNT: (self.gauge, metrics.SqlSimpleMetric),
                PERF_LARGE_RAW_BASE: (self.gauge, metrics.SqlSimpleMetric),
                PERF_RAW_LARGE_FRACTION: (self.gauge, metrics.SqlFractionMetric),
                PERF_AVERAGE_BULK: (self.gauge, metrics.SqlIncrFractionMetric),
            }
            if user_type is not None:
                # user type overrides any other value
                metric_type = getattr(self, user_type)
                cls = metrics.SqlSimpleMetric

            else:
                metric_type, cls = metric_type_mapping[sql_counter_type]
        else:
            # Lookup metrics classes by their associated table
            metric_type_str, cls = metrics.TABLE_MAPPING[table]
            metric_type = getattr(self, metric_type_str)

        cfg_inst["hostname"] = self.resolved_hostname

        return cls(cfg_inst, base_name, metric_type, column, self.log)

    def _check_connections_by_connecting_to_db(self):
        for db in self.databases:
            if db.name != self.connection.DEFAULT_DATABASE:
                try:
                    self.connection.check_database_conns(db.name)
                except Exception as e:
                    # service_check errors on auto discovered databases should not abort the check
                    self.log.warning("failed service check for auto discovered database: %s", e)

    def _check_connections_by_use_db(self):
        with self.connection.open_managed_default_connection():
            with self.connection.get_managed_cursor() as cursor:
                for db in self.databases:
                    check_err_message = "Database {} connection service check failed: {}"
                    try:
                        cursor.execute(SWITCH_DB_STATEMENT.format(db.name))
                        cursor.execute(DATABASE_SERVICE_CHECK_QUERY)
                        cursor.fetchall()
                        self.handle_service_check(AgentCheck.OK, self.connection.get_host_with_port(), db.name, False)
                    except Exception as e:
                        self.log.warning(check_err_message.format(db.name, str(e)))
                        self.handle_service_check(
                            AgentCheck.CRITICAL,
                            self.connection.get_host_with_port(),
                            db.name,
                            check_err_message.format(db.name, str(e)),
                            False,
                        )
                        continue
                # Switch DB back to MASTER
                cursor.execute(SWITCH_DB_STATEMENT.format(self.connection.DEFAULT_DATABASE))

    def get_databases(self):
        engine_edition = self.static_info_cache.get(STATIC_INFO_ENGINE_EDITION)
        if not is_azure_sql_database(engine_edition):
            db_names = [d.name for d in self.databases] or [
                self.instance.get('database', self.connection.DEFAULT_DATABASE)
            ]
        else:
            db_names = [self.instance.get('database', self.connection.DEFAULT_DATABASE)]
        return db_names

    def _check_database_conns(self):
        engine_edition = self.static_info_cache.get(STATIC_INFO_ENGINE_EDITION)
        if is_azure_sql_database(engine_edition):
            # On Azure, we can't use a less costly approach.
            self._check_connections_by_connecting_to_db()
        else:
            self._check_connections_by_use_db()

    def check(self, _):
        self._submit_initialization_health_event()

        if self.do_check:
            self.load_static_information()
            # configure custom queries for the check
            if self._query_manager is None:
                # use QueryManager to process custom queries
                self._query_manager = QueryManager(
                    self, self.execute_query_raw, tags=self.tag_manager.get_tags(), hostname=self.reported_hostname
                )
                self._query_manager.compile_queries()
            self._send_database_instance_metadata()
            if self._config.proc:
                self.do_stored_procedure_check()
            else:
                self.collect_metrics()
            if self._config.autodiscovery and self._config.autodiscovery_db_service_check:
                self._check_database_conns()
            if self._config.dbm_enabled:
                self.agent_history.run_job_loop(self.tag_manager.get_tags())
                self.statement_metrics.run_job_loop(self.tag_manager.get_tags())
                self.procedure_metrics.run_job_loop(self.tag_manager.get_tags())
                self.activity.run_job_loop(self.tag_manager.get_tags())
                self.sql_metadata.run_job_loop(self.tag_manager.get_tags())
                self.deadlocks.run_job_loop(self.tag_manager.get_tags())

                # Run XE session handlers
                for handler in self.xe_session_handlers:
                    try:
                        handler.run_job_loop(self.tag_manager.get_tags())
                    except Exception as e:
                        self.log.error("Error running XE session handler for %s: %s", handler.session_name, e)
        else:
            self.log.debug("Skipping check")

    def _new_database_metric_executor(self, database_metric_class, db_names=None):
        return database_metric_class(
            config=self._config,
            new_query_executor=self._new_query_executor,
            server_static_info=self.static_info_cache,
            execute_query_handler=self.execute_query_raw,
            databases=db_names,
        )

    @property
    def _instance_level_database_metrics(self):
        # return the list of database metrics that are collected once at the instance level
        return [
            SqlserverServerStateMetrics,
            SqlserverFileStatsMetrics,
            SqlserverAoMetrics,
            SqlserverAvailabilityGroupsMetrics,
            SqlserverAvailabilityReplicasMetrics,
            SqlserverDatabaseReplicationStatsMetrics,
            SqlserverFciMetrics,
            SqlserverPrimaryLogShippingMetrics,
            SqlserverSecondaryLogShippingMetrics,
            SqlserverOsTasksMetrics,
            SqlserverOsSchedulersMetrics,
            SqlserverMasterFilesMetrics,
            SqlserverDatabaseStatsMetrics,
            SqlserverDatabaseBackupMetrics,
            SqlserverAgentMetrics,
            SQLServerXESessionMetrics,
        ]

    @property
    def _database_level_database_metrics(self):
        # return the list of database metrics that are collected for each database
        return [
            SqlserverTempDBFileSpaceUsageMetrics,
            SqlserverIndexUsageMetrics,
            SqlserverDBFragmentationMetrics,
            SqlserverDatabaseFilesMetrics,
            SqlserverTableSizeMetrics,
        ]

    @property
    def database_metrics(self):
        """
        Initializes dynamic queries which depend on static information loaded from the database
        """
        if self._database_metrics:
            return self._database_metrics

        self._database_metrics = []
        # list of database names to collect metrics for
        db_names = [d.name for d in self.databases] or [self.instance.get('database', self.connection.DEFAULT_DATABASE)]

        # instance level metrics
        for database_metric_class in self._instance_level_database_metrics:
            self._database_metrics.append(self._new_database_metric_executor(database_metric_class))

        # database level metrics
        for database_metric_class in self._database_level_database_metrics:
            self._database_metrics.append(self._new_database_metric_executor(database_metric_class, db_names))

        self.log.debug("initialized dynamic queries")
        return self._database_metrics

    def log_missing_metric(self, metric_name, major_version, engine_version):
        if major_version <= 2012:
            self.log.warning("%s metrics are not supported on version 2012", metric_name)
        else:
            self.log.warning("%s metrics are not supported on Azure engine version: %s", metric_name, engine_version)

    def collect_metrics(self):
        """Fetch the metrics from all the associated database tables."""

        with self.connection.open_managed_default_connection():
            with self.connection.get_managed_cursor() as cursor:
                # initiate autodiscovery or if the server was down at check __init__ key could be missing.
                if self.autodiscover_databases(cursor) or not self.instance_metrics:
                    self._make_metric_list_to_collect(self._config.custom_metrics)

                instance_results = {}
                engine_edition = self.static_info_cache.get(STATIC_INFO_ENGINE_EDITION, "")
                # Execute the `fetch_all` operations first to minimize the database calls
                for cls, metric_names in self.instance_per_type_metrics.items():
                    if not metric_names:
                        instance_results[cls] = None, None
                    else:
                        try:
                            db_names = [d.name for d in self.databases] or [
                                self.instance.get("database", self.connection.DEFAULT_DATABASE)
                            ]
                            metric_cls = getattr(metrics, cls)
                            with tracked_query(self, operation=metric_cls.OPERATION_NAME):
                                rows, cols = metric_cls.fetch_all_values(
                                    cursor,
                                    list(metric_names),
                                    self.log,
                                    databases=db_names,
                                    engine_edition=engine_edition,
                                )
                        except Exception as e:
                            self.log.error("Error running `fetch_all` for metrics %s - skipping.  Error: %s", cls, e)
                            rows, cols = None, None

                        instance_results[cls] = rows, cols

                for metric in self.instance_metrics:
                    key = metric.__class__.__name__
                    if key not in instance_results:
                        self.log.warning("No %s metrics found, skipping", str(key))
                    else:
                        rows, cols = instance_results[key]
                        if rows is not None:
                            if key == "SqlIncrFractionMetric":
                                metric.fetch_metric(rows, cols, self.sqlserver_incr_fraction_metric_previous_values)
                            else:
                                metric.fetch_metric(rows, cols)

            # Neither pyodbc nor adodbapi are able to read results of a query if the number of rows affected
            # statement are returned as part of the result set, so we disable for the entire connection
            # this is important mostly for custom_queries or the stored_procedure feature
            # https://docs.microsoft.com/en-us/sql/t-sql/statements/set-nocount-transact-sql
            with self.connection.get_managed_cursor() as cursor:
                cursor.execute("SET NOCOUNT ON")
            try:
                # restore the current database after executing dynamic queries
                # this is to ensure the current database context is not changed
                with self.connection.restore_current_database_context():
                    if self.database_metrics:
                        for database_metric in self.database_metrics:
                            database_metric.execute()

                # reuse connection for any custom queries
                self._query_manager.execute()
            finally:
                with self.connection.get_managed_cursor() as cursor:
                    cursor.execute("SET NOCOUNT OFF")

    def execute_query_raw(self, query, db=None):
        with self.connection.get_managed_cursor() as cursor:
            if db:
                ctx = construct_use_statement(db)
                self.log.debug("changing cursor context via use statement: %s", ctx)
                cursor.execute(ctx)
            cursor.execute(query)
            return cursor.fetchall()

    def do_stored_procedure_check(self):
        """
        Fetch the metrics from the stored proc
        """

        proc = self._config.proc
        guardSql = self.instance.get("proc_only_if")

        if (guardSql and self.proc_check_guard(guardSql)) or not guardSql:
            self.connection.open_db_connections(self.connection.DEFAULT_DB_KEY)
            cursor = self.connection.get_cursor(self.connection.DEFAULT_DB_KEY)

            try:
                self.log.debug("Calling Stored Procedure : %s", proc)
                if self.connection.connector == "adodbapi":
                    cursor.callproc(proc)
                else:
                    # pyodbc does not support callproc; use execute instead.
                    # Reference: https://github.com/mkleehammer/pyodbc/wiki/Calling-Stored-Procedures
                    call_proc = "{{CALL {}}}".format(proc)
                    cursor.execute(call_proc)

                rows = cursor.fetchall()
                self.log.debug("Row count (%s) : %s", proc, cursor.rowcount)

                for row in rows:
                    tags = [] if row.tags is None or row.tags == "" else row.tags.split(",")
                    tags.extend(self.tag_manager.get_tags())

                    if row.type.lower() in self.proc_type_mapping:
                        self.proc_type_mapping[row.type](row.metric, row.value, tags, raw=True)
                    else:
                        self.log.warning(
                            "%s is not a recognised type from procedure %s, metric %s", row.type, proc, row.metric
                        )

            except Exception as e:
                self.log.warning("Could not call procedure %s: %s", proc, e)
                raise e

            self.connection.close_cursor(cursor)
            self.connection.close_db_connections(self.connection.DEFAULT_DB_KEY)
        else:
            self.log.info("Skipping call to %s due to only_if", proc)

    def proc_check_guard(self, sql):
        """
        check to see if the guard SQL returns a single column containing 0 or 1
        We return true if 1, else False
        """
        self.connection.open_db_connections(self.connection.PROC_GUARD_DB_KEY)
        cursor = self.connection.get_cursor(self.connection.PROC_GUARD_DB_KEY)

        should_run = False
        try:
            cursor.execute(sql, ())
            result = cursor.fetchone()
            should_run = result[0] == 1
        except Exception as e:
            self.log.error("Failed to run proc_only_if sql %s : %s", sql, e)

        self.connection.close_cursor(cursor)
        self.connection.close_db_connections(self.connection.PROC_GUARD_DB_KEY)
        return should_run

    def _send_database_instance_metadata(self):
        if self.database_identifier not in self._database_instance_emitted:
            event = {
                "host": self.reported_hostname,
                "database_instance": self.database_identifier,
                "database_hostname": self.database_hostname,
                "agent_version": datadog_agent.get_version(),
                "ddagenthostname": self.agent_hostname,
                "dbms": "sqlserver",
                "kind": "database_instance",
                "collection_interval": self._config.database_instance_collection_interval,
                "dbms_version": self.dbms_version,
                "integration_version": __version__,
                "tags": self.tag_manager.get_tags(),
                "timestamp": time.time() * 1000,
                "cloud_metadata": self.cloud_metadata,
                "metadata": {
                    "dbm": self._config.dbm_enabled,
                    "connection_host": self._config.connection_host,
                },
            }
            self._database_instance_emitted[self.database_identifier] = event
            self.database_monitoring_metadata(json.dumps(event, default=default_json_event_encoding))<|MERGE_RESOLUTION|>--- conflicted
+++ resolved
@@ -148,11 +148,8 @@
 
         self._config = SQLServerConfig(self.init_config, self.instance, self.log)
         self._cloud_metadata = self._config.cloud_metadata
-<<<<<<< HEAD
-=======
         self._initialized_at = int(time.time() * 1000)
 
->>>>>>> 97815160
         self.tag_manager = TagManager(normalizer=lambda tag: self.normalize_tag(tag).lower())
         self.tag_manager.set_tags_from_list(self._config.tags, replace=True)  # Initialize from static config tags
 
@@ -192,11 +189,8 @@
         self._database_metrics = None
         self.sqlserver_incr_fraction_metric_previous_values = {}
 
-<<<<<<< HEAD
-=======
         self._submit_initialization_health_event()
 
->>>>>>> 97815160
     def initialize_xe_session_handlers(self):
         """Initialize the XE session handlers without starting them"""
         # Initialize XE session handlers if not already initialized
@@ -399,13 +393,10 @@
         return self._database_hostname
 
     @property
-<<<<<<< HEAD
     def cloud_metadata(self):
         return self._cloud_metadata
 
     @property
-=======
->>>>>>> 97815160
     def dbms_version(self):
         return "{},{}".format(
             self.static_info_cache.get(STATIC_INFO_VERSION, ""),
