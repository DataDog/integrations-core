# (C) Datadog, Inc. 2018-present
# All rights reserved
# Licensed under a 3-clause BSD style license (see LICENSE)
from __future__ import division

import re
import time
from collections import defaultdict
from itertools import chain

import six

from datadog_checks.base import AgentCheck, ConfigurationError
from datadog_checks.base.config import is_affirmative
from datadog_checks.base.utils.db import QueryManager

from . import metrics
from .connection import Connection, SQLConnectionError
from .const import (
    AO_METRICS,
    AO_METRICS_PRIMARY,
    AO_METRICS_SECONDARY,
    AUTODISCOVERY_QUERY,
    BASE_NAME_QUERY,
    COUNTER_TYPE_QUERY,
    DATABASE_FRAGMENTATION_METRICS,
    DATABASE_MASTER_FILES,
    DATABASE_METRICS,
    DATABASE_SERVICE_CHECK_NAME,
    DEFAULT_AUTODISCOVERY_INTERVAL,
    FCI_METRICS,
    INSTANCE_METRICS,
    INSTANCE_METRICS_TOTAL,
    PERF_AVERAGE_BULK,
    PERF_COUNTER_BULK_COUNT,
    PERF_COUNTER_LARGE_RAWCOUNT,
    PERF_LARGE_RAW_BASE,
    PERF_RAW_LARGE_FRACTION,
    SERVICE_CHECK_NAME,
    TASK_SCHEDULER_METRICS,
    VALID_METRIC_TYPES,
)
from .metrics import DEFAULT_PERFORMANCE_TABLE, VALID_TABLES
from .utils import set_default_driver_conf

try:
    import adodbapi
except ImportError:
    adodbapi = None

try:
    import pyodbc
except ImportError:
    pyodbc = None

if adodbapi is None and pyodbc is None:
    raise ImportError('adodbapi or pyodbc must be installed to use this check.')

set_default_driver_conf()


class SQLServer(AgentCheck):
    __NAMESPACE__ = 'sqlserver'

    def __init__(self, name, init_config, instances):
        super(SQLServer, self).__init__(name, init_config, instances)

        self.connection = None
        self.failed_connections = {}
        self.instance_metrics = []
        self.instance_per_type_metrics = defaultdict(list)
        self.do_check = True

        self.autodiscovery = is_affirmative(self.instance.get('database_autodiscovery'))
        self.autodiscovery_include = self.instance.get('autodiscovery_include', ['.*'])
        self.autodiscovery_exclude = self.instance.get('autodiscovery_exclude', [])
        self._compile_patterns()
        self.autodiscovery_interval = self.instance.get('autodiscovery_interval', DEFAULT_AUTODISCOVERY_INTERVAL)
        self.databases = set()
        self.ad_last_check = 0

        self.proc = self.instance.get('stored_procedure')
        self.proc_type_mapping = {'gauge': self.gauge, 'rate': self.rate, 'histogram': self.histogram}
        self.custom_metrics = init_config.get('custom_metrics', [])

        # use QueryManager to process custom queries
        self._query_manager = QueryManager(self, self.execute_query_raw, queries=[], tags=self.instance.get("tags", []))
        self.check_initializations.append(self.config_checks)
        self.check_initializations.append(self._query_manager.compile_queries)
        self.check_initializations.append(self.initialize_connection)

    def config_checks(self):
        if self.autodiscovery and self.instance.get('database'):
            self.log.warning(
                'sqlserver `database_autodiscovery` and `database` options defined in same instance - '
                'autodiscovery will take precedence.'
            )
        if not self.autodiscovery and (self.autodiscovery_include or self.autodiscovery_exclude):
            self.log.warning(
                "Autodiscovery is disabled, autodiscovery_include and autodiscovery_exclude will be ignored"
            )

    def initialize_connection(self):
        self.connection = Connection(self.init_config, self.instance, self.handle_service_check)

        # Pre-process the list of metrics to collect
        try:
            # check to see if the database exists before we try any connections to it
            db_exists, context = self.connection.check_database()

            if db_exists:
                if self.instance.get('stored_procedure') is None:
                    with self.connection.open_managed_default_connection():
                        with self.connection.get_managed_cursor() as cursor:
                            self.autodiscover_databases(cursor)
                        self._make_metric_list_to_collect(self.custom_metrics)
            else:
                # How much do we care that the DB doesn't exist?
                ignore = is_affirmative(self.instance.get("ignore_missing_database", False))
                if ignore is not None and ignore:
                    # not much : we expect it. leave checks disabled
                    self.do_check = False
                    self.log.warning("Database %s does not exist. Disabling checks for this instance.", context)
                else:
                    # yes we do. Keep trying
                    msg = "Database {} does not exist. Please resolve invalid database and restart agent".format(
                        context
                    )
                    raise ConfigurationError(msg)

        except SQLConnectionError as e:
            self.log.exception("Error connecting to database: %s", e)
        except ConfigurationError:
            raise
        except Exception as e:
            self.log.exception("Initialization exception %s", e)

    def handle_service_check(self, status, host, database, message=None, is_default=True):
        custom_tags = self.instance.get("tags", [])
        if custom_tags is None:
            custom_tags = []

        service_check_tags = ['host:{}'.format(host), 'db:{}'.format(database)]
        service_check_tags.extend(custom_tags)
        service_check_tags = list(set(service_check_tags))

<<<<<<< HEAD
        if self.autodiscovery:
            self.service_check(DATABASE_SERVICE_CHECK_NAME, status, tags=service_check_tags, message=message, raw=True)
        if is_default:
            self.service_check(SERVICE_CHECK_NAME, status, tags=service_check_tags, message=message, raw=True)
=======
        if status is AgentCheck.OK:
            message = None
        self.service_check(SERVICE_CHECK_NAME, status, tags=service_check_tags, message=message, raw=True)
>>>>>>> fdf5936d

    def _compile_patterns(self):
        self._include_patterns = self._compile_valid_patterns(self.autodiscovery_include)
        self._exclude_patterns = self._compile_valid_patterns(self.autodiscovery_exclude)

    def _compile_valid_patterns(self, patterns):
        valid_patterns = []

        for pattern in patterns:
            # Ignore empty patterns as they match everything
            if not pattern:
                continue

            try:
                re.compile(pattern, re.IGNORECASE)
            except Exception:
                self.log.warning('%s is not a valid regular expression and will be ignored', pattern)
            else:
                valid_patterns.append(pattern)

        if valid_patterns:
            return re.compile('|'.join(valid_patterns), re.IGNORECASE)
        else:
            # create unmatchable regex - https://stackoverflow.com/a/1845097/2157429
            return re.compile(r'(?!x)x')

    def autodiscover_databases(self, cursor):
        if not self.autodiscovery:
            return False

        now = time.time()
        if now - self.ad_last_check > self.autodiscovery_interval:
            self.log.info('Performing database autodiscovery')
            cursor.execute(AUTODISCOVERY_QUERY)
            all_dbs = set(row.name for row in cursor.fetchall())
            excluded_dbs = set([d for d in all_dbs if self._exclude_patterns.match(d)])
            included_dbs = set([d for d in all_dbs if self._include_patterns.match(d)])

            self.log.debug(
                'Autodiscovered databases: %s, excluding: %s, including: %s', all_dbs, excluded_dbs, included_dbs
            )

            # keep included dbs but remove any that were explicitly excluded
            filtered_dbs = all_dbs.intersection(included_dbs) - excluded_dbs

            self.log.debug('Resulting filtered databases: %s', filtered_dbs)
            self.ad_last_check = now

            if filtered_dbs != self.databases:
                self.log.debug('Databases updated from previous autodiscovery check.')
                self.databases = filtered_dbs
                return True
        return False

    def _make_metric_list_to_collect(self, custom_metrics):
        """
        Store the list of metrics to collect by instance_key.
        Will also create and cache cursors to query the db.
        """

        metrics_to_collect = []
        tags = self.instance.get('tags', [])

        # Load instance-level (previously Performance) metrics)
        # If several check instances are querying the same server host, it can be wise to turn these off
        # to avoid sending duplicate metrics
        if is_affirmative(self.instance.get('include_instance_metrics', True)):
            self._add_performance_counters(
                chain(INSTANCE_METRICS, INSTANCE_METRICS_TOTAL), metrics_to_collect, tags, db=None
            )

        # populated through autodiscovery
        if self.databases:
            for db in self.databases:
                self._add_performance_counters(INSTANCE_METRICS_TOTAL, metrics_to_collect, tags, db=db)

        # Load database statistics
        for name, table, column in DATABASE_METRICS:
            # include database as a filter option
            db_names = self.databases or [self.instance.get('database', self.connection.DEFAULT_DATABASE)]
            for db_name in db_names:
                cfg = {'name': name, 'table': table, 'column': column, 'instance_name': db_name, 'tags': tags}
                metrics_to_collect.append(self.typed_metric(cfg_inst=cfg, table=table, column=column))

        # Load AlwaysOn metrics
        if is_affirmative(self.instance.get('include_ao_metrics', False)):
            for name, table, column in AO_METRICS + AO_METRICS_PRIMARY + AO_METRICS_SECONDARY:
                db_name = 'master'
                cfg = {
                    'name': name,
                    'table': table,
                    'column': column,
                    'instance_name': db_name,
                    'tags': tags,
                    'ao_database': self.instance.get('ao_database', None),
                    'availability_group': self.instance.get('availability_group', None),
                    'only_emit_local': is_affirmative(self.instance.get('only_emit_local', False)),
                }
                metrics_to_collect.append(self.typed_metric(cfg_inst=cfg, table=table, column=column))

        # Load FCI metrics
        if is_affirmative(self.instance.get('include_fci_metrics', False)):
            for name, table, column in FCI_METRICS:
                cfg = {
                    'name': name,
                    'table': table,
                    'column': column,
                    'tags': tags,
                }
                metrics_to_collect.append(self.typed_metric(cfg_inst=cfg, table=table, column=column))

        # Load metrics from scheduler and task tables, if enabled
        if is_affirmative(self.instance.get('include_task_scheduler_metrics', False)):
            for name, table, column in TASK_SCHEDULER_METRICS:
                cfg = {'name': name, 'table': table, 'column': column, 'tags': tags}
                metrics_to_collect.append(self.typed_metric(cfg_inst=cfg, table=table, column=column))

        # Load sys.master_files metrics
        if is_affirmative(self.instance.get('include_master_files_metrics', False)):
            for name, table, column in DATABASE_MASTER_FILES:
                cfg = {'name': name, 'table': table, 'column': column, 'tags': tags}
                metrics_to_collect.append(self.typed_metric(cfg_inst=cfg, table=table, column=column))

        # Load DB Fragmentation metrics
        if is_affirmative(self.instance.get('include_db_fragmentation_metrics', False)):
            db_fragmentation_object_names = self.instance.get('db_fragmentation_object_names', [])
            db_names = self.databases or [self.instance.get('database', self.connection.DEFAULT_DATABASE)]

            if not db_fragmentation_object_names:
                self.log.debug(
                    "No fragmentation object names specified, will return fragmentation metrics for all "
                    "object_ids of current database(s): %s",
                    db_names,
                )

            for db_name in db_names:
                for name, table, column in DATABASE_FRAGMENTATION_METRICS:
                    cfg = {
                        'name': name,
                        'table': table,
                        'column': column,
                        'instance_name': db_name,
                        'tags': tags,
                        'db_fragmentation_object_names': db_fragmentation_object_names,
                    }
                    metrics_to_collect.append(self.typed_metric(cfg_inst=cfg, table=table, column=column))

        # Load any custom metrics from conf.d/sqlserver.yaml
        for cfg in custom_metrics:
            sql_type = None
            base_name = None

            custom_tags = tags + cfg.get('tags', [])
            cfg['tags'] = custom_tags

            db_table = cfg.get('table', DEFAULT_PERFORMANCE_TABLE)
            if db_table not in VALID_TABLES:
                self.log.error('%s has an invalid table name: %s', cfg['name'], db_table)
                continue

            if cfg.get('database', None) and cfg.get('database') != self.instance.get('database'):
                self.log.debug(
                    'Skipping custom metric %s for database %s, check instance configured for database %s',
                    cfg['name'],
                    cfg.get('database'),
                    self.instance.get('database'),
                )
                continue

            if db_table == DEFAULT_PERFORMANCE_TABLE:
                user_type = cfg.get('type')
                if user_type is not None and user_type not in VALID_METRIC_TYPES:
                    self.log.error('%s has an invalid metric type: %s', cfg['name'], user_type)
                sql_type = None
                try:
                    if user_type is None:
                        sql_type, base_name = self.get_sql_type(cfg['counter_name'])
                except Exception:
                    self.log.warning("Can't load the metric %s, ignoring", cfg['name'], exc_info=True)
                    continue

                metrics_to_collect.append(
                    self.typed_metric(
                        cfg_inst=cfg, table=db_table, base_name=base_name, user_type=user_type, sql_type=sql_type
                    )
                )

            else:
                for column in cfg['columns']:
                    metrics_to_collect.append(
                        self.typed_metric(
                            cfg_inst=cfg, table=db_table, base_name=base_name, sql_type=sql_type, column=column
                        )
                    )

        self.instance_metrics = metrics_to_collect
        self.log.debug("metrics to collect %s", metrics_to_collect)

        # create an organized grouping of metric names to their metric classes
        for m in metrics_to_collect:
            cls = m.__class__.__name__
            name = m.sql_name or m.column
            self.log.debug("Adding metric class %s named %s", cls, name)

            self.instance_per_type_metrics[cls].append(name)
            if m.base_name:
                self.instance_per_type_metrics[cls].append(m.base_name)

    def _add_performance_counters(self, metrics, metrics_to_collect, tags, db=None):
        if db is not None:
            tags = tags + ['database:{}'.format(db)]
        for name, counter_name, instance_name in metrics:
            try:
                sql_type, base_name = self.get_sql_type(counter_name)
                cfg = {
                    'name': name,
                    'counter_name': counter_name,
                    'instance_name': db or instance_name,
                    'tags': tags,
                }

                metrics_to_collect.append(
                    self.typed_metric(
                        cfg_inst=cfg, table=DEFAULT_PERFORMANCE_TABLE, base_name=base_name, sql_type=sql_type
                    )
                )
            except SQLConnectionError:
                raise
            except Exception:
                self.log.warning("Can't load the metric %s, ignoring", name, exc_info=True)
                continue

    def get_sql_type(self, counter_name):
        """
        Return the type of the performance counter so that we can report it to
        Datadog correctly
        If the sql_type is one that needs a base (PERF_RAW_LARGE_FRACTION and
        PERF_AVERAGE_BULK), the name of the base counter will also be returned
        """
        with self.connection.get_managed_cursor() as cursor:
            cursor.execute(COUNTER_TYPE_QUERY, (counter_name,))
            (sql_type,) = cursor.fetchone()
            if sql_type == PERF_LARGE_RAW_BASE:
                self.log.warning("Metric %s is of type Base and shouldn't be reported this way", counter_name)
            base_name = None
            if sql_type in [PERF_AVERAGE_BULK, PERF_RAW_LARGE_FRACTION]:
                # This is an ugly hack. For certains type of metric (PERF_RAW_LARGE_FRACTION
                # and PERF_AVERAGE_BULK), we need two metrics: the metrics specified and
                # a base metrics to get the ratio. There is no unique schema so we generate
                # the possible candidates and we look at which ones exist in the db.
                candidates = (
                    counter_name + " base",
                    counter_name.replace("(ms)", "base"),
                    counter_name.replace("Avg ", "") + " base",
                )
                try:
                    cursor.execute(BASE_NAME_QUERY, candidates)
                    base_name = cursor.fetchone().counter_name.strip()
                    self.log.debug("Got base metric: %s for metric: %s", base_name, counter_name)
                except Exception as e:
                    self.log.warning("Could not get counter_name of base for metric: %s", e)

        return sql_type, base_name

    def typed_metric(self, cfg_inst, table, base_name=None, user_type=None, sql_type=None, column=None):
        """
        Create the appropriate BaseSqlServerMetric object, each implementing its method to
        fetch the metrics properly.
        If a `type` was specified in the config, it is used to report the value
        directly fetched from SQLServer. Otherwise, it is decided based on the
        sql_type, according to microsoft's documentation.
        """
        if table == DEFAULT_PERFORMANCE_TABLE:
            metric_type_mapping = {
                PERF_COUNTER_BULK_COUNT: (self.rate, metrics.SqlSimpleMetric),
                PERF_COUNTER_LARGE_RAWCOUNT: (self.gauge, metrics.SqlSimpleMetric),
                PERF_LARGE_RAW_BASE: (self.gauge, metrics.SqlSimpleMetric),
                PERF_RAW_LARGE_FRACTION: (self.gauge, metrics.SqlFractionMetric),
                PERF_AVERAGE_BULK: (self.gauge, metrics.SqlIncrFractionMetric),
            }
            if user_type is not None:
                # user type overrides any other value
                metric_type = getattr(self, user_type)
                cls = metrics.SqlSimpleMetric

            else:
                metric_type, cls = metric_type_mapping[sql_type]
        else:
            # Lookup metrics classes by their associated table
            metric_type_str, cls = metrics.TABLE_MAPPING[table]
            metric_type = getattr(self, metric_type_str)

        return cls(cfg_inst, base_name, metric_type, column, self.log)

    def check(self, _):
        if self.do_check:
            if self.proc:
                self.do_stored_procedure_check()
            else:
                self.collect_metrics()
            if self.autodiscovery:
                for db_name in self.databases:
                    self.connection.check_database_conns(db_name)
        else:
            self.log.debug("Skipping check")

    def collect_metrics(self):
        """Fetch the metrics from all of the associated database tables."""

        with self.connection.open_managed_default_connection():
            with self.connection.get_managed_cursor() as cursor:
                # initiate autodiscovery or if the server was down at check __init__ key could be missing.
                if self.autodiscover_databases(cursor) or not self.instance_metrics:
                    self._make_metric_list_to_collect(self.custom_metrics)

                instance_results = {}

                # Execute the `fetch_all` operations first to minimize the database calls
                for cls, metric_names in six.iteritems(self.instance_per_type_metrics):
                    if not metric_names:
                        instance_results[cls] = None, None
                    else:
                        try:
                            rows, cols = getattr(metrics, cls).fetch_all_values(cursor, metric_names, self.log)
                        except Exception as e:
                            self.log.error("Error running `fetch_all` for metrics %s - skipping.  Error: %s", cls, e)
                            rows, cols = None, None

                        instance_results[cls] = rows, cols

                # Using the cached data, extract and report individual metrics
                for metric in self.instance_metrics:
                    if type(metric) is metrics.SqlIncrFractionMetric:
                        # special case, since it uses the same results as SqlFractionMetric
                        key = 'SqlFractionMetric'
                    else:
                        key = metric.__class__.__name__

                    if key not in instance_results:
                        self.log.warning("No %s metrics found, skipping", str(key))
                    else:
                        rows, cols = instance_results[key]
                        if rows is not None:
                            metric.fetch_metric(rows, cols)

            # reuse connection for any custom queries
            self._query_manager.execute()

    def execute_query_raw(self, query):
        with self.connection.get_managed_cursor() as cursor:
            cursor.execute(query)
            return cursor.fetchall()

    def do_stored_procedure_check(self):
        """
        Fetch the metrics from the stored proc
        """

        proc = self.proc
        guardSql = self.instance.get('proc_only_if')
        custom_tags = self.instance.get("tags", [])

        if (guardSql and self.proc_check_guard(guardSql)) or not guardSql:
            self.connection.open_db_connections(self.connection.DEFAULT_DB_KEY)
            cursor = self.connection.get_cursor(self.connection.DEFAULT_DB_KEY)

            try:
                self.log.debug("Calling Stored Procedure : %s", proc)
                if self.connection.get_connector() == 'adodbapi':
                    cursor.callproc(proc)
                else:
                    # pyodbc does not support callproc; use execute instead.
                    # Reference: https://github.com/mkleehammer/pyodbc/wiki/Calling-Stored-Procedures
                    call_proc = '{{CALL {}}}'.format(proc)
                    cursor.execute(call_proc)

                rows = cursor.fetchall()
                self.log.debug("Row count (%s) : %s", proc, cursor.rowcount)

                for row in rows:
                    tags = [] if row.tags is None or row.tags == '' else row.tags.split(',')
                    tags.extend(custom_tags)

                    if row.type.lower() in self.proc_type_mapping:
                        self.proc_type_mapping[row.type](row.metric, row.value, tags, raw=True)
                    else:
                        self.log.warning(
                            '%s is not a recognised type from procedure %s, metric %s', row.type, proc, row.metric
                        )

            except Exception as e:
                self.log.warning("Could not call procedure %s: %s", proc, e)
                raise e

            self.connection.close_cursor(cursor)
            self.connection.close_db_connections(self.connection.DEFAULT_DB_KEY)
        else:
            self.log.info("Skipping call to %s due to only_if", proc)

    def proc_check_guard(self, sql):
        """
        check to see if the guard SQL returns a single column containing 0 or 1
        We return true if 1, else False
        """
        self.connection.open_db_connections(self.connection.PROC_GUARD_DB_KEY)
        cursor = self.connection.get_cursor(self.connection.PROC_GUARD_DB_KEY)

        should_run = False
        try:
            cursor.execute(sql, ())
            result = cursor.fetchone()
            should_run = result[0] == 1
        except Exception as e:
            self.log.error("Failed to run proc_only_if sql %s : %s", sql, e)

        self.connection.close_cursor(cursor)
        self.connection.close_db_connections(self.connection.PROC_GUARD_DB_KEY)
        return should_run<|MERGE_RESOLUTION|>--- conflicted
+++ resolved
@@ -144,16 +144,13 @@
         service_check_tags.extend(custom_tags)
         service_check_tags = list(set(service_check_tags))
 
-<<<<<<< HEAD
+        if status is AgentCheck.OK:
+            message = None
+
         if self.autodiscovery:
             self.service_check(DATABASE_SERVICE_CHECK_NAME, status, tags=service_check_tags, message=message, raw=True)
         if is_default:
             self.service_check(SERVICE_CHECK_NAME, status, tags=service_check_tags, message=message, raw=True)
-=======
-        if status is AgentCheck.OK:
-            message = None
-        self.service_check(SERVICE_CHECK_NAME, status, tags=service_check_tags, message=message, raw=True)
->>>>>>> fdf5936d
 
     def _compile_patterns(self):
         self._include_patterns = self._compile_valid_patterns(self.autodiscovery_include)
