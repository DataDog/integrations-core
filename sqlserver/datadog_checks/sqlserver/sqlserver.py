--- conflicted
+++ resolved
@@ -673,12 +673,7 @@
 
     @classmethod
     def fetch_all_values(cls, cursor, query, logger):
-<<<<<<< HEAD
-        # This method detch all the metric based on the complex metric passed.
-=======
         # This method fetch all the metric based on the complex metric passed.
-        logger.debug("query : %s", query)
->>>>>>> 7c317ef8
         cursor.execute(query)
         rows = cursor.fetchall()
         columns = [i[0] for i in cursor.description]
