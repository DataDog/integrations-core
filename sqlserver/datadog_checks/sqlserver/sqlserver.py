# (C) Datadog, Inc. 2018
# All rights reserved
# Licensed under a 3-clause BSD style license (see LICENSE)
'''
Check the performance counters from SQL Server
For information on how to report the metrics available in the sys.dm_os_performance_counters table see
http://blogs.msdn.com/b/psssql/archive/2013/09/23/interpreting-the-counter-values-from-sys-dm-os-performance-counters.aspx  # noqa: E501
'''
# stdlib
import traceback
from contextlib import contextmanager
from collections import defaultdict

# 3rd party
import adodbapi
try:
    import pyodbc
except ImportError:
    pyodbc = None

# project
from datadog_checks.checks import AgentCheck
from datadog_checks.config import is_affirmative

EVENT_TYPE = SOURCE_TYPE_NAME = 'sql server'
ALL_INSTANCES = 'ALL'
VALID_METRIC_TYPES = ('gauge', 'rate', 'histogram')

# Constant for SQLServer cntr_type
PERF_LARGE_RAW_BASE = 1073939712
PERF_RAW_LARGE_FRACTION = 537003264
PERF_AVERAGE_BULK = 1073874176
PERF_COUNTER_BULK_COUNT = 272696576
PERF_COUNTER_LARGE_RAWCOUNT = 65792

# Queries
COUNTER_TYPE_QUERY = '''select distinct cntr_type
                        from sys.dm_os_performance_counters
                        where counter_name = ?;'''

BASE_NAME_QUERY = '''select distinct counter_name
                     from sys.dm_os_performance_counters
                     where (counter_name=? or counter_name=?
                     or counter_name=?) and cntr_type=%s;''' % PERF_LARGE_RAW_BASE

INSTANCES_QUERY = '''select instance_name
                     from sys.dm_os_performance_counters
                     where counter_name=? and instance_name!='_Total';'''

VALUE_AND_BASE_QUERY = '''select counter_name, cntr_type, cntr_value, instance_name
                          from sys.dm_os_performance_counters
                          where counter_name in (%s)
                          order by cntr_type;'''

DATABASE_EXISTS_QUERY = 'select name from sys.databases;'

# Performance tables
DEFAULT_PERFORMANCE_TABLE = "sys.dm_os_performance_counters"
DM_OS_WAIT_STATS_TABLE = "sys.dm_os_wait_stats"
DM_OS_MEMORY_CLERKS_TABLE = "sys.dm_os_memory_clerks"
DM_OS_VIRTUAL_FILE_STATS = "sys.dm_io_virtual_file_stats"


class SQLConnectionError(Exception):
    """
    Exception raised for SQL instance connection issues
    """
    pass


class SQLServer(AgentCheck):

    SERVICE_CHECK_NAME = 'sqlserver.can_connect'
    # FIXME: 6.x, set default to 5s (like every check)
    DEFAULT_COMMAND_TIMEOUT = 30
    DEFAULT_DATABASE = 'master'
    DEFAULT_DRIVER = 'SQL Server'
    DEFAULT_DB_KEY = 'database'
    PROC_GUARD_DB_KEY = 'proc_only_if_database'

    METRICS = [
        ('sqlserver.buffer.cache_hit_ratio', 'Buffer cache hit ratio', ''),  # RAW_LARGE_FRACTION
        ('sqlserver.buffer.page_life_expectancy', 'Page life expectancy', ''),  # LARGE_RAWCOUNT
        ('sqlserver.stats.batch_requests', 'Batch Requests/sec', ''),  # BULK_COUNT
        ('sqlserver.stats.sql_compilations', 'SQL Compilations/sec', ''),  # BULK_COUNT
        ('sqlserver.stats.sql_recompilations', 'SQL Re-Compilations/sec', ''),  # BULK_COUNT
        ('sqlserver.stats.connections', 'User Connections', ''),  # LARGE_RAWCOUNT
        ('sqlserver.stats.lock_waits', 'Lock Waits/sec', '_Total'),  # BULK_COUNT
        ('sqlserver.access.page_splits', 'Page Splits/sec', ''),  # BULK_COUNT
        ('sqlserver.stats.procs_blocked', 'Processes blocked', ''),  # LARGE_RAWCOUNT
        ('sqlserver.buffer.checkpoint_pages', 'Checkpoint pages/sec', '')  # BULK_COUNT
    ]
    valid_connectors = ['adodbapi']
    valid_adoproviders = ['SQLOLEDB', 'MSOLEDBSQL']
    default_adoprovider = 'SQLOLEDB'
    if pyodbc is not None:
        valid_connectors.append('odbc')
    valid_tables = [
        DEFAULT_PERFORMANCE_TABLE,
        DM_OS_WAIT_STATS_TABLE,
        DM_OS_MEMORY_CLERKS_TABLE,
        DM_OS_VIRTUAL_FILE_STATS
    ]

    def __init__(self, name, init_config, agentConfig, instances=None):
        AgentCheck.__init__(self, name, init_config, agentConfig, instances)

        # Cache connections
        self.connections = {}
        self.failed_connections = {}
        self.instances_metrics = {}
        self.instances_per_type_metrics = defaultdict(dict)
        self.existing_databases = None
        self.do_check = {}
        self.proc_type_mapping = {
            'gauge': self.gauge,
            'rate': self.rate,
            'histogram': self.histogram
        }
        self.adoprovider = self.default_adoprovider

        self.connector = init_config.get('connector', 'adodbapi')
<<<<<<< HEAD
        if self.connector.lower() not in self.valid_connectors:
            self.log.error("Invalid database connector %s, defaulting to adodbapi" % self.connector)
=======
        if not self.connector.lower() in self.valid_connectors:
            self.log.error("Invalid database connector {}, defaulting to adodbapi".format(self.connector))
>>>>>>> 1d70f314
            self.connector = 'adodbapi'

        self.adoprovider = init_config.get('adoprovider', self.default_adoprovider)
        if self.adoprovider.upper() not in self.valid_adoproviders:
            self.log.error("Invalid ADODB provider string %s, defaulting to %s" % (self.adoprovider, self.default_adoprovider))
            self.adoprovider = self.default_adoprovider

        # Pre-process the list of metrics to collect
        self.custom_metrics = init_config.get('custom_metrics', [])
        for instance in instances:
            try:
                instance_key = self._conn_key(instance, self.DEFAULT_DB_KEY)
                self.do_check[instance_key] = True

                # check to see if the database exists before we try any connections to it
                with self.open_managed_db_connections(instance, None, db_name=self.DEFAULT_DATABASE):
                    db_exists, context = self._check_db_exists(instance)

                if db_exists:
                    if instance.get('stored_procedure') is None:
                        with self.open_managed_db_connections(instance, self.DEFAULT_DB_KEY):
                            self._make_metric_list_to_collect(instance, self.custom_metrics)
                else:
                    # How much do we care that the DB doesn't exist?
                    ignore = is_affirmative(instance.get("ignore_missing_database", False))
                    if ignore is not None and ignore:
                        # not much : we expect it. leave checks disabled
                        self.do_check[instance_key] = False
                        self.log.warning("Database {} does not exist. "
                                         "Disabling checks for this instance.".format(context))
                    else:
                        # yes we do. Keep trying
                        self.log.error("Database {} does not exist. Fix issue and restart agent".format(context))

            except SQLConnectionError:
                self.log.exception("Skipping SQL Server instance")
                continue
            except Exception as e:
                self.log.exception("INitialization exception {}".format(str(e)))
                continue

    def _check_db_exists(self, instance):
        """
        Check if the database we're targeting actually exists
        If not then we won't do any checks
        This allows the same config to be installed on many servers but fail gracefully
        """

        dsn, host, username, password, database, driver = self._get_access_info(instance, self.DEFAULT_DB_KEY)
        context = "{} - {}".format(host, database)
        if self.existing_databases is None:
            cursor = self.get_cursor(instance, None, self.DEFAULT_DATABASE)

            try:
                self.existing_databases = {}
                cursor.execute(DATABASE_EXISTS_QUERY)
                for row in cursor:
                    self.existing_databases[row.name] = True

            except Exception, e:
                self.log.error("Failed to check if database {} exists: {}".format(database, e))
                return False, context
            finally:
                self.close_cursor(cursor)

        return database in self.existing_databases, context

    def _make_metric_list_to_collect(self, instance, custom_metrics):
        """
        Store the list of metrics to collect by instance_key.
        Will also create and cache cursors to query the db.
        """
        metrics_to_collect = []
        for name, counter_name, instance_name in self.METRICS:
            try:
                sql_type, base_name = self.get_sql_type(instance, counter_name)
                cfg = {}
                cfg['name'] = name
                cfg['counter_name'] = counter_name
                cfg['instance_name'] = instance_name

                metrics_to_collect.append(self.typed_metric(instance,
                                                            cfg,
                                                            DEFAULT_PERFORMANCE_TABLE,
                                                            base_name,
                                                            None,
                                                            sql_type,
                                                            None))
            except SQLConnectionError:
                raise
            except Exception:
                self.log.warning("Can't load the metric {}, ignoring".format(name), exc_info=True)
                continue

        # Load any custom metrics from conf.d/sqlserver.yaml
        for row in custom_metrics:
            db_table = row.get('table', DEFAULT_PERFORMANCE_TABLE)
            if db_table not in self.valid_tables:
                self.log.error('{} has an invalid table name: {}'.format(row['name'], db_table))
                continue

            if db_table == DEFAULT_PERFORMANCE_TABLE:
                user_type = row.get('type')
                if user_type is not None and user_type not in VALID_METRIC_TYPES:
                    self.log.error('{} has an invalid metric type: {}'.format(row['name'], user_type))
                sql_type = None
                try:
                    if user_type is None:
                        sql_type, base_name = self.get_sql_type(instance, row['counter_name'])
                except Exception:
                    self.log.warning("Can't load the metric {}, ignoring".format(row['name']), exc_info=True)
                    continue

                metrics_to_collect.append(self.typed_metric(instance,
                                                            row,
                                                            db_table,
                                                            base_name,
                                                            user_type,
                                                            sql_type,
                                                            None))

            else:
                for column in row['columns']:
                    metrics_to_collect.append(self.typed_metric(instance,
                                                                row,
                                                                db_table,
                                                                base_name,
                                                                None,
                                                                sql_type,
                                                                column))

        instance_key = self._conn_key(instance, self.DEFAULT_DB_KEY)
        self.instances_metrics[instance_key] = metrics_to_collect
        simple_metrics = []
        fraction_metrics = []
        wait_stat_metrics = []
        vfs_metrics = []
        clerk_metrics = []
        self.log.debug("metrics to collect {}".format(str(metrics_to_collect)))
        for m in metrics_to_collect:
            if type(m) is SqlSimpleMetric:
                self.log.debug("Adding simple metric %s", m.sql_name)
                simple_metrics.append(m.sql_name)
            elif type(m) is SqlFractionMetric or type(m) is SqlIncrFractionMetric:
                self.log.debug("Adding fraction metric %s", m.sql_name)
                fraction_metrics.append(m.sql_name)
                fraction_metrics.append(m.base_name)
            elif type(m) is SqlOsWaitStat:
                self.log.debug("Adding SqlOsWaitStat metric {}".format(m.sql_name))
                wait_stat_metrics.append(m.sql_name)
            elif type(m) is SqlIoVirtualFileStat:
                self.log.debug("Adding SqlIoVirtualFileStat metric {}".format(m.sql_name))
                vfs_metrics.append(m.sql_name)
            elif type(m) is SqlOsMemoryClerksStat:
                self.log.debug("Adding SqlOsMemoryClerksStat metric {}".format(m.sql_name))
                clerk_metrics.append(m.sql_name)

        self.instances_per_type_metrics[instance_key]["SqlSimpleMetric"] = simple_metrics
        self.instances_per_type_metrics[instance_key]["SqlFractionMetric"] = fraction_metrics
        self.instances_per_type_metrics[instance_key]["SqlOsWaitStat"] = wait_stat_metrics
        self.instances_per_type_metrics[instance_key]["SqlIoVirtualFileStat"] = vfs_metrics
        self.instances_per_type_metrics[instance_key]["SqlOsMemoryClerksStat"] = clerk_metrics

    def typed_metric(self, instance, cfg_inst, table, base_name, user_type, sql_type, column):
        '''
        Create the appropriate SqlServerMetric object, each implementing its method to
        fetch the metrics properly.
        If a `type` was specified in the config, it is used to report the value
        directly fetched from SQLServer. Otherwise, it is decided based on the
        sql_type, according to microsoft's documentation.
        '''
        if table == DEFAULT_PERFORMANCE_TABLE:
            metric_type_mapping = {
                PERF_COUNTER_BULK_COUNT: (self.rate, SqlSimpleMetric),
                PERF_COUNTER_LARGE_RAWCOUNT: (self.gauge, SqlSimpleMetric),
                PERF_LARGE_RAW_BASE: (self.gauge, SqlSimpleMetric),
                PERF_RAW_LARGE_FRACTION: (self.gauge, SqlFractionMetric),
                PERF_AVERAGE_BULK: (self.gauge, SqlIncrFractionMetric)
            }
            if user_type is not None:
                # user type overrides any other value
                metric_type = getattr(self, user_type)
                cls = SqlSimpleMetric

            else:
                metric_type, cls = metric_type_mapping[sql_type]
        else:
            table_type_mapping = {
                DM_OS_WAIT_STATS_TABLE: (self.gauge, SqlOsWaitStat),
                DM_OS_MEMORY_CLERKS_TABLE: (self.gauge, SqlOsMemoryClerksStat),
                DM_OS_VIRTUAL_FILE_STATS: (self.gauge, SqlIoVirtualFileStat)
            }
            metric_type, cls = table_type_mapping[table]

        return cls(self._get_connector(instance), cfg_inst, base_name, metric_type, column, self.log)

    def _get_connector(self, instance):
        connector = instance.get('connector', self.connector)
        if connector != self.connector:
<<<<<<< HEAD
            if connector.lower() not in self.valid_connectors:
                self.log.warning("Invalid database connector %s using default %s" ,
                     connector, self.connector)
=======
            if not connector.lower() in self.valid_connectors:
                self.log.warning("Invalid database connector {} using default {}".format(connector, self.connector))
>>>>>>> 1d70f314
                connector = self.connector
            else:
                self.log.debug("Overriding default connector for {} with {}".format(instance['host'], connector))
        return connector

    def _get_adoprovider(self, instance):
        provider = instance.get('adoprovider', self.default_adoprovider)
        if provider != self.adoprovider:
            if provider.upper() not in self.valid_adoproviders:
                self.log.warning("Invalid ADO provider %s using default %s", 
                    provider, self.adoprovider)
                provider = self.adoprovider
            else:
                self.log.debug("Overriding default ADO provider for %s with %s",
                    instance['host'], provider)
        return provider

    def _get_access_info(self, instance, db_key, db_name=None):
        ''' Convenience method to extract info from instance
        '''
        dsn = instance.get('dsn')
        host = instance.get('host')
        username = instance.get('username')
        password = instance.get('password')
        database = instance.get(db_key) if db_name is None else db_name
        driver = instance.get('driver')
        if not dsn:
            if not host:
                host = '127.0.0.1,1433'
            if not database:
                database = self.DEFAULT_DATABASE
            if not driver:
                driver = self.DEFAULT_DRIVER
        return dsn, host, username, password, database, driver

    def _conn_key(self, instance, db_key, db_name=None):
        ''' Return a key to use for the connection cache
        '''
        dsn, host, username, password, database, driver = self._get_access_info(instance, db_key, db_name)
        return '{}:{}:{}:{}:{}:{}'.format(dsn, host, username, password, database, driver)

    def _conn_string_odbc(self, db_key, instance=None, conn_key=None, db_name=None):
        ''' Return a connection string to use with odbc
        '''
        if instance:
            dsn, host, username, password, database, driver = self._get_access_info(instance, db_key, db_name)
        elif conn_key:
            dsn, host, username, password, database, driver = conn_key.split(":")

        conn_str = ''
        if dsn:
            conn_str = 'DSN={};'.format(dsn)

        if driver:
            conn_str += 'DRIVER={};'.format(driver)
        if host:
            conn_str += 'Server={};'.format(host)
        if database:
            conn_str += 'Database={};'.format(database)

        if username:
            conn_str += 'UID={};'.format(username)
        self.log.debug("Connection string (before password) {}".format(conn_str))
        if password:
            conn_str += 'PWD={};'.format(password)
        return conn_str

    def _conn_string_adodbapi(self, db_key, instance=None, conn_key=None, db_name=None):
        ''' Return a connection string to use with adodbapi
        '''
        if instance:
            _, host, username, password, database, _ = self._get_access_info(instance, db_key, db_name)
        elif conn_key:
            _, host, username, password, database, _ = conn_key.split(":")
<<<<<<< HEAD
        conn_str = 'Provider=%s;Data Source=%s;Initial Catalog=%s;' \
            % (self._get_adoprovider(instance), host, database)
=======
        conn_str = 'Provider=SQLOLEDB;Data Source={};Initial Catalog={};'.format(host, database)
>>>>>>> 1d70f314
        if username:
            conn_str += 'User ID={};'.format(username)
        if password:
            conn_str += 'Password={};'.format(password)
        if not username and not password:
            conn_str += 'Integrated Security=SSPI;'
        return conn_str

    @contextmanager
    def get_managed_cursor(self, instance, db_key, db_name=None):
        cursor = self.get_cursor(instance, db_key, db_name)
        yield cursor

        self.close_cursor(cursor)

    def get_cursor(self, instance, db_key, db_name=None):
        '''
        Return a cursor to execute query against the db
        Cursor are cached in the self.connections dict
        '''
        conn_key = self._conn_key(instance, db_key, db_name)
        try:
            conn = self.connections[conn_key]['conn']
        except KeyError:
            # We catch KeyError to avoid leaking the auth info used to compose the key
            # FIXME: we should find a better way to compute unique keys to map opened connections other than
            # using auth info in clear text!
            raise SQLConnectionError("Cannot find an opened connection for host: {}".format(instance.get('host')))
        return conn.cursor()

    def get_sql_type(self, instance, counter_name):
        '''
        Return the type of the performance counter so that we can report it to
        Datadog correctly
        If the sql_type is one that needs a base (PERF_RAW_LARGE_FRACTION and
        PERF_AVERAGE_BULK), the name of the base counter will also be returned
        '''
        with self.get_managed_cursor(instance, self.DEFAULT_DB_KEY) as cursor:
            cursor.execute(COUNTER_TYPE_QUERY, (counter_name,))
            (sql_type,) = cursor.fetchone()
            if sql_type == PERF_LARGE_RAW_BASE:
                self.log.warning("Metric {} is of type Base and shouldn't be reported this way".format(counter_name))
            base_name = None
            if sql_type in [PERF_AVERAGE_BULK, PERF_RAW_LARGE_FRACTION]:
                # This is an ugly hack. For certains type of metric (PERF_RAW_LARGE_FRACTION
                # and PERF_AVERAGE_BULK), we need two metrics: the metrics specified and
                # a base metrics to get the ratio. There is no unique schema so we generate
                # the possible candidates and we look at which ones exist in the db.
                candidates = (counter_name + " base",
                              counter_name.replace("(ms)", "base"),
                              counter_name.replace("Avg ", "") + " base"
                              )
                try:
                    cursor.execute(BASE_NAME_QUERY, candidates)
                    base_name = cursor.fetchone().counter_name.strip()
                    self.log.debug("Got base metric: {} for metric: {}".format(base_name, counter_name))
                except Exception as e:
                    self.log.warning("Could not get counter_name of base for metric: {}".format(e))

        return sql_type, base_name

    def check(self, instance):
        if self.do_check[self._conn_key(instance, self.DEFAULT_DB_KEY)]:
            proc = instance.get('stored_procedure')
            if proc is None:
                self.do_perf_counter_check(instance)
            else:
                self.do_stored_procedure_check(instance, proc)
        else:
            self.log.debug("Skipping check")

    def do_perf_counter_check(self, instance):
        """
        Fetch the metrics from the sys.dm_os_performance_counters table
        """
        custom_tags = instance.get('tags', [])
        if custom_tags is None:
            custom_tags = []
        instance_key = self._conn_key(instance, self.DEFAULT_DB_KEY)
        instance_by_key = self.instances_per_type_metrics[instance_key]
        with self.open_managed_db_connections(instance, self.DEFAULT_DB_KEY):
            # if the server was down at check __init__ key could be missing.
            if instance_key not in self.instances_metrics:
                self._make_metric_list_to_collect(instance, self.custom_metrics)
            metrics_to_collect = self.instances_metrics[instance_key]

            with self.get_managed_cursor(instance, self.DEFAULT_DB_KEY) as cursor:
                simple_rows = SqlSimpleMetric.fetch_all_values(cursor,
                                                               instance_by_key["SqlSimpleMetric"],
                                                               self.log)
                fraction_results = SqlFractionMetric.fetch_all_values(cursor,
                                                                      instance_by_key["SqlFractionMetric"],
                                                                      self.log)
                waitstat_rows, waitstat_cols = SqlOsWaitStat.fetch_all_values(cursor,
                                                                              instance_by_key["SqlOsWaitStat"],
                                                                              self.log)
                vfs_rows, vfs_cols = SqlIoVirtualFileStat.fetch_all_values(cursor,
                                                                           instance_by_key["SqlIoVirtualFileStat"],
                                                                           self.log)
                clerk_rows, clerk_cols = SqlOsMemoryClerksStat.fetch_all_values(cursor,
                                                                                instance_by_key["SqlOsMemoryClerksStat"],  # noqa: E501
                                                                                self.log)

                for metric in metrics_to_collect:
                    try:
                        if type(metric) is SqlSimpleMetric:
                            metric.fetch_metric(cursor, simple_rows, custom_tags)
                        elif type(metric) is SqlFractionMetric or type(metric) is SqlIncrFractionMetric:
                            metric.fetch_metric(cursor, fraction_results, custom_tags)
                        elif type(metric) is SqlOsWaitStat:
                            metric.fetch_metric(cursor, waitstat_rows, waitstat_cols, custom_tags)
                        elif type(metric) is SqlIoVirtualFileStat:
                            metric.fetch_metric(cursor, vfs_rows, vfs_cols, custom_tags)
                        elif type(metric) is SqlOsMemoryClerksStat:
                            metric.fetch_metric(cursor, clerk_rows, clerk_cols, custom_tags)

                    except Exception as e:
                        self.log.warning("Could not fetch metric {} : {}".format(metric.datadog_name, e))

    def do_stored_procedure_check(self, instance, proc):
        """
        Fetch the metrics from the stored proc
        """

        guardSql = instance.get('proc_only_if')

        if (guardSql and self.proc_check_guard(instance, guardSql)) or not guardSql:
            self.open_db_connections(instance, self.DEFAULT_DB_KEY)
            cursor = self.get_cursor(instance, self.DEFAULT_DB_KEY)

            try:
                cursor.callproc(proc)
                rows = cursor.fetchall()
                for row in rows:
                    tags = [] if row.tags is None or row.tags == '' else row.tags.split(',')

                    if row.type.lower() in self.proc_type_mapping:
                        self.proc_type_mapping[row.type](row.metric, row.value, tags)
                    else:
                        self.log.warning('{} is not a recognised type from procedure {}, metric {}'.format(row.type,
                                                                                                           proc,
                                                                                                           row.metric))

            except Exception, e:
                self.log.warning("Could not call procedure {}: {}".format(proc, e))

            self.close_cursor(cursor)
            self.close_db_connections(instance, self.DEFAULT_DB_KEY)
        else:
            self.log.info("Skipping call to {} due to only_if".format(proc))

    def proc_check_guard(self, instance, sql):
        """
        check to see if the guard SQL returns a single column containing 0 or 1
        We return true if 1, else False
        """
        self.open_db_connections(instance, self.PROC_GUARD_DB_KEY)
        cursor = self.get_cursor(instance, self.PROC_GUARD_DB_KEY)

        should_run = False
        try:
            cursor.execute(sql, ())
            result = cursor.fetchone()
            should_run = result[0] == 1
        except Exception, e:
            self.log.error("Failed to run proc_only_if sql {} : {}".format(sql, e))

        self.close_cursor(cursor)
        self.close_db_connections(instance, self.PROC_GUARD_DB_KEY)
        return should_run

    def close_cursor(self, cursor):
        """
        We close the cursor explicitly b/c we had proven memory leaks
        We handle any exception from closing, although according to the doc:
        "in adodbapi, it is NOT an error to re-close a closed cursor"
        """
        try:
            cursor.close()
        except Exception as e:
            self.log.warning("Could not close adodbapi cursor\n{}".format(e))

    def close_db_connections(self, instance, db_key, db_name=None):
        """
        We close the db connections explicitly b/c when we don't they keep
        locks on the db. This presents as issues such as the SQL Server Agent
        being unable to stop.
        """
        conn_key = self._conn_key(instance, db_key, db_name)
        if conn_key not in self.connections:
            return

        try:
            self.connections[conn_key]['conn'].close()
            del self.connections[conn_key]
        except Exception as e:
            self.log.warning("Could not close adodbapi db connection\n{0}".format(e))

    @contextmanager
    def open_managed_db_connections(self, instance, db_key, db_name=None):
        self.open_db_connections(instance, db_key, db_name)
        yield

        self.close_db_connections(instance, db_key, db_name)

    def open_db_connections(self, instance, db_key, db_name=None):
        """
        We open the db connections explicitly, so we can ensure they are open
        before we use them, and are closable, once we are finished. Open db
        connections keep locks on the db, presenting issues such as the SQL
        Server Agent being unable to stop.
        """

        conn_key = self._conn_key(instance, db_key, db_name)
        timeout = int(instance.get('command_timeout',
                                   self.DEFAULT_COMMAND_TIMEOUT))

        dsn, host, username, password, database, driver = self._get_access_info(
            instance, db_key, db_name)
        custom_tags = instance.get("tags", [])
        if custom_tags is None:
            custom_tags = []
        service_check_tags = [
            'host:{}'.format(host),
            'db:{}'.format(database)
        ]
        service_check_tags.extend(custom_tags)
        service_check_tags = list(set(service_check_tags))

        cs = instance.get('connection_string', '')
        cs += ';' if cs != '' else ''

        try:
            if self._get_connector(instance) == 'adodbapi':
                cs += self._conn_string_adodbapi(db_key, instance=instance, db_name=db_name)
                # autocommit: true disables implicit transaction
                rawconn = adodbapi.connect(cs, {'timeout': timeout, 'autocommit': True})
            else:
                cs += self._conn_string_odbc(db_key, instance=instance, db_name=db_name)
                rawconn = pyodbc.connect(cs, timeout=timeout)

            self.service_check(self.SERVICE_CHECK_NAME, AgentCheck.OK,
                               tags=service_check_tags)
            if conn_key not in self.connections:
                self.connections[conn_key] = {'conn': rawconn, 'timeout': timeout}
            else:
                try:
                    # explicitly trying to avoid leaks...
                    self.connections[conn_key]['conn'].close()
                except Exception as e:
                    self.log.info("Could not close adodbapi db connection\n{0}".format(e))

                self.connections[conn_key]['conn'] = rawconn
        except Exception as e:
            cx = "{} - {}".format(host, database)
            message = "Unable to connect to SQL Server for instance {}.".format(cx)
            self.service_check(self.SERVICE_CHECK_NAME, AgentCheck.CRITICAL,
                               tags=service_check_tags, message=message)

            password = instance.get('password')
            tracebk = traceback.format_exc()
            if password is not None:
                tracebk = tracebk.replace(password, "*" * 6)

            cxn_failure_exp = SQLConnectionError("{} \n {}".format(message, tracebk))
            raise cxn_failure_exp


class SqlServerMetric(object):
    '''General class for common methods, should never be instantiated directly
    '''

    def __init__(self, connector,  cfg_instance, base_name,
                 report_function, column, logger):
        self.connector = connector
        self.cfg_instance = cfg_instance
        self.datadog_name = cfg_instance['name']
        self.sql_name = cfg_instance.get('counter_name', '')
        self.base_name = base_name
        self.report_function = report_function
        self.instance = cfg_instance.get('instance_name', '')
        self.tag_by = cfg_instance.get('tag_by', None)
        self.column = column
        self.instances = None
        self.past_values = {}
        self.log = logger

    def fetch_metrics(self, cursor, tags):
        raise NotImplementedError


class SqlSimpleMetric(SqlServerMetric):

    @classmethod
    def fetch_all_values(cls, cursor, counters_list, logger):
        placeholder = '?'
        placeholders = ', '.join(placeholder for unused in counters_list)
        query_base = '''
            select counter_name, instance_name, cntr_value
            from sys.dm_os_performance_counters where counter_name in (%s)
            ''' % placeholders

        logger.debug("query base: %s", query_base)
        cursor.execute(query_base, counters_list)
        rows = cursor.fetchall()
        return rows

    def fetch_metric(self, cursor, rows, tags):
        for counter_name_long, instance_name_long, cntr_value in rows:
            counter_name = counter_name_long.strip()
            instance_name = instance_name_long.strip()
            if counter_name.strip() == self.sql_name:
                matched = False
                if self.instance == ALL_INSTANCES and instance_name != "_Total":
                    matched = True
                else:
                    if instance_name == self.instance:
                        matched = True
                if matched:
                    metric_tags = tags
                    if self.instance == ALL_INSTANCES:
                        metric_tags = metric_tags + ['{}:{}'.format(self.tag_by, instance_name.strip())]
                    self.report_function(self.datadog_name, cntr_value,
                                         tags=metric_tags)
                    if self.instance != ALL_INSTANCES:
                        break


class SqlFractionMetric(SqlServerMetric):

    @classmethod
    def fetch_all_values(cls, cursor, counters_list, logger):
        placeholder = '?'
        placeholders = ', '.join(placeholder for unused in counters_list)
        query_base = VALUE_AND_BASE_QUERY % placeholders

        logger.debug("query base: %s, %s", query_base, str(counters_list))
        cursor.execute(query_base, counters_list)
        rows = cursor.fetchall()
        results = defaultdict(list)
        for counter_name, cntr_type, cntr_value, instance_name in rows:
            rowlist = [cntr_type, cntr_value, instance_name.strip()]
            logger.debug("Adding new rowlist %s", str(rowlist))
            results[counter_name.strip()].append(rowlist)
        return results

    def set_instances(self, cursor):
        if self.instance == ALL_INSTANCES:
            cursor.execute(INSTANCES_QUERY, (self.sql_name,))
            self.instances = [row.instance_name for row in cursor.fetchall()]
        else:
            self.instances = [self.instance]

    def fetch_metric(self, cursor, results, tags):
        '''
        Because we need to query the metrics by matching pairs, we can't query
        all of them together without having to perform some matching based on
        the name afterwards so instead we query instance by instance.
        We cache the list of instance so that we don't have to look it up every time
        '''
        if self.sql_name not in results:
            self.log.warning("Couldn't find {} in results".format(self.sql_name))
            return

        results_list = results[self.sql_name]
        done_instances = []
        for ndx, row in enumerate(results_list):
            ctype = row[0]
            cval = row[1]
            inst = row[2]

            if inst in done_instances:
                continue

            if self.instance != ALL_INSTANCES and inst != self.instance:
                done_instances.append(inst)
                continue

            # find the next row which has the same instance
            cval2 = None
            ctype2 = None
            for second_row in results_list[:ndx+1]:
                if inst == second_row[2]:
                    cval2 = second_row[1]
                    ctype2 = second_row[0]

            if cval2 is None:
                self.log.warning("Couldn't find second value for {}".format(self.sql_name))
                continue
            done_instances.append(inst)
            if ctype < ctype2:
                value = cval
                base = cval2
            else:
                value = cval2
                base = cval

            metric_tags = tags
            if self.instance == ALL_INSTANCES:
                metric_tags = metric_tags + ['{}:{}'.format(self.tag_by, inst.strip())]
            self.report_fraction(value, base, metric_tags)

    def report_fraction(self, value, base, metric_tags):
        try:
            result = value / float(base)
            self.report_function(self.datadog_name, result, tags=metric_tags)
        except ZeroDivisionError:
            self.log.debug("Base value is 0, won't report metric {} for tags {}".format(self.datadog_name,
                                                                                        metric_tags))


class SqlIncrFractionMetric(SqlFractionMetric):

    def report_fraction(self, value, base, metric_tags):
        key = "key:" + "".join(metric_tags)
        if key in self.past_values:
            old_value, old_base = self.past_values[key]
            diff_value = value - old_value
            diff_base = base - old_base
            try:
                result = diff_value / float(diff_base)
                self.report_function(self.datadog_name, result, tags=metric_tags)
            except ZeroDivisionError:
                self.log.debug("Base value is 0, won't report metric {} for tags {}".format(self.datadog_name,
                                                                                            metric_tags))
        self.past_values[key] = (value, base)


class SqlOsWaitStat(SqlServerMetric):

    @classmethod
    def fetch_all_values(cls, cursor, counters_list, logger):
        if not counters_list:
            return None, None

        placeholder = '?'
        placeholders = ', '.join(placeholder for unused in counters_list)
        query_base = '''
            select * from sys.dm_os_wait_stats where wait_type in ({})
            '''.format(placeholders)
        cursor.execute(query_base, counters_list)
        rows = cursor.fetchall()
        columns = [i[0] for i in cursor.description]
        return rows, columns

    def fetch_metric(self, cursor, rows, columns, tags):
        name_column_index = columns.index("wait_type")
        value_column_index = columns.index(self.column)
        value = None
        for row in rows:
            if row[name_column_index] == self.sql_name:
                value = row[value_column_index]
                break
        if value is None:
            self.log.debug("Didn't find {} {}".format(self.sql_name, self.column))
            return

        self.log.debug("Value for {} {} is {}".format(self.sql_name, self.column, value))
        metric_tags = tags
        metric_name = '{}.{}'.format(self.datadog_name, self.column)
        self.report_function(metric_name, value, tags=metric_tags)


class SqlIoVirtualFileStat(SqlServerMetric):

    @classmethod
    def fetch_all_values(cls, cursor, counters_list, logger):
        if not counters_list:
            return None, None

        query_base = "select * from sys.dm_io_virtual_file_stats(null, null)"
        cursor.execute(query_base)
        rows = cursor.fetchall()
        columns = [i[0] for i in cursor.description]
        return rows, columns

    def __init__(self, connector,  cfg_instance, base_name,
                 report_function, column, logger):
        super(SqlIoVirtualFileStat, self).__init__(connector, cfg_instance, base_name, report_function, column, logger)
        self.dbid = self.cfg_instance.get('database_id', None)
        self.fid = self.cfg_instance.get('file_id', None)
        self.pvs_vals = defaultdict(lambda: None)

    def fetch_metric(self, cursor, rows, columns, tags):
        dbid_ndx = columns.index("database_id")
        fileid_ndx = columns.index("file_id")
        column_ndx = columns.index(self.column)
        for row in rows:
            dbid = row[dbid_ndx]
            fid = row[fileid_ndx]
            value = row[column_ndx]

            if self.dbid and self.dbid != dbid:
                continue
            if self.fid and self.fid != fid:
                continue
            if not self.pvs_vals[dbid, fid]:
                self.pvs_vals[dbid, fid] = value
                continue

            report_value = value - self.pvs_vals[dbid, fid]
            self.pvs_vals[dbid, fid] = value
            metric_tags = tags
            metric_tags = metric_tags + ['database_id:{}'.format(str(dbid).strip())]
            metric_tags = metric_tags + ['file_id:{}'.format(str(fid).strip())]
            metric_name = '{}.{}'.format(self.datadog_name, self.column)
            self.report_function(metric_name, report_value,
                                 tags=metric_tags)


class SqlOsMemoryClerksStat(SqlServerMetric):

    @classmethod
    def fetch_all_values(cls, cursor, counters_list, logger):
        if not counters_list:
            return None, None

        placeholder = '?'
        placeholders = ', '.join(placeholder for unused in counters_list)
        query_base = '''
            select * from sys.dm_os_memory_clerks where type in ({})
            '''.format(placeholders)
        cursor.execute(query_base, counters_list)
        rows = cursor.fetchall()
        columns = [i[0] for i in cursor.description]
        return rows, columns

    def fetch_metric(self, cursor, rows, columns, tags):
        type_column_index = columns.index("type")
        value_column_index = columns.index(self.column)
        memnode_index = columns.index("memory_node_id")

        for row in rows:
            column_val = row[value_column_index]
            node_id = row[memnode_index]
            met_type = row[type_column_index]
            if met_type != self.sql_name:
                continue

            metric_tags = tags
            metric_tags = metric_tags + ['memory_node_id:{}'.format(str(node_id))]
            metric_name = '{}.{}'.format(self.datadog_name, self.column)
            self.report_function(metric_name, column_val,
                                 tags=metric_tags)<|MERGE_RESOLUTION|>--- conflicted
+++ resolved
@@ -120,13 +120,8 @@
         self.adoprovider = self.default_adoprovider
 
         self.connector = init_config.get('connector', 'adodbapi')
-<<<<<<< HEAD
         if self.connector.lower() not in self.valid_connectors:
-            self.log.error("Invalid database connector %s, defaulting to adodbapi" % self.connector)
-=======
-        if not self.connector.lower() in self.valid_connectors:
             self.log.error("Invalid database connector {}, defaulting to adodbapi".format(self.connector))
->>>>>>> 1d70f314
             self.connector = 'adodbapi'
 
         self.adoprovider = init_config.get('adoprovider', self.default_adoprovider)
@@ -326,14 +321,8 @@
     def _get_connector(self, instance):
         connector = instance.get('connector', self.connector)
         if connector != self.connector:
-<<<<<<< HEAD
             if connector.lower() not in self.valid_connectors:
-                self.log.warning("Invalid database connector %s using default %s" ,
-                     connector, self.connector)
-=======
-            if not connector.lower() in self.valid_connectors:
                 self.log.warning("Invalid database connector {} using default {}".format(connector, self.connector))
->>>>>>> 1d70f314
                 connector = self.connector
             else:
                 self.log.debug("Overriding default connector for {} with {}".format(instance['host'], connector))
@@ -408,12 +397,10 @@
             _, host, username, password, database, _ = self._get_access_info(instance, db_key, db_name)
         elif conn_key:
             _, host, username, password, database, _ = conn_key.split(":")
-<<<<<<< HEAD
-        conn_str = 'Provider=%s;Data Source=%s;Initial Catalog=%s;' \
-            % (self._get_adoprovider(instance), host, database)
-=======
-        conn_str = 'Provider=SQLOLEDB;Data Source={};Initial Catalog={};'.format(host, database)
->>>>>>> 1d70f314
+        
+        p = self._get_adoprovider(instance)
+        conn_str = 'Provider={};Data Source={};Initial Catalog={};'.format(p, host, database)
+        
         if username:
             conn_str += 'User ID={};'.format(username)
         if password:
