--- conflicted
+++ resolved
@@ -461,89 +461,6 @@
                         physical_database_name=db.physical_db_name,
                     )
 
-<<<<<<< HEAD
-=======
-        # Load database statistics
-        db_stats_to_collect = list(DATABASE_METRICS)
-        engine_edition = self.static_info_cache.get(STATIC_INFO_ENGINE_EDITION)
-        if not is_azure_sql_database(engine_edition):
-            db_stats_to_collect.extend(DATABASE_BACKUP_METRICS)
-
-        for name, table, column in db_stats_to_collect:
-            # include database as a filter option
-            db_names = [d.name for d in self.databases] or [
-                self.instance.get('database', self.connection.DEFAULT_DATABASE)
-            ]
-            for db_name in db_names:
-                cfg = {'name': name, 'table': table, 'column': column, 'instance_name': db_name, 'tags': tags}
-                metrics_to_collect.append(self.typed_metric(cfg_inst=cfg, table=table, column=column))
-
-        # Load AlwaysOn metrics
-        if is_affirmative(self.instance.get('include_ao_metrics', False)):
-            for name, table, column in AO_METRICS + AO_METRICS_PRIMARY + AO_METRICS_SECONDARY:
-                db_name = 'master'
-                cfg = {
-                    'name': name,
-                    'table': table,
-                    'column': column,
-                    'instance_name': db_name,
-                    'tags': tags,
-                    'ao_database': self.instance.get('ao_database', None),
-                    'availability_group': self.instance.get('availability_group', None),
-                    'only_emit_local': is_affirmative(self.instance.get('only_emit_local', False)),
-                }
-                metrics_to_collect.append(self.typed_metric(cfg_inst=cfg, table=table, column=column))
-
-        # Load metrics from scheduler and task tables, if enabled
-        if is_affirmative(self.instance.get('include_task_scheduler_metrics', False)):
-            for name, table, column in TASK_SCHEDULER_METRICS:
-                cfg = {'name': name, 'table': table, 'column': column, 'tags': tags}
-                metrics_to_collect.append(self.typed_metric(cfg_inst=cfg, table=table, column=column))
-
-        # Load sys.master_files metrics
-        if is_affirmative(self.instance.get('include_master_files_metrics', False)):
-            for name, table, column in DATABASE_MASTER_FILES:
-                cfg = {'name': name, 'table': table, 'column': column, 'tags': tags}
-                metrics_to_collect.append(self.typed_metric(cfg_inst=cfg, table=table, column=column))
-
-        # Load DB Fragmentation metrics
-        if is_affirmative(self.instance.get('include_db_fragmentation_metrics', False)):
-            db_fragmentation_object_names = self.instance.get('db_fragmentation_object_names', [])
-            db_names = [d.name for d in self.databases] or [
-                self.instance.get('database', self.connection.DEFAULT_DATABASE)
-            ]
-
-            if not self._config.include_db_fragmentation_metrics_tempdb:
-                db_names = [db_name for db_name in db_names if db_name != 'tempdb']
-
-            if not db_fragmentation_object_names:
-                self.log.debug(
-                    "No fragmentation object names specified, will return fragmentation metrics for all "
-                    "object_ids of current database(s): %s",
-                    db_names,
-                )
-
-            for db_name in db_names:
-                for name, table, column in DATABASE_FRAGMENTATION_METRICS:
-                    cfg = {
-                        'name': name,
-                        'table': table,
-                        'column': column,
-                        'instance_name': db_name,
-                        'tags': tags,
-                        'db_fragmentation_object_names': db_fragmentation_object_names,
-                    }
-                    metrics_to_collect.append(self.typed_metric(cfg_inst=cfg, table=table, column=column))
-
-        # Load DB File Space Usage metrics
-        if is_affirmative(
-            self.instance.get('include_tempdb_file_space_usage_metrics', True)
-        ) and not is_azure_sql_database(engine_edition):
-            for name, table, column in TEMPDB_FILE_SPACE_USAGE_METRICS:
-                cfg = {'name': name, 'table': table, 'column': column, 'instance_name': 'tempdb', 'tags': tags}
-                metrics_to_collect.append(self.typed_metric(cfg_inst=cfg, table=table, column=column))
-
->>>>>>> d4c3ad12
         # Load any custom metrics from conf.d/sqlserver.yaml
         for cfg in custom_metrics:
             sql_counter_type = None
