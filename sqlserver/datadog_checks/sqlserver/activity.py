--- conflicted
+++ resolved
@@ -117,7 +117,6 @@
     DB_NAME(sess.database_id) as database_name,
     sess.status as session_status,
     req.status as request_status,
-<<<<<<< HEAD
     isnull(
         SUBSTRING(qt.text, (req.statement_start_offset / 2) + 1,
         ((CASE req.statement_end_offset
@@ -126,14 +125,6 @@
                 - req.statement_start_offset) / 2) + 1)
         , lqt.text) AS statement_text,
     SUBSTRING(isnull(qt.text, lqt.text), 1, {proc_char_limit}) as text,
-=======
-    SUBSTRING(qt.text, (req.statement_start_offset / 2) + 1,
-    ((CASE req.statement_end_offset
-        WHEN -1 THEN DATALENGTH(qt.text)
-        ELSE req.statement_end_offset END
-            - req.statement_start_offset) / 2) + 1) AS statement_text,
-    SUBSTRING(qt.text, 1, {proc_char_limit}) as text,
->>>>>>> 92562a41
     c.client_tcp_port as client_port,
     c.client_net_address as client_address,
     sess.host_name as host_name,
@@ -241,18 +232,12 @@
     @tracked_method(agent_check_getter=agent_check_getter, track_result_length=True)
     def _get_activity(self, cursor, exec_request_columns):
         self.log.debug("collecting sql server activity")
-<<<<<<< HEAD
         # Only run the full version of activity query to fetch
         # both non-sleeping and idle blocking sessions
         # when (at least 1) idle blocking sessions found
         query = ACTIVITY_QUERY if self._has_idle_blocking_sessions(cursor) else ACTIVITY_QUERY_SIMPLIFIED
-        query = query.format(exec_request_columns=', '.join(['req.{}'.format(r) for r in exec_request_columns]))
-=======
-        query = ACTIVITY_QUERY.format(
-            exec_request_columns=', '.join(['req.{}'.format(r) for r in exec_request_columns]),
-            proc_char_limit=PROC_CHAR_LIMIT,
-        )
->>>>>>> 92562a41
+        query = query.format(exec_request_columns=', '.join(['req.{}'.format(r) for r in exec_request_columns]),
+            proc_char_limit=PROC_CHAR_LIMIT,)
         self.log.debug("Running query [%s]", query)
         cursor.execute(query)
         columns = [i[0] for i in cursor.description]
