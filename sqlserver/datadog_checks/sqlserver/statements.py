import binascii
import math
import time

from cachetools import TTLCache
from lxml import etree as ET

from datadog_checks.base import is_affirmative
from datadog_checks.base.utils.common import ensure_unicode, to_native_string
from datadog_checks.base.utils.db.sql import compute_sql_signature
from datadog_checks.base.utils.db.statement_metrics import StatementMetrics
from datadog_checks.base.utils.db.utils import (
    DBMAsyncJob,
    RateLimitingTTLCache,
    default_json_event_encoding,
    obfuscate_sql_with_metadata,
)
from datadog_checks.base.utils.serialization import json
from datadog_checks.base.utils.tracking import tracked_method

try:
    import datadog_agent
except ImportError:
    from ..stubs import datadog_agent

DEFAULT_COLLECTION_INTERVAL = 10

SQL_SERVER_QUERY_METRICS_COLUMNS = [
    "execution_count",
    "total_worker_time",
    "total_physical_reads",
    "total_logical_writes",
    "total_logical_reads",
    "total_clr_time",
    "total_elapsed_time",
    "total_rows",
    "total_dop",
    "total_grant_kb",
    "total_used_grant_kb",
    "total_ideal_grant_kb",
    "total_reserved_threads",
    "total_used_threads",
    "total_columnstore_segment_reads",
    "total_columnstore_segment_skips",
    "total_spills",
]

STATEMENT_METRICS_QUERY = """\
with qstats as (
    select TOP {limit} text, query_hash, query_plan_hash, last_execution_time, plan_handle,
           (select value from sys.dm_exec_plan_attributes(plan_handle) where attribute = 'dbid') as dbid,
           (select value from sys.dm_exec_plan_attributes(plan_handle) where attribute = 'user_id') as user_id,
           {query_metrics_columns}
    from sys.dm_exec_query_stats
        cross apply sys.dm_exec_sql_text(sql_handle)
    where last_execution_time > dateadd(second, -?, getdate())
)
select text, query_hash, query_plan_hash, CAST(S.dbid as int) as dbid,
       D.name as database_name, U.name as user_name, max(plan_handle) as plan_handle,
    {query_metrics_column_sums}
    from qstats S
    left join sys.databases D on S.dbid = D.database_id
    left join sys.sysusers U on S.user_id = U.uid
    group by text, query_hash, query_plan_hash, S.dbid, D.name, U.name
"""

PLAN_LOOKUP_QUERY = """\
select cast(query_plan as nvarchar(max)) as query_plan
from sys.dm_exec_query_plan(CONVERT(varbinary(max), ?, 1))
"""


def _row_key(row):
    """
    :param row: a normalized row from STATEMENT_METRICS_QUERY
    :return: a tuple uniquely identifying this row
    """
    return row['database_name'], row['user_name'], row['query_signature'], row['query_hash'], row['query_plan_hash']


XML_PLAN_OBFUSCATION_ATTRS = frozenset(
    {
        "StatementText",
        "ConstValue",
        "ScalarString",
        "ParameterCompiledValue",
    }
)


def agent_check_getter(self):
    return self.check


def _hash_to_hex(hash):
    return to_native_string(binascii.hexlify(hash))


def obfuscate_xml_plan(raw_plan, obfuscator_options=None):
    """
    Obfuscates SQL text & Parameters from the provided SQL Server XML Plan
    Also strips unnecessary whitespace
    """
    tree = ET.fromstring(raw_plan)
    for e in tree.iter():
        if e.text:
            e.text = e.text.strip()
        if e.tail:
            e.tail = e.tail.strip()
        for k in XML_PLAN_OBFUSCATION_ATTRS:
            val = e.attrib.get(k, None)
            if val:
                statement = obfuscate_sql_with_metadata(val, obfuscator_options)
                e.attrib[k] = ensure_unicode(statement['query'])
    return to_native_string(ET.tostring(tree, encoding="UTF-8"))


class SqlserverStatementMetrics(DBMAsyncJob):
    """Collects query metrics and plans"""

    def __init__(self, check):
        self.check = check
        self.log = check.log
        collection_interval = float(
            check.statement_metrics_config.get('collection_interval', DEFAULT_COLLECTION_INTERVAL)
        )
        if collection_interval <= 0:
            collection_interval = DEFAULT_COLLECTION_INTERVAL
        self.collection_interval = collection_interval
        super(SqlserverStatementMetrics, self).__init__(
            check,
            run_sync=is_affirmative(check.statement_metrics_config.get('run_sync', False)),
            enabled=is_affirmative(check.statement_metrics_config.get('enabled', True)),
            expected_db_exceptions=(),
            min_collection_interval=check.min_collection_interval,
            config_host=check.resolved_hostname,
            dbms="sqlserver",
            rate_limit=1 / float(collection_interval),
            job_name="query-metrics",
            shutdown_callback=self._close_db_conn,
        )
        self.dm_exec_query_stats_row_limit = int(
            check.statement_metrics_config.get('dm_exec_query_stats_row_limit', 10000)
        )
        self.enforce_collection_interval_deadline = bool(
            check.statement_metrics_config.get('enforce_collection_interval_deadline', True)
        )
        self._state = StatementMetrics()
        self._init_caches()
        self._conn_key_prefix = "dbm-"
        self._statement_metrics_query = None
        self._last_stats_query_time = None

    def _init_caches(self):
        # full_statement_text_cache: limit the ingestion rate of full statement text events per query_signature
        self._full_statement_text_cache = TTLCache(
            maxsize=self.check.instance.get('full_statement_text_cache_max_size', 10000),
            ttl=60 * 60 / self.check.instance.get('full_statement_text_samples_per_hour_per_query', 1),
        )

        # seen_plans_ratelimiter: limit the ingestion rate per unique plan.
        # plans, we only really need them once per hour
        self._seen_plans_ratelimiter = RateLimitingTTLCache(
            # assuming ~100 bytes per entry (query & plan signature, key hash, 4 pointers (ordered dict), expiry time)
            # total size: 10k * 100 = 1 Mb
            maxsize=int(self.check.instance.get('seen_samples_cache_maxsize', 10000)),
            ttl=60 * 60 / int(self.check.instance.get('samples_per_hour_per_query', 4)),
        )

    def _close_db_conn(self):
        pass

    def _get_available_query_metrics_columns(self, cursor, all_expected_columns):
        cursor.execute("select top 0 * from sys.dm_exec_query_stats")
        all_columns = set([i[0] for i in cursor.description])
        available_columns = [c for c in all_expected_columns if c in all_columns]
        missing_columns = set(all_expected_columns) - set(available_columns)
        if missing_columns:
            self.log.debug(
                "missing the following expected query metrics columns from dm_exec_query_stats: %s", missing_columns
            )
        self.log.debug("found available sys.dm_exec_query_stats columns: %s", available_columns)
        return available_columns

    def _get_statement_metrics_query_cached(self, cursor):
        if self._statement_metrics_query:
            return self._statement_metrics_query
        available_columns = self._get_available_query_metrics_columns(cursor, SQL_SERVER_QUERY_METRICS_COLUMNS)
        self._statement_metrics_query = STATEMENT_METRICS_QUERY.format(
            query_metrics_columns=', '.join(available_columns),
            query_metrics_column_sums=', '.join(['sum({}) as {}'.format(c, c) for c in available_columns]),
            collection_interval=int(math.ceil(self.collection_interval) * 2),
            limit=self.dm_exec_query_stats_row_limit,
        )
        return self._statement_metrics_query

    @tracked_method(agent_check_getter=agent_check_getter, track_result_length=True)
    def _load_raw_query_metrics_rows(self, cursor):
        self.log.debug("collecting sql server statement metrics")
        statement_metrics_query = self._get_statement_metrics_query_cached(cursor)
        now = time.time()
        query_interval = self.collection_interval
        if self._last_stats_query_time:
            query_interval = now - self._last_stats_query_time
        self._last_stats_query_time = now
        params = (math.ceil(query_interval),)
        self.log.debug("Running query [%s] %s", statement_metrics_query, params)
        cursor.execute(statement_metrics_query, params)
        columns = [i[0] for i in cursor.description]
        # construct row dicts manually as there's no DictCursor for pyodbc
        rows = [dict(zip(columns, row)) for row in cursor.fetchall()]
        self.log.debug("loaded sql server statement metrics len(rows)=%s", len(rows))
        return rows

    def _normalize_queries(self, rows):
        normalized_rows = []
        for row in rows:
            try:
                statement = obfuscate_sql_with_metadata(row['text'])
            except Exception as e:
                # obfuscation errors are relatively common so only log them during debugging
                self.log.debug("Failed to obfuscate query: %s", e)
                self.check.count(
                    "dd.sqlserver.statements.error",
                    1,
                    **self.check.debug_stats_kwargs(tags=["error:obfuscate-query-{}".format(type(e))])
                )
                continue
            obfuscated_statement = statement['query']
            row['text'] = obfuscated_statement
            row['query_signature'] = compute_sql_signature(obfuscated_statement)
            row['query_hash'] = _hash_to_hex(row['query_hash'])
            row['query_plan_hash'] = _hash_to_hex(row['query_plan_hash'])
<<<<<<< HEAD
            metadata = statement['metadata']
            row['dd_tables'] = metadata.get('tables', None)
            row['dd_commands'] = metadata.get('commands', None)
            row['dd_comments'] = metadata.get('comments', None)
=======
            row['plan_handle'] = _hash_to_hex(row['plan_handle'])
>>>>>>> 0d904a54
            normalized_rows.append(row)
        return normalized_rows

    def _collect_metrics_rows(self, cursor):
        rows = self._load_raw_query_metrics_rows(cursor)
        rows = self._normalize_queries(rows)
        if not rows:
            return []
        metric_columns = [c for c in rows[0].keys() if c.startswith("total_") or c == 'execution_count']
        rows = self._state.compute_derivative_rows(rows, metric_columns, key=_row_key)
        return rows

    @staticmethod
    def _to_metrics_payload_row(row):
        row = {k: v for k, v in row.items()}
        if 'dd_comments' in row:
            del row['dd_comments']
        # truncate query text to the maximum length supported by metrics tags
        row['text'] = row['text'][0:200]
        return row

    def _to_metrics_payload(self, rows):
        return {
            'host': self.check.resolved_hostname,
            'timestamp': time.time() * 1000,
            'min_collection_interval': self.collection_interval,
            'tags': self.check.tags,
            'sqlserver_rows': [self._to_metrics_payload_row(r) for r in rows],
            'sqlserver_version': self.check.static_info_cache.get("version", ""),
            'ddagentversion': datadog_agent.get_version(),
        }

    @tracked_method(agent_check_getter=agent_check_getter)
    def collect_statement_metrics_and_plans(self):
        """
        Collects statement metrics and plans.
        :return:
        """
        plans_submitted = 0
        deadline = time.time() + self.collection_interval

        # re-use the check's conn module, but set extra_key=dbm- to ensure we get our own
        # raw connection. adodbapi and pyodbc modules are thread safe, but connections are not.
        with self.check.connection.open_managed_default_connection(key_prefix=self._conn_key_prefix):
            with self.check.connection.get_managed_cursor(key_prefix=self._conn_key_prefix) as cursor:
                rows = self._collect_metrics_rows(cursor)
                if not rows:
                    return
                for event in self._rows_to_fqt_events(rows):
                    self.check.database_monitoring_query_sample(json.dumps(event, default=default_json_event_encoding))
                payload = self._to_metrics_payload(rows)
                self.check.database_monitoring_query_metrics(json.dumps(payload, default=default_json_event_encoding))
                for event in self._collect_plans(rows, cursor, deadline):
                    self.check.database_monitoring_query_sample(json.dumps(event, default=default_json_event_encoding))
                    plans_submitted += 1

        self.check.count(
            "dd.sqlserver.statements.plans_submitted.count", plans_submitted, **self.check.debug_stats_kwargs()
        )
        self.check.gauge(
            "dd.sqlserver.statements.seen_plans_cache.len",
            len(self._seen_plans_ratelimiter),
            **self.check.debug_stats_kwargs()
        )
        self.check.gauge(
            "dd.sqlserver.statements.fqt_cache.len",
            len(self._full_statement_text_cache),
            **self.check.debug_stats_kwargs()
        )

    def _rows_to_fqt_events(self, rows):
        for row in rows:
            query_cache_key = _row_key(row)
            if query_cache_key in self._full_statement_text_cache:
                continue
            self._full_statement_text_cache[query_cache_key] = True
            tags = self.check.tags + ["db:{}".format(row['database_name'])]
            yield {
                "timestamp": time.time() * 1000,
                "host": self.check.resolved_hostname,
                "ddagentversion": datadog_agent.get_version(),
                "ddsource": "sqlserver",
                "ddtags": ",".join(tags),
                "dbm_type": "fqt",
                "db": {
                    "instance": row['database_name'],
                    "query_signature": row['query_signature'],
                    "user": row.get("user_name", None),
                    "statement": row['text'],
                },
                'sqlserver': {
                    'query_hash': row['query_hash'],
                    'query_plan_hash': row['query_plan_hash'],
                },
            }

    def run_job(self):
        self.collect_statement_metrics_and_plans()

    @tracked_method(agent_check_getter=agent_check_getter)
    def _load_plan(self, plan_handle, cursor):
        self.log.debug("collecting plan. plan_handle=%s", plan_handle)
        self.log.debug("Running query [%s] %s", PLAN_LOOKUP_QUERY, (plan_handle,))
        cursor.execute(PLAN_LOOKUP_QUERY, ("0x" + plan_handle,))
        result = cursor.fetchall()
        if not result:
            self.log.debug("failed to loan plan, it must have just been expired out of the plan cache")
            return None
        return result[0][0]

    @tracked_method(agent_check_getter=agent_check_getter)
    def _collect_plans(self, rows, cursor, deadline):
        for row in rows:
            if self.enforce_collection_interval_deadline and time.time() > deadline:
                self.log.debug("ending plan collection early because check deadline has been exceeded")
                self.check.count("dd.sqlserver.statements.deadline_exceeded", 1, **self.check.debug_stats_kwargs())
                return
            plan_key = (row['query_signature'], row['query_hash'], row['query_plan_hash'])
            if self._seen_plans_ratelimiter.acquire(plan_key):
                raw_plan = self._load_plan(row['plan_handle'], cursor)
                obfuscated_plan, collection_errors = None, None

                try:
                    obfuscated_plan = obfuscate_xml_plan(raw_plan, self.check.obfuscator_options)
                except Exception as e:
                    self.log.debug(
                        (
                            "failed to obfuscate XML Plan query_signature=%s query_hash=%s "
                            "query_plan_hash=%s plan_handle=%s: %s"
                        ),
                        row['query_signature'],
                        row['query_hash'],
                        row['query_plan_hash'],
                        row['plan_handle'],
                        e,
                    )
                    collection_errors = [{'code': "obfuscate_xml_plan_error", 'message': str(e)}]
                    self.check.count(
                        "dd.sqlserver.statements.error",
                        1,
                        **self.check.debug_stats_kwargs(tags=["error:obfuscate-xml-plan-{}".format(type(e))])
                    )

                tags = self.check.tags + ["db:{}".format(row['database_name'])]
                yield {
                    "host": self._db_hostname,
                    "ddagentversion": datadog_agent.get_version(),
                    "ddsource": "sqlserver",
                    "ddtags": ",".join(tags),
                    "timestamp": time.time() * 1000,
                    "dbm_type": "plan",
                    "db": {
                        "instance": row.get("database_name", None),
                        "plan": {
                            "definition": obfuscated_plan,
                            "signature": row['query_plan_hash'],
                            "collection_errors": collection_errors,
                        },
                        "query_signature": row['query_signature'],
                        "user": row.get("user_name", None),
                        "statement": row['text'],
                        "metadata": {
                            "tables": row['dd_tables'],
                            "commands": row['dd_commands'],
                            "comments": row['dd_comments'],
                        },
                    },
                    'sqlserver': {
                        'query_hash': row['query_hash'],
                        'query_plan_hash': row['query_plan_hash'],
                        'plan_handle': row['plan_handle'],
                    },
                }<|MERGE_RESOLUTION|>--- conflicted
+++ resolved
@@ -231,14 +231,11 @@
             row['query_signature'] = compute_sql_signature(obfuscated_statement)
             row['query_hash'] = _hash_to_hex(row['query_hash'])
             row['query_plan_hash'] = _hash_to_hex(row['query_plan_hash'])
-<<<<<<< HEAD
+            row['plan_handle'] = _hash_to_hex(row['plan_handle'])
             metadata = statement['metadata']
             row['dd_tables'] = metadata.get('tables', None)
             row['dd_commands'] = metadata.get('commands', None)
             row['dd_comments'] = metadata.get('comments', None)
-=======
-            row['plan_handle'] = _hash_to_hex(row['plan_handle'])
->>>>>>> 0d904a54
             normalized_rows.append(row)
         return normalized_rows
 
