--- conflicted
+++ resolved
@@ -13,15 +13,6 @@
 from collections import defaultdict
 from functools import partial
 
-<<<<<<< HEAD
-=======
-from datadog_checks.base import ensure_unicode
-from datadog_checks.base.errors import CheckException
-from datadog_checks.base.utils.time import get_precise_time
-
-from .utils import construct_use_statement, is_azure_sql_database
-
->>>>>>> d812e0e9
 # Queries
 ALL_INSTANCES = 'ALL'
 
@@ -380,676 +371,6 @@
             self.report_function(metric_name, column_val, tags=metric_tags)
 
 
-<<<<<<< HEAD
-=======
-# https://docs.microsoft.com/en-us/sql/relational-databases/system-dynamic-management-views/sys-dm-os-schedulers-transact-sql
-class SqlOsSchedulers(BaseSqlServerMetric):
-    TABLE = 'sys.dm_os_schedulers'
-    DEFAULT_METRIC_TYPE = 'gauge'
-    QUERY_BASE = "select * from {table}".format(table=TABLE)
-    OPERATION_NAME = 'os_schedulers_metrics'
-
-    @classmethod
-    def fetch_all_values(cls, cursor, counters_list, logger, databases=None, engine_edition=None):
-        return cls._fetch_generic_values(cursor, None, logger)
-
-    def fetch_metric(self, rows, columns, values_cache=None):
-        value_column_index = columns.index(self.column)
-        scheduler_index = columns.index("scheduler_id")
-        parent_node_index = columns.index("parent_node_id")
-
-        for row in rows:
-            column_val = row[value_column_index]
-            scheduler_id = row[scheduler_index]
-            parent_node_id = row[parent_node_index]
-
-            metric_tags = ['scheduler_id:{}'.format(str(scheduler_id)), 'parent_node_id:{}'.format(str(parent_node_id))]
-            metric_tags.extend(self.tags)
-            metric_name = '{}'.format(self.metric_name)
-            self.report_function(metric_name, column_val, tags=metric_tags)
-
-
-# https://docs.microsoft.com/en-us/sql/relational-databases/system-dynamic-management-views/sys-dm-os-tasks-transact-sql
-class SqlOsTasks(BaseSqlServerMetric):
-    CUSTOM_QUERIES_AVAILABLE = False
-    TABLE = 'sys.dm_os_tasks'
-    DEFAULT_METRIC_TYPE = 'gauge'
-    QUERY_BASE = """
-    select scheduler_id,
-           SUM(CAST(context_switches_count AS BIGINT)) as context_switches_count,
-           SUM(CAST(pending_io_count AS BIGINT)) as pending_io_count,
-           SUM(pending_io_byte_count) as pending_io_byte_count,
-           AVG(pending_io_byte_average) as pending_io_byte_average
-    from {table} group by scheduler_id;
-    """.format(
-        table=TABLE
-    )
-    OPERATION_NAME = 'os_tasks_metrics'
-
-    @classmethod
-    def fetch_all_values(cls, cursor, counters_list, logger, databases=None, engine_edition=None):
-        return cls._fetch_generic_values(cursor, None, logger)
-
-    def fetch_metric(self, rows, columns, values_cache=None):
-        scheduler_id_column_index = columns.index("scheduler_id")
-        value_column_index = columns.index(self.column)
-
-        for row in rows:
-            column_val = row[value_column_index]
-            scheduler_id = row[scheduler_id_column_index]
-
-            metric_tags = ['scheduler_id:{}'.format(str(scheduler_id))]
-            metric_tags.extend(self.tags)
-            metric_name = '{}'.format(self.metric_name)
-            self.report_function(metric_name, column_val, tags=metric_tags)
-
-
-# https://docs.microsoft.com/en-us/sql/relational-databases/system-catalog-views/sys-master-files-transact-sql
-class SqlMasterDatabaseFileStats(BaseSqlServerMetric):
-    CUSTOM_QUERIES_AVAILABLE = False
-    TABLE = 'sys.master_files'
-    DEFAULT_METRIC_TYPE = 'gauge'
-    QUERY_BASE = """
-        select sys.databases.name as name, file_id, type, physical_name, size, max_size,
-        sys.master_files.state as state, sys.master_files.state_desc as state_desc from {table}
-        right outer join sys.databases on sys.master_files.database_id = sys.databases.database_id;
-    """.format(
-        table=TABLE
-    )
-    DB_TYPE_MAP = {0: 'data', 1: 'transaction_log', 2: 'filestream', 3: 'unknown', 4: 'full_text'}
-    OPERATION_NAME = 'master_database_file_stats_metrics'
-
-    @classmethod
-    def fetch_all_values(cls, cursor, counters_list, logger, databases=None, engine_edition=None):
-        return cls._fetch_generic_values(cursor, None, logger)
-
-    def fetch_metric(self, rows, columns, values_cache=None):
-        db_name = columns.index("name")
-        file_id = columns.index("file_id")
-        file_type = columns.index("type")
-        file_location = columns.index("physical_name")
-        db_files_state_desc_index = columns.index("state_desc")
-        value_column_index = columns.index(self.column)
-
-        for row in rows:
-            column_val = row[value_column_index]
-            if column_val is None:
-                continue
-            if self.column in ('size', 'max_size'):
-                column_val *= 8  # size reported in 8 KB pages
-
-            fileid = row[file_id]
-            filetype = self.DB_TYPE_MAP[row[file_type]]
-            location = row[file_location]
-            db_files_state_desc = row[db_files_state_desc_index]
-            dbname = row[db_name]
-
-            metric_tags = [
-                'database:{}'.format(str(dbname)),
-                'db:{}'.format(str(dbname)),
-                'file_id:{}'.format(str(fileid)),
-                'file_type:{}'.format(str(filetype)),
-                'file_location:{}'.format(str(location)),
-                'database_files_state_desc:{}'.format(str(db_files_state_desc)),
-            ]
-            metric_tags.extend(self.tags)
-            metric_name = '{}'.format(self.metric_name)
-            self.report_function(metric_name, column_val, tags=metric_tags)
-
-
-# https://docs.microsoft.com/en-us/sql/relational-databases/system-catalog-views/sys-database-files-transact-sql
-class SqlDatabaseFileStats(BaseSqlServerMetric):
-    CUSTOM_QUERIES_AVAILABLE = False
-    TABLE = 'sys.database_files'
-    DEFAULT_METRIC_TYPE = 'gauge'
-    QUERY_BASE = "select *, CAST(FILEPROPERTY(name, 'SpaceUsed') as int) as space_used from {table}".format(table=TABLE)
-    OPERATION_NAME = 'database_file_stats_metrics'
-
-    DB_TYPE_MAP = {0: 'data', 1: 'transaction_log', 2: 'filestream', 3: 'unknown', 4: 'full_text'}
-
-    def __init__(self, cfg_instance, base_name, report_function, column, logger):
-        super(SqlDatabaseFileStats, self).__init__(cfg_instance, base_name, report_function, column, logger)
-
-    @classmethod
-    def fetch_all_values(cls, cursor, counters_list, logger, databases=None, engine_edition=None):
-        # special case since this table is specific to databases, need to run query for each database instance
-        rows = []
-        columns = []
-
-        if databases is None:
-            databases = []
-
-        cursor.execute('select DB_NAME()')  # This can return None in some implementations, so it cannot be chained
-        data = cursor.fetchall()
-        current_db = data[0][0]
-        logger.debug("%s: current db is %s", cls.__name__, current_db)
-
-        for db in databases:
-            # use statements need to be executed separate from select queries
-            ctx = construct_use_statement(db)
-            try:
-                # Azure SQL DB does not allow running the USE command
-                if not is_azure_sql_database(engine_edition):
-                    logger.debug("%s: changing cursor context via use statement: %s", cls.__name__, ctx)
-                    cursor.execute(ctx)
-                logger.debug("%s: fetch_all executing query: %s", cls.__name__, cls.QUERY_BASE)
-                cursor.execute(cls.QUERY_BASE)
-                data = cursor.fetchall()
-            except Exception as e:
-                logger.warning("Error when trying to query db %s - skipping.  Error: %s", db, e)
-                continue
-
-            query_columns = ['database'] + [i[0] for i in cursor.description]
-            if columns:
-                if columns != query_columns:
-                    raise CheckException('Assertion error: {} != {}'.format(columns, query_columns))
-            else:
-                columns = query_columns
-
-            results = []
-            # insert database name as new column for each row
-            for row in data:
-                r = list(row)
-                r.insert(0, db)
-                results.append(r)
-
-            rows.extend(results)
-
-            logger.debug("%s: received %d rows and %d columns for db %s", cls.__name__, len(data), len(columns), db)
-
-        # Azure SQL DB does not allow running the USE command
-        if not is_azure_sql_database(engine_edition):
-            # reset back to previous db
-            logger.debug("%s: reverting cursor context via use statement to %s", cls.__name__, current_db)
-            cursor.execute(construct_use_statement(current_db))
-
-        return rows, columns
-
-    def fetch_metric(self, rows, columns, values_cache=None):
-        try:
-            db_name = columns.index('database')
-            file_id = columns.index("file_id")
-            file_type = columns.index("type")
-            file_location = columns.index("physical_name")
-            filename_idx = columns.index("name")
-            db_files_state_desc_index = columns.index("state_desc")
-            value_column_index = columns.index(self.column)
-        except ValueError as e:
-            raise CheckException(
-                "Could not fetch all required information from columns {}:\n\t{}".format(str(columns), str(e))
-            )
-
-        for row in rows:
-            if row[db_name] != self.instance:
-                continue
-            column_val = row[value_column_index]
-            if self.column in ('size', 'max_size', 'space_used'):
-                column_val = (column_val or 0) * 8  # size reported in 8 KB pages
-
-            fileid = row[file_id]
-            filetype = self.DB_TYPE_MAP[row[file_type]]
-            location = row[file_location]
-            filename = row[filename_idx]
-            db_files_state_desc = row[db_files_state_desc_index]
-
-            metric_tags = [
-                'database:{}'.format(str(self.instance)),
-                'db:{}'.format(str(self.instance)),
-                'file_id:{}'.format(str(fileid)),
-                'file_type:{}'.format(str(filetype)),
-                'file_location:{}'.format(str(location)),
-                'file_name:{}'.format(str(filename)),
-                'database_files_state_desc:{}'.format(str(db_files_state_desc)),
-            ]
-            metric_tags.extend(self.tags)
-            metric_name = '{}'.format(self.metric_name)
-            self.report_function(metric_name, column_val, tags=metric_tags)
-
-
-# https://docs.microsoft.com/en-us/sql/relational-databases/system-catalog-views/sys-databases-transact-sql?view=sql-server-ver15
-class SqlDatabaseStats(BaseSqlServerMetric):
-    CUSTOM_QUERIES_AVAILABLE = False
-    TABLE = 'sys.databases'
-    DEFAULT_METRIC_TYPE = 'gauge'
-    QUERY_BASE = "select * from {table}".format(table=TABLE)
-    OPERATION_NAME = 'database_stats_metrics'
-
-    @classmethod
-    def fetch_all_values(cls, cursor, counters_list, logger, databases=None, engine_edition=None):
-        return cls._fetch_generic_values(cursor, None, logger)
-
-    def fetch_metric(self, rows, columns, values_cache=None):
-        database_name = columns.index("name")
-        db_state_desc_index = columns.index("state_desc")
-        db_recovery_model_desc_index = columns.index("recovery_model_desc")
-        value_column_index = columns.index(self.column)
-
-        for row in rows:
-            if row[database_name].lower() != self.instance.lower():
-                continue
-
-            column_val = row[value_column_index]
-            db_state_desc = row[db_state_desc_index]
-            db_recovery_model_desc = row[db_recovery_model_desc_index]
-            metric_tags = [
-                'database:{}'.format(str(self.instance)),
-                'db:{}'.format(str(self.instance)),
-                'database_state_desc:{}'.format(str(db_state_desc)),
-                'database_recovery_model_desc:{}'.format(str(db_recovery_model_desc)),
-            ]
-            metric_tags.extend(self.tags)
-            metric_name = '{}'.format(self.metric_name)
-            self.report_function(metric_name, column_val, tags=metric_tags)
-
-
-# msdb.dbo.backupset
-#
-# Contains a row for each backup set. A backup set
-# contains the backup from a single, successful backup operation.
-# https://docs.microsoft.com/en-us/sql/relational-databases/system-tables/backupset-transact-sql?view=sql-server-ver15
-class SqlDatabaseBackup(BaseSqlServerMetric):
-    CUSTOM_QUERIES_AVAILABLE = False
-    TABLE = 'msdb.dbo.backupset'
-    DEFAULT_METRIC_TYPE = 'gauge'
-    QUERY_BASE = """
-        select sys.databases.name as database_name, count(backup_set_id) as backup_set_id_count
-        from {table} right outer join sys.databases
-        on sys.databases.name = msdb.dbo.backupset.database_name
-        group by sys.databases.name""".format(
-        table=TABLE
-    )
-    OPERATION_NAME = 'database_backup_metrics'
-
-    @classmethod
-    def fetch_all_values(cls, cursor, counters_list, logger, databases=None, engine_edition=None):
-        return cls._fetch_generic_values(cursor, None, logger)
-
-    def fetch_metric(self, rows, columns, values_cache=None):
-        database_name = columns.index("database_name")
-        value_column_index = columns.index(self.column)
-
-        for row in rows:
-            if row[database_name] != self.instance:
-                continue
-
-            column_val = row[value_column_index]
-            metric_tags = [
-                'database:{}'.format(str(self.instance)),
-                'db:{}'.format(str(self.instance)),
-            ]
-            metric_tags.extend(self.tags)
-            metric_name = '{}'.format(self.metric_name)
-            self.report_function(metric_name, column_val, tags=metric_tags)
-
-
-# sys.dm_db_index_physical_stats
-#
-# Returns size and fragmentation information for the data and
-# indexes of the specified table or view in SQL Server.
-#
-# There are reports of this query being very slow for large datasets,
-# so debug query timing are included to help monitor it.
-# https://dba.stackexchange.com/q/76374
-#
-# https://docs.microsoft.com/en-us/sql/relational-databases/system-dynamic-management-views/sys-dm-db-index-physical-stats-transact-sql?view=sql-server-ver15
-class SqlDbFragmentation(BaseSqlServerMetric):
-    CUSTOM_QUERIES_AVAILABLE = False
-    TABLE = 'sys.dm_db_index_physical_stats'
-    DEFAULT_METRIC_TYPE = 'gauge'
-
-    QUERY_BASE = (
-        "SELECT DB_NAME(DDIPS.database_id) as database_name, "
-        "OBJECT_NAME(DDIPS.object_id, DDIPS.database_id) as object_name, "
-        "DDIPS.index_id as index_id, DDIPS.fragment_count as fragment_count, "
-        "DDIPS.avg_fragment_size_in_pages as avg_fragment_size_in_pages, "
-        "DDIPS.page_count as page_count, "
-        "DDIPS.avg_fragmentation_in_percent as avg_fragmentation_in_percent, I.name as index_name "
-        "FROM {table} (DB_ID('{{db}}'),null,null,null,null) as DDIPS "
-        "INNER JOIN sys.indexes as I WITH (nolock) ON I.object_id = DDIPS.object_id "
-        "AND DDIPS.index_id = I.index_id "
-        "WHERE DDIPS.fragment_count is not null".format(table=TABLE)
-    )
-    OPERATION_NAME = 'db_fragmentation_metrics'
-
-    def __init__(self, cfg_instance, base_name, report_function, column, logger):
-        super(SqlDbFragmentation, self).__init__(cfg_instance, base_name, report_function, column, logger)
-
-    @classmethod
-    def fetch_all_values(cls, cursor, counters_list, logger, databases=None, engine_edition=None):
-        # special case to limit this query to specific databases and monitor performance
-        rows = []
-        columns = []
-        if databases is None:
-            databases = []
-
-        logger.debug("%s: gathering fragmentation metrics for these databases: %s", cls.__name__, databases)
-
-        for db in databases:
-            ctx = construct_use_statement(db)
-            query = cls.QUERY_BASE.format(db=db)
-            start = get_precise_time()
-            try:
-                if not is_azure_sql_database(engine_edition):
-                    logger.debug("%s: changing cursor context via use statement: %s", cls.__name__, ctx)
-                    cursor.execute(ctx)
-                logger.debug("%s: fetch_all executing query: %s", cls.__name__, query)
-                cursor.execute(query)
-                data = cursor.fetchall()
-            except Exception as e:
-                logger.warning("Error when trying to query db %s - skipping.  Error: %s", db, e)
-                continue
-            elapsed = get_precise_time() - start
-
-            query_columns = [i[0] for i in cursor.description]
-            if columns:
-                if columns != query_columns:
-                    raise CheckException('Assertion error: {} != {}'.format(columns, query_columns))
-            else:
-                columns = query_columns
-
-            rows.extend(data)
-            logger.debug("%s: received %d rows for db %s, elapsed time: %.4f sec", cls.__name__, len(data), db, elapsed)
-
-        return rows, columns
-
-    def fetch_metric(self, rows, columns, values_cache=None):
-        value_column_index = columns.index(self.column)
-        database_name = columns.index("database_name")
-        object_name_index = columns.index("object_name")
-        index_id_index = columns.index("index_id")
-        index_name_index = columns.index("index_name")
-
-        for row in rows:
-            if row[database_name] != self.instance:
-                continue
-
-            column_val = row[value_column_index]
-            object_name = row[object_name_index]
-            index_id = row[index_id_index]
-            index_name = row[index_name_index]
-
-            object_list = self.cfg_instance.get('db_fragmentation_object_names')
-
-            if object_list and (object_name not in object_list):
-                continue
-
-            metric_tags = [
-                u'database_name:{}'.format(ensure_unicode(self.instance)),
-                u'db:{}'.format(ensure_unicode(self.instance)),
-                u'object_name:{}'.format(ensure_unicode(object_name)),
-                u'index_id:{}'.format(ensure_unicode(index_id)),
-                u'index_name:{}'.format(ensure_unicode(index_name)),
-            ]
-
-            metric_tags.extend(self.tags)
-            self.report_function(self.metric_name, column_val, tags=metric_tags)
-
-
-# https://docs.microsoft.com/en-us/sql/relational-databases/system-dynamic-management-views/sys-dm-hadr-database-replica-states-transact-sql?view=sql-server-ver15
-class SqlDbReplicaStates(BaseSqlServerMetric):
-    TABLE = 'sys.dm_hadr_database_replica_states'
-    DEFAULT_METRIC_TYPE = 'gauge'
-    QUERY_BASE = """select * from {table} as dhdrs
-                 inner join sys.availability_groups as ag
-                 on ag.group_id = dhdrs.group_id
-                 inner join sys.availability_replicas as ar
-                 on dhdrs.replica_id = ar.replica_id""".format(
-        table=TABLE
-    )
-    OPERATION_NAME = 'db_replica_states_metrics'
-
-    @classmethod
-    def fetch_all_values(cls, cursor, counters_list, logger, databases=None, engine_edition=None):
-        return cls._fetch_generic_values(cursor, None, logger)
-
-    def fetch_metric(self, rows, columns, values_cache=None):
-        value_column_index = columns.index(self.column)
-        sync_state_desc_index = columns.index('synchronization_state_desc')
-        resource_group_id_index = columns.index('resource_group_id')
-        resource_group_name_index = columns.index('name')
-        replica_server_name_index = columns.index('replica_server_name')
-        is_local_index = columns.index('is_local')
-
-        for row in rows:
-            is_local = row[is_local_index]
-            resource_group_id = row[resource_group_id_index]
-            resource_group_name = row[resource_group_name_index]
-            selected_ag = self.cfg_instance.get('availability_group')
-
-            if self.cfg_instance.get('only_emit_local') and not is_local:
-                continue
-
-            elif selected_ag and selected_ag != resource_group_id:
-                continue
-
-            column_val = row[value_column_index]
-            sync_state_desc = row[sync_state_desc_index]
-            replica_server_name = row[replica_server_name_index]
-
-            metric_tags = [
-                'synchronization_state_desc:{}'.format(str(sync_state_desc)),
-                'replica_server_name:{}'.format(str(replica_server_name)),
-                'availability_group:{}'.format(str(resource_group_id)),
-                'availability_group_name:{}'.format(str(resource_group_name)),
-            ]
-            metric_tags.extend(self.tags)
-            metric_name = '{}'.format(self.metric_name)
-
-            self.report_function(metric_name, column_val, tags=metric_tags)
-
-
-# sys.dm_hadr_availability_group_states
-# Returns a row for each Always On availability group that possesses an availability replica on the local instance of
-# SQL Server. Each row displays the states that define the health of a given availability group.
-#
-# https://docs.microsoft.com/en-us/sql/relational-databases/system-dynamic-management-views/sys-dm-hadr-availability-group-states-transact-sql?view=sql-server-ver15
-class SqlAvailabilityGroups(BaseSqlServerMetric):
-    TABLE = 'sys.dm_hadr_availability_group_states'
-    DEFAULT_METRIC_TYPE = 'gauge'
-    QUERY_BASE = """select * from {table} as dhdrcs
-                    inner join sys.availability_groups as ag
-                    on ag.group_id = dhdrcs.group_id""".format(
-        table=TABLE
-    )
-    OPERATION_NAME = 'availability_groups_metrics'
-
-    @classmethod
-    def fetch_all_values(cls, cursor, counters_list, logger, databases=None, engine_edition=None):
-        return cls._fetch_generic_values(cursor, None, logger)
-
-    def fetch_metric(self, rows, columns, values_cache=None):
-        value_column_index = columns.index(self.column)
-
-        resource_group_id_index = columns.index('resource_group_id')
-        resource_group_name_index = columns.index('name')
-        sync_health_desc_index = columns.index('synchronization_health_desc')
-
-        for row in rows:
-            resource_group_id = row[resource_group_id_index]
-            resource_group_name = row[resource_group_name_index]
-            selected_ag = self.cfg_instance.get('availability_group')
-
-            if selected_ag and selected_ag != resource_group_id:
-                continue
-
-            column_val = row[value_column_index]
-            sync_health_desc = row[sync_health_desc_index]
-            metric_tags = [
-                'availability_group:{}'.format(str(resource_group_id)),
-                'availability_group_name:{}'.format(str(resource_group_name)),
-                'synchronization_health_desc:{}'.format(str(sync_health_desc)),
-            ]
-            metric_tags.extend(self.tags)
-            metric_name = '{}'.format(self.metric_name)
-
-            self.report_function(metric_name, column_val, tags=metric_tags)
-
-
-# sys.availability_replicas (Transact-SQL)
-#
-# Returns a row for each of the availability replicas that belong to any Always On availability group in the WSFC
-# failover cluster. If the local server instance is unable to talk to the WSFC failover cluster, for example because
-# the cluster is down or quorum has been lost, only rows for local availability replicas are returned.
-# These rows will contain only the columns of data that are cached locally in metadata.
-#
-# https://docs.microsoft.com/en-us/sql/relational-databases/system-catalog-views/sys-availability-replicas-transact-sql?view=sql-server-ver15
-class SqlAvailabilityReplicas(BaseSqlServerMetric):
-    TABLE = 'sys.availability_replicas'
-    DEFAULT_METRIC_TYPE = 'gauge'
-    QUERY_BASE = """select * from {table} as ar
-                    inner join sys.dm_hadr_database_replica_cluster_states as dhdrcs
-                    on ar.replica_id = dhdrcs.replica_id
-                    inner join sys.dm_hadr_database_replica_states as dhdrs
-                    on ar.replica_id = dhdrs.replica_id and dhdrcs.group_database_id = dhdrs.group_database_id
-                    inner join sys.availability_groups as ag
-                    on ag.group_id = ar.group_id""".format(
-        table=TABLE
-    )
-    OPERATION_NAME = 'availability_replicas_metrics'
-
-    @classmethod
-    def fetch_all_values(cls, cursor, counters_list, logger, databases=None, engine_edition=None):
-        return cls._fetch_generic_values(cursor, None, logger)
-
-    def fetch_metric(self, rows, columns, values_cache=None):
-        value_column_index = columns.index(self.column)
-
-        failover_mode_desc_index = columns.index('failover_mode_desc')
-        replica_server_name_index = columns.index('replica_server_name')
-        resource_group_id_index = columns.index('resource_group_id')
-        resource_group_name_index = columns.index('name')
-        is_local_index = columns.index('is_local')
-        database_name_index = columns.index('database_name')
-        try:
-            is_primary_replica_index = columns.index('is_primary_replica')
-        except ValueError:
-            # This column only supported in SQL Server 2014 and later
-            is_primary_replica_index = None
-
-        for row in rows:
-            is_local = row[is_local_index]
-            resource_group_id = row[resource_group_id_index]
-            resource_group_name = row[resource_group_name_index]
-            database_name = row[database_name_index]
-            selected_ag = self.cfg_instance.get('availability_group')
-            selected_database = self.cfg_instance.get('ao_database')
-            if self.cfg_instance.get('only_emit_local') and not is_local:
-                continue
-
-            elif selected_ag and selected_ag != resource_group_id:
-                continue
-
-            elif selected_database and selected_database != database_name:
-                continue
-
-            column_val = row[value_column_index]
-            failover_mode_desc = row[failover_mode_desc_index]
-            replica_server_name = row[replica_server_name_index]
-            resource_group_id = row[resource_group_id_index]
-
-            metric_tags = [
-                'replica_server_name:{}'.format(str(replica_server_name)),
-                'availability_group:{}'.format(str(resource_group_id)),
-                'availability_group_name:{}'.format(str(resource_group_name)),
-                'failover_mode_desc:{}'.format(str(failover_mode_desc)),
-                'db:{}'.format(str(database_name)),
-            ]
-            if is_primary_replica_index is not None:
-                is_primary_replica = row[is_primary_replica_index]
-                metric_tags.append('is_primary_replica:{}'.format(str(is_primary_replica)))
-            else:
-                metric_tags.append('is_primary_replica:unknown')
-
-            metric_tags.extend(self.tags)
-            metric_name = '{}'.format(self.metric_name)
-
-            self.report_function(metric_name, column_val, tags=metric_tags)
-
-
-# https://learn.microsoft.com/en-us/sql/relational-databases/system-dynamic-management-views/sys-dm-db-file-space-usage-transact-sql?view=sql-server-ver15
-class SqlDbFileSpaceUsage(BaseSqlServerMetric):
-    CUSTOM_QUERIES_AVAILABLE = False
-    TABLE = 'sys.dm_db_file_space_usage'
-    DEFAULT_METRIC_TYPE = 'gauge'
-    QUERY_BASE = """SELECT
-            database_id,
-            DB_NAME(database_id) as database_name,
-            ISNULL(SUM(unallocated_extent_page_count)*1.0/128, 0) as free_space,
-            ISNULL(SUM(version_store_reserved_page_count)*1.0/128, 0) as used_space_by_version_store,
-            ISNULL(SUM(internal_object_reserved_page_count)*1.0/128, 0) as used_space_by_internal_object,
-            ISNULL(SUM(user_object_reserved_page_count)*1.0/128, 0) as used_space_by_user_object,
-            ISNULL(SUM(mixed_extent_page_count)*1.0/128, 0) as mixed_extent_space
-        FROM {table} group by database_id""".format(
-        table=TABLE
-    )
-    OPERATION_NAME = 'db_file_space_usage_metrics'
-
-    @classmethod
-    def fetch_all_values(cls, cursor, counters_list, logger, databases=None, engine_edition=None):
-        rows = []
-        columns = []
-
-        cursor.execute('select DB_NAME()')  # This can return None in some implementations, so it cannot be chained
-        data = cursor.fetchall()
-        current_db = data[0][0]
-        logger.debug("%s: current db is %s", cls.__name__, current_db)
-
-        logger.debug("%s: gathering db file space usage metrics for tempdb", cls.__name__)
-        db = 'tempdb'  # we are only interested in tempdb
-        ctx = construct_use_statement(db)
-        start = get_precise_time()
-        try:
-            if not is_azure_sql_database(engine_edition):
-                logger.debug("%s: changing cursor context via use statement: %s", cls.__name__, ctx)
-                cursor.execute(ctx)
-            logger.debug("%s: fetch_all executing query: %s", cls.__name__, cls.QUERY_BASE)
-            cursor.execute(cls.QUERY_BASE)
-            data = cursor.fetchall()
-        except Exception as e:
-            logger.warning("Error when trying to query db %s - skipping.  Error: %s", db, e)
-        elapsed = get_precise_time() - start
-
-        query_columns = [i[0] for i in cursor.description]
-        if columns:
-            if columns != query_columns:
-                raise CheckException('Assertion error: {} != {}'.format(columns, query_columns))
-        else:
-            columns = query_columns
-
-        rows.extend(data)
-        logger.debug("%s: received %d rows for db %s, elapsed time: %.4f sec", cls.__name__, len(data), db, elapsed)
-
-        # reset back to previous db
-        if current_db and not is_azure_sql_database(engine_edition):
-            logger.debug("%s: reverting cursor context via use statement to %s", cls.__name__, current_db)
-            cursor.execute(construct_use_statement(current_db))
-
-        return rows, columns
-
-    def fetch_metric(self, rows, columns, values_cache=None):
-        value_column_index = columns.index(self.column)
-        database_id_index = columns.index('database_id')
-        database_name_index = columns.index('database_name')
-
-        for row in rows:
-            database_id = row[database_id_index]
-            database_name = row[database_name_index]
-            column_val = row[value_column_index]
-
-            if database_name != self.instance:
-                continue
-
-            metric_tags = [
-                'database:{}'.format(str(database_name)),
-                'db:{}'.format(str(database_name)),
-                'database_id:{}'.format(str(database_id)),
-            ]
-            metric_tags.extend(self.tags)
-            metric_name = '{}'.format(self.metric_name)
-            self.report_function(metric_name, column_val, tags=metric_tags)
-
-
->>>>>>> d812e0e9
 DEFAULT_PERFORMANCE_TABLE = "sys.dm_os_performance_counters"
 VALID_TABLES = {cls.TABLE for cls in BaseSqlServerMetric.__subclasses__() if cls.CUSTOM_QUERIES_AVAILABLE}
 TABLE_MAPPING = {
