# (C) Datadog, Inc. 2018-present
# All rights reserved
# Licensed under a 3-clause BSD style license (see LICENSE)

<<<<<<< HEAD
__version__ = '18.0.1'
=======
__version__ = '19.0.0'
>>>>>>> 501c0e4a
<|MERGE_RESOLUTION|>--- conflicted
+++ resolved
@@ -2,8 +2,4 @@
 # All rights reserved
 # Licensed under a 3-clause BSD style license (see LICENSE)
 
-<<<<<<< HEAD
-__version__ = '18.0.1'
-=======
-__version__ = '19.0.0'
->>>>>>> 501c0e4a
+__version__ = '19.0.0'