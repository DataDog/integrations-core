# (C) Datadog, Inc. 2023-present
# All rights reserved
# Licensed under a 3-clause BSD style license (see LICENSE)

import copy
import json
import re

from datadog_checks.base import ConfigurationError, is_affirmative
from datadog_checks.base.utils.common import to_native_string
from datadog_checks.base.utils.db.utils import get_agent_host_tags
from datadog_checks.sqlserver.const import (
    DEFAULT_AUTODISCOVERY_INTERVAL,
    DEFAULT_LONG_METRICS_COLLECTION_INTERVAL,
    PROC_CHAR_LIMIT,
)


class SQLServerConfig:
    def __init__(self, init_config, instance, log):
        self.log = log
        self.database_identifier = instance.get('database_identifier', {})
        self.tags: list[str] = self._build_tags(
            custom_tags=instance.get('tags', []),
            propagate_agent_tags=self._should_propagate_agent_tags(instance, init_config),
            additional_tags=[],
        )
        self.exclude_hostname = instance.get("exclude_hostname", False)
        self.reported_hostname: str = instance.get('reported_hostname')
        self.autodiscovery: bool = is_affirmative(instance.get('database_autodiscovery'))
        self.autodiscovery_include: list[str] = instance.get('autodiscovery_include', ['.*']) or ['.*']
        self.autodiscovery_exclude: list[str] = instance.get('autodiscovery_exclude', ['model']) or ['model']
        self.autodiscovery_db_service_check: bool = is_affirmative(instance.get('autodiscovery_db_service_check', True))
        self.min_collection_interval: int = instance.get('min_collection_interval', 15)
        self.autodiscovery_interval: int = instance.get('autodiscovery_interval', DEFAULT_AUTODISCOVERY_INTERVAL)
        self.database_instance_collection_interval: int = instance.get(
            'database_instance_collection_interval', DEFAULT_LONG_METRICS_COLLECTION_INTERVAL
        )
        self._include_patterns = self._compile_valid_patterns(self.autodiscovery_include)
        self._exclude_patterns = self._compile_valid_patterns(self.autodiscovery_exclude)

        self.proc: str = instance.get('stored_procedure')
        self.custom_metrics: list[dict] = init_config.get('custom_metrics', []) or []
        self.only_custom_queries: bool = is_affirmative(instance.get('only_custom_queries', False))
        self.ignore_missing_database = is_affirmative(instance.get("ignore_missing_database", False))
        if self.ignore_missing_database:
            self.log.warning(
                "The parameter 'ignore_missing_database' is deprecated"
                "if you are unsure about the database name please use 'database_autodiscovery'"
            )

        # DBM
        self.dbm_enabled: bool = is_affirmative(instance.get('dbm', False))
        self.database_metrics_config: dict = self._build_database_metrics_configs(instance)
        self.statement_metrics_config: dict = instance.get('query_metrics', {}) or {}
        self.agent_jobs_config: dict = instance.get('agent_jobs', {}) or {}
        self.procedure_metrics_config: dict = instance.get('procedure_metrics', {}) or {}
        self.settings_config: dict = instance.get('collect_settings', {}) or {}
        self.activity_config: dict = instance.get('query_activity', {}) or {}
        # Backward compatibility: check new names first, then fall back to old names
        self.schema_config: dict = instance.get('collect_schemas', instance.get('schemas_collection', {})) or {}
        self.deadlocks_config: dict = instance.get('collect_deadlocks', instance.get('deadlocks_collection', {})) or {}
        self.xe_collection_config: dict = instance.get('collect_xe', instance.get('xe_collection', {})) or {}
        self.cloud_metadata: dict = {}
        aws: dict = instance.get('aws', {}) or {}
        gcp: dict = instance.get('gcp', {}) or {}
        azure: dict = instance.get('azure', {}) or {}
        if aws:
            self.cloud_metadata.update({'aws': aws})
        if gcp:
            self.cloud_metadata.update({'gcp': gcp})
        if azure:
            # Remap fully_qualified_domain_name to name
            if 'fully_qualified_domain_name' in azure:
                azure['name'] = azure.pop('fully_qualified_domain_name')
            azure['aggregate_sql_databases'] = is_affirmative(azure.get('aggregate_sql_databases', False))
            self.cloud_metadata.update({'azure': azure})

        obfuscator_options_config: dict = instance.get('obfuscator_options', {}) or {}
        self.obfuscator_options: str = to_native_string(
            json.dumps(
                {
                    # Valid values for this can be found at
                    # https://github.com/open-telemetry/opentelemetry-specification/blob/main/specification/trace/semantic_conventions/database.md#connection-level-attributes
                    'dbms': 'mssql',
                    'replace_digits': is_affirmative(
                        obfuscator_options_config.get(
                            'replace_digits',
                            obfuscator_options_config.get('quantize_sql_tables', False),
                        )
                    ),
                    'keep_sql_alias': is_affirmative(obfuscator_options_config.get('keep_sql_alias', True)),
                    'return_json_metadata': is_affirmative(obfuscator_options_config.get('collect_metadata', True)),
                    'table_names': is_affirmative(obfuscator_options_config.get('collect_tables', True)),
                    'collect_commands': is_affirmative(obfuscator_options_config.get('collect_commands', True)),
                    'collect_comments': is_affirmative(obfuscator_options_config.get('collect_comments', True)),
                    'collect_procedures': is_affirmative(obfuscator_options_config.get('collect_procedures', True)),
                    # Config to enable/disable obfuscation of sql statements with go-sqllexer pkg
                    # Valid values for this can be found at https://github.com/DataDog/datadog-agent/blob/main/pkg/obfuscate/obfuscate.go#L108
                    'obfuscation_mode': obfuscator_options_config.get('obfuscation_mode', 'obfuscate_and_normalize'),
                    'remove_space_between_parentheses': is_affirmative(
                        obfuscator_options_config.get('remove_space_between_parentheses', False)
                    ),
                    'keep_null': is_affirmative(obfuscator_options_config.get('keep_null', False)),
                    'keep_boolean': is_affirmative(obfuscator_options_config.get('keep_boolean', False)),
                    'keep_positional_parameter': is_affirmative(
                        obfuscator_options_config.get('keep_positional_parameter', False)
                    ),
                    'replace_bind_parameter': is_affirmative(
                        obfuscator_options_config.get('replace_bind_parameter', False)
                    ),
                    'keep_trailing_semicolon': is_affirmative(
                        obfuscator_options_config.get('keep_trailing_semicolon', False)
                    ),
                    'keep_identifier_quotation': is_affirmative(
                        obfuscator_options_config.get('keep_identifier_quotation', False)
                    ),
                }
            )
        )
        collect_raw_query_statement_config: dict = instance.get('collect_raw_query_statement', {}) or {}
        self.collect_raw_query_statement = {
            "enabled": is_affirmative(collect_raw_query_statement_config.get('enabled', False)),
            "cache_max_size": int(collect_raw_query_statement_config.get('cache_max_size', 10000)),
            "samples_per_hour_per_query": int(collect_raw_query_statement_config.get('samples_per_hour_per_query', 1)),
        }
        self.log_unobfuscated_queries: bool = is_affirmative(instance.get('log_unobfuscated_queries', False))
        self.log_unobfuscated_plans: bool = is_affirmative(instance.get('log_unobfuscated_plans', False))
        self.stored_procedure_characters_limit: int = instance.get('stored_procedure_characters_limit', PROC_CHAR_LIMIT)
        self.connection_host: str = instance['host']
        self.service = instance.get('service') or init_config.get('service') or ''
        self.db_fragmentation_object_names = instance.get('db_fragmentation_object_names', []) or []

        self.tags: list[str] = self._build_tags(
            custom_tags=instance.get('tags', []),
            propagate_agent_tags=self._should_propagate_agent_tags(instance, init_config),
            additional_tags=["raw_query_statement:enabled"] if self.collect_raw_query_statement["enabled"] else [],
        )

        self._validate_only_custom_queries(instance)

    def _compile_valid_patterns(self, patterns: list[str]) -> re.Pattern:
        valid_patterns = []

        for pattern in patterns:
            # Ignore empty patterns as they match everything
            if not pattern:
                continue

            try:
                re.compile(pattern, re.IGNORECASE)
            except Exception:
                self.log.warning('%s is not a valid regular expression and will be ignored', pattern)
            else:
                valid_patterns.append(pattern)

        if valid_patterns:
            return re.compile('|'.join(valid_patterns), re.IGNORECASE)
        else:
            # create unmatchable regex - https://stackoverflow.com/a/1845097/2157429
            return re.compile(r'(?!x)x')

    def _build_tags(self, custom_tags, propagate_agent_tags, additional_tags):
        # Clean up tags in case there was a None entry in the instance
        # e.g. if the yaml contains tags: but no actual tags
        if custom_tags is None:
            tags = []
        else:
            tags = list(set(custom_tags))

        if propagate_agent_tags:
            try:
                agent_tags = get_agent_host_tags()
                tags.extend(agent_tags)
            except Exception as e:
                raise ConfigurationError(
                    'propagate_agent_tags enabled but there was an error fetching agent tags {}'.format(e)
                )

        if additional_tags:
            tags.extend(additional_tags)
        return tags

    @staticmethod
    def _should_propagate_agent_tags(instance, init_config) -> bool:
        '''
        return True if the agent tags should be propagated to the check
        '''
        instance_propagate_agent_tags = instance.get('propagate_agent_tags')
        init_config_propagate_agent_tags = init_config.get('propagate_agent_tags')

        if instance_propagate_agent_tags is not None:
            # if the instance has explicitly set the value, return the boolean
            return instance_propagate_agent_tags
        if init_config_propagate_agent_tags is not None:
            # if the init_config has explicitly set the value, return the boolean
            return init_config_propagate_agent_tags
        # if neither the instance nor the init_config has set the value, return False
        return False

    def _build_database_metrics_configs(self, instance):
        # Set defaults for database metrics
        configurable_metrics = {
            "ao_metrics": {'enabled': False, 'availability_group': None, 'ao_database': None, 'only_emit_local': False},
            "db_backup_metrics": {'enabled': True, 'collection_interval': DEFAULT_LONG_METRICS_COLLECTION_INTERVAL},
            "db_files_metrics": {'enabled': True},
            "db_stats_metrics": {'enabled': True},
            "db_fragmentation_metrics": {
                'enabled': False,
                'enabled_tempdb': False,
                'collection_interval': DEFAULT_LONG_METRICS_COLLECTION_INTERVAL,
            },
            "fci_metrics": {'enabled': False},
            "file_stats_metrics": {'enabled': True},
            "index_usage_metrics": {
                'enabled': True,
                'collection_interval': DEFAULT_LONG_METRICS_COLLECTION_INTERVAL,
                'enabled_tempdb': False,
            },
            "instance_metrics": {'enabled': True},
            "master_files_metrics": {'enabled': False},
            "primary_log_shipping_metrics": {'enabled': False},
            "secondary_log_shipping_metrics": {'enabled': False},
            "server_state_metrics": {'enabled': True},
            "task_scheduler_metrics": {'enabled': False},
            "tempdb_file_space_usage_metrics": {'enabled': True},
            "xe_metrics": {'enabled': False},
            "table_size_metrics": {'enabled': False, 'collection_interval': DEFAULT_LONG_METRICS_COLLECTION_INTERVAL},
        }
        # Check if the instance has any configuration for the metrics in legacy structure
        legacy_configuration_metrics = {
            "include_ao_metrics": "ao_metrics",
            "include_master_files_metrics": "master_files_metrics",
            "include_fci_metrics": "fci_metrics",
            "include_primary_log_shipping_metrics": "primary_log_shipping_metrics",
            "include_secondary_log_shipping_metrics": "secondary_log_shipping_metrics",
            "include_instance_metrics": "instance_metrics",
            "include_task_scheduler_metrics": "task_scheduler_metrics",
            "include_db_fragmentation_metrics": "db_fragmentation_metrics",
            "include_index_usage_metrics": "index_usage_metrics",
            "include_tempdb_file_space_usage_metrics": "tempdb_file_space_usage_metrics",
            "include_xe_metrics": "xe_metrics",
        }
        for metric, config_key in legacy_configuration_metrics.items():
            if instance.get(metric) is not None:
                configurable_metrics[config_key]['enabled'] = instance[metric]
        # Manual look ups for legacy configuration structure
        configurable_metrics['ao_metrics']['availability_group'] = instance.get(
            'availability_group', configurable_metrics['ao_metrics']['availability_group']
        )
        configurable_metrics['ao_metrics']['ao_database'] = instance.get(
            'ao_database', configurable_metrics['ao_metrics']['ao_database']
        )
        configurable_metrics['ao_metrics']['only_emit_local'] = instance.get(
            'only_emit_local', configurable_metrics['ao_metrics']['only_emit_local']
        )
        configurable_metrics['db_backup_metrics']['collection_interval'] = instance.get(
            'database_backup_metrics_interval', configurable_metrics['db_backup_metrics']['collection_interval']
        )
        configurable_metrics['db_fragmentation_metrics']['enabled_tempdb'] = instance.get(
            'include_db_fragmentation_metrics_tempdb',
            configurable_metrics['db_fragmentation_metrics']['enabled_tempdb'],
        )
        configurable_metrics['db_fragmentation_metrics']['collection_interval'] = instance.get(
            'db_fragmentation_metrics_interval', configurable_metrics['db_fragmentation_metrics']['collection_interval']
        )
        configurable_metrics['index_usage_metrics']['enabled_tempdb'] = instance.get(
            'include_index_usage_metrics_tempdb', configurable_metrics['index_usage_metrics']['enabled_tempdb']
        )
        configurable_metrics['index_usage_metrics']['collection_interval'] = instance.get(
            'index_usage_stats_interval', configurable_metrics['index_usage_metrics']['collection_interval']
        )
        # Check if the instance has any configuration for the metrics
        database_metrics = instance.get('database_metrics', {})
        for metric, config in configurable_metrics.items():
            metric_config = database_metrics.get(metric, {})
            for key, value in metric_config.items():
                if value is not None:
                    config[key] = value
        return configurable_metrics

<<<<<<< HEAD
    def _validate_only_custom_queries(self, instance):
        # Warn about any metric-collecting options that are enabled
        if self.only_custom_queries:
            if self.dbm_enabled:
                self.log.warning(
                    "only_custom_queries is enabled with DBM. if you don't want to collect DBM metrics, set dbm: false"
                )

            if self.proc:
                self.log.warning(
                    "`stored_procedure` is deprecated. to run custom queries, add to the `custom_queries` configuration"
                )

            if instance.get('custom_queries', []) == []:
                self.log.warning("only_custom_queries is enabled but no custom queries are defined")
=======

def sanitize(config: dict) -> dict:
    """
    Sanitize the config to remove sensitive information.
    """
    sanitized = copy.deepcopy(config)
    sanitized['password'] = '***' if sanitized.get('password') else None
    return sanitized
>>>>>>> 52b24936
<|MERGE_RESOLUTION|>--- conflicted
+++ resolved
@@ -279,7 +279,6 @@
                     config[key] = value
         return configurable_metrics
 
-<<<<<<< HEAD
     def _validate_only_custom_queries(self, instance):
         # Warn about any metric-collecting options that are enabled
         if self.only_custom_queries:
@@ -295,7 +294,6 @@
 
             if instance.get('custom_queries', []) == []:
                 self.log.warning("only_custom_queries is enabled but no custom queries are defined")
-=======
 
 def sanitize(config: dict) -> dict:
     """
@@ -303,5 +301,4 @@
     """
     sanitized = copy.deepcopy(config)
     sanitized['password'] = '***' if sanitized.get('password') else None
-    return sanitized
->>>>>>> 52b24936
+    return sanitized