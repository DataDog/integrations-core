# CHANGELOG - sqlserver

## Unreleased

<<<<<<< HEAD
***Added***:

* Dependency update for 7.48 ([#15566](https://github.com/DataDog/integrations-core/pull/15566))
=======
***Changed***:

* Collect both DBM active sessions and blocking sessions which are sleeping. See ([#14054](https://github.com/DataDog/integrations-core/pull/14054))

***Added***:

* Add support for sending `database_instance` metadata ([#15562](https://github.com/DataDog/integrations-core/pull/15562))
>>>>>>> 87262624

## 13.0.0 / 2023-08-10

***Changed***:

* Bump the minimum base check version ([#15427](https://github.com/DataDog/integrations-core/pull/15427))
* Truncate procedure_text in sqlserver activity query ([#15295](https://github.com/DataDog/integrations-core/pull/15295))

***Added***:

* Add support to ingest sys.configurations for SQL Server instances ([#15496](https://github.com/DataDog/integrations-core/pull/15496))
* Update generated config models ([#15212](https://github.com/DataDog/integrations-core/pull/15212))

***Fixed***:

* Allow for collection of AO metrics for azure sql db ([#15508](https://github.com/DataDog/integrations-core/pull/15508))
* Fix types for generated config models ([#15334](https://github.com/DataDog/integrations-core/pull/15334))

## 12.0.0 / 2023-07-10

***Changed***:

* Add a limit on the number of queries in the query metrics payload at the Agent ([#15139](https://github.com/DataDog/integrations-core/pull/15139))
* Do not fetch the full procedure_text in the SQLServer Qstats query ([#15105](https://github.com/DataDog/integrations-core/pull/15105))

***Added***:

* Bump dependencies for Agent 7.47 ([#15145](https://github.com/DataDog/integrations-core/pull/15145))
* Make cancel() synchronous in DBMAsyncJob ([#14717](https://github.com/DataDog/integrations-core/pull/14717))

***Fixed***:

* sqlserver: remove unused `procedure_text` from metrics payloads ([#15097](https://github.com/DataDog/integrations-core/pull/15097))
* SQL Server query metrics: avoid sending procedure text twice ([#15091](https://github.com/DataDog/integrations-core/pull/15091))
* Move cancel waiting logic to test functions for DBMAsyncJob  ([#14773](https://github.com/DataDog/integrations-core/pull/14773))
* Bump Python version from py3.8 to py3.9 ([#14701](https://github.com/DataDog/integrations-core/pull/14701))

## 11.2.2 / 2023-06-08 / Agent 7.46.0

***Fixed***:

* Support SQL Server file metrics for Azure SQL DB / MI ([#14679](https://github.com/DataDog/integrations-core/pull/14679))

## 11.2.1 / 2023-06-07

***Fixed***:

* fix sql-server dbm error in certain environments ([#14495](https://github.com/DataDog/integrations-core/pull/14495)) Thanks [it-ito](https://github.com/it-ito).

## 11.2.0 / 2023-05-26

***Added***:

* Add sqlserver engine editition && version to DBM event payloads ([#14499](https://github.com/DataDog/integrations-core/pull/14499))
* [Unified Instance Tagging]: Add cloud_metadata to DBM event payloads ([#14460](https://github.com/DataDog/integrations-core/pull/14460))
* Send resource_type/name for sqlserver integration metrics ([#14320](https://github.com/DataDog/integrations-core/pull/14320))

***Fixed***:

* Exclude model from autodiscovery by default ([#14493](https://github.com/DataDog/integrations-core/pull/14493))
* Rename azure.name configuration key to azure.fully_qualified_domain_name ([#14536](https://github.com/DataDog/integrations-core/pull/14536))
* Properly initialize resolved_hostname so it is set consistently across dbm and default integration metrics ([#14479](https://github.com/DataDog/integrations-core/pull/14479))
* Restore DBM-APM link functionality for SQL Server activity sessions ([#14453](https://github.com/DataDog/integrations-core/pull/14453))

## 11.1.0 / 2023-04-14 / Agent 7.45.0

***Added***:

* Add resolved_hostname to metatdata ([#13639](https://github.com/DataDog/integrations-core/pull/13639))

***Fixed***:

* Fix a typo in the `disable_generic_tags` option description ([#14246](https://github.com/DataDog/integrations-core/pull/14246))
* Increase command_timeout default from 5s to 10s to prevent timeouts on instances with large SQL caches ([#14195](https://github.com/DataDog/integrations-core/pull/14195))
* Do not double emit instance metrics when autodiscovery is enabled ([#14115](https://github.com/DataDog/integrations-core/pull/14115))

## 11.0.2 / 2023-03-21 / Agent 7.44.0

***Fixed***:

* Increase command_timeout default from 5s to 10s to prevent timeouts on instances with large SQL caches ([#14195](https://github.com/DataDog/integrations-core/pull/14195))

## 11.0.1 / 2023-03-08

***Fixed***:

* Do not double emit instance metrics when autodiscovery is enabled ([#14115](https://github.com/DataDog/integrations-core/pull/14115))

## 11.0.0 / 2023-03-03

***Changed***:

* Lower the frequency of query metrics collection ([#14033](https://github.com/DataDog/integrations-core/pull/14033))

***Added***:

* Collect program_name for SQL Server activity ([#13953](https://github.com/DataDog/integrations-core/pull/13953))

## 10.1.3 / 2023-02-01 / Agent 7.43.0

***Fixed***:

* Fix sqlserver.database.state not being sent for all databases ([#13735](https://github.com/DataDog/integrations-core/pull/13735))

## 10.1.2 / 2023-01-26

***Fixed***:

* Bug Fix: Azure SQL DB database name tags properly applied on perf metrics ([#13757](https://github.com/DataDog/integrations-core/pull/13757))

## 10.1.1 / 2023-01-20

***Fixed***:

* Update dependencies ([#13726](https://github.com/DataDog/integrations-core/pull/13726))

## 10.1.0 / 2022-12-09 / Agent 7.42.0

***Added***:

* Add well formatted agent errors on common connection issues for SQL Server ([#13436](https://github.com/DataDog/integrations-core/pull/13436))
* Add procedure name on query metrics/events ([#13484](https://github.com/DataDog/integrations-core/pull/13484))

***Fixed***:

* Fix Query Metrics collection bug where long running queries were missed ([#13335](https://github.com/DataDog/integrations-core/pull/13335))

## 10.0.1 / 2022-12-02 / Agent 7.41.0

***Fixed***:

* Revert "Fix exception thrown when database is null in config" as it was found to introduce a regression ([#13446](https://github.com/DataDog/integrations-core/pull/13446))

## 10.0.0 / 2022-10-28

***Removed***:

* Remove sqlserver tag truncation for metrics ([#13211](https://github.com/DataDog/integrations-core/pull/13211))

***Added***:

* Allow port signal value 0 ([#13135](https://github.com/DataDog/integrations-core/pull/13135))
* Add Agent settings to log original unobfuscated strings ([#12958](https://github.com/DataDog/integrations-core/pull/12958))

***Fixed***:

* Fix exception thrown when database is null in config ([#12882](https://github.com/DataDog/integrations-core/pull/12882))
* Fix Query Metrics query to correct for over-inflated / incorrect SQL Server metrics  ([#13089](https://github.com/DataDog/integrations-core/pull/13089))
* Always cast provided port to str ([#13055](https://github.com/DataDog/integrations-core/pull/13055))

## 9.0.2 / 2022-10-14 / Agent 7.40.0

***Fixed***:

* Fix Query Metrics query to correct for over-inflated / incorrect SQL Server metrics ([#13123](https://github.com/DataDog/integrations-core/pull/13123))

## 9.0.1 / 2022-10-10

***Fixed***:

* Allow users to configure the port as a int or as a string ([#13061](https://github.com/DataDog/integrations-core/pull/13061))

## 9.0.0 / 2022-09-16

***Changed***:

* Use statement_start_offset to extract SQL text being run from Procedure text ([#12613](https://github.com/DataDog/integrations-core/pull/12613))

## 8.1.0 / 2022-08-05 / Agent 7.39.0

***Security***:

* Bump `lxml` package ([#12663](https://github.com/DataDog/integrations-core/pull/12663))

***Added***:

* Add AlwaysOn Availability Group replica status metric ([#12494](https://github.com/DataDog/integrations-core/pull/12494))

***Fixed***:

* Dependency updates ([#12653](https://github.com/DataDog/integrations-core/pull/12653))
* Check for port provided in config ([#12610](https://github.com/DataDog/integrations-core/pull/12610))
* Improve failed connection error messages ([#12533](https://github.com/DataDog/integrations-core/pull/12533))
* Fix documentation for GA DBM support ([#12512](https://github.com/DataDog/integrations-core/pull/12512))
* Support version specific AlwaysOn metrics ([#12424](https://github.com/DataDog/integrations-core/pull/12424))

## 8.0.1 / 2022-06-27 / Agent 7.38.0

***Fixed***:

* Fix engine edition logic bug and simplify configuration for Azure SQL Database  ([#12397](https://github.com/DataDog/integrations-core/pull/12397))
* Support virtual file stats on SQL Server 2012 ([#12094](https://github.com/DataDog/integrations-core/pull/12094))
* Improve handling of encrypted stored procedures ([#12060](https://github.com/DataDog/integrations-core/pull/12060))

## 8.0.0 / 2022-05-15 / Agent 7.37.0

***Changed***:

* Remove execution plan `user_name` attribute ([#12007](https://github.com/DataDog/integrations-core/pull/12007))

***Added***:

* Add AlwaysOn metrics ([#11979](https://github.com/DataDog/integrations-core/pull/11979))
* sqlserver: Add option to keep aliases in sql server (`keep_sql_alias`) ([#12020](https://github.com/DataDog/integrations-core/pull/12020))
* Add support to ingest cloud_metadata for DBM host linking ([#11982](https://github.com/DataDog/integrations-core/pull/11982))
* Add static server OS metrics ([#11864](https://github.com/DataDog/integrations-core/pull/11864))

***Fixed***:

* Don't use connection resiliency for older versions of sqlserver and update valid driver list ([#12026](https://github.com/DataDog/integrations-core/pull/12026))
* Fix uncommented parent options ([#12013](https://github.com/DataDog/integrations-core/pull/12013))
* Upgrade dependencies ([#11958](https://github.com/DataDog/integrations-core/pull/11958))
* Fix missing object_name for index fragmentation metrics ([#11986](https://github.com/DataDog/integrations-core/pull/11986))

## 7.6.2 / 2022-04-20 / Agent 7.36.0

***Fixed***:

* Fix activity and plan host reporting ([#11853](https://github.com/DataDog/integrations-core/pull/11853))

## 7.6.1 / 2022-04-14

***Fixed***:

* Update base version ([#11826](https://github.com/DataDog/integrations-core/pull/11826))

## 7.6.0 / 2022-04-05

***Added***:

* Upgrade dependencies ([#11726](https://github.com/DataDog/integrations-core/pull/11726))
* Add metric_patterns options to filter all metric submission by a list of regexes ([#11695](https://github.com/DataDog/integrations-core/pull/11695))
* Add request_status in sqlserver activity query ([#11699](https://github.com/DataDog/integrations-core/pull/11699))
* Add SQL metadata to SQL Server activity events ([#11689](https://github.com/DataDog/integrations-core/pull/11689))
* Add a log line when activity limit is reached ([#11661](https://github.com/DataDog/integrations-core/pull/11661))

***Fixed***:

* Gracefully handle inaccessible database for `sqlserver.files.*` ([#11711](https://github.com/DataDog/integrations-core/pull/11711))
* Fix SQL Server false configuration error ([#11664](https://github.com/DataDog/integrations-core/pull/11664))

## 7.5.0 / 2022-03-15

***Added***:

* Enable SQL metadata collection by default ([#11606](https://github.com/DataDog/integrations-core/pull/11606))

***Fixed***:

* Include SQL metadata in FQT ([#11641](https://github.com/DataDog/integrations-core/pull/11641))

## 7.4.0 / 2022-03-15 / Agent 7.35.0

***Added***:

* Add execution_count and total_elapsed_time fields to SQLServer Samples ([#11652](https://github.com/DataDog/integrations-core/pull/11652))

## 7.3.0 / 2022-03-14

***Added***:

* Add missing wait_resource column for activity collections ([#11638](https://github.com/DataDog/integrations-core/pull/11638))

***Fixed***:

* Fix service check failures on auto discovered dbs failing full check execution ([#11563](https://github.com/DataDog/integrations-core/pull/11563))
* Use remote hostname on all metrics when DBM is enabled ([#11634](https://github.com/DataDog/integrations-core/pull/11634))
* Fix SQLServer activity query, only query for load not transactions ([#11629](https://github.com/DataDog/integrations-core/pull/11629))

## 7.2.0 / 2022-02-19

***Added***:

* Add `pyproject.toml` file ([#11437](https://github.com/DataDog/integrations-core/pull/11437))

***Fixed***:

* Fix namespace packaging on Python 2 ([#11532](https://github.com/DataDog/integrations-core/pull/11532))
* remove aggregation by SQL text from query stats query ([#11524](https://github.com/DataDog/integrations-core/pull/11524))

## 7.1.0 / 2022-02-14

***Added***:

* Add ddagenthostname to dbm-metrics payloads ([#11232](https://github.com/DataDog/integrations-core/pull/11232))
* Add recovery_model_desc tag for sqlserver database metrics ([#11210](https://github.com/DataDog/integrations-core/pull/11210)) Thanks [lowlydba](https://github.com/lowlydba).

***Fixed***:

* Disable modified rowcounts in result sets for all connections ([#11486](https://github.com/DataDog/integrations-core/pull/11486))

## 7.0.3 / 2022-02-03 / Agent 7.34.0

***Fixed***:

* Update base version ([#11287](https://github.com/DataDog/integrations-core/pull/11287))

## 7.0.2 / 2022-01-21

***Fixed***:

* Fix license header dates in autogenerated files ([#11187](https://github.com/DataDog/integrations-core/pull/11187))

## 7.0.1 / 2022-01-13

***Fixed***:

* Bump base package dependency ([#11115](https://github.com/DataDog/integrations-core/pull/11115))

## 7.0.0 / 2022-01-08

***Changed***:

* Add `server` default group for all monitor special cases ([#10976](https://github.com/DataDog/integrations-core/pull/10976))
* use read uncommitted isolation level to remove blocking risk ([#10870](https://github.com/DataDog/integrations-core/pull/10870))
* Use dynamic query stats interval and set common request timeout  ([#10848](https://github.com/DataDog/integrations-core/pull/10848))
* improve internal check execution instrumentation ([#10799](https://github.com/DataDog/integrations-core/pull/10799))

***Added***:

* Add improved database file IO metrics and tags ([#10901](https://github.com/DataDog/integrations-core/pull/10901))
* Add statement metadata to events and metrics payload ([#10881](https://github.com/DataDog/integrations-core/pull/10881))
* Add option to disable query metrics secondary aggregates for user and database ([#10975](https://github.com/DataDog/integrations-core/pull/10975))
* Add plan handle to the plan event  ([#10939](https://github.com/DataDog/integrations-core/pull/10939))
* Add the option to set a reported hostname (SQLServer) ([#10688](https://github.com/DataDog/integrations-core/pull/10688))
* Add `enforce_collection_interval_deadline` option to set plan collection deadline ([#10829](https://github.com/DataDog/integrations-core/pull/10829))
* Add current timestamp to SQLServer activity collection ([#10786](https://github.com/DataDog/integrations-core/pull/10786))
* Update SQLServer activity query to get timestamps with the timezone ([#10782](https://github.com/DataDog/integrations-core/pull/10782))
* Add active sessions monitoring support for SQLServer ([#10610](https://github.com/DataDog/integrations-core/pull/10610))

***Fixed***:

* Bump base package ([#11067](https://github.com/DataDog/integrations-core/pull/11067))
* Add comment to autogenerated model files ([#10945](https://github.com/DataDog/integrations-core/pull/10945))
* Fix dangling connection on unhandled exception bug ([#10935](https://github.com/DataDog/integrations-core/pull/10935))
* Improve plan lookup performance ([#10828](https://github.com/DataDog/integrations-core/pull/10828))
* Fix missing ConnectionRetryCount when DSN set ([#10830](https://github.com/DataDog/integrations-core/pull/10830))
* Fix wrong example for MultiSubnetFailover in connection_string example ([#10832](https://github.com/DataDog/integrations-core/pull/10832))
* Improve sqlserver agent query performance for DBM metrics query ([#10810](https://github.com/DataDog/integrations-core/pull/10810))
* Filter databases when using database autodiscovery ([#10416](https://github.com/DataDog/integrations-core/pull/10416))
* Update SQLServer Query Metrics Collection Query to Improve Performance ([#10763](https://github.com/DataDog/integrations-core/pull/10763))
* Add ConnectRetryCount to connection string ([#10738](https://github.com/DataDog/integrations-core/pull/10738))

## 6.2.0 / 2021-12-20 / Agent 7.33.0

***Security***:

* Bump lxml package ([#10904](https://github.com/DataDog/integrations-core/pull/10904))

## 6.1.2 / 2021-11-24

***Fixed***:

* Fix broken unicode support ([#10713](https://github.com/DataDog/integrations-core/pull/10713))
* Enable autocommit for pyodbc ([#10717](https://github.com/DataDog/integrations-core/pull/10717))

## 6.1.1 / 2021-11-19

***Fixed***:

* Fix ADO driver bugs on Windows ([#10637](https://github.com/DataDog/integrations-core/pull/10637))

## 6.1.0 / 2021-11-13

***Added***:

* Update dependencies ([#10580](https://github.com/DataDog/integrations-core/pull/10580))
* Add option to disable autodiscovery database service checks ([#10491](https://github.com/DataDog/integrations-core/pull/10491))

***Fixed***:

* Handle missing DBM metrics columns on older SQL Server versions ([#10594](https://github.com/DataDog/integrations-core/pull/10594))
* Fix sqlserver resolved_hostname by handling comma correctly ([#10592](https://github.com/DataDog/integrations-core/pull/10592))
* Fix memory clerks metrics for sqlserver 2019 ([#10464](https://github.com/DataDog/integrations-core/pull/10464))
* Upgrade datadog checks base to 23.1.5 ([#10468](https://github.com/DataDog/integrations-core/pull/10468))

## 6.0.0 / 2021-10-13

***Changed***:

* Stop sending FCI metrics when not available ([#10395](https://github.com/DataDog/integrations-core/pull/10395))

***Fixed***:

* Account for possible nonetype ([#10257](https://github.com/DataDog/integrations-core/pull/10257))
* DBM check should use its own connection ([#10387](https://github.com/DataDog/integrations-core/pull/10387))
* Remove duplicate names from the list of sql-server metrics to collect ([#10334](https://github.com/DataDog/integrations-core/pull/10334)) Thanks [pedroreys](https://github.com/pedroreys).

## 5.0.2 / 2021-10-26 / Agent 7.32.0

***Fixed***:

* Upgrade datadog checks base to 23.1.5 in sqlserver integration ([#10468](https://github.com/DataDog/integrations-core/pull/10468))

## 5.0.1 / 2021-10-12

***Fixed***:

* DBM check should use its own connection ([#10387](https://github.com/DataDog/integrations-core/pull/10387))

## 5.0.0 / 2021-10-04

***Changed***:

* Implement disable generic tags ([#10290](https://github.com/DataDog/integrations-core/pull/10290))

***Added***:

* Sync configs with new option and bump base requirement ([#10315](https://github.com/DataDog/integrations-core/pull/10315))
* Collect query metrics & plans for Database Monitoring ([#10234](https://github.com/DataDog/integrations-core/pull/10234))
* Disable generic tags ([#10027](https://github.com/DataDog/integrations-core/pull/10027))

## 4.1.0 / 2021-08-31

***Added***:

* Add autodiscovered database connection service check ([#9900](https://github.com/DataDog/integrations-core/pull/9900))

## 4.0.0 / 2021-08-22 / Agent 7.31.0

***Changed***:

* Remove messages for integrations for OK service checks ([#9888](https://github.com/DataDog/integrations-core/pull/9888))

## 3.2.0 / 2021-08-12

***Added***:

* Add database file metrics from sys.master_files ([#9812](https://github.com/DataDog/integrations-core/pull/9812))

***Fixed***:

* Capture value error ([#9852](https://github.com/DataDog/integrations-core/pull/9852))

## 3.1.1 / 2021-07-07 / Agent 7.30.0

***Fixed***:

* Do not throw key errors ([#9460](https://github.com/DataDog/integrations-core/pull/9460))

## 3.1.0 / 2021-05-28 / Agent 7.29.0

***Added***:

* Add runtime configuration validation ([#8987](https://github.com/DataDog/integrations-core/pull/8987))

***Fixed***:

* Fix misleading WARN message regarding adoprovider being ignored when using adodbapi connector ([#9412](https://github.com/DataDog/integrations-core/pull/9412))

## 3.0.0 / 2021-03-30 / Agent 7.28.0

***Changed***:

* Utilize time precision function from datadog_checks_base ([#8841](https://github.com/DataDog/integrations-core/pull/8841))

***Added***:

* Upgrade pywin32 on Python 3 ([#8845](https://github.com/DataDog/integrations-core/pull/8845))

***Fixed***:

* Fix autodiscovery tagging ([#9055](https://github.com/DataDog/integrations-core/pull/9055))

## 2.3.8 / 2021-03-16

***Fixed***:

* Improve exception handling for database queries ([#8837](https://github.com/DataDog/integrations-core/pull/8837))
* Ensure delimited identifiers in USE statements ([#8832](https://github.com/DataDog/integrations-core/pull/8832))
* Handle availability replica metrics on earlier versions ([#8830](https://github.com/DataDog/integrations-core/pull/8830))

## 2.3.7 / 2021-03-01 / Agent 7.27.0

***Fixed***:

* Add availability group name tag ([#8658](https://github.com/DataDog/integrations-core/pull/8658))
* Clarify windows user and validate connection options ([#8582](https://github.com/DataDog/integrations-core/pull/8582))
* Bump minimum base package version ([#8443](https://github.com/DataDog/integrations-core/pull/8443))

## 2.3.6 / 2021-01-27 / Agent 7.26.0

***Fixed***:

* Fix cursor execution returning None ([#8481](https://github.com/DataDog/integrations-core/pull/8481))

## 2.3.5 / 2021-01-26

***Fixed***:

* Avoid redundant queries ([#8447](https://github.com/DataDog/integrations-core/pull/8447))

## 2.3.4 / 2021-01-25

***Fixed***:

* Clarify authentication in SQL Server ([#8396](https://github.com/DataDog/integrations-core/pull/8396))

## 2.3.3 / 2021-01-15

***Fixed***:

* Handle offline databases for existence check ([#8374](https://github.com/DataDog/integrations-core/pull/8374))
* Handle overflow error for certain sql queries ([#8366](https://github.com/DataDog/integrations-core/pull/8366))

## 2.3.2 / 2021-01-13

***Fixed***:

* Handle database specific queries for autodiscovery ([#8329](https://github.com/DataDog/integrations-core/pull/8329))
* Small refactor of consts, init and tests ([#8221](https://github.com/DataDog/integrations-core/pull/8221))

## 2.3.1 / 2021-01-05

***Fixed***:

* Add debug messages to SQLServer ([#8278](https://github.com/DataDog/integrations-core/pull/8278))
* Correct default template usage ([#8233](https://github.com/DataDog/integrations-core/pull/8233))

## 2.3.0 / 2020-12-04 / Agent 7.25.0

***Added***:

* Add support for database autodiscovery ([#8115](https://github.com/DataDog/integrations-core/pull/8115))
* Add FCI metrics for SQLServer ([#8056](https://github.com/DataDog/integrations-core/pull/8056))

***Fixed***:

* Handle case sensitivity on database names ([#8113](https://github.com/DataDog/integrations-core/pull/8113))
* Move connection initialization outside init function ([#8064](https://github.com/DataDog/integrations-core/pull/8064))

## 2.2.0 / 2020-11-23

***Added***:

* Add support for custom SQL queries ([#8045](https://github.com/DataDog/integrations-core/pull/8045))
* Add new database backup and fragmentation metrics for SQLServer ([#7998](https://github.com/DataDog/integrations-core/pull/7998))

## 2.1.0 / 2020-10-30 / Agent 7.24.0

***Added***:

* Add AlwaysOn metrics for SQLServer ([#7824](https://github.com/DataDog/integrations-core/pull/7824))
* Support additional performance metrics  ([#7667](https://github.com/DataDog/integrations-core/pull/7667))
* [doc] Add encoding in log config sample ([#7708](https://github.com/DataDog/integrations-core/pull/7708))

## 2.0.0 / 2020-09-21 / Agent 7.23.0

***Changed***:

* SQL Server metrics refactor ([#7551](https://github.com/DataDog/integrations-core/pull/7551))
* Refactor sqlserver connection class and expand test coverage ([#7510](https://github.com/DataDog/integrations-core/pull/7510))
* Update sqlserver to Agent 6 single instance logic ([#7488](https://github.com/DataDog/integrations-core/pull/7488))

***Added***:

* Add Scheduler and Task Metrics for SQL Server ([#5840](https://github.com/DataDog/integrations-core/pull/5840))

***Fixed***:

* Fix style for the latest release of Black ([#7438](https://github.com/DataDog/integrations-core/pull/7438))

## 1.18.1 / 2020-08-10 / Agent 7.22.0

***Fixed***:

* Update logs config service field to optional ([#7209](https://github.com/DataDog/integrations-core/pull/7209))

## 1.18.0 / 2020-06-29 / Agent 7.21.0

***Added***:

* Upgrade pywin32 to 228 ([#6980](https://github.com/DataDog/integrations-core/pull/6980))
* Add default `freetds` driver for Docker Agent ([#6636](https://github.com/DataDog/integrations-core/pull/6636))
* Add log support ([#6625](https://github.com/DataDog/integrations-core/pull/6625))

***Fixed***:

* Fix template specs typos ([#6912](https://github.com/DataDog/integrations-core/pull/6912))

## 1.17.0 / 2020-05-17 / Agent 7.20.0

***Added***:

* Install `pyodbc` for MacOS and fix local test setup ([#6633](https://github.com/DataDog/integrations-core/pull/6633))
* Allow optional dependency installation for all checks ([#6589](https://github.com/DataDog/integrations-core/pull/6589))

***Fixed***:

* Use agent 6 signature ([#6447](https://github.com/DataDog/integrations-core/pull/6447))

## 1.16.3 / 2020-04-04 / Agent 7.19.0

***Fixed***:

* Update deprecated imports ([#6088](https://github.com/DataDog/integrations-core/pull/6088))

## 1.16.2 / 2020-03-10 / Agent 7.18.0

***Fixed***:

* Streamline exception handling ([#6003](https://github.com/DataDog/integrations-core/pull/6003))

## 1.16.1 / 2020-02-22

***Fixed***:

* Fix small capitalization error in log ([#5509](https://github.com/DataDog/integrations-core/pull/5509))

## 1.16.0 / 2020-01-13 / Agent 7.17.0

***Added***:

* Use lazy logging format ([#5398](https://github.com/DataDog/integrations-core/pull/5398))
* Use lazy logging format ([#5377](https://github.com/DataDog/integrations-core/pull/5377))

## 1.15.0 / 2019-12-02 / Agent 7.16.0

***Added***:

* Upgrade pywin32 to 227 ([#5036](https://github.com/DataDog/integrations-core/pull/5036))

## 1.14.0 / 2019-10-11 / Agent 6.15.0

***Added***:

* Upgrade pywin32 to 225 ([#4563](https://github.com/DataDog/integrations-core/pull/4563))

## 1.13.0 / 2019-07-13 / Agent 6.13.0

***Added***:

* Allow SQLNCLI11 provider in SQL server ([#4097](https://github.com/DataDog/integrations-core/pull/4097))

## 1.12.0 / 2019-07-08

***Added***:

* Upgrade dependencies for Python 3.7 binary wheels ([#4030](https://github.com/DataDog/integrations-core/pull/4030))

## 1.11.0 / 2019-05-14 / Agent 6.12.0

***Added***:

* Adhere to code style ([#3567](https://github.com/DataDog/integrations-core/pull/3567))

## 1.10.1 / 2019-04-04 / Agent 6.11.0

***Fixed***:

* Don't ship `pyodbc` on macOS as SQLServer integration is not shipped on macOS ([#3461](https://github.com/DataDog/integrations-core/pull/3461))

## 1.10.0 / 2019-03-29

***Added***:

* Add custom instance tags to storedproc metrics ([#3237](https://github.com/DataDog/integrations-core/pull/3237))

***Fixed***:

* Use execute instead of callproc if using (py)odbc ([#3236](https://github.com/DataDog/integrations-core/pull/3236))

## 1.9.0 / 2019-02-18 / Agent 6.10.0

***Added***:

* Support Python 3 ([#3027](https://github.com/DataDog/integrations-core/pull/3027))

## 1.8.1 / 2019-01-04 / Agent 6.9.0

***Fixed***:

* Bump pyodbc for python3.7 compatibility ([#2801](https://github.com/DataDog/integrations-core/pull/2801))

## 1.8.0 / 2018-11-30 / Agent 6.8.0

***Added***:

* Add linux as supported OS ([#2614](https://github.com/DataDog/integrations-core/pull/2614))

***Fixed***:

* Additional debug logging when calling a stored procedure ([#2151](https://github.com/DataDog/integrations-core/pull/2151))
* Use raw string literals when \ is present ([#2465](https://github.com/DataDog/integrations-core/pull/2465))

## 1.7.0 / 2018-10-12 / Agent 6.6.0

***Added***:

* Pin pywin32 dependency ([#2322](https://github.com/DataDog/integrations-core/pull/2322))

## 1.6.0 / 2018-09-04 / Agent 6.5.0

***Added***:

* Support higher query granularity ([#2017](https://github.com/DataDog/integrations-core/pull/2017))
* Add ability to support (via configuration flag) the newer ADO provider ([#1673](https://github.com/DataDog/integrations-core/pull/1673))

***Fixed***:

* Stop leaking db password when a connection is not in the pool ([#2031](https://github.com/DataDog/integrations-core/pull/2031))
* Bump pyro4 and serpent dependencies ([#2007](https://github.com/DataDog/integrations-core/pull/2007))
* Fix for case sensitivity in the `proc_type_mapping` dict. ([#1860](https://github.com/DataDog/integrations-core/pull/1860))
* Add data files to the wheel package ([#1727](https://github.com/DataDog/integrations-core/pull/1727))

## 1.5.0 / 2018-06-20 / Agent 6.4.0

***Added***:

* support object_name metric identifiers ([#1679](https://github.com/DataDog/integrations-core/pull/1679))

## 1.4.0 / 2018-05-11

***Added***:

* Add custom tag support for service checks.

## 1.3.0 / 2018-02-13

***Added***:

* Allow custom connection string to connect ([#1068](https://github.com/DataDog/integrations-core/pull/1068))

## 1.2.1 / 2018-01-10

***Fixed***:

* Allows metric collection from all instances in custom query ([#959](https://github.com/DataDog/integrations-core/issues/959))
* Repair reporting of stats from sys.dm_os_wait_stats ([#975](https://github.com/DataDog/integrations-core/pull/975))

## 1.2.0 / 2017-10-10

***Added***:

* single bulk query of all of metrics, then filter locally ([#573](https://github.com/DataDog/integrations-core/issues/573))

## 1.1.0 / 2017-07-18

***Added***:

* Allow calling custom proc to return metrics, and improve transaction handling ([#357](https://github.com/DataDog/integrations-core/issues/357) and [#456](https://github.com/DataDog/integrations-core/issues/456), thanks [@rlaveycal](https://github)com/rlaveycal)

***Fixed***:

* Fix yaml example file spacing ([#342](https://github.com/DataDog/integrations-core/issues/342), thanks [@themsquared](https://github)com/themsquared)

## 1.0.0 / 2017-03-22

***Added***:

* adds sqlserver integration.<|MERGE_RESOLUTION|>--- conflicted
+++ resolved
@@ -2,19 +2,14 @@
 
 ## Unreleased
 
-<<<<<<< HEAD
+***Changed***:
+
+* Collect both DBM active sessions and blocking sessions which are sleeping. See ([#14054](https://github.com/DataDog/integrations-core/pull/14054))
+
 ***Added***:
 
 * Dependency update for 7.48 ([#15566](https://github.com/DataDog/integrations-core/pull/15566))
-=======
-***Changed***:
-
-* Collect both DBM active sessions and blocking sessions which are sleeping. See ([#14054](https://github.com/DataDog/integrations-core/pull/14054))
-
-***Added***:
-
 * Add support for sending `database_instance` metadata ([#15562](https://github.com/DataDog/integrations-core/pull/15562))
->>>>>>> 87262624
 
 ## 13.0.0 / 2023-08-10
 
