--- conflicted
+++ resolved
@@ -6,11 +6,8 @@
 
 ***Fixed***:
 
-<<<<<<< HEAD
-* Use DB_NAME for query metrics in an azure sql database since joining on sys.databases doesn't always work. The dbid from dm_exec_query_stats doesn't match the one in sys.databases. ([#20097](https://github.com/DataDog/integrations-core/pull/20097))
-=======
+
 * Use DB_NAME for query metrics in an Azure SQL database since joining on sys.databases doesn't always work. The dbid from dm_exec_query_stats doesn't match the one in sys.databases. ([#20097](https://github.com/DataDog/integrations-core/pull/20097))
->>>>>>> 27ab3625
 
 ## 22.3.0 / 2025-04-22
 
