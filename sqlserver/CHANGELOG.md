--- conflicted
+++ resolved
@@ -2,17 +2,15 @@
 
 ## Unreleased
 
-<<<<<<< HEAD
 ***Fixed***:
 
 * Properly decode query_hash when statement_text is None ([#15974](https://github.com/DataDog/integrations-core/pull/15974))
-=======
+
 ## 15.0.1 / 2023-10-06
 
 ***Fixed***
 
 * Set stored procedure collection to `run_sync=False`, fixing the delay in collection of other SQLServer telemetry. ([#15967](https://github.com/DataDog/integrations-core/pull/15967))
->>>>>>> 6b1eac0e
 
 ## 15.0.0 / 2023-09-29
 
