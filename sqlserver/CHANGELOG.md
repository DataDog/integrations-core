--- conflicted
+++ resolved
@@ -2,15 +2,13 @@
 
 ## Unreleased
 
-<<<<<<< HEAD
 ***Added***:
 
 * Add support for sending `database_instance` metadata ([#15562](https://github.com/DataDog/integrations-core/pull/15562))
-=======
+
 ***Changed***:
 
 * Collect both DBM active sessions and blocking sessions which are sleeping. See ([#14054](https://github.com/DataDog/integrations-core/pull/14054))
->>>>>>> 09ee6fc1
 
 ## 13.0.0 / 2023-08-10
 
