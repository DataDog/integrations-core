# (C) Datadog, Inc. 2024-present
# All rights reserved
# Licensed under a 3-clause BSD style license (see LICENSE)


<<<<<<< HEAD
from decimal import Decimal
=======
from copy import deepcopy
>>>>>>> 6cd3ac68
from unittest import mock

import pytest

from datadog_checks.sqlserver import SQLServer
from datadog_checks.sqlserver.const import (
    STATIC_INFO_ENGINE_EDITION,
    STATIC_INFO_MAJOR_VERSION,
)
from datadog_checks.sqlserver.database_metrics import (
    SqlserverAoMetrics,
    SqlserverAvailabilityGroupsMetrics,
    SqlserverAvailabilityReplicasMetrics,
    SqlserverDatabaseBackupMetrics,
    SqlserverDatabaseFilesMetrics,
    SqlserverDatabaseReplicationStatsMetrics,
    SqlserverDatabaseStatsMetrics,
    SqlserverDBFragmentationMetrics,
    SqlserverFciMetrics,
    SqlserverFileStatsMetrics,
    SqlserverIndexUsageMetrics,
    SqlserverMasterFilesMetrics,
    SqlserverOsSchedulersMetrics,
    SqlserverOsTasksMetrics,
    SqlserverPrimaryLogShippingMetrics,
    SqlserverSecondaryLogShippingMetrics,
    SqlserverServerStateMetrics,
    SqlserverTempDBFileSpaceUsageMetrics,
)

from .common import (
    CHECK_NAME,
    SQLSERVER_ENGINE_EDITION,
    SQLSERVER_MAJOR_VERSION,
)

INCR_FRACTION_METRICS = {'sqlserver.latches.latch_wait_time'}
AUTODISCOVERY_DBS = ['master', 'msdb', 'datadog_test-1']

STATIC_SERVER_INFO = {
    STATIC_INFO_MAJOR_VERSION: SQLSERVER_MAJOR_VERSION,
    STATIC_INFO_ENGINE_EDITION: SQLSERVER_ENGINE_EDITION,
}


@pytest.mark.integration
@pytest.mark.usefixtures('dd_environment')
def test_sqlserver_file_stats_metrics(
    aggregator,
    dd_run_check,
    init_config,
    instance_docker_metrics,
):
    instance_docker_metrics['database_autodiscovery'] = True

    mocked_results = [
        ('master', 'ONLINE', 'master', '/xx/master.mdf', 89, 0, 0, 73, 16, 3153920, 933888, 59, 98, 4194304),
        ('master', 'ONLINE', 'mastlog', '/xx/mastlog.ldf', 22, 0, 0, 3, 19, 750592, 580608, 11, 97, 786432),
        ('tempdb', 'ONLINE', 'tempdev', '/xx/tempdb.mdf', 3, 0, 0, 3, 0, 1728512, 32768, 29, 4, 8388608),
        ('tempdb', 'ONLINE', 'templog', '/xx/templog.ldf', 1, 0, 0, 1, 0, 1007616, 16384, 7, 3, 8388608),
        ('model', 'ONLINE', 'modeldev', '/xx/model.mdf', 22, 0, 0, 17, 5, 35151872, 409600, 59, 44, 8388608),
        ('model', 'ONLINE', 'modellog', '/xx/modellog.ldf', 19, 0, 0, 12, 7, 1162752, 317440, 14, 48, 8388608),
        ('msdb', 'ONLINE', 'MSDBData', '/xx/MSDBData.mdf', 34, 0, 0, 29, 5, 3891200, 196608, 62, 23, 14024704),
        ('msdb', 'ONLINE', 'MSDBLog', '/xx/MSDBLog.ldf', 12, 0, 0, 3, 9, 1338368, 180736, 10, 30, 524288),
    ]

    sqlserver_check = SQLServer(CHECK_NAME, init_config, [instance_docker_metrics])

    def execute_query_handler_mocked(query, db=None):
        return mocked_results

    file_stats_metrics = SqlserverFileStatsMetrics(
        instance_config=instance_docker_metrics,
        new_query_executor=sqlserver_check._new_query_executor,
        server_static_info=STATIC_SERVER_INFO,
        execute_query_handler=execute_query_handler_mocked,
    )

    sqlserver_check._database_metrics = [file_stats_metrics]

    dd_run_check(sqlserver_check)

    tags = sqlserver_check._config.tags
    for result in mocked_results:
        db, state, logical_name, file_location, *metric_values = result
        metrics = zip(file_stats_metrics.metric_names()[0], metric_values)
        expected_tags = [
            f'db:{db}',
            f'state:{state}',
            f'logical_name:{logical_name}',
            f'file_location:{file_location}',
        ] + tags
        for metric_name, metric_value in metrics:
            aggregator.assert_metric(metric_name, value=metric_value, tags=expected_tags)


@pytest.mark.integration
@pytest.mark.usefixtures('dd_environment')
@pytest.mark.parametrize('include_ao_metrics', [True, False])
def test_sqlserver_ao_metrics(
    aggregator,
    dd_run_check,
    init_config,
    instance_docker_metrics,
    include_ao_metrics,
):
    instance_docker_metrics['database_autodiscovery'] = True
    instance_docker_metrics['include_ao_metrics'] = include_ao_metrics

    # Mocked results
    mocked_ao_availability_groups = [
        (
            'primary',  # replica_role
            'master',  # database_name
            '0769C993-7AD1-4BA0-B319-5C8580B9A686',  # availability_group
            'RDSAG0',  # availability_group_name
            'EC2AMAZ-J78JTN1',  # replica_server_name
            '5',  # database_id
            '119CFD6A-C903-4E9E-B44A-D29CDB6633AA',  # replica_id
            'rds_cluster',  # failover_cluster
            'synchronous_commit',  # availability_mode
            'automatic',  # failover_mode
            None,  # database_state
            'synchronized',  # synchronization_state
            1,  # filestream_send_rate
            5,  # log_send_queue_size
            1,  # log_send_rate
            50,  # redo_queue_size
            23,  # redo_rate
            1,  # replica_status
            1,  # is_primary_replica
            300,  # low_water_mark_for_ghosts
            1,  # secondary_lag_seconds
        ),
    ]
    mocked_ao_failover_cluster = [('node_majority', 'normal_quorum', '', 1, 1)]
    mocked_ao_failover_cluster_member = [('08cd6223c153', 'cluster_node', 'up', '', 1, 1, 1)]

    sqlserver_check = SQLServer(CHECK_NAME, init_config, [instance_docker_metrics])

    execute_query_handler_mocked = mock.MagicMock()
    execute_query_handler_mocked.side_effect = [
        mocked_ao_availability_groups,
        mocked_ao_failover_cluster,
        mocked_ao_failover_cluster_member,
    ]

    ao_metrics = SqlserverAoMetrics(
        instance_config=instance_docker_metrics,
        new_query_executor=sqlserver_check._new_query_executor,
        server_static_info=STATIC_SERVER_INFO,
        execute_query_handler=execute_query_handler_mocked,
    )

    sqlserver_check._database_metrics = [ao_metrics]

    dd_run_check(sqlserver_check)

    if not include_ao_metrics:
        assert ao_metrics.enabled is False
    else:
        tags = sqlserver_check._config.tags
        for result in mocked_ao_availability_groups:
            (
                replica_role,
                database_name,
                availability_group,
                availability_group_name,
                replica_server_name,
                database_id,
                replica_id,
                failover_cluster,
                availability_mode,
                failover_mode,
                database_state,
                synchronization_state,
                *metric_values,
            ) = result
            metrics = zip(
                ao_metrics.metric_names()[0],
                [
                    *metric_values,
                ],
            )
            expected_tags = [
                f'replica_role:{replica_role}',
                f'database_name:{database_name}',
                f'availability_group:{availability_group}',
                f'availability_group_name:{availability_group_name}',
                f'replica_server_name:{replica_server_name}',
                f'database_id:{database_id}',
                f'replica_id:{replica_id}',
                f'failover_cluster:{failover_cluster}',
                f'availability_mode:{availability_mode}',
                f'failover_mode:{failover_mode}',
                f'database_state:{database_state}',
                f'synchronization_state:{synchronization_state}',
            ] + tags
            for metric_name, metric_value in metrics:
                aggregator.assert_metric(metric_name, value=metric_value, tags=expected_tags)
        for result in mocked_ao_failover_cluster:
            quorum_type, quorum_state, failover_cluster, *metric_values = result
            metrics = zip(ao_metrics.metric_names()[1], metric_values)
            expected_tags = [
                f'quorum_type:{quorum_type}',
                f'quorum_state:{quorum_state}',
                f'failover_cluster:{failover_cluster}',
            ] + tags
            for metric_name, metric_value in metrics:
                aggregator.assert_metric(metric_name, value=metric_value, tags=expected_tags)
        for result in mocked_ao_failover_cluster_member:
            member_name, member_type, member_state, failover_cluster, *metric_values = result
            metrics = zip(ao_metrics.metric_names()[2], metric_values)
            expected_tags = [
                f'member_name:{member_name}',
                f'member_type:{member_type}',
                f'member_state:{member_state}',
                f'failover_cluster:{failover_cluster}',
            ] + tags
            for metric_name, metric_value in metrics:
                aggregator.assert_metric(metric_name, value=metric_value, tags=expected_tags)


@pytest.mark.integration
@pytest.mark.usefixtures('dd_environment')
@pytest.mark.parametrize('include_ao_metrics', [True, False])
@pytest.mark.parametrize(
    'availability_group,mocked_results',
    [
        pytest.param(
            None,
            [('AG1', 'AG1', 'HEALTHY', 2, 1, None), ('AG2', 'AG2', 'HEALTHY', 2, 1, None)],
            id='no availability_group',
        ),
        pytest.param('AG1', [('AG1', 'AG1', 'HEALTHY', 2, 1, None)], id='availability_group set'),
    ],
)
def test_sqlserver_availability_groups_metrics(
    aggregator,
    dd_run_check,
    init_config,
    instance_docker_metrics,
    include_ao_metrics,
    availability_group,
    mocked_results,
):
    instance_docker_metrics['database_autodiscovery'] = True
    instance_docker_metrics['include_ao_metrics'] = include_ao_metrics
    if availability_group:
        instance_docker_metrics['availability_group'] = availability_group

    sqlserver_check = SQLServer(CHECK_NAME, init_config, [instance_docker_metrics])

    def execute_query_handler_mocked(query, db=None):
        return mocked_results

    availability_groups_metrics = SqlserverAvailabilityGroupsMetrics(
        instance_config=instance_docker_metrics,
        new_query_executor=sqlserver_check._new_query_executor,
        server_static_info=STATIC_SERVER_INFO,
        execute_query_handler=execute_query_handler_mocked,
    )

    if availability_group:
        assert availability_groups_metrics.queries[0]['query'].endswith(
            f" where resource_group_id = '{availability_group}'"
        )

    sqlserver_check._database_metrics = [availability_groups_metrics]

    dd_run_check(sqlserver_check)

    if not include_ao_metrics:
        assert availability_groups_metrics.enabled is False
    else:
        tags = sqlserver_check._config.tags
        for result in mocked_results:
            ag, availability_group_name, synchronization_health_desc, *metric_values = result
            metrics = zip(availability_groups_metrics.metric_names()[0], metric_values)
            expected_tags = [
                f'availability_group:{ag}',
                f'availability_group_name:{availability_group_name}',
                f'synchronization_health_desc:{synchronization_health_desc}',
            ] + tags
            for metric_name, metric_value in metrics:
                if metric_value is not None:
                    aggregator.assert_metric(metric_name, value=metric_value, tags=expected_tags)
            if availability_group:
                assert ag == availability_group


@pytest.mark.integration
@pytest.mark.usefixtures('dd_environment')
@pytest.mark.parametrize('include_ao_metrics', [True, False])
@pytest.mark.parametrize(
    'availability_group,only_emit_local,mocked_results',
    [
        pytest.param(
            None,
            None,
            [('AG1', 'AG1', 'aoag_secondary', 'SYNCHRONIZED', 2), ('AG1', 'AG1', 'aoag_primary', 'SYNCHRONIZED', 2)],
            id='no availability_group, no only_emit_local',
        ),
        pytest.param(
            'AG1',
            None,
            [('AG1', 'AG1', 'aoag_secondary', 'SYNCHRONIZED', 2), ('AG1', 'AG1', 'aoag_primary', 'SYNCHRONIZED', 2)],
            id='availability_group set, no only_emit_local',
        ),
        pytest.param(
            None,
            True,
            [('AG1', 'AG1', 'aoag_primary', 'SYNCHRONIZED', 2)],
            id='no availability_group, only_emit_local is True',
        ),
        pytest.param(
            'AG1',
            True,
            [('AG1', 'AG1', 'aoag_primary', 'SYNCHRONIZED', 2)],
            id='availability_group set, only_emit_local is True',
        ),
    ],
)
def test_sqlserver_database_replication_stats_metrics(
    aggregator,
    dd_run_check,
    init_config,
    instance_docker_metrics,
    include_ao_metrics,
    availability_group,
    only_emit_local,
    mocked_results,
):
    instance_docker_metrics['database_autodiscovery'] = True
    instance_docker_metrics['include_ao_metrics'] = include_ao_metrics
    if availability_group:
        instance_docker_metrics['availability_group'] = availability_group
    if only_emit_local:
        instance_docker_metrics['only_emit_local'] = only_emit_local

    sqlserver_check = SQLServer(CHECK_NAME, init_config, [instance_docker_metrics])

    def execute_query_handler_mocked(query, db=None):
        return mocked_results

    database_replication_stats_metrics = SqlserverDatabaseReplicationStatsMetrics(
        instance_config=instance_docker_metrics,
        new_query_executor=sqlserver_check._new_query_executor,
        server_static_info=STATIC_SERVER_INFO,
        execute_query_handler=execute_query_handler_mocked,
    )

    if availability_group:
        assert f"resource_group_id = '{availability_group}'" in database_replication_stats_metrics.queries[0]['query']
    if only_emit_local:
        assert "is_local = 1" in database_replication_stats_metrics.queries[0]['query']

    sqlserver_check._database_metrics = [database_replication_stats_metrics]

    dd_run_check(sqlserver_check)

    if not include_ao_metrics:
        assert database_replication_stats_metrics.enabled is False
    else:
        tags = sqlserver_check._config.tags
        for result in mocked_results:
            ag, availability_group_name, replica_server_name, synchronization_state_desc, *metric_values = result
            metrics = zip(database_replication_stats_metrics.metric_names()[0], metric_values)
            expected_tags = [
                f'availability_group:{ag}',
                f'availability_group_name:{availability_group_name}',
                f'replica_server_name:{replica_server_name}',
                f'synchronization_state_desc:{synchronization_state_desc}',
            ] + tags
            for metric_name, metric_value in metrics:
                if metric_value is not None:
                    aggregator.assert_metric(metric_name, value=metric_value, tags=expected_tags)
            if availability_group:
                assert ag == availability_group


@pytest.mark.integration
@pytest.mark.usefixtures('dd_environment')
@pytest.mark.parametrize('include_ao_metrics', [True, False])
@pytest.mark.parametrize(
    'availability_group,only_emit_local,ao_database,mocked_results',
    [
        pytest.param(
            None,
            None,
            None,
            [
                ('datadog_test', 'AG1', 'AG1', 'aoag_primary', 'MANUAL', True, 1, True),
                ('datadog_test', 'AG1', 'AG1', 'aoag_secondary', 'MANUAL', False, 1, True),
            ],
            id='no availability_group, no only_emit_local, no ao_database',
        ),
        pytest.param(
            'AG1',
            None,
            None,
            [
                ('datadog_test', 'AG1', 'AG1', 'aoag_primary', 'MANUAL', True, 1, True),
                ('datadog_test', 'AG1', 'AG1', 'aoag_secondary', 'MANUAL', False, 1, True),
            ],
            id='availability_group set, no only_emit_local, no ao_database',
        ),
        pytest.param(
            None,
            True,
            None,
            [('datadog_test', 'AG1', 'AG1', 'aoag_primary', 'MANUAL', True, 1, True)],
            id='no availability_group, only_emit_local is True, no ao_database',
        ),
        pytest.param(
            'AG1',
            True,
            None,
            [('datadog_test', 'AG1', 'AG1', 'aoag_primary', 'MANUAL', True, 1, True)],
            id='availability_group set, only_emit_local is True, no ao_database',
        ),
        pytest.param(
            None,
            None,
            'my_db',
            [],
            id='no availability_group, no only_emit_local, ao_database set',
        ),
        pytest.param(
            'AG1',
            None,
            'datadog_test',
            [
                ('datadog_test', 'AG1', 'AG1', 'aoag_primary', 'MANUAL', True, 1, True),
                ('datadog_test', 'AG1', 'AG1', 'aoag_secondary', 'MANUAL', False, 1, True),
            ],
            id='availability_group set, no only_emit_local, ao_database set',
        ),
        pytest.param(
            None,
            True,
            'datadog_test',
            [('datadog_test', 'AG1', 'AG1', 'aoag_primary', 'MANUAL', True, 1, True)],
            id='no availability_group, only_emit_local is True, ao_database set',
        ),
        pytest.param(
            'AG1',
            True,
            'datadog_test',
            [('datadog_test', 'AG1', 'AG1', 'aoag_primary', 'MANUAL', True, 1, True)],
            id='availability_group set, only_emit_local is True, ao_database set',
        ),
    ],
)
def test_sqlserver_availability_replicas_metrics(
    aggregator,
    dd_run_check,
    init_config,
    instance_docker_metrics,
    include_ao_metrics,
    availability_group,
    only_emit_local,
    ao_database,
    mocked_results,
):
    instance_docker_metrics['database_autodiscovery'] = True
    instance_docker_metrics['include_ao_metrics'] = include_ao_metrics
    if availability_group:
        instance_docker_metrics['availability_group'] = availability_group
    if only_emit_local:
        instance_docker_metrics['only_emit_local'] = only_emit_local
    if ao_database:
        instance_docker_metrics['ao_database'] = ao_database

    sqlserver_check = SQLServer(CHECK_NAME, init_config, [instance_docker_metrics])

    def execute_query_handler_mocked(query, db=None):
        return mocked_results

    availability_replicas_metrics = SqlserverAvailabilityReplicasMetrics(
        instance_config=instance_docker_metrics,
        new_query_executor=sqlserver_check._new_query_executor,
        server_static_info=STATIC_SERVER_INFO,
        execute_query_handler=execute_query_handler_mocked,
    )

    if availability_group:
        assert f"resource_group_id = '{availability_group}'" in availability_replicas_metrics.queries[0]['query']
    if only_emit_local:
        assert "is_local = 1" in availability_replicas_metrics.queries[0]['query']
    if ao_database:
        assert f"database_name = '{ao_database}'" in availability_replicas_metrics.queries[0]['query']

    sqlserver_check._database_metrics = [availability_replicas_metrics]

    dd_run_check(sqlserver_check)

    if not include_ao_metrics:
        assert availability_replicas_metrics.enabled is False
    else:
        tags = sqlserver_check._config.tags
        for result in mocked_results:
            (
                database_name,
                ag,
                availability_group_name,
                replica_server_name,
                failover_mode_desc,
                is_primary_replica,
                *metric_values,
            ) = result
            metrics = zip(availability_replicas_metrics.metric_names()[0], metric_values)
            expected_tags = [
                f'db:{database_name}',
                f'availability_group:{ag}',
                f'availability_group_name:{availability_group_name}',
                f'replica_server_name:{replica_server_name}',
                f'failover_mode_desc:{failover_mode_desc}',
                f'is_primary_replica:{is_primary_replica}',
            ] + tags
            for metric_name, metric_value in metrics:
                if metric_value is not None:
                    aggregator.assert_metric(metric_name, value=metric_value, tags=expected_tags)
            if availability_group:
                assert ag == availability_group


@pytest.mark.integration
@pytest.mark.usefixtures('dd_environment')
@pytest.mark.parametrize('include_fci_metrics', [True, False])
def test_sqlserver_fci_metrics(
    aggregator,
    dd_run_check,
    init_config,
    instance_docker_metrics,
    include_fci_metrics,
):
    instance_docker_metrics['database_autodiscovery'] = True
    instance_docker_metrics['include_fci_metrics'] = include_fci_metrics

    mocked_results = [
        ('node1', 'up', 'cluster1', 0, 1),
    ]

    sqlserver_check = SQLServer(CHECK_NAME, init_config, [instance_docker_metrics])

    def execute_query_handler_mocked(query, db=None):
        return mocked_results

    fci_metrics = SqlserverFciMetrics(
        instance_config=instance_docker_metrics,
        new_query_executor=sqlserver_check._new_query_executor,
        server_static_info=STATIC_SERVER_INFO,
        execute_query_handler=execute_query_handler_mocked,
    )

    sqlserver_check._database_metrics = [fci_metrics]

    dd_run_check(sqlserver_check)

    if not include_fci_metrics:
        assert fci_metrics.enabled is False
    else:
        tags = sqlserver_check._config.tags
        for result in mocked_results:
            node_name, status, failover_cluster, *metric_values = result
            metrics = zip(fci_metrics.metric_names()[0], metric_values)
            expected_tags = [
                f'node_name:{node_name}',
                f'status:{status}',
                f'failover_cluster:{failover_cluster}',
            ] + tags
            for metric_name, metric_value in metrics:
                aggregator.assert_metric(metric_name, value=metric_value, tags=expected_tags)


@pytest.mark.integration
@pytest.mark.usefixtures('dd_environment')
@pytest.mark.parametrize('include_primary_log_shipping_metrics', [True, False])
def test_sqlserver_primary_log_shipping_metrics(
    aggregator,
    dd_run_check,
    init_config,
    instance_docker_metrics,
    include_primary_log_shipping_metrics,
):
    instance_docker_metrics['database_autodiscovery'] = True
    instance_docker_metrics['include_primary_log_shipping_metrics'] = include_primary_log_shipping_metrics

    mocked_results = [('97E29D89-2FA0-44FF-9EF7-65DA75FE0E3E', 'EC2AMAZ-Q0NCNV5', 'MyDummyDB', 500, 3600)]

    sqlserver_check = SQLServer(CHECK_NAME, init_config, [instance_docker_metrics])

    def execute_query_handler_mocked(query, db=None):
        return mocked_results

    primary_log_shipping_metrics = SqlserverPrimaryLogShippingMetrics(
        instance_config=instance_docker_metrics,
        new_query_executor=sqlserver_check._new_query_executor,
        server_static_info=STATIC_SERVER_INFO,
        execute_query_handler=execute_query_handler_mocked,
    )

    sqlserver_check._database_metrics = [primary_log_shipping_metrics]

    dd_run_check(sqlserver_check)

    if not include_primary_log_shipping_metrics:
        assert primary_log_shipping_metrics.enabled is False
    else:
        tags = sqlserver_check._config.tags
        for result in mocked_results:
            primary_id, primary_server, primary_db, *metric_values = result
            metrics = zip(primary_log_shipping_metrics.metric_names()[0], metric_values)
            expected_tags = [
                f'primary_id:{primary_id}',
                f'primary_server:{primary_server}',
                f'primary_db:{primary_db}',
            ] + tags
            for metric_name, metric_value in metrics:
                aggregator.assert_metric(metric_name, value=metric_value, tags=expected_tags)


@pytest.mark.integration
@pytest.mark.usefixtures('dd_environment')
@pytest.mark.parametrize('include_secondary_log_shipping_metrics', [True, False])
def test_sqlserver_secondary_log_shipping_metrics(
    aggregator,
    dd_run_check,
    init_config,
    instance_docker_metrics,
    include_secondary_log_shipping_metrics,
):
    instance_docker_metrics['database_autodiscovery'] = True
    instance_docker_metrics['include_secondary_log_shipping_metrics'] = include_secondary_log_shipping_metrics

    mocked_results = [
        (
            r'EC2AMAZ-Q0NCNV5\MYSECONDARY',
            'MyDummyDB',
            '13269A43-4D79-4473-A8BE-300F0709FF49',
            'EC2AMAZ-Q0NCNV5',
            'MyDummyDB',
            800,
            13000000,
            125000,
            2700,
        )
    ]

    sqlserver_check = SQLServer(CHECK_NAME, init_config, [instance_docker_metrics])

    def execute_query_handler_mocked(query, db=None):
        return mocked_results

    primary_log_shipping_metrics = SqlserverSecondaryLogShippingMetrics(
        instance_config=instance_docker_metrics,
        new_query_executor=sqlserver_check._new_query_executor,
        server_static_info=STATIC_SERVER_INFO,
        execute_query_handler=execute_query_handler_mocked,
    )

    sqlserver_check._database_metrics = [primary_log_shipping_metrics]

    dd_run_check(sqlserver_check)

    if not include_secondary_log_shipping_metrics:
        assert primary_log_shipping_metrics.enabled is False
    else:
        tags = sqlserver_check._config.tags
        for result in mocked_results:
            secondary_server, secondary_db, secondary_id, primary_server, primary_db, *metric_values = result
            metrics = zip(primary_log_shipping_metrics.metric_names()[0], metric_values)
            expected_tags = [
                f'secondary_server:{secondary_server}',
                f'secondary_db:{secondary_db}',
                f'secondary_id:{secondary_id}',
                f'primary_server:{primary_server}',
                f'primary_db:{primary_db}',
            ] + tags
            for metric_name, metric_value in metrics:
                aggregator.assert_metric(metric_name, value=metric_value, tags=expected_tags)


@pytest.mark.integration
@pytest.mark.usefixtures('dd_environment')
def test_sqlserver_server_state_metrics(
    aggregator,
    dd_run_check,
    init_config,
    instance_docker_metrics,
):
    instance_docker_metrics['database_autodiscovery'] = True

    mocked_results = [(1000, 4, 8589934592, 17179869184, 4294967296, 8589934592)]

    sqlserver_check = SQLServer(CHECK_NAME, init_config, [instance_docker_metrics])

    def execute_query_handler_mocked(query, db=None):
        return mocked_results

    server_state_metrics = SqlserverServerStateMetrics(
        instance_config=instance_docker_metrics,
        new_query_executor=sqlserver_check._new_query_executor,
        server_static_info=STATIC_SERVER_INFO,
        execute_query_handler=execute_query_handler_mocked,
    )

    sqlserver_check._database_metrics = [server_state_metrics]

    dd_run_check(sqlserver_check)

    tags = sqlserver_check._config.tags
    for result in mocked_results:
        metrics = zip(server_state_metrics.metric_names()[0], result)
        for metric_name, metric_value in metrics:
            aggregator.assert_metric(metric_name, value=metric_value, tags=tags)


@pytest.mark.integration
@pytest.mark.usefixtures('dd_environment')
@pytest.mark.parametrize('include_tempdb_file_space_usage_metrics', [True, False])
def test_sqlserver_tempdb_file_space_usage_metrics(
    aggregator,
    dd_run_check,
    init_config,
    instance_docker_metrics,
    include_tempdb_file_space_usage_metrics,
):
    instance_docker_metrics['database_autodiscovery'] = True
    instance_docker_metrics['include_tempdb_file_space_usage_metrics'] = include_tempdb_file_space_usage_metrics

    mocked_results = [
        [(2, Decimal('5.375000'), Decimal('0.000000'), Decimal('0.000000'), Decimal('1.312500'), Decimal('1.312500'))]
    ]

    sqlserver_check = SQLServer(CHECK_NAME, init_config, [instance_docker_metrics])

    def execute_query_handler_mocked(query, db=None):
        return mocked_results

    tempdb_file_space_usage_metrics = SqlserverTempDBFileSpaceUsageMetrics(
        instance_config=instance_docker_metrics,
        new_query_executor=sqlserver_check._new_query_executor,
        server_static_info=STATIC_SERVER_INFO,
        execute_query_handler=execute_query_handler_mocked,
    )

    sqlserver_check._database_metrics = [tempdb_file_space_usage_metrics]

    dd_run_check(sqlserver_check)

    if not include_tempdb_file_space_usage_metrics:
        assert tempdb_file_space_usage_metrics.enabled is False
    else:
        tags = sqlserver_check._config.tags
        for result in mocked_results:
            database_id, *metric_values = result
            metrics = zip(tempdb_file_space_usage_metrics.metric_names()[0], metric_values)
            expected_tags = [
                f'database_id:{database_id}',
                'db:tempdb',
                'database:tempdb',
            ] + tags
            for metric_name, metric_value in metrics:
                aggregator.assert_metric(metric_name, value=metric_value, tags=expected_tags)


@pytest.mark.integration
@pytest.mark.usefixtures('dd_environment')
@pytest.mark.parametrize('include_index_usage_metrics', [True, False])
@pytest.mark.parametrize('include_index_usage_metrics_tempdb', [True, False])
@pytest.mark.parametrize('index_usage_stats_interval', [None, 600])
def test_sqlserver_index_usage_metrics(
    aggregator,
    dd_run_check,
    init_config,
    instance_docker_metrics,
    include_index_usage_metrics,
    include_index_usage_metrics_tempdb,
    index_usage_stats_interval,
):
    instance_docker_metrics['database_autodiscovery'] = True
    instance_docker_metrics['include_index_usage_metrics'] = include_index_usage_metrics
    instance_docker_metrics['include_index_usage_metrics_tempdb'] = include_index_usage_metrics_tempdb
    if index_usage_stats_interval:
        instance_docker_metrics['index_usage_stats_interval'] = index_usage_stats_interval

    mocked_results_non_tempdb = [
        [
            ('master', 'PK__patch_ac__09EA1DC2BD2BC49C', 'patch_action_execution_state', 36, 0, 0, 0),
            ('master', 'PK__rds_comp__2E7CCD4A9E2910C9', 'rds_component_version', 0, 5, 0, 0),
        ],
        [
            ('msdb', 'PK__backupse__21F79AAB9439648C', 'backupset', 0, 1, 0, 0),
        ],
        [
            ('datadog_test-1', 'idx_something', 'some_table', 10, 60, 12, 18),
            ('datadog_test-1', 'idx_something_else', 'some_table', 20, 30, 40, 50),
        ],
    ]
    mocked_results_tempdb = [
        ('tempdb', 'PK__dmv_view__B5A34EE25D72CBFE', 'dmv_view_run_history', 1500, 0, 0, 49),
    ]
    mocked_results = mocked_results_non_tempdb
    if include_index_usage_metrics_tempdb:
        mocked_results += [mocked_results_tempdb]

    sqlserver_check = SQLServer(CHECK_NAME, init_config, [instance_docker_metrics])

    execute_query_handler_mocked = mock.MagicMock()
    execute_query_handler_mocked.side_effect = mocked_results

    index_usage_metrics = SqlserverIndexUsageMetrics(
        instance_config=instance_docker_metrics,
        new_query_executor=sqlserver_check._new_query_executor,
        server_static_info=STATIC_SERVER_INFO,
        execute_query_handler=execute_query_handler_mocked,
        databases=AUTODISCOVERY_DBS + ['tempdb'],
    )

    expected_collection_interval = index_usage_stats_interval or index_usage_metrics._default_collection_interval
    assert index_usage_metrics.queries[0]['collection_interval'] == expected_collection_interval

    sqlserver_check._database_metrics = [index_usage_metrics]

    dd_run_check(sqlserver_check)

    if not include_index_usage_metrics:
        assert index_usage_metrics.enabled is False
    else:
        tags = sqlserver_check._config.tags
        for result in mocked_results:
            for row in result:
                db, index_name, table, *metric_values = row
                metrics = zip(index_usage_metrics.metric_names()[0], metric_values)
                expected_tags = [
                    f'db:{db}',
                    f'index_name:{index_name}',
                    f'table:{table}',
                ] + tags
                for metric_name, metric_value in metrics:
                    aggregator.assert_metric(metric_name, value=metric_value, tags=expected_tags)
                if not include_index_usage_metrics_tempdb:
                    assert db != 'tempdb'

    # index_usage_metrics should not be collected because the collection interval is not reached
    aggregator.reset()
    dd_run_check(sqlserver_check)
    for metric_name in index_usage_metrics.metric_names()[0]:
        aggregator.assert_metric(metric_name, count=0)


@pytest.mark.integration
@pytest.mark.usefixtures('dd_environment')
@pytest.mark.parametrize('include_db_fragmentation_metrics', [True, False])
@pytest.mark.parametrize('include_db_fragmentation_metrics_tempdb', [True, False])
@pytest.mark.parametrize(
    'db_fragmentation_object_names', [None, ['spt_fallback_db', 'spt_fallback_dev', 'spt_fallback_usg']]
)
@pytest.mark.parametrize('db_fragmentation_metrics_interval', [None, 600])
def test_sqlserver_db_fragmentation_metrics(
    aggregator,
    dd_run_check,
    init_config,
    instance_docker_metrics,
    include_db_fragmentation_metrics,
    include_db_fragmentation_metrics_tempdb,
    db_fragmentation_object_names,
    db_fragmentation_metrics_interval,
):
    instance_docker_metrics['database_autodiscovery'] = True
    instance_docker_metrics['include_db_fragmentation_metrics'] = include_db_fragmentation_metrics
    instance_docker_metrics['include_db_fragmentation_metrics_tempdb'] = include_db_fragmentation_metrics_tempdb
    if db_fragmentation_metrics_interval:
        instance_docker_metrics['db_fragmentation_metrics_interval'] = db_fragmentation_metrics_interval

    mocked_results = [
        [
            ('master', 'spt_fallback_db', 0, None, 0, 0.0, 0, 0.0),
            ('master', 'spt_fallback_dev', 0, None, 0, 0.0, 0, 0.0),
            ('master', 'spt_fallback_usg', 0, None, 0, 0.0, 0, 0.0),
            ('master', 'spt_monitor', 0, None, 1, 1.0, 1, 0.0),
            ('master', 'MSreplication_options', 0, None, 1, 1.0, 1, 0.0),
        ],
        [
            ('msdb', 'syscachedcredentials', 1, 'PK__syscache__F6D56B562DA81DC6', 0, 0.0, 0, 0.0),
            ('msdb', 'syscollector_blobs_internal', 1, 'PK_syscollector_blobs_internal_paremeter_name', 0, 0.0, 0, 0.0),
        ],
        [('datadog_test-1', 'ϑings', 1, 'thingsindex', 1, 1.0, 1, 0.0)],
    ]
    mocked_results_tempdb = [
        [('tempdb', '#TempExample__000000000008', 1, 'PK__#TempExa__3214EC278A26D67E', 1, 1.0, 1, 0.0)],
    ]

    if db_fragmentation_object_names:
        instance_docker_metrics['db_fragmentation_object_names'] = db_fragmentation_object_names
        mocked_results = [
            [
                ('master', 'spt_fallback_db', 0, None, 0, 0.0, 0, 0.0),
                ('master', 'spt_fallback_dev', 0, None, 0, 0.0, 0, 0.0),
                ('master', 'spt_fallback_usg', 0, None, 0, 0.0, 0, 0.0),
            ],
            [],
            [],
        ]
        mocked_results_tempdb = [[]]

    if include_db_fragmentation_metrics_tempdb:
        mocked_results += mocked_results_tempdb

    sqlserver_check = SQLServer(CHECK_NAME, init_config, [instance_docker_metrics])

    execute_query_handler_mocked = mock.MagicMock()
    execute_query_handler_mocked.side_effect = mocked_results

    db_fragmentation_metrics = SqlserverDBFragmentationMetrics(
        instance_config=instance_docker_metrics,
        new_query_executor=sqlserver_check._new_query_executor,
        server_static_info=STATIC_SERVER_INFO,
        execute_query_handler=execute_query_handler_mocked,
        databases=AUTODISCOVERY_DBS + ['tempdb'],
    )

    if db_fragmentation_object_names:
        assert db_fragmentation_metrics.db_fragmentation_object_names == db_fragmentation_object_names

    expected_collection_interval = (
        db_fragmentation_metrics_interval or db_fragmentation_metrics._default_collection_interval
    )
    assert db_fragmentation_metrics.queries[0]['collection_interval'] == expected_collection_interval

    sqlserver_check._database_metrics = [db_fragmentation_metrics]

    dd_run_check(sqlserver_check)

    if not include_db_fragmentation_metrics:
        assert db_fragmentation_metrics.enabled is False
    else:
        tags = sqlserver_check._config.tags
        for result in mocked_results:
            for row in result:
                database_name, object_name, index_id, index_name, *metric_values = row
                metrics = zip(db_fragmentation_metrics.metric_names()[0], metric_values)
                expected_tags = [
                    f'db:{database_name}',
                    f'database_name:{database_name}',
                    f'object_name:{object_name}',
                    f'index_id:{index_id}',
                    f'index_name:{index_name}',
                ] + tags
                for metric_name, metric_value in metrics:
                    aggregator.assert_metric(metric_name, value=metric_value, tags=expected_tags)
                    if db_fragmentation_object_names:
                        for m in aggregator.metrics(metric_name):
                            tags_by_key = dict([t.split(':') for t in m.tags if not t.startswith('dd.internal')])
                            assert tags_by_key['object_name'].lower() in db_fragmentation_object_names
                if not include_db_fragmentation_metrics_tempdb:
                    assert database_name != 'tempdb'

    # db_fragmentation_metrics should not be collected because the collection interval is not reached
    aggregator.reset()
    dd_run_check(sqlserver_check)
    for metric_name in db_fragmentation_metrics.metric_names()[0]:
        aggregator.assert_metric(metric_name, count=0)


@pytest.mark.integration
@pytest.mark.usefixtures('dd_environment')
@pytest.mark.parametrize('include_task_scheduler_metrics', [True, False])
def test_sqlserver_os_schedulers_metrics(
    aggregator,
    dd_run_check,
    init_config,
    instance_docker_metrics,
    include_task_scheduler_metrics,
):
    instance_docker_metrics['database_autodiscovery'] = True
    instance_docker_metrics['include_task_scheduler_metrics'] = include_task_scheduler_metrics

    mocked_results = [
        (0, 0, 4, 6, 4, 0, 0),
        (1, 0, 5, 7, 4, 0, 0),
        (2, 0, 5, 6, 5, 0, 0),
        (3, 0, 4, 6, 4, 0, 0),
        (4, 0, 4, 7, 3, 0, 0),
        (1048578, 0, 1, 1, 1, 0, 0),
        (5, 1, 5, 7, 4, 0, 0),
        (6, 1, 4, 6, 3, 0, 0),
        (7, 1, 4, 7, 4, 0, 0),
        (8, 1, 3, 5, 3, 0, 0),
        (9, 1, 4, 7, 3, 0, 0),
        (1048579, 1, 1, 1, 1, 0, 0),
        (1048576, 64, 2, 3, 1, 0, 0),
        (1048580, 0, 1, 1, 1, 0, 0),
        (1048581, 0, 1, 1, 1, 0, 0),
        (1048582, 0, 1, 1, 1, 0, 0),
        (1048583, 0, 1, 1, 1, 0, 0),
    ]

    sqlserver_check = SQLServer(CHECK_NAME, init_config, [instance_docker_metrics])

    def execute_query_handler_mocked(query, db=None):
        return mocked_results

    os_schedulers_metrics = SqlserverOsSchedulersMetrics(
        instance_config=instance_docker_metrics,
        new_query_executor=sqlserver_check._new_query_executor,
        server_static_info=STATIC_SERVER_INFO,
        execute_query_handler=execute_query_handler_mocked,
    )

    sqlserver_check._database_metrics = [os_schedulers_metrics]

    dd_run_check(sqlserver_check)

    if not include_task_scheduler_metrics:
        assert os_schedulers_metrics.enabled is False
    else:
        tags = sqlserver_check._config.tags
        for result in mocked_results:
            scheduler_id, parent_node_id, *metric_values = result
            metrics = zip(os_schedulers_metrics.metric_names()[0], metric_values)
            expected_tags = [
                f'scheduler_id:{scheduler_id}',
                f'parent_node_id:{parent_node_id}',
            ] + tags
            for metric_name, metric_value in metrics:
                aggregator.assert_metric(metric_name, value=metric_value, tags=expected_tags)


@pytest.mark.integration
@pytest.mark.usefixtures('dd_environment')
@pytest.mark.parametrize('include_task_scheduler_metrics', [True, False])
def test_sqlserver_os_tasks_metrics(
    aggregator,
    dd_run_check,
    init_config,
    instance_docker_metrics,
    include_task_scheduler_metrics,
):
    instance_docker_metrics['database_autodiscovery'] = True
    instance_docker_metrics['include_task_scheduler_metrics'] = include_task_scheduler_metrics

    mocked_results = [
        (0, 40, 0, 0, 0),
        (9, 46, 0, 0, 0),
        (3, 17, 0, 0, 0),
        (6, 14, 0, 0, 0),
        (1048580, 427, 89, 0, 0),
        (7, 353, 0, 0, 0),
        (1, 201, 3, 0, 0),
        (1048583, 4, 0, 0, 0),
        (4, 734, 0, 0, 0),
        (1048578, 5, 0, 0, 0),
        (5, 152, 12, 0, 0),
        (1048581, 429, 92, 0, 0),
        (2, 1590, 223, 0, 0),
        (1048582, 56, 0, 0, 0),
        (1048579, 5, 0, 0, 0),
        (1048576, 6, 0, 0, 0),
        (8, 150, 43, 0, 0),
    ]

    sqlserver_check = SQLServer(CHECK_NAME, init_config, [instance_docker_metrics])

    def execute_query_handler_mocked(query, db=None):
        return mocked_results

    os_tasks_metrics = SqlserverOsTasksMetrics(
        instance_config=instance_docker_metrics,
        new_query_executor=sqlserver_check._new_query_executor,
        server_static_info=STATIC_SERVER_INFO,
        execute_query_handler=execute_query_handler_mocked,
    )

    sqlserver_check._database_metrics = [os_tasks_metrics]

    dd_run_check(sqlserver_check)

    if not include_task_scheduler_metrics:
        assert os_tasks_metrics.enabled is False
    else:
        tags = sqlserver_check._config.tags
        for result in mocked_results:
            scheduler_id, *metric_values = result
            metrics = zip(os_tasks_metrics.metric_names()[0], metric_values)
            expected_tags = [
                f'scheduler_id:{scheduler_id}',
            ] + tags
            for metric_name, metric_value in metrics:
                aggregator.assert_metric(metric_name, value=metric_value, tags=expected_tags)


@pytest.mark.integration
@pytest.mark.usefixtures('dd_environment')
@pytest.mark.parametrize('include_master_files_metrics', [True, False])
def test_sqlserver_master_files_metrics(
    aggregator,
    dd_run_check,
    init_config,
    instance_docker_metrics,
    include_master_files_metrics,
):
    instance_docker_metrics['database_autodiscovery'] = True
    instance_docker_metrics['include_master_files_metrics'] = include_master_files_metrics

    mocked_results = [
        ('master', 'master', 1, 'data', '/var/opt/mssql/data/master.mdf', 'ONLINE', 4096, 0),
        ('master', 'master', 2, 'transaction_log', '/var/opt/mssql/data/mastlog.ldf', 'ONLINE', 512, 0),
        ('tempdb', 'tempdb', 1, 'data', '/var/opt/mssql/data/tempdb.mdf', 'ONLINE', 8192, 0),
        ('tempdb', 'tempdb', 2, 'transaction_log', '/var/opt/mssql/data/templog.ldf', 'ONLINE', 8192, 0),
        ('model', 'model', 1, 'data', '/var/opt/mssql/data/model.mdf', 'ONLINE', 8192, 0),
        ('model', 'model', 2, 'transaction_log', '/var/opt/mssql/data/modellog.ldf', 'ONLINE', 8192, 0),
        ('msdb', 'msdb', 1, 'data', '/var/opt/mssql/data/MSDBData.mdf', 'ONLINE', 13696, 0),
        ('msdb', 'msdb', 2, 'transaction_log', '/var/opt/mssql/data/MSDBLog.ldf', 'ONLINE', 512, 0),
        ('datadog_test', 'datadog_test', 1, 'data', '/var/opt/mssql/data/datadog_test.mdf', 'ONLINE', 8192, 0),
        (
            'datadog_test',
            'datadog_test',
            2,
            'transaction_log',
            '/var/opt/mssql/data/datadog_test_log.ldf',
            'ONLINE',
            8192,
            0,
        ),
    ]

    sqlserver_check = SQLServer(CHECK_NAME, init_config, [instance_docker_metrics])

    def execute_query_handler_mocked(query, db=None):
        return mocked_results

    master_files_metrics = SqlserverMasterFilesMetrics(
        instance_config=instance_docker_metrics,
        new_query_executor=sqlserver_check._new_query_executor,
        server_static_info=STATIC_SERVER_INFO,
        execute_query_handler=execute_query_handler_mocked,
    )

    sqlserver_check._database_metrics = [master_files_metrics]

    dd_run_check(sqlserver_check)

    if not include_master_files_metrics:
        assert master_files_metrics.enabled is False
    else:
        tags = sqlserver_check._config.tags
        for result in mocked_results:
            db, database, file_id, file_type, file_location, database_files_state_desc, size, state = result
            size *= 8  # size is in pages, 1 page = 8 KB
            metrics = zip(master_files_metrics.metric_names()[0], [state, size])
            expected_tags = [
                f'db:{db}',
                f'database:{database}',
                f'file_id:{file_id}',
                f'file_type:{file_type}',
                f'file_location:{file_location}',
                f'database_files_state_desc:{database_files_state_desc}',
            ] + tags
            for metric_name, metric_value in metrics:
                aggregator.assert_metric(metric_name, value=metric_value, tags=expected_tags)


@pytest.mark.integration
@pytest.mark.usefixtures('dd_environment')
def test_sqlserver_database_files_metrics(
    aggregator,
    dd_run_check,
    init_config,
    instance_docker_metrics,
):
    instance_docker_metrics['database_autodiscovery'] = True

    mocked_results = [
        [
            (1, 'data', '/var/opt/mssql/data/master.mdf', 'master', 'ONLINE', 4096, 0, 4096),
            (2, 'transaction_log', '/var/opt/mssql/data/mastlog.ldf', 'mastlog', 'ONLINE', 768, 0, 424),
        ],
        [
            (1, 'data', '/var/opt/mssql/data/MSDBData.mdf', 'MSDBData', 'ONLINE', 13696, 0, 13696),
            (2, 'transaction_log', '/var/opt/mssql/data/MSDBLog.ldf', 'MSDBLog', 'ONLINE', 512, 0, 432),
        ],
        [
            (1, 'data', '/var/opt/mssql/data/datadog_test.mdf', 'datadog_test', 'ONLINE', 8192, 0, 2624),
            (
                2,
                'transaction_log',
                '/var/opt/mssql/data/datadog_test_log.ldf',
                'datadog_test_log',
                'ONLINE',
                8192,
                0,
                488,
            ),
        ],
    ]

    sqlserver_check = SQLServer(CHECK_NAME, init_config, [instance_docker_metrics])

    execute_query_handler_mocked = mock.MagicMock()
    execute_query_handler_mocked.side_effect = mocked_results

    database_files_metrics = SqlserverDatabaseFilesMetrics(
        instance_config=instance_docker_metrics,
        new_query_executor=sqlserver_check._new_query_executor,
        server_static_info=STATIC_SERVER_INFO,
        execute_query_handler=execute_query_handler_mocked,
        databases=AUTODISCOVERY_DBS,
    )

    sqlserver_check._database_metrics = [database_files_metrics]

    dd_run_check(sqlserver_check)

    tags = sqlserver_check._config.tags
    for db, result in zip(AUTODISCOVERY_DBS, mocked_results):
        for row in result:
            file_id, file_type, file_location, file_name, database_files_state_desc, size, space_used, state = row
            size *= 8  # size is in pages, 1 page = 8 KB
            space_used *= 8  # space_used is in pages, 1 page = 8 KB
            metrics = zip(database_files_metrics.metric_names()[0], [state, size, space_used])
            expected_tags = [
                f'db:{db}',
                f'database:{db}',
                f'file_id:{file_id}',
                f'file_type:{file_type}',
                f'file_location:{file_location}',
                f'file_name:{file_name}',
                f'database_files_state_desc:{database_files_state_desc}',
            ] + tags
            for metric_name, metric_value in metrics:
                aggregator.assert_metric(metric_name, value=metric_value, tags=expected_tags)


@pytest.mark.integration
@pytest.mark.usefixtures('dd_environment')
def test_sqlserver_database_stats_metrics(
    aggregator,
    dd_run_check,
    init_config,
    instance_docker_metrics,
):
    instance_docker_metrics['database_autodiscovery'] = True

    mocked_results = [
        ('master', 'master', 'ONLINE', 'SIMPLE', 0, False, False, False),
        ('tempdb', 'tempdb', 'ONLINE', 'SIMPLE', 0, False, False, False),
        ('model', 'model', 'ONLINE', 'FULL', 0, False, False, False),
        ('msdb', 'msdb', 'ONLINE', 'SIMPLE', 0, False, False, False),
        ('datadog_test', 'datadog_test', 'ONLINE', 'FULL', 0, False, False, False),
    ]

    sqlserver_check = SQLServer(CHECK_NAME, init_config, [instance_docker_metrics])

    def execute_query_handler_mocked(query, db=None):
        return mocked_results

    database_stats_metrics = SqlserverDatabaseStatsMetrics(
        instance_config=instance_docker_metrics,
        new_query_executor=sqlserver_check._new_query_executor,
        server_static_info=STATIC_SERVER_INFO,
        execute_query_handler=execute_query_handler_mocked,
    )

    sqlserver_check._database_metrics = [database_stats_metrics]

    dd_run_check(sqlserver_check)

    tags = sqlserver_check._config.tags
    for result in mocked_results:
        db, database, database_state_desc, database_recovery_model_desc, *metric_values = result
        metrics = zip(database_stats_metrics.metric_names()[0], metric_values)
        expected_tags = [
            f'db:{db}',
            f'database:{database}',
            f'database_state_desc:{database_state_desc}',
            f'database_recovery_model_desc:{database_recovery_model_desc}',
        ] + tags
        for metric_name, metric_value in metrics:
            aggregator.assert_metric(metric_name, value=metric_value, tags=expected_tags)


@pytest.mark.integration
@pytest.mark.usefixtures('dd_environment')
@pytest.mark.parametrize('database_backup_metrics_interval', [None, 600])
def test_sqlserver_database_backup_metrics(
    aggregator,
    dd_run_check,
    init_config,
    instance_docker_metrics,
    database_backup_metrics_interval,
):
    instance_docker_metrics['database_autodiscovery'] = True
    if database_backup_metrics_interval:
        instance_docker_metrics['database_backup_metrics_interval'] = database_backup_metrics_interval

    mocked_results = [
        ('master', 'master', 0),
        ('model', 'model', 2),
        ('msdb', 'msdb', 0),
        ('tempdb', 'tempdb', 0),
        ('datadog_test-1', 'datadog_test-1', 10),
    ]

    sqlserver_check = SQLServer(CHECK_NAME, init_config, [instance_docker_metrics])

    def execute_query_handler_mocked(query, db=None):
        return mocked_results

    database_backup_metrics = SqlserverDatabaseBackupMetrics(
        instance_config=instance_docker_metrics,
        new_query_executor=sqlserver_check._new_query_executor,
        server_static_info=STATIC_SERVER_INFO,
        execute_query_handler=execute_query_handler_mocked,
    )

    expected_collection_interval = (
        database_backup_metrics_interval or database_backup_metrics._default_collection_interval
    )
    assert database_backup_metrics.queries[0]['collection_interval'] == expected_collection_interval

    sqlserver_check._database_metrics = [database_backup_metrics]

    dd_run_check(sqlserver_check)
    tags = sqlserver_check._config.tags
    for result in mocked_results:
        db, database, *metric_values = result
        metrics = zip(database_backup_metrics.metric_names()[0], metric_values)
        expected_tags = [
            f'db:{db}',
            f'database:{database}',
        ] + tags
        for metric_name, metric_value in metrics:
            aggregator.assert_metric(metric_name, value=metric_value, tags=expected_tags)

    # database_backup_metrics should not be collected because the collection interval is not reached
    aggregator.reset()
    dd_run_check(sqlserver_check)
    for metric_name in database_backup_metrics.metric_names()[0]:
        aggregator.assert_metric(metric_name, count=0)


@pytest.mark.integration
@pytest.mark.usefixtures('dd_environment')
@pytest.mark.parametrize(
    'config_options',
    [
        {'include_xe_metrics': True},
        {'deadlocks_collection': {'enabled': True}},
    ],
)
def test_sqlserver_xe_session_metrics(
    aggregator,
    dd_run_check,
    init_config,
    instance_docker_metrics,
    config_options,
):
    modified_instance = deepcopy(instance_docker_metrics)
    for key, value in config_options.items():
        modified_instance[key] = value
    sqlserver_check = SQLServer(CHECK_NAME, init_config, [modified_instance])
    dd_run_check(sqlserver_check)
    expected_tags = sqlserver_check._config.tags
    expected_tags.append('session_name:datadog')
    aggregator.assert_metric("sqlserver.xe.session_status", value=1, tags=expected_tags)<|MERGE_RESOLUTION|>--- conflicted
+++ resolved
@@ -3,11 +3,8 @@
 # Licensed under a 3-clause BSD style license (see LICENSE)
 
 
-<<<<<<< HEAD
 from decimal import Decimal
-=======
 from copy import deepcopy
->>>>>>> 6cd3ac68
 from unittest import mock
 
 import pytest
