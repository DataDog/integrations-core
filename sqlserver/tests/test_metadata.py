--- conflicted
+++ resolved
@@ -5,10 +5,7 @@
 from __future__ import unicode_literals
 
 import logging
-<<<<<<< HEAD
-=======
 import pprint
->>>>>>> 97815160
 from copy import copy, deepcopy
 import pprint
 
