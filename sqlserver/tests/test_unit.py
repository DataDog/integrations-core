--- conflicted
+++ resolved
@@ -2,11 +2,7 @@
 # All rights reserved
 # Licensed under a 3-clause BSD style license (see LICENSE)
 import copy
-<<<<<<< HEAD
-import json
 import logging
-=======
->>>>>>> c74e2233
 import os
 import re
 from collections import namedtuple
