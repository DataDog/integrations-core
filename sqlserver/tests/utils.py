--- conflicted
+++ resolved
@@ -14,10 +14,15 @@
 
 windows_ci = pytest.mark.skipif(not running_on_windows_ci(), reason='Test can only be run on Windows CI')
 not_windows_ci = pytest.mark.skipif(running_on_windows_ci(), reason='Test cannot be run on Windows CI')
+
 always_on = pytest.mark.skipif(
     os.environ["COMPOSE_FOLDER"] != 'compose-ha', reason='Test can only be run on AlwaysOn SQLServer instances'
 )
-<<<<<<< HEAD
+# Do not run in environments that specify Windows ADO drivers. This is mainly important for e2e tests where the agent
+# is running in Docker where we don't bundle any ADO drivers in the container.
+not_windows_ado = pytest.mark.skipif(
+    os.environ.get("WINDOWS_SQLSERVER_DRIVER", "odbc") != 'odbc', reason='Test cannot be run using Windows ADO drivers.'
+)
 high_cardinality_only = pytest.mark.skipif(
     'compose-high-cardinality' not in os.environ["COMPOSE_FOLDER"],
     reason='Test can only be run in the high cardinality env.',
@@ -209,12 +214,4 @@
 
     @staticmethod
     def _create_rand_string(length=5):
-        return ''.join(choice(string.ascii_lowercase + string.digits) for _ in range(length))
-=======
-
-# Do not run in environments that specify Windows ADO drivers. This is mainly important for e2e tests where the agent
-# is running in Docker where we don't bundle any ADO drivers in the container.
-not_windows_ado = pytest.mark.skipif(
-    os.environ.get("WINDOWS_SQLSERVER_DRIVER", "odbc") != 'odbc', reason='Test cannot be run using Windows ADO drivers.'
-)
->>>>>>> 347e65fc
+        return ''.join(choice(string.ascii_lowercase + string.digits) for _ in range(length))