# (C) Datadog, Inc. 2018-present
# All rights reserved
# Licensed under a 3-clause BSD style license (see LICENSE)
import logging
from copy import copy, deepcopy

import mock
import pytest

from datadog_checks.sqlserver import SQLServer
from datadog_checks.sqlserver.__about__ import __version__
from datadog_checks.sqlserver.connection import SQLConnectionError
from datadog_checks.sqlserver.const import (
    DATABASE_INDEX_METRICS,
    ENGINE_EDITION_SQL_DATABASE,
    ENGINE_EDITION_STANDARD,
    INSTANCE_METRICS_DATABASE,
    INSTANCE_METRICS_DATABASE_SINGLE,
    STATIC_INFO_ENGINE_EDITION,
    STATIC_INFO_MAJOR_VERSION,
    STATIC_INFO_VERSION,
)

from .common import (
    CHECK_NAME,
    CUSTOM_METRICS,
    EXPECTED_DEFAULT_METRICS,
    OPERATION_TIME_METRIC_NAME,
    assert_metrics,
    get_operation_time_metrics,
)
from .conftest import DEFAULT_TIMEOUT
from .utils import always_on, not_windows_ci, windows_ci

try:
    import pyodbc
except ImportError:
    pyodbc = None


@pytest.mark.integration
@pytest.mark.usefixtures('dd_environment')
def test_check_invalid_password(aggregator, dd_run_check, init_config, instance_docker):
    instance_docker['password'] = 'FOO'
    sqlserver_check = SQLServer(CHECK_NAME, init_config, [instance_docker])

    with pytest.raises(SQLConnectionError) as excinfo:
        sqlserver_check.initialize_connection()
        sqlserver_check.check(instance_docker)
    aggregator.assert_service_check(
        'sqlserver.can_connect',
        status=sqlserver_check.CRITICAL,
        tags=[
            'sqlserver_host:{}'.format(sqlserver_check.resolved_hostname),
            'db:master',
            'connection_host:{}'.format(instance_docker.get('host')),
        ]
        + sqlserver_check._config.tags,
        message=str(excinfo.value),
    )


@pytest.mark.integration
@pytest.mark.usefixtures('dd_environment')
@pytest.mark.parametrize('dbm_enabled', [True, False, 'true', 'false', None])
def test_check_dbm_enabled_config(aggregator, dd_run_check, init_config, instance_docker, dbm_enabled):
    if dbm_enabled is not None:
        instance_docker['dbm'] = dbm_enabled
    sqlserver_check = SQLServer(CHECK_NAME, init_config, [instance_docker])
    assert isinstance(sqlserver_check._config.dbm_enabled, bool)


@pytest.mark.integration
@pytest.mark.usefixtures('dd_environment')
@pytest.mark.parametrize(
    'database_autodiscovery,dbm_enabled', [(True, True), (True, False), (False, True), (False, False)]
)
def test_check_docker(aggregator, dd_run_check, init_config, instance_docker, database_autodiscovery, dbm_enabled):
    instance_docker['database_autodiscovery'] = database_autodiscovery
    # test that all default integration metrics are sent regardless of
    # if dbm is enabled or not.
    instance_docker['dbm'] = dbm_enabled
    # no need to assert metrics that are emitted from the dbm portion of the
    # integration in this check as they are all internal
    instance_docker['query_metrics'] = {'enabled': False}
    instance_docker['procedure_metrics'] = {'enabled': False}
    instance_docker['query_activity'] = {'enabled': False}
    instance_docker['collect_settings'] = {'enabled': False}
    instance_docker['agent_jobs'] = {'enabled': False}
    autodiscovery_dbs = ['master', 'msdb', 'datadog_test-1']
    if database_autodiscovery:
        instance_docker['autodiscovery_include'] = autodiscovery_dbs
    sqlserver_check = SQLServer(CHECK_NAME, init_config, [instance_docker])
    dd_run_check(sqlserver_check)
    expected_tags = sqlserver_check._config.tags + [
        'connection_host:{}'.format(instance_docker.get('host')),
        'sqlserver_host:{}'.format(sqlserver_check.resolved_hostname),
        'db:master',
    ]
    assert_metrics(
        instance_docker,
        aggregator,
        check_tags=sqlserver_check._config.tags,
        service_tags=expected_tags,
        dbm_enabled=dbm_enabled,
        hostname=sqlserver_check.resolved_hostname,
        database_autodiscovery=database_autodiscovery,
        dbs=autodiscovery_dbs,
    )


@pytest.mark.integration
@pytest.mark.usefixtures('dd_environment')
def test_check_stored_procedure(aggregator, dd_run_check, init_config, instance_docker):
    proc = 'pyStoredProc'
    sp_tags = "foo:bar,baz:qux"
    instance_docker['stored_procedure'] = proc

    sqlserver_check = SQLServer(CHECK_NAME, init_config, [instance_docker])
    dd_run_check(sqlserver_check)

    expected_tags = sqlserver_check._config.tags + sp_tags.split(',')
    aggregator.assert_metric('sql.sp.testa', value=100, tags=expected_tags, count=1)
    aggregator.assert_metric('sql.sp.testb', tags=expected_tags, count=2)


@pytest.mark.integration
@pytest.mark.usefixtures('dd_environment')
def test_check_stored_procedure_proc_if(aggregator, dd_run_check, init_config, instance_docker):
    proc = 'pyStoredProc'
    proc_only_fail = "select cntr_type from sys.dm_os_performance_counters where counter_name in ('FOO');"

    instance_docker['proc_only_if'] = proc_only_fail
    instance_docker['stored_procedure'] = proc

    sqlserver_check = SQLServer(CHECK_NAME, init_config, [instance_docker])
    dd_run_check(sqlserver_check)

    # apply a proc check that will never fail and assert that the metrics remain unchanged
    assert len(aggregator._metrics) == 0


@pytest.mark.integration
@pytest.mark.usefixtures('dd_environment')
def test_custom_metrics_object_name(aggregator, dd_run_check, init_config_object_name, instance_docker):
    sqlserver_check = SQLServer(CHECK_NAME, init_config_object_name, [instance_docker])
    dd_run_check(sqlserver_check)
    instance_tags = sqlserver_check._config.tags + ['optional_tag:tag1']

    aggregator.assert_metric('sqlserver.cache.hit_ratio', tags=instance_tags, count=1)
    aggregator.assert_metric('sqlserver.broker_activation.tasks_running', tags=instance_tags, count=1)


@pytest.mark.integration
@pytest.mark.usefixtures('dd_environment')
def test_custom_metrics_alt_tables(aggregator, dd_run_check, init_config_alt_tables, instance_docker):
    instance_docker['include_task_scheduler_metrics'] = False

    sqlserver_check = SQLServer(CHECK_NAME, init_config_alt_tables, [instance_docker])
    dd_run_check(sqlserver_check)
    instance_tags = sqlserver_check._config.tags

    aggregator.assert_metric('sqlserver.LCK_M_S.max_wait_time_ms', tags=instance_tags, count=1)
    aggregator.assert_metric('sqlserver.LCK_M_S.signal_wait_time_ms', tags=instance_tags, count=1)
    aggregator.assert_metric(
        'sqlserver.MEMORYCLERK_SQLGENERAL.virtual_memory_committed_kb',
        tags=['memory_node_id:0'] + instance_tags,
        count=1,
    )
    aggregator.assert_metric(
        'sqlserver.MEMORYCLERK_SQLGENERAL.virtual_memory_reserved_kb',
        tags=['memory_node_id:0'] + instance_tags,
        count=1,
    )

    # check a second time for io metrics to be processed
    dd_run_check(sqlserver_check)

    aggregator.assert_metric('sqlserver.io_file_stats.num_of_reads')
    aggregator.assert_metric('sqlserver.io_file_stats.num_of_writes')


@not_windows_ci
@pytest.mark.integration
@pytest.mark.usefixtures('dd_environment')
def test_autodiscovery_database_metrics(aggregator, dd_run_check, instance_autodiscovery):
    instance_autodiscovery['autodiscovery_include'] = ['master', 'msdb']
    check = SQLServer(CHECK_NAME, {}, [instance_autodiscovery])
    dd_run_check(check)
    instance_tags = check._config.tags

    master_tags = [
        'database:master',
        'db:master',
        'database_files_state_desc:ONLINE',
        'file_id:1',
        'file_location:/var/opt/mssql/data/master.mdf',
        'file_type:data',
        'file_name:master',
    ] + instance_tags
    msdb_tags = [
        'database:msdb',
        'db:msdb',
        'database_files_state_desc:ONLINE',
        'file_id:1',
        'file_location:/var/opt/mssql/data/MSDBData.mdf',
        'file_type:data',
        'file_name:MSDBData',
    ] + instance_tags
    aggregator.assert_metric('sqlserver.database.files.size', tags=master_tags)
    aggregator.assert_metric('sqlserver.database.files.size', tags=msdb_tags)
    aggregator.assert_metric('sqlserver.database.files.state', tags=master_tags)
    aggregator.assert_metric('sqlserver.database.files.state', tags=msdb_tags)
    aggregator.assert_metric('sqlserver.database.files.space_used', tags=master_tags)
    aggregator.assert_metric('sqlserver.database.files.space_used', tags=msdb_tags)


@pytest.mark.integration
@pytest.mark.parametrize(
    'service_check_enabled,default_count,extra_count',
    [(True, 4, 1), (False, 0, 0)],
)
@pytest.mark.usefixtures('dd_environment')
def test_autodiscovery_db_service_checks(
    aggregator, dd_run_check, instance_autodiscovery, service_check_enabled, default_count, extra_count
):
    instance_autodiscovery['autodiscovery_include'] = ['master', 'msdb', 'unavailable_db']
    instance_autodiscovery['autodiscovery_db_service_check'] = service_check_enabled
    check = SQLServer(CHECK_NAME, {}, [instance_autodiscovery])
    dd_run_check(check)
    instance_tags = check._config.tags

    # verify that the old status check returns OK
    aggregator.assert_service_check(
        'sqlserver.can_connect',
        tags=[
            'db:master',
            'sqlserver_host:{}'.format(check.resolved_hostname),
            'connection_host:{}'.format(instance_autodiscovery.get('host')),
        ]
        + instance_tags,
        status=SQLServer.OK,
    )

    # verify all databases in autodiscovery have a service check
    aggregator.assert_service_check(
        'sqlserver.database.can_connect',
        count=extra_count,
        tags=[
            'db:msdb',
            'sqlserver_host:{}'.format(check.resolved_hostname),
            'connection_host:{}'.format(instance_autodiscovery.get('host')),
        ]
        + instance_tags,
        status=SQLServer.OK,
    )
    # unavailable_db is an 'offline' database which prevents connections, so we expect this service check to be
    # critical but not cause a failure of the check
    # TODO: add support to the assert_service_check function to take a message regex pattern
    # to match against, so this assertion does not require the exact string
    sc = aggregator.service_checks('sqlserver.database.can_connect')
    db_critical_exists = False
    critical_tags = instance_tags + [
        'db:unavailable_db',
        'sqlserver_host:{}'.format(check.resolved_hostname),
        'connection_host:{}'.format(instance_autodiscovery.get('host')),
    ]
    for c in sc:
        if c.status == SQLServer.CRITICAL:
            db_critical_exists = True
            assert c.tags.sort() == critical_tags.sort()
    if service_check_enabled:
        assert db_critical_exists


@pytest.mark.integration
@pytest.mark.usefixtures('dd_environment')
def test_autodiscovery_exclude_db_service_checks(aggregator, dd_run_check, instance_autodiscovery):
    instance_autodiscovery['autodiscovery_include'] = ['master']
    instance_autodiscovery['autodiscovery_exclude'] = ['msdb']
    check = SQLServer(CHECK_NAME, {}, [instance_autodiscovery])
    instance_tags = check._config.tags

    dd_run_check(check)

    # assert no connection is created for an excluded database
    aggregator.assert_service_check(
        'sqlserver.database.can_connect',
        tags=[
            'db:msdb',
            'sqlserver_host:{}'.format(check.resolved_hostname),
            'connection_host:{}'.format(instance_autodiscovery.get('host')),
        ]
        + instance_tags,
        status=SQLServer.OK,
        count=0,
    )
    aggregator.assert_service_check(
        'sqlserver.database.can_connect',
        tags=[
            'db:master',
            'sqlserver_host:{}'.format(check.resolved_hostname),
            'connection_host:{}'.format(instance_autodiscovery.get('host')),
        ]
        + instance_tags,
        status=SQLServer.OK,
    )


@pytest.mark.integration
@pytest.mark.usefixtures('dd_environment')
def test_no_autodiscovery_service_checks(aggregator, dd_run_check, init_config, instance_docker):
    sqlserver_check = SQLServer(CHECK_NAME, init_config, [instance_docker])
    dd_run_check(sqlserver_check)

    # assert no database service checks
    aggregator.assert_service_check('sqlserver.database.can_connect', count=0)


@pytest.mark.integration
@pytest.mark.usefixtures('dd_environment')
def test_autodiscovery_perf_counters(aggregator, dd_run_check, instance_autodiscovery):
    instance_autodiscovery['autodiscovery_include'] = ['master', 'msdb']
    check = SQLServer(CHECK_NAME, {}, [instance_autodiscovery])
    dd_run_check(check)
    instance_tags = check._config.tags

    expected_metrics = [m[0] for m in INSTANCE_METRICS_DATABASE_SINGLE]
    master_tags = ['database:master'] + instance_tags
    msdb_tags = ['database:msdb'] + instance_tags
    for metric in expected_metrics:
        aggregator.assert_metric(metric, tags=master_tags, hostname=check.resolved_hostname)
        aggregator.assert_metric(metric, tags=msdb_tags, hostname=check.resolved_hostname)


@pytest.mark.integration
@pytest.mark.usefixtures('dd_environment')
@always_on
def test_autodiscovery_perf_counters_ao(aggregator, dd_run_check, instance_autodiscovery):
    instance_autodiscovery['autodiscovery_include'] = ['datadog_test-1']
    check = SQLServer(CHECK_NAME, {}, [instance_autodiscovery])
    dd_run_check(check)
    instance_tags = check._config.tags

    expected_metrics = [m[0] for m in INSTANCE_METRICS_DATABASE]
    tags = ['database:datadog_test-1'] + instance_tags
    for metric in expected_metrics:
        print(aggregator.metrics(metric))
        aggregator.assert_metric(metric, tags=tags, hostname=check.resolved_hostname)


@pytest.mark.integration
@pytest.mark.usefixtures('dd_environment')
def test_autodiscovery_perf_counters_doesnt_duplicate_names_of_metrics_to_collect(dd_run_check, instance_autodiscovery):
    instance_autodiscovery['autodiscovery_include'] = ['master', 'msdb']
    check = SQLServer(CHECK_NAME, {}, [instance_autodiscovery])
    dd_run_check(check)

    for _cls, metric_names in check.instance_per_type_metrics.items():
        expected = list(set(metric_names))
        assert sorted(metric_names) == sorted(expected)


@pytest.mark.integration
@pytest.mark.usefixtures('dd_environment')
def test_autodiscovery_multiple_instances(aggregator, dd_run_check, instance_autodiscovery, caplog):
    caplog.clear()
    caplog.set_level(logging.DEBUG)

    instance_1 = deepcopy(instance_autodiscovery)
    instance_2 = deepcopy(instance_autodiscovery)

    instance_1['autodiscovery_include'] = ['master']
    instance_2['autodiscovery_include'] = ['msdb']

    check = SQLServer(CHECK_NAME, {}, instances=[instance_1, instance_2])
    dd_run_check(check)

    check = SQLServer(CHECK_NAME, {}, instances=[instance_2, instance_1])
    dd_run_check(check)

    found_log = 0
    for _, _, message in caplog.record_tuples:
        # make sure master and msdb is only queried once
        if "Restoring the original database context master" in message:
            found_log += 1

    assert found_log == 2


@pytest.mark.integration
@pytest.mark.usefixtures('dd_environment')
@pytest.mark.parametrize(
    "custom_query, assert_metrics",
    [
        (
            {
                'query': "SELECT letter, num FROM (VALUES (97, 'a'), (98, 'b')) AS t (num,letter)",
                'columns': [{'name': 'customtag', 'type': 'tag'}, {'name': 'num', 'type': 'gauge'}],
                'tags': ['query:custom'],
            },
            [
                ("sqlserver.num", {"value": 97, "tags": ["customtag:a", "query:custom"]}),
                ("sqlserver.num", {"value": 98, "tags": ["customtag:b", "query:custom"]}),
            ],
        ),
        (
            {
                'query': "EXEC exampleProcWithoutNocount",
                'columns': [{'name': 'value', 'type': 'gauge'}],
                'tags': ['hello:there'],
            },
            [
                ("sqlserver.value", {"value": 1, "tags": ["hello:there"]}),
            ],
        ),
    ],
)
def test_custom_queries(aggregator, dd_run_check, instance_docker, custom_query, assert_metrics):
    instance = copy(instance_docker)
    instance['custom_queries'] = [custom_query]
    instance['procedure_metrics'] = {'enabled': False}

    check = SQLServer(CHECK_NAME, {}, [instance])
    dd_run_check(check)

    for metric_name, kwargs in assert_metrics:
        kwargs = copy(kwargs)
        kwargs['tags'] = check._config.tags + kwargs.get('tags', [])
        aggregator.assert_metric(metric_name, **kwargs)


@pytest.mark.integration
@pytest.mark.usefixtures('dd_environment')
def test_load_static_information(aggregator, dd_run_check, instance_docker):
    instance = copy(instance_docker)
    check = SQLServer(CHECK_NAME, {}, [instance])
    dd_run_check(check)
    assert 'version' in check.static_info_cache, "missing version static information"
    assert check.static_info_cache['version'], "empty version in static information"


@windows_ci
@pytest.mark.integration
def test_check_windows_defaults(aggregator, dd_run_check, init_config, instance_docker_defaults):
    check = SQLServer(CHECK_NAME, init_config, [instance_docker_defaults])
    dd_run_check(check)

    aggregator.assert_metric_has_tag('sqlserver.db.commit_table_entries', 'db:master')

    for mname in EXPECTED_DEFAULT_METRICS + CUSTOM_METRICS:

        # These require extra setup to test
        if mname not in DATABASE_INDEX_METRICS:
            aggregator.assert_metric(mname)

    aggregator.assert_service_check('sqlserver.can_connect', status=SQLServer.OK)

    for operation_name in get_operation_time_metrics(instance_docker_defaults):
        aggregator.assert_metric(
            OPERATION_TIME_METRIC_NAME,
            tags=['operation:{}'.format(operation_name)] + check.debug_stats_kwargs()['tags'],
            hostname=check.resolved_hostname,
            count=1,
        )

    aggregator.assert_all_metrics_covered()


@pytest.mark.integration
@pytest.mark.usefixtures('dd_environment')
@pytest.mark.parametrize('database_autodiscovery', [True, False])
def test_index_fragmentation_metrics(aggregator, dd_run_check, instance_docker, database_autodiscovery):
    instance_docker['database_autodiscovery'] = database_autodiscovery
    sqlserver_check = SQLServer(CHECK_NAME, {}, [instance_docker])
    dd_run_check(sqlserver_check)
    seen_databases = set()
    for m in aggregator.metrics("sqlserver.database.avg_fragmentation_in_percent"):
        tags_by_key = dict([t.split(':') for t in m.tags if not t.startswith('dd.internal')])
        seen_databases.add(tags_by_key['database_name'])
        assert tags_by_key['object_name'].lower() != 'none'

    assert 'master' in seen_databases
    if database_autodiscovery:
        assert 'datadog_test-1' in seen_databases


@pytest.mark.integration
@pytest.mark.usefixtures('dd_environment')
def test_custom_metrics_fraction_counters(aggregator, dd_run_check, instance_docker, caplog):
    caplog.clear()
    caplog.set_level(logging.DEBUG)
    instance_docker['procedure_metrics'] = {'enabled': False}
    sqlserver_check = SQLServer(
        CHECK_NAME,
        {
            'custom_metrics': [
                {
                    'name': 'sqlserver.custom.plan_cache_test',
                    'counter_name': 'Cache Hit Ratio',
                    'instance_name': 'ALL',
                    'object_name': 'SQLServer:Plan Cache',
                    'tag_by': 'plan_type',
                    'tags': ['optional_tag:tagx'],
                },
            ]
        },
        [instance_docker],
    )
    dd_run_check(sqlserver_check)
    seen_plan_type = set()
    for m in aggregator.metrics("sqlserver.custom.plan_cache_test"):
        tags_by_key = dict([t.split(':') for t in m.tags if not t.startswith('dd.internal')])
        seen_plan_type.add(tags_by_key['plan_type'])
        assert tags_by_key['optional_tag'].lower() == 'tagx'
    assert 'SQL Plans' in seen_plan_type
    assert 'Object Plans' in seen_plan_type


@pytest.mark.integration
@pytest.mark.usefixtures('dd_environment')
@pytest.mark.parametrize('database_autodiscovery', [True, False])
def test_file_space_usage_metrics(aggregator, dd_run_check, instance_docker, database_autodiscovery):
    instance_docker['database_autodiscovery'] = database_autodiscovery
    sqlserver_check = SQLServer(CHECK_NAME, {}, [instance_docker])
    dd_run_check(sqlserver_check)
    seen_databases = set()
    for m in aggregator.metrics("sqlserver.tempdb.file_space_usage.free_space"):
        tags_by_key = dict([t.split(':') for t in m.tags if not t.startswith('dd.internal')])
        seen_databases.add(tags_by_key['database'])
        assert tags_by_key['database_id']

    assert 'tempdb' in seen_databases


@pytest.mark.integration
@pytest.mark.parametrize(
    "dbm_enabled, database, reported_hostname, engine_edition, expected_hostname, cloud_metadata, metric_names",
    [
        (
            True,
            None,
            '',
            None,
            'stubbed.hostname',
            {},
            [],
        ),
        (
            False,
            None,
            '',
            ENGINE_EDITION_STANDARD,
            'stubbed.hostname',
            {
                'azure': {
                    'deployment_type': 'managed_instance',
                    'name': 'my-instance',
                },
            },
            ["dd.internal.resource:azure_sql_server_managed_instance:my-instance"],
        ),
        (
            True,
            None,
            '',
            ENGINE_EDITION_STANDARD,
            'stubbed.hostname',
            {
                'azure': {
                    'deployment_type': 'managed_instance',
                    'name': 'my-instance',
                },
            },
            ["dd.internal.resource:azure_sql_server_managed_instance:my-instance"],
        ),
        (
            True,
            None,
            'forced_hostname',
            None,
            'forced_hostname',
            {},
            [],
        ),
        (
            False,
            None,
            'forced_hostname',
            None,
            'forced_hostname',
            {},
            [],
        ),
        (
            True,
            'datadog_test-1',
            'forced_hostname',
            ENGINE_EDITION_SQL_DATABASE,
            'forced_hostname',
            {
                'azure': {
                    'deployment_type': 'sql_database',
                    'name': 'my-instance',
                },
            },
            [
                "dd.internal.resource:azure_sql_server_database:forced_hostname",
                "dd.internal.resource:azure_sql_server:my-instance",
            ],
        ),
        (
            True,
            'datadog_test-1',
            None,
            ENGINE_EDITION_SQL_DATABASE,
            'localhost/datadog_test-1',
            {
                'azure': {
                    'deployment_type': 'sql_database',
                    'name': 'my-instance',
                },
            },
            [
                "dd.internal.resource:azure_sql_server_database:localhost/datadog_test-1",
                "dd.internal.resource:azure_sql_server:my-instance",
            ],
        ),
        (
            True,
            'master',
            None,
            ENGINE_EDITION_SQL_DATABASE,
            'localhost/master',
            {},
            [],
        ),
        (
            False,
            'master',
            None,
            ENGINE_EDITION_SQL_DATABASE,
            'localhost/master',
            {},
            [],
        ),
        (
            False,
            '',
            None,
            ENGINE_EDITION_SQL_DATABASE,
            'localhost/master',
            {
                'aws': {
                    'instance_endpoint': 'foo.aws.com',
                },
                'azure': {
                    'deployment_type': 'sql_database',
                    'name': 'my-instance',
                },
            },
            [
                "dd.internal.resource:aws_rds_instance:foo.aws.com",
                "dd.internal.resource:azure_sql_server_database:my-instance",
                "dd.internal.resource:azure_sql_server:my-instance",
            ],
        ),
        (
            False,
            'master',
            None,
            None,
            'stubbed.hostname',
            {
                'gcp': {
                    'project_id': 'foo-project',
                    'instance_id': 'bar',
                    'extra_field': 'included',
                },
            },
            [
                "dd.internal.resource:gcp_sql_database_instance:foo-project:bar",
            ],
        ),
    ],
)
@pytest.mark.integration
def test_resolved_hostname_set(
    aggregator,
    dd_run_check,
    instance_docker,
    dbm_enabled,
    database,
    reported_hostname,
    engine_edition,
    expected_hostname,
    cloud_metadata,
    metric_names,
):
    if cloud_metadata:
        for k, v in cloud_metadata.items():
            instance_docker[k] = v
    instance_docker['dbm'] = dbm_enabled
    if dbm_enabled:
        # set a very small collection interval so the tests go fast
        instance_docker['procedure_metrics'] = {'collection_interval': 0.1}
        instance_docker['collect_settings'] = {'collection_interval': 0.1}
        instance_docker['query_activity'] = {'collection_interval': 0.1}
        instance_docker['query_metrics'] = {'collection_interval': 0.1}
    if database:
        instance_docker['database'] = database
    if reported_hostname:
        instance_docker['reported_hostname'] = reported_hostname
    sqlserver_check = SQLServer(CHECK_NAME, {}, [instance_docker])
    if engine_edition:
        sqlserver_check.static_info_cache[STATIC_INFO_VERSION] = "Microsoft SQL Server 2019"
        sqlserver_check.static_info_cache[STATIC_INFO_MAJOR_VERSION] = 2019
        sqlserver_check.static_info_cache[STATIC_INFO_ENGINE_EDITION] = engine_edition
    dd_run_check(sqlserver_check)
    assert sqlserver_check.resolved_hostname == expected_hostname
    for m in metric_names:
        aggregator.assert_metric_has_tag("sqlserver.stats.batch_requests", m)
    aggregator.assert_metric_has_tag(
        "sqlserver.stats.batch_requests", "dd.internal.resource:database_instance:{}".format(expected_hostname)
    )


@pytest.mark.parametrize(
    'dbm_enabled, reported_hostname',
    [
        (True, None),
        (False, None),
        (True, 'forced_hostname'),
        (True, 'forced_hostname'),
    ],
)
@pytest.mark.integration
@pytest.mark.usefixtures('dd_environment')
def test_database_instance_metadata(aggregator, dd_run_check, instance_docker, dbm_enabled, reported_hostname):
    instance_docker['dbm'] = dbm_enabled
    if dbm_enabled:
        # set a very small collection interval so the tests go fast
        instance_docker['procedure_metrics'] = {'collection_interval': 0.1}
        instance_docker['collect_settings'] = {'collection_interval': 0.1}
        instance_docker['query_activity'] = {'collection_interval': 0.1}
        instance_docker['query_metrics'] = {'collection_interval': 0.1}
    if reported_hostname:
        instance_docker['reported_hostname'] = reported_hostname
    expected_host = reported_hostname if reported_hostname else 'stubbed.hostname'
    check = SQLServer(CHECK_NAME, {}, [instance_docker])
    dd_run_check(check)

    dbm_metadata = aggregator.get_event_platform_events("dbm-metadata")
    event = next((e for e in dbm_metadata if e['kind'] == 'database_instance'), None)
    assert event is not None
    assert event['host'] == expected_host
    assert event['dbms'] == "sqlserver"
    assert event['tags'] == ['optional:tag1']
    assert event['integration_version'] == __version__
    assert event['collection_interval'] == 300
    assert event['metadata'] == {
        'dbm': dbm_enabled,
        'connection_host': instance_docker['host'],
    }

    # Run a second time and expect the metadata to not be emitted again because of the cache TTL
    aggregator.reset()
    dd_run_check(check)

    dbm_metadata = aggregator.get_event_platform_events("dbm-metadata")
    event = next((e for e in dbm_metadata if e['kind'] == 'database_instance'), None)
    assert event is None


@pytest.mark.integration
@pytest.mark.usefixtures('dd_environment')
@pytest.mark.parametrize('database_autodiscovery', [True, False])
def test_index_usage_statistics(aggregator, dd_run_check, instance_docker, database_autodiscovery):
    instance_docker['database_autodiscovery'] = database_autodiscovery
    if not database_autodiscovery:
        instance_docker['database'] = "datadog_test-1"
    # currently the `thingsindex` index on the `name` column in the ϑings table
    # in order to generate user seeks, scans, updates and lookups we can run a variety
    # of queries against this table
    conn_str = 'DRIVER={};Server={};Database=datadog_test-1;UID={};PWD={};TrustServerCertificate=yes;'.format(
        instance_docker['driver'], instance_docker['host'], "bob", "Password12!"
    )
    conn = pyodbc.connect(conn_str, timeout=DEFAULT_TIMEOUT, autocommit=True)
    queries = {
        "INSERT INTO dbo.ϑings (name) VALUES (?);": ("NewName",),
        "SELECT * FROM dbo.ϑings WHERE name LIKE '%NewName%';": (),
        "SELECT * FROM dbo.ϑings;": (),
        "SELECT id, name FROM ϑings WHERE name = ?;": ("NewName",),
    }

    def execute_query(query, params):
        cursor = conn.cursor()
        cursor.execute(query, params)

    for query, params in queries.items():
        execute_query(query, params)

    check = SQLServer(CHECK_NAME, {}, [instance_docker])
    dd_run_check(check)
    expected_tags = check._config.tags + [
        'db:datadog_test-1',
        'table:ϑings',
        'index_name:thingsindex',
    ]
    for m in DATABASE_INDEX_METRICS:
        aggregator.assert_metric(m, tags=expected_tags, count=1)


<<<<<<< HEAD
@pytest.mark.integration
@pytest.mark.usefixtures('dd_environment')
def test_database_state(aggregator, dd_run_check, init_config, instance_docker):
    instance_docker['database'] = 'master'
    sqlserver_check = SQLServer(CHECK_NAME, init_config, [instance_docker])
    dd_run_check(sqlserver_check)
    expected_tags = instance_docker.get('tags', []) + [
        'database_recovery_model_desc:SIMPLE',
        'database_state_desc:ONLINE',
        'database:{}'.format(instance_docker['database']),
        'db:{}'.format(instance_docker['database']),
    ]
    aggregator.assert_metric('sqlserver.database.state', tags=expected_tags, hostname=sqlserver_check.resolved_hostname)
=======
@pytest.mark.parametrize(
    'instance_propagate_agent_tags,init_config_propagate_agent_tags,should_propagate_agent_tags',
    [
        pytest.param(True, True, True, id="both true"),
        pytest.param(True, False, True, id="instance config true prevails"),
        pytest.param(False, True, False, id="instance config false prevails"),
        pytest.param(False, False, False, id="both false"),
        pytest.param(None, True, True, id="init_config true applies to all instances"),
        pytest.param(None, False, False, id="init_config false applies to all instances"),
        pytest.param(None, None, False, id="default to false"),
        pytest.param(True, None, True, id="instance config true prevails, init_config is None"),
        pytest.param(False, None, False, id="instance config false prevails, init_config is None"),
    ],
)
@pytest.mark.integration
def test_propagate_agent_tags(
    aggregator,
    dd_run_check,
    instance_docker,
    instance_propagate_agent_tags,
    init_config_propagate_agent_tags,
    should_propagate_agent_tags,
):
    init_config = {}
    if instance_propagate_agent_tags is not None:
        instance_docker['propagate_agent_tags'] = instance_propagate_agent_tags
    if init_config_propagate_agent_tags is not None:
        init_config['propagate_agent_tags'] = init_config_propagate_agent_tags

    agent_tags = ['my-env:test-env', 'random:tag', 'bar:foo']

    with mock.patch('datadog_checks.sqlserver.config.get_agent_host_tags', return_value=agent_tags):
        check = SQLServer(CHECK_NAME, init_config, [instance_docker])
        assert check._config._should_propagate_agent_tags(instance_docker, init_config) == should_propagate_agent_tags
        if should_propagate_agent_tags:
            assert all(tag in check.tags for tag in agent_tags)
            dd_run_check(check)
            expected_tags = check._config.tags + [
                'connection_host:{}'.format(instance_docker.get('host')),
                'sqlserver_host:{}'.format(check.resolved_hostname),
                'db:master',
            ]
            aggregator.assert_service_check(
                'sqlserver.can_connect',
                status=SQLServer.OK,
                tags=expected_tags,
            )
>>>>>>> d812e0e9
<|MERGE_RESOLUTION|>--- conflicted
+++ resolved
@@ -811,7 +811,6 @@
         aggregator.assert_metric(m, tags=expected_tags, count=1)
 
 
-<<<<<<< HEAD
 @pytest.mark.integration
 @pytest.mark.usefixtures('dd_environment')
 def test_database_state(aggregator, dd_run_check, init_config, instance_docker):
@@ -825,7 +824,8 @@
         'db:{}'.format(instance_docker['database']),
     ]
     aggregator.assert_metric('sqlserver.database.state', tags=expected_tags, hostname=sqlserver_check.resolved_hostname)
-=======
+
+
 @pytest.mark.parametrize(
     'instance_propagate_agent_tags,init_config_propagate_agent_tags,should_propagate_agent_tags',
     [
@@ -872,5 +872,4 @@
                 'sqlserver.can_connect',
                 status=SQLServer.OK,
                 tags=expected_tags,
-            )
->>>>>>> d812e0e9
+            )