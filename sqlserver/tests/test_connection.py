--- conflicted
+++ resolved
@@ -569,9 +569,6 @@
             with check.connection.get_managed_cursor() as cursor:
                 cursor.execute("USE tempdb")
                 assert check.connection._get_current_database_context() == "tempdb"
-<<<<<<< HEAD
-        assert check.connection._get_current_database_context() == current_db
-=======
         assert check.connection._get_current_database_context() == current_db
 
 
@@ -647,5 +644,4 @@
     expected_error_message,
 ):
     obfuscated_error_message = obfuscate_error_msg(error_message, password)
-    assert obfuscated_error_message == expected_error_message
->>>>>>> d812e0e9
+    assert obfuscated_error_message == expected_error_message