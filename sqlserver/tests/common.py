# (C) Datadog, Inc. 2018-present

# All rights reserved
# Licensed under a 3-clause BSD style license (see LICENSE)
import os
from copy import deepcopy
from itertools import chain

from datadog_checks.dev import get_docker_hostname, get_here
from datadog_checks.dev.utils import ON_MACOS, ON_WINDOWS
from datadog_checks.sqlserver import SQLServer
from datadog_checks.sqlserver.const import (
    AO_METRICS,
    AO_METRICS_PRIMARY,
    AO_METRICS_SECONDARY,
    DATABASE_BACKUP_METRICS,
    DATABASE_FRAGMENTATION_METRICS,
    DATABASE_INDEX_METRICS,
    DATABASE_MASTER_FILES,
    DATABASE_METRICS,
    DBM_MIGRATED_METRICS,
    INSTANCE_METRICS,
    INSTANCE_METRICS_DATABASE_AO,
    INSTANCE_METRICS_DATABASE_SINGLE,
    TASK_SCHEDULER_METRICS,
    TEMPDB_FILE_SPACE_USAGE_METRICS,
)

from .utils import is_always_on


def get_local_driver():
    """
    This is definitely ugly but should do the trick most of the times. On OSX
    we can point unixODBC directly to the FreeTDS client library. On linux instead
    we need to define the 'FreeTDS' driver in odbcinst.ini
    """
    if ON_MACOS:
        return '/usr/local/lib/libtdsodbc.so'
    elif ON_WINDOWS:
        return '{ODBC Driver 18 for SQL Server}'
    else:
        return '{ODBC Driver 18 for SQL Server}'


HOST = get_docker_hostname()
PORT = 1433
DOCKER_SERVER = '{},{}'.format(HOST, PORT)
HERE = get_here()
CHECK_NAME = "sqlserver"

CUSTOM_METRICS = ['sqlserver.clr.execution', 'sqlserver.db.commit_table_entries', 'sqlserver.exec.in_progress']
SERVER_METRICS = [
    'sqlserver.server.committed_memory',
    'sqlserver.server.cpu_count',
    'sqlserver.server.physical_memory',
    'sqlserver.server.target_memory',
    'sqlserver.server.uptime',
    'sqlserver.server.virtual_memory',
]

SQLSERVER_MAJOR_VERSION = int(os.environ.get('SQLSERVER_MAJOR_VERSION'))
SQLSERVER_ENGINE_EDITION = int(os.environ.get('SQLSERVER_ENGINE_EDITION'))


EXPECTED_FILE_STATS_METRICS = [
    'sqlserver.files.io_stall',
    'sqlserver.files.read_io_stall_queued',
    'sqlserver.files.write_io_stall_queued',
    'sqlserver.files.read_io_stall',
    'sqlserver.files.write_io_stall',
    'sqlserver.files.read_bytes',
    'sqlserver.files.written_bytes',
    'sqlserver.files.reads',
    'sqlserver.files.writes',
    'sqlserver.files.size_on_disk',
]

# SQL Server incremental sql fraction metrics require diffs in order to calculate
# & report the metric, which means this requires a special unit/integration test coverage
inc_perf_counter_metrics = [
    ('sqlserver.latches.latch_wait_time', 'Average Latch Wait Time (ms)', ''),
]

EXPECTED_INSTANCE_METRICS = [metric for metric in INSTANCE_METRICS if metric not in inc_perf_counter_metrics]

EXPECTED_DEFAULT_METRICS = (
    [
        m[0]
        for m in chain(
            EXPECTED_INSTANCE_METRICS,
            DBM_MIGRATED_METRICS,
            INSTANCE_METRICS_DATABASE_SINGLE,
            DATABASE_METRICS,
            DATABASE_BACKUP_METRICS,
            TEMPDB_FILE_SPACE_USAGE_METRICS,
        )
    ]
    + DATABASE_INDEX_METRICS
    + SERVER_METRICS
    + EXPECTED_FILE_STATS_METRICS
)
EXPECTED_METRICS = (
    EXPECTED_DEFAULT_METRICS
    + [
        m[0]
        for m in chain(
            TASK_SCHEDULER_METRICS,
            DATABASE_FRAGMENTATION_METRICS,
            DATABASE_MASTER_FILES,
        )
    ]
    + CUSTOM_METRICS
)

DBM_MIGRATED_METRICS_NAMES = {m[0] for m in DBM_MIGRATED_METRICS}
EXPECTED_METRICS_DBM_ENABLED = [m for m in EXPECTED_METRICS if m not in DBM_MIGRATED_METRICS_NAMES]
DB_PERF_COUNT_METRICS_NAMES_SINGLE = {m[0] for m in INSTANCE_METRICS_DATABASE_SINGLE}
DB_PERF_COUNT_METRICS_NAMES_AO = {m[0] for m in INSTANCE_METRICS_DATABASE_AO}

# These AO metrics are collected using the new QueryExecutor API instead of BaseSqlServerMetric.
EXPECTED_QUERY_EXECUTOR_AO_METRICS_PRIMARY = [
    'sqlserver.ao.low_water_mark_for_ghosts',
    'sqlserver.ao.secondary_lag_seconds',
]
EXPECTED_QUERY_EXECUTOR_AO_METRICS_SECONDARY = [
    'sqlserver.ao.log_send_queue_size',
    'sqlserver.ao.log_send_rate',
    'sqlserver.ao.redo_queue_size',
    'sqlserver.ao.redo_rate',
    'sqlserver.ao.filestream_send_rate',
]
EXPECTED_QUERY_EXECUTOR_AO_METRICS_REPLICA_COMMON = [
    'sqlserver.ao.is_primary_replica',
    'sqlserver.ao.replica_status',
]
EXPECTED_QUERY_EXECUTOR_AO_METRICS_QUORUM_COMMON = [
    'sqlserver.ao.quorum_type',
    'sqlserver.ao.quorum_state',
]
EXPECTED_QUERY_EXECUTOR_AO_METRICS_MEMBER_COMMON = [
    'sqlserver.ao.member.type',
    'sqlserver.ao.member.state',
]
EXPECTED_QUERY_EXECUTOR_AO_METRICS_COMMON = (
    EXPECTED_QUERY_EXECUTOR_AO_METRICS_REPLICA_COMMON
    + EXPECTED_QUERY_EXECUTOR_AO_METRICS_QUORUM_COMMON
    + EXPECTED_QUERY_EXECUTOR_AO_METRICS_MEMBER_COMMON
)

EXPECTED_AGENT_JOBS_METRICS_COMMON = [
    'sqlserver.agent.active_jobs.duration',
    'sqlserver.agent.active_jobs.step_info',
    'sqlserver.agent.active_session.duration',
]

# Our test environment does not have failover clustering enabled, so these metrics are not expected.
# To test them follow this guide:
# https://cloud.google.com/compute/docs/instances/sql-server/configure-failover-cluster-instance
UNEXPECTED_QUERY_EXECUTOR_AO_METRICS = ['sqlserver.ao.member.number_of_quorum_votes']
UNEXPECTED_FCI_METRICS = [
    'sqlserver.fci.status',
    'sqlserver.fci.is_current_owner',
]

EXPECTED_AO_METRICS_PRIMARY = [m[0] for m in AO_METRICS_PRIMARY]
EXPECTED_AO_METRICS_SECONDARY = [m[0] for m in AO_METRICS_SECONDARY]
EXPECTED_AO_METRICS_COMMON = [m[0] for m in AO_METRICS]

INSTANCE_SQL_DEFAULTS = {
    'host': DOCKER_SERVER,
    'username': 'sa',
    'password': 'Password12!',
    'disable_generic_tags': True,
}
INSTANCE_SQL = INSTANCE_SQL_DEFAULTS.copy()
INSTANCE_SQL.update(
    {
        'connector': 'odbc',
        'driver': '{ODBC Driver 18 for SQL Server}',
        'include_task_scheduler_metrics': True,
        'include_db_fragmentation_metrics': True,
        'include_fci_metrics': True,
        'include_ao_metrics': False,
        'include_master_files_metrics': True,
        'disable_generic_tags': True,
    }
)

INIT_CONFIG = {
    'custom_metrics': [
        {'name': 'sqlserver.clr.execution', 'type': 'gauge', 'counter_name': 'CLR Execution'},
        {
            'name': 'sqlserver.exec.in_progress',
            'type': 'gauge',
            'counter_name': 'OLEDB calls',
            'instance_name': 'Cumulative execution time (ms) per second',
        },
        {
            'name': 'sqlserver.db.commit_table_entries',
            'type': 'gauge',
            'counter_name': 'Log Flushes/sec',
            'instance_name': 'ALL',
            'tag_by': 'db',
        },
    ]
}

INIT_CONFIG_OBJECT_NAME = {
    'custom_metrics': [
        {
            'name': 'sqlserver.cache.hit_ratio',
            'counter_name': 'Cache Hit Ratio',
            'instance_name': 'SQL Plans',
            'object_name': 'SQLServer:Plan Cache',
            'tags': ['optional_tag:tag1'],
        },
        {
            'name': 'sqlserver.broker_activation.tasks_running',
            'counter_name': 'Tasks Running',
            'instance_name': 'tempdb',
            'object_name': 'SQLServer:Broker Activation',
            'tags': ['optional_tag:tag1'],
        },
    ]
}

# As documented here: https://docs.datadoghq.com/integrations/guide/collect-sql-server-custom-metrics/
INIT_CONFIG_ALT_TABLES = {
    'custom_metrics': [
        {
            'name': 'sqlserver.LCK_M_S',
            'table': 'sys.dm_os_wait_stats',
            'counter_name': 'LCK_M_S',
            'columns': ['max_wait_time_ms', 'signal_wait_time_ms'],
        },
        {
            'name': 'sqlserver.io_file_stats',
            'table': 'sys.dm_io_virtual_file_stats',
            'columns': ['num_of_reads', 'num_of_writes'],
        },
        {
            'name': 'sqlserver.MEMORYCLERK_SQLGENERAL',
            'table': 'sys.dm_os_memory_clerks',
            'counter_name': 'MEMORYCLERK_SQLGENERAL',
            'columns': ['virtual_memory_reserved_kb', 'virtual_memory_committed_kb'],
        },
    ]
}

OPERATION_TIME_METRICS = [
    'simple_metrics',
    'fraction_metrics',
<<<<<<< HEAD
=======
    'db_file_space_usage_metrics',
    'database_file_stats_metrics',
>>>>>>> d812e0e9
    'incr_fraction_metrics',
]

OPERATION_TIME_METRIC_NAME = 'dd.sqlserver.operation.time'

E2E_OPERATION_TIME_METRIC_NAME = [
    'dd.sqlserver.operation.time.{}'.format(suffix) for suffix in ('avg', 'max', '95percentile', 'count', 'median')
]


def assert_metrics(
    instance,
    aggregator,
    check_tags,
    service_tags,
    dbm_enabled=False,
    hostname=None,
    database_autodiscovery=False,
    dbs=None,
):
    """
    Boilerplate asserting all the expected metrics and service checks.
    Make sure ALL custom metric is tagged by database.
    """
    aggregator.assert_metric_has_tag('sqlserver.db.commit_table_entries', 'db:master')
    expected_metrics = EXPECTED_METRICS
    # if dbm is enabled, the integration does not emit certain metrics
    # as they are emitted from the DBM backend
    if dbm_enabled:
        expected_metrics = [m for m in expected_metrics if m not in DBM_MIGRATED_METRICS_NAMES]

    if database_autodiscovery:
        # when autodiscovery is enabled, we should not double emit metrics,
        # so we should assert for these separately with the proper tags
        expected_metrics = [m for m in expected_metrics if m not in DB_PERF_COUNT_METRICS_NAMES_SINGLE]

        for dbname in dbs:
            tags = check_tags + ['database:{}'.format(dbname)]
            for mname in DB_PERF_COUNT_METRICS_NAMES_SINGLE:
                aggregator.assert_metric(mname, hostname=hostname, tags=tags)
            if dbname == 'datadog_test-1' and is_always_on():
                for mname in DB_PERF_COUNT_METRICS_NAMES_AO:
                    aggregator.assert_metric(mname, hostname=hostname, tags=tags)
    else:
        # master does not have indexes so none of these metrics will be emitted
        expected_metrics = [m for m in expected_metrics if m not in DATABASE_INDEX_METRICS]
    for mname in expected_metrics:
        assert hostname is not None, "hostname must be explicitly specified for all metrics"
        aggregator.assert_metric(mname, hostname=hostname)
    aggregator.assert_service_check('sqlserver.can_connect', status=SQLServer.OK, tags=service_tags)

    operation_time_metric_tags = check_tags + ['agent_hostname:{}'.format(hostname)]
    for operation_name in get_operation_time_metrics(instance):
        aggregator.assert_metric(
            OPERATION_TIME_METRIC_NAME,
            tags=['operation:{}'.format(operation_name)] + operation_time_metric_tags,
            hostname=hostname,
            count=1,
        )

    aggregator.assert_all_metrics_covered()
    aggregator.assert_no_duplicate_metrics()


def get_operation_time_metrics(instance):
    """
    Return a list of all operation time metrics
    """
    operation_time_metrics = deepcopy(OPERATION_TIME_METRICS)
<<<<<<< HEAD
=======
    if instance.get('include_task_scheduler_metrics', False):
        operation_time_metrics.append('os_schedulers_metrics')
        operation_time_metrics.append('os_tasks_metrics')
    if instance.get('include_ao_metrics', False):
        operation_time_metrics.append('availability_groups_metrics')
    if instance.get('include_master_files_metrics', False):
        operation_time_metrics.append('master_database_file_stats_metrics')
>>>>>>> d812e0e9
    return operation_time_metrics<|MERGE_RESOLUTION|>--- conflicted
+++ resolved
@@ -251,11 +251,8 @@
 OPERATION_TIME_METRICS = [
     'simple_metrics',
     'fraction_metrics',
-<<<<<<< HEAD
-=======
     'db_file_space_usage_metrics',
     'database_file_stats_metrics',
->>>>>>> d812e0e9
     'incr_fraction_metrics',
 ]
 
@@ -325,8 +322,6 @@
     Return a list of all operation time metrics
     """
     operation_time_metrics = deepcopy(OPERATION_TIME_METRICS)
-<<<<<<< HEAD
-=======
     if instance.get('include_task_scheduler_metrics', False):
         operation_time_metrics.append('os_schedulers_metrics')
         operation_time_metrics.append('os_tasks_metrics')
@@ -334,5 +329,4 @@
         operation_time_metrics.append('availability_groups_metrics')
     if instance.get('include_master_files_metrics', False):
         operation_time_metrics.append('master_database_file_stats_metrics')
->>>>>>> d812e0e9
     return operation_time_metrics