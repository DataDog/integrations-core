# (C) Datadog, Inc. 2018-present

# All rights reserved
# Licensed under a 3-clause BSD style license (see LICENSE)
from itertools import chain

from datadog_checks.dev import get_docker_hostname, get_here
from datadog_checks.dev.utils import ON_MACOS, ON_WINDOWS
from datadog_checks.sqlserver import SQLServer
from datadog_checks.sqlserver.const import (
    AO_METRICS,
    AO_METRICS_PRIMARY,
    AO_METRICS_SECONDARY,
    DATABASE_FILES_IO,
    DATABASE_FRAGMENTATION_METRICS,
    DATABASE_MASTER_FILES,
    DATABASE_METRICS,
    DBM_MIGRATED_METRICS,
    INSTANCE_METRICS,
    INSTANCE_METRICS_TOTAL,
    TASK_SCHEDULER_METRICS,
)


def get_local_driver():
    """
    This is definitely ugly but should do the trick most of the times. On OSX
    we can point unixODBC directly to the FreeTDS client library. On linux instead
    we need to define the 'FreeTDS' driver in odbcinst.ini
    """
    if ON_MACOS:
        return '/usr/local/lib/libtdsodbc.so'
    elif ON_WINDOWS:
        return '{ODBC Driver 17 for SQL Server}'
    else:
        return 'FreeTDS'


HOST = get_docker_hostname()
PORT = 1433
DOCKER_SERVER = '{},{}'.format(HOST, PORT)
HERE = get_here()
CHECK_NAME = "sqlserver"

CUSTOM_METRICS = ['sqlserver.clr.execution', 'sqlserver.db.commit_table_entries', 'sqlserver.exec.in_progress']
<<<<<<< HEAD
FC_METRICS = ['sqlserver.fci.status', 'sqlserver.fci.is_current_owner']
=======
SERVER_METRICS = [
    'sqlserver.server.committed_memory',
    'sqlserver.server.cpu_count',
    'sqlserver.server.physical_memory',
    'sqlserver.server.target_memory',
    'sqlserver.server.uptime',
    'sqlserver.server.virtual_memory',
]
>>>>>>> 65669d37
EXPECTED_DEFAULT_METRICS = [
    m[0]
    for m in chain(
        INSTANCE_METRICS,
        DBM_MIGRATED_METRICS,
        INSTANCE_METRICS_TOTAL,
        DATABASE_METRICS,
        DATABASE_FILES_IO,
    )
] + SERVER_METRICS
EXPECTED_METRICS = (
    EXPECTED_DEFAULT_METRICS
    + [
        m[0]
        for m in chain(
            TASK_SCHEDULER_METRICS,
            DATABASE_FRAGMENTATION_METRICS,
            DATABASE_MASTER_FILES,
        )
    ]
    + CUSTOM_METRICS
)

DBM_MIGRATED_METRICS_NAMES = set(m[0] for m in DBM_MIGRATED_METRICS)

EXPECTED_METRICS_DBM_ENABLED = [m for m in EXPECTED_METRICS if m not in DBM_MIGRATED_METRICS_NAMES]

UNEXPECTED_METRICS = [m[0] for m in FC_METRICS]

EXPECTED_AO_METRICS_PRIMARY = [m[0] for m in AO_METRICS_PRIMARY]
EXPECTED_AO_METRICS_SECONDARY = [m[0] for m in AO_METRICS_SECONDARY]
EXPECTED_AO_METRICS_COMMON = [m[0] for m in AO_METRICS]

INSTANCE_SQL_DEFAULTS = {
    'host': DOCKER_SERVER,
    'username': 'sa',
    'password': 'Password12!',
    'disable_generic_tags': True,
}
INSTANCE_SQL = INSTANCE_SQL_DEFAULTS.copy()
INSTANCE_SQL.update(
    {
        'connector': 'odbc',
        'driver': '{ODBC Driver 17 for SQL Server}',
        'include_task_scheduler_metrics': True,
        'include_db_fragmentation_metrics': True,
        'include_fc_metrics': True,
        'include_ao_metrics': False,
        'include_master_files_metrics': True,
        'disable_generic_tags': True,
    }
)

INIT_CONFIG = {
    'custom_metrics': [
        {'name': 'sqlserver.clr.execution', 'type': 'gauge', 'counter_name': 'CLR Execution'},
        {
            'name': 'sqlserver.exec.in_progress',
            'type': 'gauge',
            'counter_name': 'OLEDB calls',
            'instance_name': 'Cumulative execution time (ms) per second',
        },
        {
            'name': 'sqlserver.db.commit_table_entries',
            'type': 'gauge',
            'counter_name': 'Log Flushes/sec',
            'instance_name': 'ALL',
            'tag_by': 'db',
        },
    ]
}

INIT_CONFIG_OBJECT_NAME = {
    'custom_metrics': [
        {
            'name': 'sqlserver.cache.hit_ratio',
            'counter_name': 'Cache Hit Ratio',
            'instance_name': 'SQL Plans',
            'object_name': 'SQLServer:Plan Cache',
            'tags': ['optional_tag:tag1'],
        },
        {
            'name': 'sqlserver.active_requests',
            'counter_name': 'Active requests',
            'instance_name': 'default',
            'object_name': 'SQLServer:Workload Group Stats',
            'tags': ['optional_tag:tag1'],
        },
    ]
}

# As documented here: https://docs.datadoghq.com/integrations/guide/collect-sql-server-custom-metrics/
INIT_CONFIG_ALT_TABLES = {
    'custom_metrics': [
        {
            'name': 'sqlserver.LCK_M_S',
            'table': 'sys.dm_os_wait_stats',
            'counter_name': 'LCK_M_S',
            'columns': ['max_wait_time_ms', 'signal_wait_time_ms'],
        },
        {
            'name': 'sqlserver.io_file_stats',
            'table': 'sys.dm_io_virtual_file_stats',
            'columns': ['num_of_reads', 'num_of_writes'],
        },
        {
            'name': 'sqlserver.MEMORYCLERK_SQLGENERAL',
            'table': 'sys.dm_os_memory_clerks',
            'counter_name': 'MEMORYCLERK_SQLGENERAL',
            'columns': ['virtual_memory_reserved_kb', 'virtual_memory_committed_kb'],
        },
    ]
}


def assert_metrics(aggregator, expected_tags, dbm_enabled=False, hostname=None, database_autodiscovery=False):
    """
    Boilerplate asserting all the expected metrics and service checks.
    Make sure ALL custom metric is tagged by database.
    """
    aggregator.assert_metric_has_tag('sqlserver.db.commit_table_entries', 'db:master')
    expected_metrics = EXPECTED_METRICS
    if dbm_enabled:
        dbm_excluded_metrics = [m[0] for m in DBM_MIGRATED_METRICS]
        expected_metrics = [m for m in EXPECTED_METRICS if m not in dbm_excluded_metrics]
    for mname in expected_metrics:
        assert hostname is not None, "hostname must be explicitly specified for all metrics"
        aggregator.assert_metric(mname, hostname=hostname)
    aggregator.assert_service_check('sqlserver.can_connect', status=SQLServer.OK, tags=expected_tags)
    aggregator.assert_all_metrics_covered()
    if not database_autodiscovery:
        # if we're autodiscovering other databases then there will be duplicate metrics, one per database
        aggregator.assert_no_duplicate_metrics()<|MERGE_RESOLUTION|>--- conflicted
+++ resolved
@@ -43,9 +43,6 @@
 CHECK_NAME = "sqlserver"
 
 CUSTOM_METRICS = ['sqlserver.clr.execution', 'sqlserver.db.commit_table_entries', 'sqlserver.exec.in_progress']
-<<<<<<< HEAD
-FC_METRICS = ['sqlserver.fci.status', 'sqlserver.fci.is_current_owner']
-=======
 SERVER_METRICS = [
     'sqlserver.server.committed_memory',
     'sqlserver.server.cpu_count',
@@ -54,7 +51,7 @@
     'sqlserver.server.uptime',
     'sqlserver.server.virtual_memory',
 ]
->>>>>>> 65669d37
+FC_METRICS = ['sqlserver.fci.status', 'sqlserver.fci.is_current_owner']
 EXPECTED_DEFAULT_METRICS = [
     m[0]
     for m in chain(
