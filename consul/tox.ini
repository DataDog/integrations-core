--- conflicted
+++ resolved
@@ -2,12 +2,8 @@
 minversion = 2.0
 basepython = py38
 envlist =
-<<<<<<< HEAD
     py{27,38}-{1.6.0,1.9.0}
-=======
-    py{27,38}-{0.6.4,0.7.2,1.0.0,1.9.0}
     bench
->>>>>>> f07adff1
 
 [testenv]
 ensure_default_envdir = true
@@ -29,16 +25,9 @@
     pip install -r requirements.in
     pytest -v {posargs}
 setenv =
-<<<<<<< HEAD
     1.6.0: CONSUL_VERSION=1.6.0
-    1.9.0: CONSUL_VERSION=1.9.0
-=======
-    0.6.4: CONSUL_VERSION=v0.6.4
-    0.7.2: CONSUL_VERSION=0.7.2
-    1.0.0: CONSUL_VERSION=1.0.0
     1.9.0: CONSUL_VERSION=1.9.0
 
 [testenv:bench]
 setenv =
-    CONSUL_VERSION=1.9.0
->>>>>>> f07adff1
+    CONSUL_VERSION=1.9.0