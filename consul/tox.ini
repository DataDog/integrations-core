[tox]
minversion = 2.0
basepython = py27
envlist =
<<<<<<< HEAD
    {0.6.4,0.7.2,1.0.0}
    {py27,py36}-1.0.6
    unit
=======
    py{27,36}-{0.6.4,0.7.2,1.0.0,1.0.6,unit}
>>>>>>> c36273b4
    flake8

[testenv]
usedevelop = true
platform = linux|darwin|win32
passenv =
    DOCKER*
    COMPOSE*
deps =
    -e../datadog_checks_base[deps]
    -rrequirements-dev.txt
commands =
    pip install -r requirements.in
    {0.6.4,0.7.2,1.0.0,1.0.6}: pytest -m"integration" -v
    unit: pytest -m"not integration" -v
setenv =
    CONSUL_VERSION=1.0.6
    0.6.4: CONSUL_VERSION=v0.6.4
    0.7.2: CONSUL_VERSION=0.7.2
    1.0.0: CONSUL_VERSION=1.0.0

[testenv:flake8]
skip_install = true
deps = flake8
commands = flake8 .

[flake8]
exclude = .eggs,.tox,build
max-line-length = 120<|MERGE_RESOLUTION|>--- conflicted
+++ resolved
@@ -1,14 +1,8 @@
 [tox]
 minversion = 2.0
-basepython = py27
+basepython = py36
 envlist =
-<<<<<<< HEAD
-    {0.6.4,0.7.2,1.0.0}
-    {py27,py36}-1.0.6
-    unit
-=======
     py{27,36}-{0.6.4,0.7.2,1.0.0,1.0.6,unit}
->>>>>>> c36273b4
     flake8
 
 [testenv]
