--- conflicted
+++ resolved
@@ -2,9 +2,6 @@
 
 <!-- towncrier release notes start -->
 
-<<<<<<< HEAD
-## 5.1.0 / 2025-10-02 / Agent 7.72.0
-=======
 ## 5.1.1 / 2025-10-31
 
 ***Fixed***:
@@ -12,8 +9,7 @@
 * Add allowed values list on kerberos_auth field ([#20879](https://github.com/DataDog/integrations-core/pull/20879))
 * Move `disable_legacy_service_tag` config param up in conf.yaml.example ([#21743](https://github.com/DataDog/integrations-core/pull/21743))
 
-## 5.1.0 / 2025-10-02
->>>>>>> 756f7d10
+## 5.1.0 / 2025-10-02 / Agent 7.72.0
 
 ***Added***:
 
