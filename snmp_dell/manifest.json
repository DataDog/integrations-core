{
  "manifest_version": "2.0.0",
  "app_uuid": "2d90389f-0e85-49a8-8fd9-715ff1836a23",
  "app_id": "snmp-dell",
  "display_on_public_website": true,
  "tile": {
    "overview": "README.md#Overview",
    "configuration": "README.md#Setup",
    "support": "README.md#Support",
    "changelog": "CHANGELOG.md",
    "description": "Collect metrics from Dell devices.",
    "title": "Dell Inc.",
    "media": [],
    "classifier_tags": [
      "Category::Network",
      "Category::Notifications",
      "Category::SNMP",
      "Supported OS::Linux",
      "Supported OS::Windows",
<<<<<<< HEAD
      "Supported OS::macOS"
    ],
    "resources": [
      {
        "resource_type": "blog",
        "url": "https://www.datadoghq.com/blog/monitor-snmp-with-datadog/"
      }
=======
      "Supported OS::macOS",
      "Offering::Integration"
>>>>>>> d49c572f
    ]
  },
  "author": {
    "support_email": "help@datadoghq.com",
    "name": "Datadog",
    "homepage": "https://www.datadoghq.com",
    "sales_email": "info@datadoghq.com"
  },
  "assets": {
    "integration": {
      "source_type_name": "Dell",
      "configuration": {},
      "events": {
        "creates_events": false
      },
      "service_checks": {
        "metadata_path": "assets/service_checks.json"
      },
      "source_type_id": 10147,
      "auto_install": true
    }
  }
}<|MERGE_RESOLUTION|>--- conflicted
+++ resolved
@@ -17,18 +17,14 @@
       "Category::SNMP",
       "Supported OS::Linux",
       "Supported OS::Windows",
-<<<<<<< HEAD
-      "Supported OS::macOS"
+      "Supported OS::macOS",
+      "Offering::Integration"
     ],
     "resources": [
       {
         "resource_type": "blog",
         "url": "https://www.datadoghq.com/blog/monitor-snmp-with-datadog/"
       }
-=======
-      "Supported OS::macOS",
-      "Offering::Integration"
->>>>>>> d49c572f
     ]
   },
   "author": {
