# CHANGELOG - Kube Metrics Server

<<<<<<< HEAD
## 3.0.0 / 2022-12-09 / Agent 7.42.0
=======
## 3.0.1 / 2023-01-20

* [Fixed] Fix setting of default health URL for kube_dns, kube_proxy, kube_metrics_server health checks. See [#13571](https://github.com/DataDog/integrations-core/pull/13571).

## 3.0.0 / 2022-12-09
>>>>>>> 38bbffef

* [Changed] Add health check to kube_* integrations. See [#10668](https://github.com/DataDog/integrations-core/pull/10668).

## 2.3.0 / 2022-09-16 / Agent 7.40.0

* [Added] Update HTTP config spec templates. See [#12890](https://github.com/DataDog/integrations-core/pull/12890).

## 2.2.0 / 2022-05-15 / Agent 7.37.0

* [Added] Support dynamic bearer tokens (Bound Service Account Token Volume). See [#11915](https://github.com/DataDog/integrations-core/pull/11915).

## 2.1.0 / 2022-04-05 / Agent 7.36.0

* [Added] Add metric_patterns options to filter all metric submission by a list of regexes. See [#11695](https://github.com/DataDog/integrations-core/pull/11695).
* [Fixed] Remove outdated warning in the description for the `tls_ignore_warning` option. See [#11591](https://github.com/DataDog/integrations-core/pull/11591).

## 2.0.0 / 2022-02-19 / Agent 7.35.0

* [Added] Add `pyproject.toml` file. See [#11383](https://github.com/DataDog/integrations-core/pull/11383).
* [Fixed] Fix namespace packaging on Python 2. See [#11532](https://github.com/DataDog/integrations-core/pull/11532).
* [Changed] Add tls_protocols_allowed option documentation. See [#11251](https://github.com/DataDog/integrations-core/pull/11251).

## 1.4.1 / 2022-01-18 / Agent 7.34.0

* [Fixed] Fix the type of `bearer_token_auth`. See [#11144](https://github.com/DataDog/integrations-core/pull/11144).

## 1.4.0 / 2021-11-13 / Agent 7.33.0

* [Added] Document new include_labels option. See [#10617](https://github.com/DataDog/integrations-core/pull/10617).
* [Added] Document new use_process_start_time option. See [#10601](https://github.com/DataDog/integrations-core/pull/10601).
* [Added] Add kube_metrics_server config spec. See [#10509](https://github.com/DataDog/integrations-core/pull/10509).

## 1.3.0 / 2021-05-28 / Agent 7.29.0

* [Added] Support 0.4.0 metrics server renamed metric names. See [#9202](https://github.com/DataDog/integrations-core/pull/9202). Thanks [eatwithforks](https://github.com/eatwithforks).

## 1.2.1 / 2021-03-07 / Agent 7.27.0

* [Fixed] Bump minimum base package version. See [#8443](https://github.com/DataDog/integrations-core/pull/8443).

## 1.2.0 / 2020-05-17 / Agent 7.20.0

* [Added] Allow optional dependency installation for all checks. See [#6589](https://github.com/DataDog/integrations-core/pull/6589).

## 1.1.1 / 2020-02-22 / Agent 7.18.0

* [Fixed] Fix metric validation. See [#5581](https://github.com/DataDog/integrations-core/pull/5581).

## 1.1.0 / 2020-01-13 / Agent 7.17.0

* [Added] Make OpenMetrics use the RequestsWrapper. See [#5414](https://github.com/DataDog/integrations-core/pull/5414).

## 1.0.1 / 2019-08-24 / Agent 6.14.0

* [Fixed] Fix prometheus_url conf. See [#4175](https://github.com/DataDog/integrations-core/pull/4175).

## 1.0.0 / 2019-06-01 / Agent 6.12.0

* [Added] Add Kube metrics server integration. See [#3666](https://github.com/DataDog/integrations-core/pull/3666).<|MERGE_RESOLUTION|>--- conflicted
+++ resolved
@@ -1,14 +1,10 @@
 # CHANGELOG - Kube Metrics Server
 
-<<<<<<< HEAD
-## 3.0.0 / 2022-12-09 / Agent 7.42.0
-=======
 ## 3.0.1 / 2023-01-20
 
 * [Fixed] Fix setting of default health URL for kube_dns, kube_proxy, kube_metrics_server health checks. See [#13571](https://github.com/DataDog/integrations-core/pull/13571).
 
-## 3.0.0 / 2022-12-09
->>>>>>> 38bbffef
+## 3.0.0 / 2022-12-09 / Agent 7.42.0
 
 * [Changed] Add health check to kube_* integrations. See [#10668](https://github.com/DataDog/integrations-core/pull/10668).
 
