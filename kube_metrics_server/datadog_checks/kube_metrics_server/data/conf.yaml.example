--- conflicted
+++ resolved
@@ -521,12 +521,11 @@
     #
     # empty_default_hostname: false
 
-<<<<<<< HEAD
     ## @param health_url - string - optional - default: http://localhost:443/livez
     ## URL for the kube-metrics-server health endpoint.
     #
     # health_url: http://localhost:443/livez
-=======
+
     ## @param metric_patterns - mapping - optional
     ## A mapping of metrics to include or exclude, with each entry being a regular expression.
     ##
@@ -536,5 +535,4 @@
     #   include:
     #   - <INCLUDE_REGEX>
     #   exclude:
-    #   - <EXCLUDE_REGEX>
->>>>>>> 760fb500
+    #   - <EXCLUDE_REGEX>