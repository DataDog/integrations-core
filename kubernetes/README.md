--- conflicted
+++ resolved
@@ -10,47 +10,20 @@
 - Be notified about Kubernetes failovers and events.
 
 ## Setup
-<<<<<<< HEAD
-
-See [new kubernetes documentation page][2] for more information on how to setup the Datadog Agent with Kubernetes integration.
-
-Note: Please use the following instructions if you are using an older version of Datadog Agent (version 5) -
-=======
->>>>>>> 54d09874
 
 ### Installation
 
 The Kubernetes check is included in the [Datadog Agent][3] package, so you don't need to install anything else on your Kubernetes servers.
-<<<<<<< HEAD
-
-### Configuration
-
-Edit the `kubernetes.yaml` file to point to your server and port, set the masters to monitor. See the [sample kubernetes.yaml][4] for all available configuration options.
-=======
->>>>>>> 54d09874
 
 For more information on installing the Datadog Agent on your Kubernetes clusters, see the [Kubernetes documentation page][2].
 
 To collect Kubernetes State metrics, please refer to the [kubernetes_state integration][13].
 
 
-<<<<<<< HEAD
-To enable leader election you need to set the variable `leader_candidate` to true in your kubernetes.yaml file.
-
-This feature relies on [ConfigMaps][5] , so you will need to grant Datadog Agent get, list, delete and create access to the ConfigMap resource.
-
-Use these Kubernetes RBAC entities for your Datadog agent to properly configure the previous permissions by [applying this datadog service account to your pods][6].
-=======
 ### Configuration
->>>>>>> 54d09874
 
 Edit the `kubernetes.yaml` file to point to your server and port, set the masters to monitor. See the [sample kubernetes.yaml][4] for all available configuration options.
 
-<<<<<<< HEAD
-In your `kubernetes.d/conf.yaml` file you will see the [leader_lease_duration][7] parameter. It's the duration for which a leader stays elected. **It should be > 30 seconds**.
-The longer it is, the less hard your agent hits the apiserver with requests, but it also means that if the leader dies (and under certain conditions) there can be an event blackout until the lease expires and a new leader takes over.
-=======
->>>>>>> 54d09874
 
 ### Validation
 
@@ -146,9 +119,5 @@
 [9]: https://github.com/DataDog/integrations-core/blob/master/kubernetes/metadata.csv
 [10]: https://blog.kubernetes.io/2017/03/advanced-scheduling-in-kubernetes.html
 [11]: https://github.com/DataDog/dd-agent/pull/3051
-<<<<<<< HEAD
 [12]: https://www.datadoghq.com/blog/monitoring-kubernetes-era
-=======
-[12]: https://www.datadoghq.com/blog/monitoring-kubernetes-era
-[13]: https://docs.datadoghq.com/integrations/kubernetes/#kubernetes-state-metrics
->>>>>>> 54d09874
+[13]: https://docs.datadoghq.com/integrations/kubernetes/#kubernetes-state-metrics