{
<<<<<<< HEAD
	"name": "[kubernetes] Monitor Kubernetes Pods Restarting",
	"type": "query alert",
	"query": "change(sum(last_5m),last_5m):avg:kubernetes.containers.restarts{*} by {kube_cluster_name,pod_name} > 5",
	"message": "Pod {{pod_name.name}} restarted multiple times in the last five minutes.",
	"tags": [
		"integration:kubernetes"
	],
	"options": {
		"notify_audit": true,
		"locked": false,
		"timeout_h": 0,
		"include_tags": true,
		"require_full_window": false,
		"new_host_delay": 300,
		"notify_no_data": true,
		"renotify_interval": 0,
		"escalation_message": "",
		"thresholds": {
			"critical": 5,
			"warning": 3 
		}
	},
	"recommended_monitor_metadata": {
		"description": "Get notified when pods restart multiple times for your Kubernetes integration."
	}
=======
  "version": 2,
  "created_at": "2020-07-28",
  "last_updated_at": "2023-07-03",
  "title": "Monitor Kubernetes Pods Restarting",
  "tags": [
    "integration:kubernetes"
  ],
  "description": "Get notified when pods restart multiple times for your Kubernetes integration.",
  "definition": {
    "message": "Pod {{pod_name.name}} restarted multiple times in the last five minutes.",
    "name": "[kubernetes] Monitor Kubernetes Pods Restarting",
    "options": {
      "escalation_message": "",
      "include_tags": true,
      "locked": false,
      "new_host_delay": 300,
      "notify_audit": true,
      "notify_no_data": true,
      "renotify_interval": 0,
      "require_full_window": false,
      "thresholds": {
        "critical": 5,
        "warning": 3
      },
      "timeout_h": 0
    },
    "query": "change(max(last_5m),last_5m):exclude_null(sum:kubernetes.containers.restarts{*} by {kube_cluster_name,pod_name}) > 5",
    "tags": [
      "integration:kubernetes"
    ],
    "type": "query alert"
  }
>>>>>>> ebc0d0c4
}<|MERGE_RESOLUTION|>--- conflicted
+++ resolved
@@ -1,31 +1,4 @@
 {
-<<<<<<< HEAD
-	"name": "[kubernetes] Monitor Kubernetes Pods Restarting",
-	"type": "query alert",
-	"query": "change(sum(last_5m),last_5m):avg:kubernetes.containers.restarts{*} by {kube_cluster_name,pod_name} > 5",
-	"message": "Pod {{pod_name.name}} restarted multiple times in the last five minutes.",
-	"tags": [
-		"integration:kubernetes"
-	],
-	"options": {
-		"notify_audit": true,
-		"locked": false,
-		"timeout_h": 0,
-		"include_tags": true,
-		"require_full_window": false,
-		"new_host_delay": 300,
-		"notify_no_data": true,
-		"renotify_interval": 0,
-		"escalation_message": "",
-		"thresholds": {
-			"critical": 5,
-			"warning": 3 
-		}
-	},
-	"recommended_monitor_metadata": {
-		"description": "Get notified when pods restart multiple times for your Kubernetes integration."
-	}
-=======
   "version": 2,
   "created_at": "2020-07-28",
   "last_updated_at": "2023-07-03",
@@ -52,11 +25,10 @@
       },
       "timeout_h": 0
     },
-    "query": "change(max(last_5m),last_5m):exclude_null(sum:kubernetes.containers.restarts{*} by {kube_cluster_name,pod_name}) > 5",
+    "query": "change(max(last_5m),last_5m):sum:kubernetes.containers.restarts{*} by {kube_cluster_name,pod_name} > 5",
     "tags": [
       "integration:kubernetes"
     ],
     "type": "query alert"
   }
->>>>>>> ebc0d0c4
 }