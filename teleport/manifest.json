--- conflicted
+++ resolved
@@ -17,9 +17,6 @@
       "Supported OS::macOS",
       "Category::Cloud",
       "Category::Security",
-<<<<<<< HEAD
-      "Offering::Integration"
-=======
       "Offering::Integration", 
       "Submitted Data Type::Metrics",
       "Submitted Data Type::Logs"
@@ -33,7 +30,6 @@
         "resource_type": "blog",
         "url": "https://www.datadoghq.com/blog/teleport-integration/"
       }
->>>>>>> de756fe2
     ]
   },
   "assets": {
