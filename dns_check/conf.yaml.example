--- conflicted
+++ resolved
@@ -4,19 +4,15 @@
 instances:
     - name: example
       hostname: www.example.org
-<<<<<<< HEAD
+
       # please notice: nameservers must be a valid IP address
       nameserver: 
           - 127.0.0.1
           - 127.0.0.2
-=======
-      # please notice: nameserver must be a valid IP address
-      nameserver: 127.0.0.1
-      
+          
       # Optionally specify your nameserver's port
       # nameserver_port: 53
       
->>>>>>> 7aa84443
       timeout: 8
 
       # Specify an (optional) `record_type` to customize the record type
