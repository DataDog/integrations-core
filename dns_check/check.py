--- conflicted
+++ resolved
@@ -56,17 +56,11 @@
         resolver = dns.resolver.Resolver()
 
         # If a specific DNS server was defined use it, else use the system default
-<<<<<<< HEAD
-        nameservers = instance.get('nameserver')
-        nameserver_port = instance.get('nameserver_port')
-        if nameservers is not None:
-            resolver.nameservers = nameservers
-=======
+
         nameserver = instance.get('nameserver')
         nameserver_port = instance.get('nameserver_port')
         if nameserver is not None:
             resolver.nameservers = [nameserver]
->>>>>>> 7aa84443
         if nameserver_port is not None:
             resolver.port = nameserver_port
 
