# (C) Datadog, Inc. 2018
# All rights reserved
# Licensed under a 3-clause BSD style license (see LICENSE)

<<<<<<< HEAD
__version__ = "1.1.0"
=======
__version__ = '1.1.1'
>>>>>>> 64b0f534
<|MERGE_RESOLUTION|>--- conflicted
+++ resolved
@@ -2,8 +2,4 @@
 # All rights reserved
 # Licensed under a 3-clause BSD style license (see LICENSE)
 
-<<<<<<< HEAD
-__version__ = "1.1.0"
-=======
-__version__ = '1.1.1'
->>>>>>> 64b0f534
+__version__ = '1.1.1'