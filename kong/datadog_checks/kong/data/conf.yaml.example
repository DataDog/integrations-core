--- conflicted
+++ resolved
@@ -1,18 +1,16 @@
 init_config:
 
 instances:
-<<<<<<< HEAD
   ## @param kong_status_url - string - required
-  ## Kong status URL to gather metrics from.
+  ## URL where Kong exposes its status.
   #
   - kong_status_url: http://localhost:8001/status/
-  
+
   ## @param ssl_validation - boolean - optional - default: true
   ## Instructs the check to not skip the validation of the SSL certificate of the URL being tested.
-  ## Defaults to true, set to false if you want to disable SSL certificate validation.
   #
   #  ssl_validation: true
-  
+
   ## @param tags  - list of key:value elements - optional
   ## List of tags to attach to every metric, event and service check emitted by this integration.
   ##
@@ -39,25 +37,4 @@
   # - type: file
   #   path: /var/log/nginx/error.log
   #   service: webapp
-  #   source: kong
-=======
-
-  ## @param kong_status_url - string - required
-  ## URL where Kong exposes its status.
-  #
-  - kong_status_url: http://localhost:8001/status/
-
-  ## @param ssl_validation - boolean - optional - default: true
-  ## Instructs the check to not skip the validation of the SSL certificate of the URL being tested.
-  #
-  #  ssl_validation: true
-
-  ## @param tags  - list of key:value elements - optional
-  ## List of tags to attach to every metric, event and service check emitted by this integration.
-  ##
-  ## Learn more about tagging: https://docs.datadoghq.com/tagging/
-  #
-  #  tags:
-  #    - <KEY_1>:<VALUE_1>
-  #    - <KEY_2>:<VALUE_2>
->>>>>>> 2c62717d
+  #   source: kong