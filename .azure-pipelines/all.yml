trigger:
  branches:
    include:
    - master

<<<<<<< HEAD
trigger: none
# Re-enable when we have enough runners
# trigger:
#   branches:
#     include:
#     - master

pr: none
#   branches:
#     include:
#     - master
#   paths:
#     include:
#     - datadog_checks_base/datadog_checks/*
=======
pr:
  branches:
    include:
    - master
  paths:
    include:
    - datadog_checks_base/datadog_checks/*
>>>>>>> f6b6daae

variables:
  DDEV_COLOR: 1

jobs:
- template: './templates/test-all.yml'
  parameters:
    checks:
    - checkName: datadog_checks_base
      displayName: Datadog Checks Base
      os: linux
    - checkName: datadog_checks_dev
      displayName: Datadog Checks Dev
      os: linux
    - checkName: datadog_checks_downloader
      displayName: Datadog Checks Downloader
      os: linux
    - checkName: active_directory
      displayName: Active Directory
      os: windows
    - checkName: activemq_xml
      displayName: ActiveMQ XML
      os: linux
    - checkName: aerospike
      displayName: Aerospike
      os: linux
    - checkName: ambari
      displayName: Ambari
      os: linux
    - checkName: apache
      displayName: Apache
      os: linux
    - checkName: aspdotnet
      displayName: ASP.NET
      os: windows
    - checkName: btrfs
      displayName: Btrfs
      os: linux
    - checkName: cacti
      displayName: Cacti
      os: linux
    - checkName: cassandra_nodetool
      displayName: Cassandra Nodetool
      os: linux
    - checkName: ceph
      displayName: Ceph
      os: linux
    - checkName: cisco_aci
      displayName: Cisco ACI
      os: linux
    - checkName: cockroachdb
      displayName: CockroachDB
      os: linux
    - checkName: consul
      displayName: Consul
      os: linux
    - checkName: coredns
      displayName: CoreDNS
      os: linux
    - checkName: couch
      displayName: CouchDB
      os: linux
    - checkName: couchbase
      displayName: Couchbase
      os: linux
    - checkName: crio
      displayName: CRI-O
      os: linux
    - checkName: directory
      displayName: Directory
      os: linux
    - checkName: disk
      displayName: Disk (Linux)
      os: linux
    - checkName: disk
      displayName: Disk (Windows)
      os: windows
    - checkName: dns_check
      displayName: DNS
      os: linux
    - checkName: dotnetclr
      displayName: .NET CLR
      os: windows
    - checkName: ecs_fargate
      displayName: Amazon ECS Fargate
      os: linux
    - checkName: elastic
      displayName: Elasticsearch
      os: linux
    - checkName: envoy
      displayName: Envoy
      os: linux
    - checkName: etcd
      displayName: etcd
      os: linux
    - checkName: exchange_server
      displayName: Exchange Server
      os: windows
    - checkName: fluentd
      displayName: fluentd
      os: linux
    - checkName: gearmand
      displayName: Gearman
      os: linux
    - checkName: gitlab
      displayName: Gitlab
      os: linux
    - checkName: gitlab_runner
      displayName: Gitlab Runner
      os: linux
    - checkName: go_expvar
      displayName: Go-Expvar
      os: linux
    - checkName: gunicorn
      displayName: Gunicorn
      os: linux
    - checkName: haproxy
      displayName: HAProxy
      os: linux
    - checkName: harbor
      displayName: Harbor
      os: linux
    - checkName: hdfs_datanode
      displayName: HDFS Datanode
      os: linux
    - checkName: hdfs_namenode
      displayName: HDFS Namenode
      os: linux
    - checkName: http_check
      displayName: HTTP
      os: linux
    - checkName: ibm_db2
      displayName: IBM Db2
      os: linux
    - checkName: ibm_mq
      displayName: IBM MQ
      os: linux
    - checkName: ibm_was
      displayName: IBM WAS
      os: linux
    - checkName: iis
      displayName: IIS
      os: windows
    - checkName: istio
      displayName: Istio
      os: linux
    - checkName: kafka_consumer
      displayName: Kafka Consumer
      os: linux
    - checkName: kong
      displayName: Kong
      os: linux
    - checkName: kube_apiserver_metrics
      displayName: Kubernetes API server metrics
      os: linux
    - checkName: kube_controller_manager
      displayName: Kubernetes Controller Manager
      os: linux
    - checkName: kube_dns
      displayName: Kube DNS
      os: linux
    - checkName: kube_metrics_server
      displayName: Kube metrics server
      os: linux
    - checkName: kube_proxy
      displayName: Kube Proxy
      os: linux
    - checkName: kube_scheduler
      displayName: Kubernetes Scheduler
      os: linux
    - checkName: kubelet
      displayName: Kubelet
      os: linux
    - checkName: kubernetes_state
      displayName: Kubernetes State
      os: linux
    - checkName: kyototycoon
      displayName: Kyoto Tycoon
      os: linux
    - checkName: lighttpd
      displayName: Lighttpd
      os: linux
    - checkName: linkerd
      displayName: Linkerd
      os: linux
    - checkName: linux_proc_extras
      displayName: Linux proc extras
      os: linux
    - checkName: mapreduce
      displayName: MapReduce
      os: linux
    - checkName: marathon
      displayName: Marathon
      os: linux
    - checkName: mcache
      displayName: Memcached
      os: linux
    - checkName: mesos_master
      displayName: Mesos Master
      os: linux
    - checkName: mesos_slave
      displayName: Mesos Slave
      os: linux
    - checkName: mongo
      displayName: MongoDB
      os: linux
    - checkName: mysql
      displayName: MySQL
      os: linux
    - checkName: nagios
      displayName: Nagios
      os: linux
    - checkName: network
      displayName: Network
      os: linux
    - checkName: nfsstat
      displayName: NFSstat
      os: linux
    - checkName: nginx
      displayName: NGINX
      os: linux
    - checkName: nginx_ingress_controller
      displayName: NGINX Ingress Controller
      os: linux
    - checkName: openldap
      displayName: OpenLDAP
      os: linux
    - checkName: openmetrics
      displayName: OpenMetrics
      os: linux
    - checkName: openstack
      displayName: OpenStack
      os: linux
    - checkName: openstack_controller
      displayName: OpenStack Controller
      os: linux
    - checkName: oracle
      displayName: Oracle Database
      os: linux
    - checkName: pdh_check
      displayName: PDH
      os: windows
    - checkName: pgbouncer
      displayName: PGBouncer
      os: linux
    - checkName: php_fpm
      displayName: PHP-FPM
      os: linux
    - checkName: postfix
      displayName: Postfix
      os: linux
    - checkName: postgres
      displayName: Postgres
      os: linux
    - checkName: powerdns_recursor
      displayName: PowerDNS Recursor
      os: linux
    - checkName: process
      displayName: Process
      os: linux
    - checkName: prometheus
      displayName: Prometheus
      os: linux
    - checkName: rabbitmq
      displayName: RabbitMQ
      os: linux
    - checkName: redisdb
      displayName: Redis
      os: linux
    - checkName: riak
      displayName: Riak
      os: linux
    - checkName: riakcs
      displayName: Riak CS
      os: linux
    - checkName: snmp
      displayName: SNMP
      os: linux
    - checkName: spark
      displayName: Spark
      os: linux
    - checkName: sqlserver
      displayName: SQL Server (Linux)
      os: linux
    - checkName: sqlserver
      displayName: SQL Server (Windows)
      os: windows
    - checkName: squid
      displayName: Squid
      os: linux
    - checkName: ssh_check
      displayName: SSH
      os: linux
    - checkName: statsd
      displayName: StatsD
      os: linux
    - checkName: supervisord
      displayName: Supervisord
      os: linux
    - checkName: system_core
      displayName: System Core
      os: linux
    - checkName: system_swap
      displayName: System Swap
      os: linux
    - checkName: tcp_check
      displayName: TCP
      os: linux
    - checkName: teamcity
      displayName: TeamCity
      os: linux
    - checkName: tls
      displayName: TLS
      os: linux
    - checkName: tokumx
      displayName: TokuMX
      os: linux
    - checkName: twemproxy
      displayName: Twemproxy
      os: linux
    - checkName: twistlock
      displayName: Twistlock
      os: linux
    - checkName: varnish
      displayName: Varnish
      os: linux
    - checkName: vault
      displayName: Vault
      os: linux
    - checkName: vertica
      displayName: Vertica
      os: linux
    - checkName: vsphere
      displayName: vSphere
      os: linux
    - checkName: win32_event_log
      displayName: Win32 Event Log
      os: windows
    - checkName: windows_service
      displayName: Windows Service
      os: windows
    - checkName: wmi_check
      displayName: WMI
      os: windows
    - checkName: yarn
      displayName: Yarn
      os: linux
    - checkName: zk
      displayName: ZooKeeper
      os: linux
<|MERGE_RESOLUTION|>--- conflicted
+++ resolved
@@ -2,14 +2,6 @@
   branches:
     include:
     - master
-
-<<<<<<< HEAD
-trigger: none
-# Re-enable when we have enough runners
-# trigger:
-#   branches:
-#     include:
-#     - master
 
 pr: none
 #   branches:
@@ -18,15 +10,6 @@
 #   paths:
 #     include:
 #     - datadog_checks_base/datadog_checks/*
-=======
-pr:
-  branches:
-    include:
-    - master
-  paths:
-    include:
-    - datadog_checks_base/datadog_checks/*
->>>>>>> f6b6daae
 
 variables:
   DDEV_COLOR: 1
