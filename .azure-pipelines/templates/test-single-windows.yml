--- conflicted
+++ resolved
@@ -31,11 +31,7 @@
         repo: ${{ parameters.repo }}
 
   - ${{ if eq(parameters.test, 'true') }}:
-<<<<<<< HEAD
-    - script: ddev test --cov --retry 3 ${{ parameters.check }}
-=======
-    - script: ddev test --cov --pytest-args="--junitxml=junit/test-results.xml" ${{ parameters.check }}
->>>>>>> 8ad6f92b
+    - script: ddev test --cov --retry 3 --pytest-args="--junitxml=junit/test-results.xml" ${{ parameters.check }}
       displayName: 'Run tests'
       env:
         CODECOV_TOKEN: $(CODECOV_TOKEN)
