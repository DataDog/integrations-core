--- conflicted
+++ resolved
@@ -19,28 +19,6 @@
     env:
       DD_API_KEY: $(DD_API_KEY)
 
-<<<<<<< HEAD
-=======
-- ${{ if and(eq(parameters.test_e2e, 'true'), ne(parameters.repo, 'core'))}}:
-  - script: ddev env test --new-env --junit ${{ parameters.check }}
-    displayName: 'Run E2E tests'
-    env:
-      DD_API_KEY: $(DD_API_KEY)
-
-- ${{ if eq(parameters.benchmark, 'true') }}:
-  - script: ddev test --bench --junit ${{ parameters.check }}
-    displayName: 'Run benchmarks'
-
-- ${{ if eq(parameters.latest, 'true') }}:
-    - script: ddev test --latest --junit ${{ parameters.check }}
-      displayName: 'Run tests and verify support for the latest version'
-
-    - script: ddev env test --base --new-env --junit ${{ parameters.check }}:latest
-      displayName: 'Run E2E tests for the latest version'
-      env:
-        DD_API_KEY: $(DD_API_KEY)
-
->>>>>>> 40d9ceb1
 - task: PublishTestResults@2 # Task info: https://docs.microsoft.com/en-gb/azure/devops/pipelines/tasks/test/publish-test-results
   condition: succeededOrFailed()
   inputs:
