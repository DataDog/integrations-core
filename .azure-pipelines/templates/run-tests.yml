parameters:
  test_run: ''
  check: ''
  test: false
  test_e2e: false
  benchmark: false
  latest_metrics: false
  repo: ''
  coverage: true
  force_base_package: false

steps:

# Run e2e first
- ${{ if eq(parameters.test_e2e, 'true') }}:
  - script: |
      ENV_TEST_OPTS=''
      if [ "${{ parameters.repo }}" == "core" ]; then
          ENV_TEST_OPTS='--base'
      fi
<<<<<<< HEAD
      docker run datadog/agent-dev:alex-snmp-corecheck-jan7-py3 cat /opt/datadog-agent/version-manifest.txt
      ddev env test $ENV_TEST_OPTS --new-env --junit ${{ parameters.check }} --agent datadog/agent-dev:alex-snmp-corecheck-jan7
=======
      docker run datadog/agent-dev:alex-snmp-corecheck-py3 cat /opt/datadog-agent/version-manifest.txt
      ddev env test $ENV_TEST_OPTS --new-env --junit ${{ parameters.check }} --agent datadog/agent-dev:alex-snmp-corecheck --prod
>>>>>>> d560dbd5
    displayName: 'Run E2E tests'
    env:
      DD_API_KEY: $(DD_API_KEY)

#- ${{ if and(eq(parameters.test, 'true'), eq(parameters.coverage, 'true')) }}:
#  - script: ddev test --cov --junit ${{ parameters.check }}
#    displayName: 'Run Unit/Integration tests'
#    env:
#      CODECOV_TOKEN: $(CODECOV_TOKEN)
#
#- ${{ if and(eq(parameters.test, 'true'), not(eq(parameters.coverage, 'true'))) }}:
#    - script: ddev test --junit ${{ parameters.check }}
#      displayName: 'Run Unit/Integration tests (no coverage)'
#
## Nightly base package check
#- ${{ if and(eq(parameters.test, 'true'), eq(parameters.force_base_package, 'true')) }}:
#    - script: ddev test --force-base-package --force-env-rebuild --junit ${{ parameters.check }}
#      displayName: 'Run Unit/Integration tests (no coverage, forced datadog_checks_base package)'

#- ${{ if eq(parameters.benchmark, 'true') }}:
#  - script: ddev test --bench --junit ${{ parameters.check }}
#    displayName: 'Run benchmarks'
#
#- ${{ if eq(parameters.latest_metrics, 'true') }}:
#    - script: ddev test --latest-metrics --junit ${{ parameters.check }}
#      displayName: 'Verify latest metrics supported'

- task: PublishTestResults@2 # Task info: https://docs.microsoft.com/en-gb/azure/devops/pipelines/tasks/test/publish-test-results
  condition: succeededOrFailed()
  inputs:
    testResultsFiles: '**/test-*.xml'
    testRunTitle: '${{ parameters.test_run }}'
    mergeTestResults: true<|MERGE_RESOLUTION|>--- conflicted
+++ resolved
@@ -18,13 +18,8 @@
       if [ "${{ parameters.repo }}" == "core" ]; then
           ENV_TEST_OPTS='--base'
       fi
-<<<<<<< HEAD
       docker run datadog/agent-dev:alex-snmp-corecheck-jan7-py3 cat /opt/datadog-agent/version-manifest.txt
-      ddev env test $ENV_TEST_OPTS --new-env --junit ${{ parameters.check }} --agent datadog/agent-dev:alex-snmp-corecheck-jan7
-=======
-      docker run datadog/agent-dev:alex-snmp-corecheck-py3 cat /opt/datadog-agent/version-manifest.txt
-      ddev env test $ENV_TEST_OPTS --new-env --junit ${{ parameters.check }} --agent datadog/agent-dev:alex-snmp-corecheck --prod
->>>>>>> d560dbd5
+      ddev env test $ENV_TEST_OPTS --new-env --junit ${{ parameters.check }} --agent datadog/agent-dev:alex-snmp-corecheck-jan7 --prod
     displayName: 'Run E2E tests'
     env:
       DD_API_KEY: $(DD_API_KEY)
