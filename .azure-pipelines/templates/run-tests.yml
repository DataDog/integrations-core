--- conflicted
+++ resolved
@@ -14,19 +14,12 @@
       CODECOV_TOKEN: $(CODECOV_TOKEN)
 
 - ${{ if eq(parameters.test_e2e, 'true') }}:
-<<<<<<< HEAD
-  - ${{ if eq(parameters.repo, 'core') }}
-    - script: ddev env test --base --new-env --junit ${{ parameters.check }}
-  - ${{ if neq(parameters.repo, 'core') }}
-      - script: ddev --${{ parameters.repo }} env test --new-env --junit ${{ parameters.check }}
-=======
   - script: |
       ENV_TEST_OPTS=''
       if [ "${{ parameters.repo }}" == "core" ]; then
           ENV_TEST_OPTS='--base'
       fi
       ddev env test $ENV_TEST_OPTS --new-env --junit ${{ parameters.check }}
->>>>>>> 37096273
     displayName: 'Run E2E tests'
     env:
       DD_API_KEY: $(DD_API_KEY)
