--- conflicted
+++ resolved
@@ -30,11 +30,8 @@
     'elastic',
     'envoy',
     'exchange_server',
-<<<<<<< HEAD
+    'gitlab',
     'gitlab_runner',
-=======
-    'gitlab',
->>>>>>> b75363c1
     'haproxy',
     'hdfs_datanode',
     'hdfs_namenode',
