# (C) Datadog, Inc. 2010-2017
# All rights reserved
# Licensed under Simplified BSD License (see LICENSE)
from __future__ import print_function, unicode_literals

import os

# the root of the repo
ROOT = os.path.dirname(os.path.dirname(os.path.abspath(__file__)))

# Note: these are the names of the folder containing the check
AGENT_BASED_INTEGRATIONS = [
    'active_directory',
    'apache',
    'aspdotnet',
    'btrfs',
    'datadog_checks_base',
    'directory',
    'disk',
    'envoy',
<<<<<<< HEAD
    'haproxy',
=======
    'iis',
>>>>>>> 24f5c26d
    'istio',
    'kube_proxy',
    'kubelet',
    'lighttpd',
    'linkerd',
    'mcache',
    'network',
    'nfsstat',
    'pdh_check',
    'postgres',
    'powerdns_recursor',
    'prometheus',
    'redisdb',
    'riak',
    'spark',
    'ssh_check',
    'system_core',
    'teamcity',
    'vsphere',
]<|MERGE_RESOLUTION|>--- conflicted
+++ resolved
@@ -18,11 +18,8 @@
     'directory',
     'disk',
     'envoy',
-<<<<<<< HEAD
     'haproxy',
-=======
     'iis',
->>>>>>> 24f5c26d
     'istio',
     'kube_proxy',
     'kubelet',
