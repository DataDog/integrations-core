# (C) Datadog, Inc. 2010-2017
# All rights reserved
# Licensed under Simplified BSD License (see LICENSE)
from __future__ import print_function, unicode_literals

import os

# the root of the repo
ROOT = os.path.dirname(os.path.dirname(os.path.abspath(__file__)))

# Github API url
GITHUB_API_URL = 'https://api.github.com'

# The requirements file used by the agent
AGENT_REQ_FILE = 'requirements-agent-release.txt'

# Note: these are the names of the folder containing the check
AGENT_BASED_INTEGRATIONS = [
    'active_directory',
    'apache',
    'aspdotnet',
    'btrfs',
    'ceph',
    'consul',
    'couch',
    'couchbase',
    'datadog_checks_base',
    'directory',
    'disk',
    'dotnetclr',
    'elastic',
    'envoy',
    'exchange_server',
    'haproxy',
    'iis',
    'istio',
    'kafka_consumer',
    'kube_proxy',
    'kubelet',
    'kyototycoon',
    'lighttpd',
    'linkerd',
    'marathon',
    'mcache',
    'mysql',
    'network',
    'nfsstat',
    'nginx',
<<<<<<< HEAD
    'pgbouncer',
    'oracle',
=======
>>>>>>> 6f7fc99c
    'pdh_check',
    'pgbouncer',
    'postgres',
    'powerdns_recursor',
    'prometheus',
    'redisdb',
    'riak',
    'spark',
    'ssh_check',
    'system_core',
    'teamcity',
    'varnish',
    'vsphere',
]

AGENT_V5_ONLY = [
    'agent_metrics',
    'docker_daemon',
    'kubernetes',
    'ntp',
]<|MERGE_RESOLUTION|>--- conflicted
+++ resolved
@@ -46,13 +46,9 @@
     'network',
     'nfsstat',
     'nginx',
-<<<<<<< HEAD
+    'pdh_check',
     'pgbouncer',
     'oracle',
-=======
->>>>>>> 6f7fc99c
-    'pdh_check',
-    'pgbouncer',
     'postgres',
     'powerdns_recursor',
     'prometheus',
