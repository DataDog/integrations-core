--- conflicted
+++ resolved
@@ -139,7 +139,6 @@
             if self.ndm_enabled():
                 interface_metadata = ndm.create_interface_metadata(e, node.get('address', ''), self.namespace)
                 interfaces.append(interface_metadata)
-<<<<<<< HEAD
                 device_id = '{}:{}'.format(self.namespace, node.get('address', ''))
                 tags.append('{}:{}'.format(DEVICE_USER_TAGS_PREFIX, device_id))
                 tags.append(
@@ -150,11 +149,8 @@
                 self.submit_interface_status_metric(
                     interface_metadata.status,
                     tags,
-                    hostname,
+                    device_hostname,
                 )
-=======
-                self.submit_interface_status_metric(interface_metadata.status, tags, device_hostname)
->>>>>>> 1b5e51f0
             try:
                 stats = self.api.get_eth_stats(pod_id, node['id'], eth_id)
                 self.submit_fabric_metric(stats, tags, 'l1PhysIf', hostname=hostname)
