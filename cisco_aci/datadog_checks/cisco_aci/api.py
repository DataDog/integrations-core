# (C) Datadog, Inc. 2018-present
# All rights reserved
# Licensed under a 3-clause BSD style license (see LICENSE)

import base64
import random

from cryptography.hazmat.primitives import hashes, serialization
from cryptography.hazmat.primitives.asymmetric import padding

from datadog_checks.base import ConfigurationError, ensure_bytes

from .exceptions import APIAuthException, APIConnectionException, APIParsingException


class SessionWrapper:
    def __init__(
        self,
        aci_url,
        http,
        username=None,
        cert_name=None,
        cert_key=None,
        log=None,
        appcenter=False,
        cert_key_password=None,
    ):
        self.aci_url = aci_url
        self.http = http
        self.log = log
        self.apic_cookie = None
        self.username = username
        self.appcenter = appcenter

        if self.appcenter:
            self.certDn = 'uni/userext/appuser-{}/usercert-{}'.format(username, cert_name)
        else:
            self.certDn = 'uni/userext/user-{}/usercert-{}'.format(username, cert_name)

        self.cert_key = cert_key
        if cert_key:
            self.cert_key = serialization.load_pem_private_key(cert_key, password=cert_key_password)

    def login(self, password):
        data = '<aaaUser name="{}" pwd="{}"/>\n'.format(self.username, password)
        url = '{}/api/aaaLogin.xml'.format(self.aci_url)
        response = self.http.post(url, data=data, persist=True)
        response.raise_for_status()
        self.apic_cookie = 'APIC-Cookie={}'.format(response.cookies.get('APIC-cookie'))

    def make_request(self, path):
        url = "{}{}".format(self.aci_url, path)

        if self.apic_cookie:
            cookie = self.apic_cookie
        elif self.cert_key:
            payload = 'GET{}'.format(path)
            signature = self.cert_key.sign(ensure_bytes(payload), padding.PKCS1v15(), hashes.SHA256())

            signature = base64.b64encode(signature)
            cookie = (
                'APIC-Request-Signature={}; '
                'APIC-Certificate-Algorithm=v1.0; '
                'APIC-Certificate-Fingerprint=fingerprint; '
                'APIC-Certificate-DN={}'
            ).format(signature, self.certDn)
            cookie = cookie
        else:
            self.log.warning("The Cisco ACI Integration requires either a cert or a username and password")
            raise ConfigurationError("The Cisco ACI Integration requires either a cert or a username and password")

        response = self.http.get(url, headers={'Cookie': cookie}, persist=True)
        if response.status_code == 403:
            raise APIAuthException("Received 403 when making request: %s", response.text)
        try:
            response.raise_for_status()
        except Exception as e:
            self.log.warning("Error making request: exception='%s' response.content='%s'", e, response.content)
            raise APIConnectionException("Error making request: {}".format(e))
        try:
            return response.json()
        except Exception as e:
            self.log.warning("Exception in json parsing, returning nothing: %s", e)
            raise APIParsingException("Error parsing request: {}".format(e))


class Api:

    wrapper_factory = SessionWrapper

    def __init__(
        self,
        aci_urls,
        http,
        username,
        cert_name=None,
        cert_key=None,
        password=None,
        log=None,
        cert_key_password=None,
        appcenter=False,
    ):
        self.aci_urls = aci_urls
        self.http = http
        self.username = username
        self.cert_key_password = cert_key_password
        self.appcenter = appcenter
        if log:
            self.log = log
        else:
            import logging

            self.log = logging.getLogger('cisco_api')

        self.password = password

        self.cert_key_password = cert_key_password

        self.cert_name = None
        self.cert_key = None
        if cert_name and cert_key:
            self.cert_name = cert_name
            self.cert_key = cert_key
        elif not password:
            msg = "You need to have either a password or a cert"
            raise ConfigurationError(msg)

        self.sessions = {}

    def close(self):
        self.http.session.close()

    def setup_cert_login(self, aci_url):
        session_wrapper = self.wrapper_factory(
            aci_url,
            self.http,
            cert_name=self.cert_name,
            cert_key=self.cert_key,
            appcenter=self.appcenter,
            username=self.username,
            cert_key_password=self.cert_key_password,
            log=self.log,
        )
        return session_wrapper

    def password_login(self, aci_url):
        session_wrapper = self.wrapper_factory(aci_url, self.http, username=self.username, log=self.log)
        session_wrapper.login(self.password)
        return session_wrapper

    def login_for_url(self, aci_url):
        if self.password:
            session_wrapper = self.password_login(aci_url)
        elif self.cert_key:
            session_wrapper = self.setup_cert_login(aci_url)
        else:
            # Either a password or a cert should be present since we validated that in __init__
            raise ConfigurationError('Expect either a password or a cert to be present')
        return session_wrapper

    def login(self):
        for aci_url in self.aci_urls:
            self.sessions[aci_url] = self.login_for_url(aci_url)

    def make_request(self, path):
        # allow for multiple APICs in a cluster to be included in one check so that the check
        # does not bombard a single APIC with dozens of requests and cause it to slow down
        aci_url = random.choice(tuple(self.sessions))
        try:
            return self.sessions[aci_url].make_request(path)
        except APIAuthException as e:
            self.log.debug('Token expired for url `%s` (will be automatically renewed): %s', aci_url, e)
            # If we get a 403 answer this may mean that the token expired. Let's refresh the token
            # by login again and retry the request. If it fails again, the integration should exit.
            self.sessions[aci_url] = self.login_for_url(aci_url)  # refresh session for url
            return self.sessions[aci_url].make_request(path)

    def get_apps(self, tenant):
        path = "/api/mo/uni/tn-{}.json?query-target=subtree&target-subtree-class=fvAp".format(tenant)
        response = self.make_request(path)
        # return only the list of apps
        return self._parse_response(response)

    def get_app_stats(self, tenant, app):
        path = "/api/mo/uni/tn-{}/ap-{}.json?rsp-subtree-include=stats,no-scoped".format(tenant, app)
        response = self.make_request(path)
        # return only the list of stats
        return self._parse_response(response)

    def get_epgs(self, tenant, app):
        path = "/api/mo/uni/tn-{}/ap-{}.json".format(tenant, app)
        query = '?query-target=subtree&target-subtree-class=fvAEPg'
        path = path + query
        response = self.make_request(path)

        return self._parse_response(response)

    def get_epg_stats(self, tenant, app, epg):
        query = 'rsp-subtree-include=stats,no-scoped'
        path = "/api/mo/uni/tn-{}/ap-{}/epg-{}.json?{}"
        path = path.format(tenant, app, epg, query)

        response = self.make_request(path)
        return self._parse_response(response)

    def get_epg_meta(self, tenant, app, epg):
        query = 'query-target=subtree&target-subtree-class=fvCEp'
        path = "/api/mo/uni/tn-{}/ap-{}/epg-{}.json?{}"
        path = path.format(tenant, app, epg, query)
        response = self.make_request(path)

        return self._parse_response(response)

    def get_eth_list_for_epg(self, tenant, app, epg):
        query = 'query-target=subtree&target-subtree-class=fvRsCEpToPathEp'
        path = "/api/mo/uni/tn-{}/ap-{}/epg-{}.json?{}"
        path = path.format(tenant, app, epg, query)
        response = self.make_request(path)

        return self._parse_response(response)

    def get_tenant_stats(self, tenant):
        path = "/api/mo/uni/tn-{}.json?rsp-subtree-include=stats,no-scoped".format(tenant)
        response = self.make_request(path)
        # return only the list of stats
        return self._parse_response(response)

    def get_tenant_events(self, tenant, page=0, page_size=15):
        query1 = 'rsp-subtree-include=event-logs,no-scoped,subtree'
        query2 = 'order-by=eventRecord.created|desc'
        query3 = 'page={}&page-size={}'.format(page, page_size)
        query = '{}&{}&{}'.format(query1, query2, query3)
        path = "/api/node/mo/uni/tn-{}.json?{}".format(tenant, query)
        response = self.make_request(path)
        # return only the list of stats
        return self._parse_response(response)

    def get_fabric_pods(self):
        path = '/api/mo/topology.json?query-target=subtree&target-subtree-class=fabricPod'
        response = self.make_request(path)
        return self._parse_response(response)

    def get_fabric_pod(self, pod):
        path = '/api/mo/topology/pod-{}.json'.format(pod)
        response = self.make_request(path)
        return self._parse_response(response)

    def get_pod_stats(self, pod):
        query = 'rsp-subtree-include=stats,no-scoped&page-size=20'
        path = '/api/mo/topology/pod-{}.json?{}'.format(pod, query)
        response = self.make_request(path)
        return self._parse_response(response)

    def get_fabric_nodes(self):
        path = '/api/mo/topology.json?query-target=subtree&target-subtree-class=fabricNode'
        response = self.make_request(path)
        return self._parse_response(response)

    def get_fabric_node(self, pod, node):
        path = '/api/mo/topology/pod-{}/node-{}.json'.format(pod, node)
        response = self.make_request(path)
        return self._parse_response(response)

    def get_node_stats(self, pod, node):
        query = 'rsp-subtree-include=stats,no-scoped&page-size=20'
        path = '/api/mo/topology/pod-{}/node-{}/sys.json?{}'.format(pod, node, query)
        response = self.make_request(path)
        return self._parse_response(response)

    def get_controller_proc_metrics(self, pod, node):
        query = 'rsp-subtree-include=stats,no-scoped&rsp-subtree-class={}'
        query = query.format('procMemHist5min,procCPUHist5min')
        path_base = '/api/node/mo/topology/pod-{}/node-{}/sys/proc.json?{}'
        path = path_base.format(pod, node, query)

        response = self.make_request(path)
        return self._parse_response(response)

    def get_spine_proc_metrics(self, pod, node):
        query = 'rsp-subtree-include=stats,no-scoped&rsp-subtree-class={}'
        query = query.format('procSysMemHist5min,procSysCPUHist5min')
        path_base = '/api/node/mo/topology/pod-{}/node-{}/sys/procsys.json?{}'
        path = path_base.format(pod, node, query)

        response = self.make_request(path)
        return self._parse_response(response)

    def get_eth_list_and_stats(self, pod, node):
        subtree = 'children'
        subtree_include = 'stats'
        subtree_class = (
            'ethpmPhysIf,eqptEgrTotal5min,eqptIngrTotal5min,eqptEgrDropPkts5min,eqptEgrBytes5min,eqptIngrBytes5min'
        )
        query = 'rsp-subtree={}&rsp-subtree-include={}&rsp-subtree-class={}'.format(
            subtree, subtree_include, subtree_class
        )
        path = '/api/node/class/topology/pod-{}/node-{}/l1PhysIf.json?{}'.format(pod, node, query)
        response = self.make_request(path)
        return self._parse_response(response)

<<<<<<< HEAD
    def get_eth_stats(self, pod, node, eth):
        query = 'rsp-subtree-include=stats,no-scoped&page-size=50'
        path = '/api/mo/topology/pod-{}/node-{}/sys/phys-[{}].json?{}'.format(pod, node, eth, query)
        response = self.make_request(path)
        return self._parse_response(response)

    def get_lldp_adj_eps(self):
        path = '/api/node/class/lldpAdjEp.json'
        response = self.make_request(path)
        return self._parse_response(response)

    def get_cdp_adj_eps(self):
        path = '/api/node/class/cdpAdjEp.json'
        response = self.make_request(path)
        return self._parse_response(response)

=======
>>>>>>> 7648245b
    def get_eqpt_capacity(self, eqpt):
        base_path = '/api/class/eqptcapacityEntity.json'
        base_query = 'query-target=self&rsp-subtree-include=stats&rsp-subtree-class='
        path_template = "{}?{}{}"
        path = path_template.format(base_path, base_query, eqpt)
        response = self.make_request(path)
        return self._parse_response(response)

    def get_capacity_contexts(self, context):
        path_template = "/api/node/class/ctxClassCnt.json?rsp-subtree-class={}"
        path = path_template.format(context)
        response = self.make_request(path)
        return self._parse_response(response)

    def get_apic_capacity_limits(self):
        base_path = "/api/mo/uni/fabric/compcat-default/fvsw-default/capabilities.json"
        query = "query-target=children&target-subtree-class=fvcapRule"
        path = "{}?{}".format(base_path, query)
        response = self.make_request(path)
        return self._parse_response(response)

    def get_apic_capacity_metrics(self, capacity_metric, query=None):
        if not query:
            query = "rsp-subtree-include=count"
        base_path = "/api/class/"
        path = "{}{}.json?{}".format(base_path, capacity_metric, query)
        response = self.make_request(path)
        return self._parse_response(response)

    def _parse_response(self, response):
        try:
            return response.get('imdata')
        except Exception as e:
            self.log.warning("Exception in fetching response data: %s", e)
            raise APIParsingException("Exception in fetching response data: {}".format(e))<|MERGE_RESOLUTION|>--- conflicted
+++ resolved
@@ -298,13 +298,6 @@
         response = self.make_request(path)
         return self._parse_response(response)
 
-<<<<<<< HEAD
-    def get_eth_stats(self, pod, node, eth):
-        query = 'rsp-subtree-include=stats,no-scoped&page-size=50'
-        path = '/api/mo/topology/pod-{}/node-{}/sys/phys-[{}].json?{}'.format(pod, node, eth, query)
-        response = self.make_request(path)
-        return self._parse_response(response)
-
     def get_lldp_adj_eps(self):
         path = '/api/node/class/lldpAdjEp.json'
         response = self.make_request(path)
@@ -315,8 +308,6 @@
         response = self.make_request(path)
         return self._parse_response(response)
 
-=======
->>>>>>> 7648245b
     def get_eqpt_capacity(self, eqpt):
         base_path = '/api/class/eqptcapacityEntity.json'
         base_query = 'query-target=self&rsp-subtree-include=stats&rsp-subtree-class='
