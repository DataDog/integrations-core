# (C) Datadog, Inc. 2024-present
# All rights reserved
# Licensed under a 3-clause BSD style license (see LICENSE)

from datadog_checks.cisco_aci.models import DeviceMetadataList, InterfaceMetadata, NetworkDevicesMetadata

DEVICE_METADATA = [
    {
        'id': 'default:10.0.200.0',
        'id_tags': [
            'device_ip:10.0.200.0',
            'device_namespace:default',
            'device_hostname:leaf101',
            'device_id:default:10.0.200.0',
        ],
        'integration': 'cisco-aci',
        'device_type': 'switch',
        'tags': [
            'device_vendor:cisco',
            'source:cisco-aci',
            'switch_role:leaf',
            'apic_role:leaf',
            'node_id:101',
            'fabric_state:active',
            'fabric_pod_id:1',
            'device_ip:10.0.200.0',
            'device_namespace:default',
            'device_hostname:leaf101',
            'device_id:default:10.0.200.0',
        ],
        'ip_address': '10.0.200.0',
        'model': 'N9K-C93180YC-FX',
        'fabric_st': 'active',
        'name': 'leaf101',
        'serial_number': 'FDO20440TS1',
        'status': 1,
        'vendor': 'cisco',
        'version': '',
    },
    {
        'id': 'default:10.0.200.1',
        'id_tags': [
            'device_ip:10.0.200.1',
            'device_namespace:default',
            'device_hostname:leaf102',
            'device_id:default:10.0.200.1',
        ],
        'integration': 'cisco-aci',
        'device_type': 'switch',
        'tags': [
            'device_vendor:cisco',
            'source:cisco-aci',
            'switch_role:leaf',
            'apic_role:leaf',
            'node_id:102',
            'fabric_state:active',
            'fabric_pod_id:1',
            'device_ip:10.0.200.1',
            'device_namespace:default',
            'device_hostname:leaf102',
            'device_id:default:10.0.200.1',
        ],
        'ip_address': '10.0.200.1',
        'model': 'N9K-C93180YC-FX',
        'fabric_st': 'active',
        'name': 'leaf102',
        'serial_number': 'FDO20510HCA',
        'status': 1,
        'vendor': 'cisco',
        'version': '',
    },
    {
        'id': 'default:10.0.200.4',
        'id_tags': [
            'device_ip:10.0.200.4',
            'device_namespace:default',
            'device_hostname:apic1',
            'device_id:default:10.0.200.4',
        ],
        'integration': 'cisco-aci',
        'device_type': 'other',
        'tags': [
            'device_vendor:cisco',
            'source:cisco-aci',
            'apic_role:controller',
            'node_id:1',
            'fabric_state:unknown',
            'fabric_pod_id:1',
            'device_ip:10.0.200.4',
            'device_namespace:default',
            'device_hostname:apic1',
            'device_id:default:10.0.200.4',
        ],
        'ip_address': '10.0.200.4',
        'model': 'APIC-SERVER-M1',
        'fabric_st': 'unknown',
        'name': 'apic1',
        'serial_number': 'FCH1928V0SL',
        'status': 2,
        'vendor': 'cisco',
        'version': 'A',
    },
    {
        'id': 'default:10.0.200.5',
        'id_tags': [
            'device_ip:10.0.200.5',
            'device_namespace:default',
            'device_hostname:spine201',
            'device_id:default:10.0.200.5',
        ],
        'integration': 'cisco-aci',
        'device_type': 'switch',
        'tags': [
            'device_vendor:cisco',
            'source:cisco-aci',
            'switch_role:spine',
            'apic_role:spine',
            'node_id:201',
            'fabric_state:active',
            'fabric_pod_id:1',
            'device_ip:10.0.200.5',
            'device_namespace:default',
            'device_hostname:spine201',
            'device_id:default:10.0.200.5',
        ],
        'ip_address': '10.0.200.5',
        'model': 'N9K-C9336PQ',
        'fabric_st': 'active',
        'name': 'spine201',
        'serial_number': 'SAL2014N5U4',
        'status': 1,
        'vendor': 'cisco',
        'version': '',
    },
]

INTERFACE_METADATA = [
    {
        'admin_status': 1,
        'device_id': 'default:10.0.200.0',
        'id_tags': [
            'interface:eth1/1',
        ],
        'index': 1,
        'integration': 'cisco-aci',
        'mac_address': 'not-applicable',
        'name': 'eth1/1',
        'oper_status': 1,
        'status': 'up',
    },
    {
        'admin_status': 1,
        'device_id': 'default:10.0.200.0',
        'id_tags': [
            'interface:eth1/2',
        ],
        'index': 2,
        'integration': 'cisco-aci',
        'mac_address': 'not-applicable',
        'name': 'eth1/2',
        'oper_status': 1,
        'status': 'up',
    },
    {
        'admin_status': 1,
        'device_id': 'default:10.0.200.0',
        'id_tags': [
            'interface:eth1/3',
        ],
        'index': 3,
        'integration': 'cisco-aci',
        'mac_address': 'not-applicable',
        'name': 'eth1/3',
        'oper_status': 2,
        'status': 'down',
    },
    {
        'admin_status': 1,
        'device_id': 'default:10.0.200.1',
        'id_tags': [
            'interface:eth1/1',
        ],
        'index': 1,
        'integration': 'cisco-aci',
        'mac_address': 'not-applicable',
        'name': 'eth1/1',
        'oper_status': 1,
        'status': 'up',
    },
    {
        'admin_status': 1,
        'device_id': 'default:10.0.200.1',
        'id_tags': [
            'interface:eth1/2',
        ],
        'index': 2,
        'integration': 'cisco-aci',
        'mac_address': 'not-applicable',
        'name': 'eth1/2',
        'oper_status': 1,
        'status': 'up',
    },
    {
        'admin_status': 1,
        'device_id': 'default:10.0.200.1',
        'id_tags': [
            'interface:eth1/3',
        ],
        'index': 3,
        'integration': 'cisco-aci',
        'mac_address': 'not-applicable',
        'name': 'eth1/3',
        'oper_status': 2,
        'status': 'down',
    },
    {
        'admin_status': 1,
        'device_id': 'default:10.0.200.5',
        'id_tags': [
            'interface:eth5/1',
        ],
        'index': 1,
        'integration': 'cisco-aci',
        'mac_address': 'not-applicable',
        'name': 'eth5/1',
        'oper_status': 1,
        'status': 'up',
    },
    {
        'admin_status': 1,
        'device_id': 'default:10.0.200.5',
        'id_tags': [
            'interface:eth5/2',
        ],
        'index': 2,
        'integration': 'cisco-aci',
        'mac_address': 'not-applicable',
        'name': 'eth5/2',
        'oper_status': 1,
        'status': 'up',
    },
    {
        'admin_status': 1,
        'device_id': 'default:10.0.200.5',
        'id_tags': [
            'interface:eth7/1',
        ],
        'index': 1,
        'integration': 'cisco-aci',
        'mac_address': 'not-applicable',
        'name': 'eth7/1',
        'oper_status': 2,
        'status': 'down',
    },
]

TOPOLOGY_LINK_METADATA = [
    {
        'id': 'default:10.0.200.0:49.1',
        'local': {
            'device': {
                'dd_id': 'default:10.0.200.0',
            },
            'interface': {
                'dd_id': 'default:10.0.200.0:49',
                'id': 'eth1/49',
                'id_type': 'interface_name',
            },
        },
        'remote': {
            'device': {
                'description': 'topology/pod-1/node-201',
                'id': '6a:00:21:1f:55:2a',
                'id_type': 'mac',
                'ip_address': '10.0.200.5',
                'name': 'SP201',
            },
            'interface': {
                'description': 'topology/pod-1/paths-201/pathep-[eth5/1]',
                'id': 'eth5/1',
                'id_type': 'interface_name',
            },
        },
        'source_type': 'lldp',
    },
    {
        'id': 'default:10.0.200.1:49.2',
        'local': {
            'device': {
                'dd_id': 'default:10.0.200.1',
            },
            'interface': {
                'dd_id': 'default:10.0.200.1:49',
                'id': 'eth1/49',
                'id_type': 'interface_name',
            },
        },
        'remote': {
            'device': {
                'description': 'topology/pod-1/node-201',
                'id': '6a:00:21:1f:55:2b',
                'id_type': 'mac',
                'ip_address': '10.0.200.5',
                'name': 'SP201',
            },
            'interface': {
                'description': 'topology/pod-1/paths-201/pathep-[eth5/2]',
                'id': 'eth5/2',
                'id_type': 'interface_name',
            },
        },
        'source_type': 'lldp',
    },
]

EXPECTED_DEVICE_METADATA_RESULT = DeviceMetadataList(device_metadata=DEVICE_METADATA)

# "2012-01-14 03:21:34" in seconds
MOCK_TIME_EPOCH = 1326511294

EXPECTED_INTERFACE_METADATA = [InterfaceMetadata(**im) for im in INTERFACE_METADATA]

EXPECTED_METADATA_EVENTS = [
    NetworkDevicesMetadata(
        namespace='default',
        devices=DEVICE_METADATA,
<<<<<<< HEAD
        interfaces=INTERFACE_METADATA[0:93],
        collect_timestamp=MOCK_TIME_EPOCH,
    ),
    NetworkDevicesMetadata(
        namespace='default', interfaces=INTERFACE_METADATA[93:193], collect_timestamp=MOCK_TIME_EPOCH
    ),
    NetworkDevicesMetadata(
        namespace='default',
        interfaces=INTERFACE_METADATA[193::],
        links=TOPOLOGY_LINK_METADATA,
=======
        interfaces=INTERFACE_METADATA,
>>>>>>> 7648245b
        collect_timestamp=MOCK_TIME_EPOCH,
    )
]<|MERGE_RESOLUTION|>--- conflicted
+++ resolved
@@ -324,20 +324,8 @@
     NetworkDevicesMetadata(
         namespace='default',
         devices=DEVICE_METADATA,
-<<<<<<< HEAD
-        interfaces=INTERFACE_METADATA[0:93],
-        collect_timestamp=MOCK_TIME_EPOCH,
-    ),
-    NetworkDevicesMetadata(
-        namespace='default', interfaces=INTERFACE_METADATA[93:193], collect_timestamp=MOCK_TIME_EPOCH
-    ),
-    NetworkDevicesMetadata(
-        namespace='default',
-        interfaces=INTERFACE_METADATA[193::],
+        interfaces=INTERFACE_METADATA,
         links=TOPOLOGY_LINK_METADATA,
-=======
-        interfaces=INTERFACE_METADATA,
->>>>>>> 7648245b
         collect_timestamp=MOCK_TIME_EPOCH,
     )
 ]