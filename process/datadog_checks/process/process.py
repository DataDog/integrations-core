--- conflicted
+++ resolved
@@ -10,11 +10,8 @@
 from collections import defaultdict
 
 import psutil
-<<<<<<< HEAD
 import sys
 
-=======
->>>>>>> abc916d4
 from six import iteritems
 
 from datadog_checks.checks import AgentCheck
