--- conflicted
+++ resolved
@@ -17,34 +17,10 @@
 
 Unlike many checks, the Process Check doesn't monitor anything useful by default. You must configure which processes you want to monitor, and how.
 
-<<<<<<< HEAD
-1. While there's no standard default check configuration, here's an example `process.d/conf.yaml` that monitors SSH/SSHD processes. See the [sample process.d/conf.yaml][3] for all available configuration options:
+
+1. While there's no standard default check configuration, here's an example `process.d/conf.yaml` that monitors SSH/SSHD processes. See the [sample process.d/conf.yaml][2] for all available configuration options:
 
 ```yaml
-   init_config:
-
-   instances:
-
-    ## @param name - string - required
-    ## Used to uniquely identify your metrics as they are tagged with this name in Datadog.
-    #
-  - name: ssh
-
-    ## @param search_string - list of strings - optional
-    ## If one of the elements in the list matches, it returns the count of
-    ## all the processes that match the string exactly by default. Change this behavior with the
-    ## parameter `exact_match: false`.
-    ##
-    ## Note: One and only one of search_string, pid or pid_file must be specified per instance.
-    #
-    search_string:
-      - ssh
-      - sshd
-```
-=======
-1. While there's no standard default check configuration, here's an example `process.d/conf.yaml` that monitors SSH/SSHD processes. See the [sample process.d/conf.yaml][2] for all available configuration options:
-
-  ```yaml
   init_config:
 
   instances:
@@ -64,8 +40,7 @@
           search_string:
             - ssh
             - sshd
-   ```
->>>>>>> 3d059a4b
+```
 
     Some process metrics require either running the Datadog collector as the same user as the monitored process or privileged access to be retrieved. Where the former option is not desired, and to avoid running the Datadog collector as `root`, the `try_sudo` option lets the Process Check try using `sudo` to collect this metric. As of now, only the `open_file_descriptors` metric on Unix platforms is taking advantage of this setting. Note: the appropriate sudoers rules have to be configured for this to work:
 
