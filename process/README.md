# Process Check

# Overview

The process check lets you:

* Collect resource usage metrics for specific running processes on any host: CPU, memory, I/O, number of threads, etc
* Use [Process Monitors](http://docs.datadoghq.com/monitoring/#process): configure thresholds for how many instances of a specific process ought to be running and get alerts when the thresholds aren't met (see **Service Checks** below).

# Installation

The process check is packaged with the Agent, so simply [install the Agent](https://app.datadoghq.com/account/settings#agent) anywhere you want to use the check. If you need the newest version of the check, install the `dd-check-process` package.

# Configuration

Unlike many checks, the process check doesn't monitor anything useful by default; you must tell it which processes you want to monitor, and how.

While there's no standard default check configuration, here's an example `process.yaml` that monitors ssh/sshd processes:

```
init_config:

instances:
  - name: ssh
    search_string: ['ssh', 'sshd']

# To search for sshd processes using an exact cmdline
# - name: ssh
#   search_string: ['/usr/sbin/sshd -D']
#   exact_match: True
```

You can also configure the check to find any process by exact PID (`pid`) or pidfile (`pid_file`). If you provide more than one of `search_string`, `pid`, and `pid_file`, the check will the first option it finds in that order (e.g. it uses `search_string` over `pid_file` if you configure both).

To have the check search for processes in a path other than `/proc`, set `procfs_path: <your_proc_path>` in `datadog.conf`, NOT in `process.yaml` (its use has been deprecated there). Set this to `/host/proc` if you're running the Agent from a Docker container (i.e. [docker-dd-agent](https://github.com/DataDog/docker-dd-agent)) and want to monitor processes running on the server hosting your containers. You DON'T need to set this to monitor processes running _in_ your containers; the [Docker check](https://github.com/DataDog/integrations-core/tree/master/docker_daemon) monitors those.

See the [example configuration](https://github.com/DataDog/integrations-core/blob/master/process/conf.yaml.example) for more details on configuration options.

Restart the Agent to start sending process metrics and service checks to Datadog.

# Validation

Run the Agent's `info` subcommand and look for process` under the Checks section:

```
  Checks
  ======
    [...]

    mcache
    -------
      - instance #0 [OK]
      - instance #1 [OK]
      - Collected 26 metrics, 0 events & 1 service check

    [...]
```

Each instance configured in `process.yaml` should have one `instance #<num> [OK]` line in the output, regardless of how many search_strings it might be configured with.

# Compatibility

The process check is compatible with all major platforms.

# Metrics

See [metadata.csv](https://github.com/DataDog/integrations-core/blob/master/process/metadata.csv) for a list of metrics provided by this check.

All metrics are per `instance` configured in process.yaml, and are tagged `process_name:<instance_name>`.

# Service Checks

**process.up**:

The Agent submits this service check for each instance in `process.yaml`, tagging each with `process:<name>`.

For an instance with no `thresholds` specified, the service check has a status of either CRITICAL (zero processes running) or OK (at least one process running).

For an instance with `threshold` specified, consider these configured thresholds:

```
instances:
  - name: my_worker_process
    search_string: ['/usr/local/bin/worker']
    thresholds:
      critical: [1, 7]
      warning: [3, 5]
```

The Agent submits a `process.up` tagged `process:my_worker_process` whose status will be:

<<<<<<< HEAD
- CRITICAL when there are less than 1 or more than 7 worker processes
- WARNING when there are 1, 2, 6, or 7 worker processes
- OK when there are 3, 4 or 5 worker processes
=======
The process check is compatible with all major platforms

## Further Reading

To get a better idea of how (or why) to monitor process resource consumption with Datadog, check out our [series of blog posts](https://www.datadoghq.com/blog/process-check-monitoring/) about it.
>>>>>>> 8f5fbff4
<|MERGE_RESOLUTION|>--- conflicted
+++ resolved
@@ -76,7 +76,7 @@
 
 For an instance with no `thresholds` specified, the service check has a status of either CRITICAL (zero processes running) or OK (at least one process running).
 
-For an instance with `threshold` specified, consider these configured thresholds:
+For an instance with `thresholds` specified, consider this example:
 
 ```
 instances:
@@ -87,16 +87,12 @@
       warning: [3, 5]
 ```
 
-The Agent submits a `process.up` tagged `process:my_worker_process` whose status will be:
+The Agent submits a `process.up` tagged `process:my_worker_process` whose status is:
 
-<<<<<<< HEAD
 - CRITICAL when there are less than 1 or more than 7 worker processes
 - WARNING when there are 1, 2, 6, or 7 worker processes
 - OK when there are 3, 4 or 5 worker processes
-=======
-The process check is compatible with all major platforms
 
 ## Further Reading
 
-To get a better idea of how (or why) to monitor process resource consumption with Datadog, check out our [series of blog posts](https://www.datadoghq.com/blog/process-check-monitoring/) about it.
->>>>>>> 8f5fbff4
+To get a better idea of how (or why) to monitor process resource consumption with Datadog, check out our [series of blog posts](https://www.datadoghq.com/blog/process-check-monitoring/) about it.