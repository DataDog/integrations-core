# Process Check

## Overview

The process check lets you:

* Collect resource usage metrics for specific running processes on any host: CPU, memory, I/O, number of threads, etc
* Use [Process Monitors][1]: configure thresholds for how many instances of a specific process ought to be running and get alerts when the thresholds aren't met (see **Service Checks** below).

## Setup
### Installation

The process check is packaged with the Agent, so simply [install the Agent][2] anywhere you want to use the check.

### Configuration

Unlike many checks, the process check doesn't monitor anything useful by default; you must tell it which processes you want to monitor, and how.

While there's no standard default check configuration, here's an example `process.d/conf.yaml` that monitors ssh/sshd processes. See the [sample process.d/conf.yaml][3] for all available configuration options:

```
init_config:

instances:
  - name: ssh
    search_string: ['ssh', 'sshd']

# To search for sshd processes using an exact cmdline
# - name: ssh
#   search_string: ['/usr/sbin/sshd -D']
#   exact_match: True
```

Our process check uses the psutil python package to [check processes on your machine][4]. By default this process check works on exact match and looks at the process names only. By setting `exact_match` to **False** in your yaml file, the agent looks at the command used to launch your process and recognizes every process that contains your keywords.  

You can also configure the check to find any process by exact PID (`pid`) or pidfile (`pid_file`). If you provide more than one of `search_string`, `pid`, and `pid_file`, the check uses the first option it finds in that order (e.g. it uses `search_string` over `pid_file` if you configure both).  

To have the check search for processes in a path other than `/proc`, set `procfs_path: <your_proc_path>` in `datadog.conf`, NOT in `process.yaml` (its use has been deprecated there). Set this to `/host/proc` if you're running the Agent from a Docker container (i.e. [docker-dd-agent](https://github.com/DataDog/docker-dd-agent)) and want to monitor processes running on the server hosting your containers. You DON'T need to set this to monitor processes running _in_ your containers; the [Docker check][5] monitors those.  

<<<<<<< HEAD
Some process metrics require either running the datadog collector as the same user as the monitored process or privileged access to be retrieved.
Where the former option is not desired, and to avoid running the datadog collector as `root`, the `try_sudo` option lets the process check try using `sudo` to collect this metric.
As of now, only the `open_fd` metric on Unix platforms is taking advantage of this setting.
Note: the appropriate sudoers rules have to be configured for this to work, e.g. if packaged as a wheel archive with the datadog agent
```
dd-agent ALL=NOPASSWD: /opt/datadog-agent/embedded/bin/python /opt/datadog-agent/embedded/lib/python2.7/site-packages/datadog_checks/process/process.py num_fds *
dd-agent ALL=NOPASSWD: /opt/datadog-agent/embedded/bin/python /opt/datadog-agent/embedded/lib/python2.7/site-packages/datadog_checks/process/process.pyc num_fds *
```
Before agent v5.22 and v6.0, integrations were not packaged as wheel archives and the path to the check was a little different:
```
dd-agent ALL=NOPASSWD: /opt/datadog-agent/embedded/bin/python /opt/datadog-agent/agent/checks.d/process.py num_fds *
dd-agent ALL=NOPASSWD: /opt/datadog-agent/embedded/bin/python /opt/datadog-agent/agent/checks.d/process.pyc num_fds *
```

See the [example configuration](https://github.com/DataDog/integrations-core/blob/master/process/conf.yaml.example) for more details on configuration options.
=======
See the [example configuration][3] for more details on configuration options.  
>>>>>>> 91cc47f3

[Restart the Agent][6] to start sending process metrics and service checks to Datadog.

### Validation

[Run the Agent's `status` subcommand][7] and look for `process` under the Checks section.

## Data Collected
### Metrics

**Note**: Some metrics are not available on Linux or OSX:

* Process I/O metrics aren't available on Linux or OSX since the files that the agent read (/proc//io) are only readable by the process's owner. For more information, [read the Agent FAQ][8]
* `system.cpu.iowait` is not available on windows

See [metadata.csv][9] for a list of metrics provided by this check.

All metrics are per `instance` configured in process.yaml, and are tagged `process_name:<instance_name>`.

### Events
The Process check does not include any event at this time.

### Service Checks
**process.up**:

The Agent submits this service check for each instance in `process.yaml`, tagging each with `process:<name>`.

For an instance with no `thresholds` specified, the service check has a status of either CRITICAL (zero processes running) or OK (at least one process running).

For an instance with `thresholds` specified, consider this example:

```
instances:
  - name: my_worker_process
    search_string: ['/usr/local/bin/worker']
    thresholds:
      critical: [1, 7]
      warning: [3, 5]
```

The Agent submits a `process.up` tagged `process:my_worker_process` whose status is:

- CRITICAL when there are less than 1 or more than 7 worker processes
- WARNING when there are 1, 2, 6, or 7 worker processes
- OK when there are 3, 4 or 5 worker processes

## Troubleshooting
Need help? Contact [Datadog Support][10].

## Further Reading
To get a better idea of how (or why) to monitor process resource consumption with Datadog, check out our [series of blog posts][11] about it.


[1]: http://docs.datadoghq.com/monitoring/#process
[2]: https://app.datadoghq.com/account/settings#agent
[3]: https://github.com/DataDog/integrations-core/blob/master/process/conf.yaml.example
[4]: https://github.com/DataDog/integrations-core/blob/master/process/datadog_checks/process/process.py#L117
[5]: https://github.com/DataDog/integrations-core/tree/master/docker_daemon
[6]: https://docs.datadoghq.com/agent/faq/agent-commands/#start-stop-restart-the-agent
[7]: https://docs.datadoghq.com/agent/faq/agent-commands/#agent-status-and-information
[8]: https://docs.datadoghq.com/agent/faq/why-don-t-i-see-the-system-processes-open-file-descriptors-metric
[9]: https://github.com/DataDog/integrations-core/blob/master/process/metadata.csv
[10]: http://docs.datadoghq.com/help/
[11]: https://www.datadoghq.com/blog/process-check-monitoring/<|MERGE_RESOLUTION|>--- conflicted
+++ resolved
@@ -37,7 +37,6 @@
 
 To have the check search for processes in a path other than `/proc`, set `procfs_path: <your_proc_path>` in `datadog.conf`, NOT in `process.yaml` (its use has been deprecated there). Set this to `/host/proc` if you're running the Agent from a Docker container (i.e. [docker-dd-agent](https://github.com/DataDog/docker-dd-agent)) and want to monitor processes running on the server hosting your containers. You DON'T need to set this to monitor processes running _in_ your containers; the [Docker check][5] monitors those.  
 
-<<<<<<< HEAD
 Some process metrics require either running the datadog collector as the same user as the monitored process or privileged access to be retrieved.
 Where the former option is not desired, and to avoid running the datadog collector as `root`, the `try_sudo` option lets the process check try using `sudo` to collect this metric.
 As of now, only the `open_fd` metric on Unix platforms is taking advantage of this setting.
@@ -52,10 +51,7 @@
 dd-agent ALL=NOPASSWD: /opt/datadog-agent/embedded/bin/python /opt/datadog-agent/agent/checks.d/process.pyc num_fds *
 ```
 
-See the [example configuration](https://github.com/DataDog/integrations-core/blob/master/process/conf.yaml.example) for more details on configuration options.
-=======
-See the [example configuration][3] for more details on configuration options.  
->>>>>>> 91cc47f3
+See the [example configuration][3] for more details on configuration options.
 
 [Restart the Agent][6] to start sending process metrics and service checks to Datadog.
 
