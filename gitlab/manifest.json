--- conflicted
+++ resolved
@@ -13,14 +13,7 @@
   "maintainer": "help@datadoghq.com",
   "manifest_version": "1.0.0",
   "metric_prefix": "gitlab.",
-<<<<<<< HEAD
-  "metric_to_check": [
-    "gitlab.process_max_fds",
-    "gitlab.http_requests_total"
-  ],
-=======
   "metric_to_check": ["gitlab.process_max_fds", "gitlab.rack.http_requests_total"],
->>>>>>> 459b641a
   "name": "gitlab",
   "public_title": "Datadog-Gitlab Integration",
   "short_description": "Track all your Gitlab metrics with Datadog",
