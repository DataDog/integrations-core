--- conflicted
+++ resolved
@@ -41,16 +41,8 @@
 platforms = ["linux", "windows"]
 
 [overrides.ci.sqlserver]
-<<<<<<< HEAD
-# Window is disabled until we can fix the misalignment of runner versions and the sqlserver image tag.
-# See the sqlserver hatch.toml for more details.
-platforms = ["linux"]
-# platforms = ["windows", "linux"]
-runners = { windows = ["windows-2025"] }
-=======
 platforms = ["windows", "linux"]
 runners = { windows = ["windows-2022"] }
->>>>>>> 3d45a571
 
 [overrides.ci.tcp_check]
 platforms = ["linux", "windows"]
