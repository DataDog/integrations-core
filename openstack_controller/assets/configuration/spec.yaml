name: Openstack_controller

files:
- name: openstack_controller.yaml

  options:
    - template: init_config
      options:
        - template: init_config/http
          overrides:
            timeout.hidden: true
        - template: init_config/default
          overrides:
            service.hidden: true
    - template: instances
      options:
        - name: use_legacy_check_version
          display_priority: 1
          description: |
            For backward compatibility reasons, it is possible to use a deprecated version of the Openstack Controller
            integration by setting this field to "true".
          value:
              type: boolean
              example: false
        - name: name
          hidden: true
          description: |
            Unique identifier for this instance.
          value:
            example: <INSTANCE_NAME>
            type: string
        - name: username
          description: |
           The User name used to connect to Openstack.
          value:
            example: "admin"
            type: string
            display_default: null
        - name: password
          description: |
           The Password used to connect to Openstack.
          value:
            example: <PASSWORD>
            type: string
        - name: domain_id
          description: |
           The domain ID used to connect to Openstack. If not specified, the check will
           use the "default" Domain ID
          value:
            example: "default"
            type: string
        - name: user
          hidden: true
          description: |
           Password authentication is the only auth method supported
           User expects username, password, and user domain id
           `user` should resolve to a structure like
           {'password': '<PASSWORD>', 'name': '<USER_NAME>', 'domain': {'id': '<DOMAIN_ID>'}}
           The check uses the Unscoped token method to collect information about all available projects to the user.
          value:
            example:
              password: <PASSWORD>
              name: <USER_NAME>
              domain:
                id: <DOMAIN_ID>
            type: object
          enabled: true
        - name: whitelist_project_names
          hidden: true
          description: |
           IDs of projects to whitelist for monitoring (by default the agent collects limit metrics from all projects)
           Regex expressions for the project names are supported.
           Blacklist takes precedence over whitelist in case of overlap.
          value:
            example:
              - <PROJECT_NAME>
              - <PROJECT_PREFIX>*
            display_default: []
            type: array
            items:
              type: string
        - name: blacklist_project_names
          hidden: true
          description: |
           IDs of projects to blacklist for monitoring (by default the agent collects limit metrics from all projects)
           Regex expressions for the project names are supported.
           Blacklist takes precedence over whitelist in case of overlap.
          value:
            example:
              - <PROJECT_NAME>
              - <PROJECT_PREFIX>*
            display_default: []
            type: array
            items:
              type: string
        - name: exclude_server_ids
          hidden: true
          description: |
           IDs of servers to exclude from monitoring. (by default the agent collects metrics from all guest servers)
           Regex expressions for the server IDs are supported.
          value:
            example:
              - <SERVER_ID>
              - <SERVER_ID_PREFIX>*
            display_default: []
            type: array
            items:
              type: string
        - name: exclude_network_ids
          hidden: true
          description: |
           IDs of networks to exclude from monitoring (by default the agent collects metrics from networks returned by the
           neutron:get_networks operation)
           Regex expressions for the network IDs to exclude are supported.
          value:
            example:
             - <NETWORK_ID>
             - <NETWORK_ID_PREFIX>*
            display_default: []
            type: array
            items:
              type: string
        - name: use_agent_proxy
          description: |
            Whether the dd-agent proxy should also be used for openstack API requests (if set).
          value:
            example: true
            display_default: true
            type: boolean
        - name: paginated_limit
          description: |
            paginated_limit sets the number of items some api calls should return.
          value:
            example: 1000
            default: null
            type: integer
        - name: openstack_config_file_path
          description: |
            Absolute path of the configuration file for the connection to openstack with openstacksdk.
          value:
            example: <PATH_TO_YAML_FILE>
            type: string
        - name: openstack_cloud_name
          description: |
           Name of the cloud configuration to use.
           If this parameter is specified, the connection to Openstack only uses the configuration file specified in
           openstack_config_file_path, or at the default location:
           ~/.config/openstack or /etc/openstack
          value:
            example: <CLOUD_NAME>
            type: string
        - name: keystone_server_url
          description: |
           URL of your identity server. NOTE: The server must support Identity API v3.
           This parameter is required if openstack_config_file_path or openstack_cloud_name are not specified.
          value:
            example: https://<KEYSTONE_ENDPOINT>:<PORT>/
            type: string
            display_default: null
        - name: ironic_microversion
          description: |
           The microversion of the Ironic (Bare Metal) API to call.
           It is recommended to set this parameter to the latest Ironic microversion supported by your Openstack version.

           View this page for more about Ironic microvoersion compatibility:
              https://docs.openstack.org/ironic/latest/contributor/webapi-version-history.html
          enabled: true
          value:
            example: "1.80"
            type: string
            display_default: null
        - name: nova_microversion
          description: |
           The microversion of the Nova (Compute) API to call.
           It is recommended to set this parameter to the latest Compute microversion supported by your Openstack version.
           View this page for more about Compute microvoersion compatibility:
              https://docs.openstack.org/nova/latest/reference/api-microversion-history.html
           View this page for more information about microversions in Openstack:
              https://docs.openstack.org/api-guide/compute/microversions.html
          enabled: true
          value:
            example: "2.93"
            type: string
            display_default: null
        - name: collect_hypervisor_load
          hidden: true
          description: |
           Collects hypervisor_load.1/5/15 for each hypervisor
           Disabled by default to increase performance of the check.
           With this enabled there is an extra N requests per check run (N = # of hypervisors)
           If the Agent is installed on each hypervisor, this metric is available as system.load.1/5/15
          value:
            example: true
            display_default: true
            type: boolean
        - name: collect_hypervisor_metrics
          hidden: true
          description: |
           Collects hypervisor metrics (including hypervisor_load).
          value:
            example: true
            display_default: true
            type: boolean
        - name: collect_project_metrics
          hidden: true
          description: |
           The admin user defined for Datadog starts with a "default" project.
           If this option is disabled, project limits metrics are only collected from projects the
           datadog defined user has access to view.
          value:
            example: true
            display_default: true
            type: boolean
        - name: collect_network_metrics
          hidden: true
          description: |
           Collects network metrics.
          value:
            example: true
            display_default: true
            type: boolean
        - name: collect_server_flavor_metrics
          hidden: true
          description: |
           Collect server flavor metrics.
          value:
            example: true
            display_default: true
            type: boolean
        - name: collect_server_diagnostic_metrics
          hidden: true
          description: |
           Collect server diagnostic metrics. Enabling this may result in performance decrease.
           This is fine for small deployments. For large deployment, turn it off and install the agent on VMs directly.
          value:
            example: true
            display_default: true
            type: boolean
        - name: use_shortname
          description: |
           In some OpenStack environments, the hostname registered to Nova is the shortname.
           Enabling this enforces the check to split the hostname up to the first period when
           comparing against nova responses. Only affects aggregate tagging.
          value:
            example: false
            display_default: false
            type: boolean
        - name: endpoint_interface
          description: |
           Indicates the visibility scope of the component's endpoints to use. The possible values are:
             public: This endpoint is accessible from outside the cloud and typically denotes a public-facing URL or 
                 IP address.
             internal: This endpoint is typically used for communication between services within the cloud 
                 infrastructure itself.
                 It may be an internal IP or hostname that's not accessible from outside the cloud.  
             admin: This endpoint is specifically for administrative tasks and may have extended privileges or 
                 functionality compared to the public and internal endpoints.
                 It's meant for cloud operators or administrators.
          value:
            example: "internal"
            display_default: "public"
            type: string
        - name: endpoint_region_id
          description: |
           The region_id that will be used to filter the endpoints to use for each component.
          value:
            type: string
        - name: components
          description: |
            General configuration that we want to apply to each of the components and their different metric blocks.
          value:
            type: object
            properties:
              - name: identity
                anyOf:
                  - type: boolean
                  - type: object
                    properties:
                      - name: regions
                        type: boolean
                      - name: domains
                        type: boolean
                      - name: projects
                        type: boolean
                      - name: users
                        type: boolean
                      - name: groups
                        type: boolean
                      - name: services
                        type: boolean
                      - name: limits
                        type: boolean
              - name: compute
                anyOf:
                  - type: boolean
                  - type: object
                    properties:
                      - name: limits
                        type: boolean
                      - name: services
                        type: boolean
                      - name: flavors
                        type: boolean
                      - name: hypervisors
                        anyOf:
                          - type: boolean
                          - type: object
                            properties:
                              - name: limit
                                description: |
                                  Maximum number of hypervisors to be processed.
                                type: integer
                              - name: include
                                type: array
                                items:
                                  anyOf:
                                    - type: string
                                    - type: object
                                      properties:
                                        - name: name
                                          type: string
                                        - name: uptime
                                          type: boolean
                              - name: exclude
                                type: array
                                items:
                                  type: string
                              - name: interval
                                type: integer
                      - name: quota_sets
                        type: boolean
                      - name: servers
                        anyOf:
                          - type: boolean
                          - type: object
                            properties:
                              - name: limit
                                description: |
                                  Maximum number of servers to be processed.
                                type: integer
                              - name: include
                                type: array
                                items:
                                  anyOf:
                                    - type: string
                                    - type: object
                                      properties:
                                        - name: name
                                          type: string
                                        - name: flavors
                                          type: boolean
                                        - name: diagnostics
                                          type: boolean
                              - name: exclude
                                type: array
                                items:
                                  type: string
                              - name: interval
                                type: integer
              - name: network
                anyOf:
                  - type: boolean
                  - type: object
                    properties:
                      - name: agents
                        type: boolean
                      - name: networks
                        anyOf:
                          - type: boolean
                          - type: object
                            properties:
                              - name: limit
                                description: |
                                  Maximum number of networks to be processed.
                                type: integer
                              - name: include
                                type: array
                                items:
                                  anyOf:
                                    - type: string
                                    - type: object
                                      properties:
                                        - name: name
                                          type: string
                              - name: exclude
                                type: array
                                items:
                                  type: string
                              - name: interval
                                type: integer
                      - name: quotas
                        type: boolean
              - name: block-storage
                anyOf:
                  - type: boolean
                  - type: object
              - name: baremetal
                anyOf:
                  - type: boolean
                  - type: object
                    properties:
                      - name: nodes
                        anyOf:
                          - type: boolean
                          - type: object
                            properties:
                              - name: limit
                                description: |
                                  Maximum number of nodes to be processed.
                                type: integer
                              - name: include
                                type: array
                                items:
                                  anyOf:
                                    - type: string
                                    - type: object
                                      properties:
                                        - name: name
                                          type: string
                                        - name: uptime
                                          type: boolean
                              - name: exclude
                                type: array
                                items:
                                  type: string
                              - name: interval
                                type: integer
                      - name: conductors
                        type: boolean
              - name: load-balancer
                anyOf:
                  - type: boolean
                  - type: object
                    properties:
                      - name: loadbalancers
                        anyOf:
                          - type: boolean
                          - type: object
                            properties:
                              - name: limit
                                description: |
                                  Maximum number of loadbalancers to be processed.
                                type: integer
                              - name: include
                                type: array
                                items:
                                  anyOf:
                                    - type: string
                                    - type: object
                                      properties:
                                        - name: name
                                          type: string
                                        - name: stats
                                          type: boolean
                              - name: exclude
                                type: array
                                items:
                                  type: string
                              - name: interval
                                type: integer
                      - name: listeners
                        anyOf:
                          - type: boolean
                          - type: object
                            properties:
                              - name: limit
                                description: |
                                  Maximum number of listeners to be processed.
                                type: integer
                              - name: include
                                type: array
                                items:
                                  anyOf:
                                    - type: string
                                    - type: object
                                      properties:
                                        - name: name
                                          type: string
                                        - name: stats
                                          type: boolean
                              - name: exclude
                                type: array
                                items:
                                  type: string
                              - name: interval
                                type: integer
                      - name: pools
                        anyOf:
                          - type: boolean
                          - type: object
                            properties:
                              - name: limit
                                description: |
                                  Maximum number of pools to be processed.
                                type: integer
                              - name: include
                                type: array
                                items:
                                  anyOf:
                                    - type: string
                                    - type: object
                                      properties:
                                        - name: name
                                          type: string
                                        - name: members
                                          anyOf:
                                          - type: boolean
                                          - type: object
                                            properties:
                                              - name: limit
                                                description: |
                                                  Maximum number of members to be processed.
                                                type: integer
                                              - name: include
                                                type: array
                                                items:
                                                  anyOf:
                                                    - type: string
                                                    - type: object
                                                      properties:
                                                        - name: name
                                                          type: string
                                              - name: exclude
                                                type: array
                                                items:
                                                  type: string
                                              - name: interval
                                                type: integer           
                      - name: healthmonitors
                        anyOf:
                          - type: boolean
                          - type: object
                            properties:
                              - name: limit
                                description: |
                                  Maximum number of healthmonitors to be processed.
                                type: integer
                              - name: include
                                type: array
                                items:
                                  anyOf:
                                    - type: string
                                    - type: object
                                      properties:
                                        - name: name
                                          type: string
                              - name: exclude
                                type: array
                                items:
                                  type: string
                              - name: interval
                                type: integer
                      - name: quotas
                        anyOf:
                          - type: boolean
                          - type: object
                            properties:
                              - name: limit
                                description: |
                                  Maximum number of quotas to be processed.
                                type: integer
                              - name: include
                                type: array
                                items:
                                  anyOf:
                                    - type: string
                                    - type: object
                                      properties:
                                        - name: name
                                          type: string
                              - name: exclude
                                type: array
                                items:
                                  type: string
                              - name: interval
                                type: integer                                  
                      - name: amphorae
                        anyOf:
                          - type: boolean
                          - type: object
                            properties:
                              - name: limit
                                description: |
                                  Maximum number of amphorae to be processed.
                                type: integer
                              - name: include
                                type: array
                                items:
                                  anyOf:
                                    - type: string
                                    - type: object
                                      properties:
                                        - name: id
                                          type: string
                                        - name: stats
                                          type: boolean
                              - name: exclude
                                type: array
                                items:
                                  type: string
                              - name: interval
                                type: integer
              - name: image
                anyOf:
                  - type: boolean
                  - type: object
                    properties:
                      - name: images
                        anyOf:
                          - type: boolean
                          - type: object
                            properties:
<<<<<<< HEAD
                              - name: members
=======
                              - name: tasks
>>>>>>> f8efe67f
                                type: boolean
            example:
              compute: false
        - name: projects
          description: |
            Optional configuration to indicate the projects that we want to be processed. If not configured,
            all projects will be processed.

            The 'include' key will indicate the regular expressions of the projects for which metrics are to be reported
            and the configuration to be applied to each of them. Each group may have a 'components'-like configuration,
            enabling or disabling components or metrics. For further details see previous section 'components'.
            If no configuration associated with the key is indicated
            with the regular expression, they will be processed with the default configuration.

            The projects will be processed in the order indicated in the 'include'.
            If a projects is matched on an 'include' key, it will only be processed there and not in a later 'include'
            that it might match on.

            The 'exclude' key will indicate the regular expressions of those projects for which metrics
            are not to be reported.
            The excludes will have priority over the includes, that is, if a projects matches an exclude, it will not be
            processed even if it matches an include.

            The 'limit' key will allow limiting the number of projects processed to avoid a combinatorial explosion of tags
            associated with a metric.

            The 'interval' key will indicate the validity time of the last list of projects obtained through the endpoint.
            If 'interval' is not indicated, the list of projects will be obtained each time the check is executed
            and will not be cached.

            In the following example, all projects will be processed except those whose name begins with 'tmp_'
            up to a maximum of 10 projects.
            Furthermore, the cache will be valid for 1 minute.

              projects:
                limit: 10
                include:
                  - '.*'
                exclude:
                  - 'tmp_.*'
                interval: 60
          value:
            type: object
            properties:
              - name: limit
                description: |
                  Maximum number of clusters to be processed.
                type: integer
              - name: include
                type: array
                items:
                  anyOf:
                    - type: string
                    - type: object
              - name: exclude
                type: array
                items:
                  type: string
              - name: interval
                type: integer
            example:
              include:
                - '.*'
              exclude:
                - 'tmp_.*'
        - template: instances/default
          overrides:
            service.hidden: true
            empty_default_hostname.hidden: true
        - template: instances/http
          overrides:
            username.hidden: true
            password.hidden: true
            tls_use_host_header.hidden: true
            auth_type.hidden: true
            use_legacy_auth_encoding.hidden: true
            auth_token.hidden: true
            aws_region.hidden: true
            aws_host.hidden: true
            aws_service.hidden: true
            extra_headers.hidden: true
    - template: logs
      example:
      - type: file
        path: /var/log/apache2/*.log
        source: openstack
      - type: file
        path: /var/log/libvirt/*.log
        source: openstack

<|MERGE_RESOLUTION|>--- conflicted
+++ resolved
@@ -610,11 +610,9 @@
                           - type: boolean
                           - type: object
                             properties:
-<<<<<<< HEAD
                               - name: members
-=======
+                                type: boolean
                               - name: tasks
->>>>>>> f8efe67f
                                 type: boolean
             example:
               compute: false
