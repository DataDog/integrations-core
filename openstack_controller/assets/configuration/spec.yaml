--- conflicted
+++ resolved
@@ -133,7 +133,6 @@
             example: https://<KEYSTONE_ENDPOINT>:<PORT>/
             type: string
             display_default: null
-<<<<<<< HEAD
         - name: ironic_microversion
           description: |
            The microversion of the Ironic (Bare Metal) API to call.
@@ -141,7 +140,6 @@
 
            View this page for more about Ironic microvoersion compatibility:
               https://docs.openstack.org/ironic/latest/contributor/webapi-version-history.html
-=======
           display_priority: 4
         - name: nova_microversion
           description: |
@@ -149,10 +147,10 @@
            It is recommended to set this parameter to the latest Compute microversion supported by your Openstack version.
            View this page for more about Compute microvoersion compatibility:
               https://docs.openstack.org/nova/latest/reference/api-microversion-history.html
->>>>>>> b4625ff8
            View this page for more information about microversions in Openstack:
               https://docs.openstack.org/api-guide/compute/microversions.html
           enabled: true
+          display_priority: 4
           value:
             example: "1.80"
             type: string
