name: Openstack_controller

files:
- name: openstack_controller.yaml

  options:
    - template: init_config
      options:
        - template: init_config/http
          overrides:
            timeout.hidden: true
        - template: init_config/default
          overrides:
            service.hidden: true
    - template: instances
      options:
        - name: use_legacy_check_version
          display_priority: 1
          description: |
            For backward compatibility reasons, it is possible to use a deprecated version of the Openstack Controller
            integration by setting this field to "true".
          value:
              type: boolean
              example: false
        - name: name
          hidden: true
          description: |
            Unique identifier for this instance.
          value:
            example: <INSTANCE_NAME>
            type: string
        - name: username
          description: |
           The User name used to connect to Openstack.
          value:
            example: "admin"
            type: string
            display_default: null
        - name: password
          description: |
           The Password used to connect to Openstack.
          value:
            example: <PASSWORD>
            type: string
        - name: domain_id
          description: |
           The domain ID used to connect to Openstack. If not specified, the check will
           use the "default" Domain ID
          value:
            example: "default"
            type: string
        - name: user
          hidden: true
          description: |
           Password authentication is the only auth method supported
           User expects username, password, and user domain id
           `user` should resolve to a structure like
           {'password': '<PASSWORD>', 'name': '<USER_NAME>', 'domain': {'id': '<DOMAIN_ID>'}}
           The check uses the Unscoped token method to collect information about all available projects to the user.
          value:
            example:
              password: <PASSWORD>
              name: <USER_NAME>
              domain:
                id: <DOMAIN_ID>
            type: object
          enabled: true
        - name: whitelist_project_names
          hidden: true
          description: |
           IDs of projects to whitelist for monitoring (by default the agent collects limit metrics from all projects)
           Regex expressions for the project names are supported.
           Blacklist takes precedence over whitelist in case of overlap.
          value:
            example:
              - <PROJECT_NAME>
              - <PROJECT_PREFIX>*
            display_default: []
            type: array
            items:
              type: string
        - name: blacklist_project_names
          hidden: true
          description: |
           IDs of projects to blacklist for monitoring (by default the agent collects limit metrics from all projects)
           Regex expressions for the project names are supported.
           Blacklist takes precedence over whitelist in case of overlap.
          value:
            example:
              - <PROJECT_NAME>
              - <PROJECT_PREFIX>*
            display_default: []
            type: array
            items:
              type: string
        - name: exclude_server_ids
          hidden: true
          description: |
           IDs of servers to exclude from monitoring. (by default the agent collects metrics from all guest servers)
           Regex expressions for the server IDs are supported.
          value:
            example:
              - <SERVER_ID>
              - <SERVER_ID_PREFIX>*
            display_default: []
            type: array
            items:
              type: string
        - name: exclude_network_ids
          hidden: true
          description: |
           IDs of networks to exclude from monitoring (by default the agent collects metrics from networks returned by the
           neutron:get_networks operation)
           Regex expressions for the network IDs to exclude are supported.
          value:
            example:
             - <NETWORK_ID>
             - <NETWORK_ID_PREFIX>*
            display_default: []
            type: array
            items:
              type: string
        - name: use_agent_proxy
          description: |
            Whether the dd-agent proxy should also be used for openstack API requests (if set).
          value:
            example: true
            display_default: true
            type: boolean
        - name: paginated_limit
          description: |
            paginated_limit sets the number of items some api calls should return.
          value:
            example: 1000
            default: null
            type: integer
        - name: openstack_config_file_path
          description: |
            Absolute path of the configuration file for the connection to openstack with openstacksdk.
          value:
            example: <PATH_TO_YAML_FILE>
            type: string
        - name: openstack_cloud_name
          description: |
           Name of the cloud configuration to use.
           If this parameter is specified, the connection to Openstack only uses the configuration file specified in
           openstack_config_file_path, or at the default location:
           ~/.config/openstack or /etc/openstack
          value:
            example: <CLOUD_NAME>
            type: string
        - name: keystone_server_url
          description: |
           URL of your identity server. NOTE: The server must support Identity API v3.
           This parameter is required if openstack_config_file_path or openstack_cloud_name are not specified.
          value:
            example: https://<KEYSTONE_ENDPOINT>:<PORT>/
            type: string
            display_default: null
        - name: ironic_microversion
          description: |
           The microversion of the Ironic (Bare Metal) API to call.
           It is recommended to set this parameter to the latest Ironic microversion supported by your Openstack version.

           View this page for more about Ironic microvoersion compatibility:
              https://docs.openstack.org/ironic/latest/contributor/webapi-version-history.html
          enabled: true
          value:
            example: "1.80"
            type: string
            display_default: null
        - name: nova_microversion
          description: |
           The microversion of the Nova (Compute) API to call.
           It is recommended to set this parameter to the latest Compute microversion supported by your Openstack version.
           View this page for more about Compute microvoersion compatibility:
              https://docs.openstack.org/nova/latest/reference/api-microversion-history.html
           View this page for more information about microversions in Openstack:
              https://docs.openstack.org/api-guide/compute/microversions.html
          enabled: true
          value:
            example: "2.93"
            type: string
            display_default: null
        - name: cinder_microversion
          description: |
           The microversion of the Rest API to call.
           It is recommended to set this parameter to the latest microversion supported by your Openstack version.

           View this page for more about microvoersion compatibility:
              https://docs.openstack.org/cinder/latest/contributor/api_microversion_history.html
          enabled: true
          value:
            example: "volume 3.70"
            type: string
            display_default: null
        - name: collect_hypervisor_load
          hidden: true
          description: |
           Collects hypervisor_load.1/5/15 for each hypervisor
           Disabled by default to increase performance of the check.
           With this enabled there is an extra N requests per check run (N = # of hypervisors)
           If the Agent is installed on each hypervisor, this metric is available as system.load.1/5/15
          value:
            example: true
            display_default: true
            type: boolean
        - name: collect_hypervisor_metrics
          hidden: true
          description: |
           Collects hypervisor metrics (including hypervisor_load).
          value:
            example: true
            display_default: true
            type: boolean
        - name: collect_project_metrics
          hidden: true
          description: |
           The admin user defined for Datadog starts with a "default" project.
           If this option is disabled, project limits metrics are only collected from projects the
           datadog defined user has access to view.
          value:
            example: true
            display_default: true
            type: boolean
        - name: collect_network_metrics
          hidden: true
          description: |
           Collects network metrics.
          value:
            example: true
            display_default: true
            type: boolean
        - name: collect_server_flavor_metrics
          hidden: true
          description: |
           Collect server flavor metrics.
          value:
            example: true
            display_default: true
            type: boolean
        - name: collect_server_diagnostic_metrics
          hidden: true
          description: |
           Collect server diagnostic metrics. Enabling this may result in performance decrease.
           This is fine for small deployments. For large deployment, turn it off and install the agent on VMs directly.
          value:
            example: true
            display_default: true
            type: boolean
        - name: use_shortname
          description: |
           In some OpenStack environments, the hostname registered to Nova is the shortname.
           Enabling this enforces the check to split the hostname up to the first period when
           comparing against nova responses. Only affects aggregate tagging.
          value:
            example: false
            display_default: false
            type: boolean
        - name: endpoint_interface
          description: |
           Indicates the visibility scope of the component's endpoints to use. The possible values are:
             public: This endpoint is accessible from outside the cloud and typically denotes a public-facing URL or 
                 IP address.
             internal: This endpoint is typically used for communication between services within the cloud 
                 infrastructure itself.
                 It may be an internal IP or hostname that's not accessible from outside the cloud.  
             admin: This endpoint is specifically for administrative tasks and may have extended privileges or 
                 functionality compared to the public and internal endpoints.
                 It's meant for cloud operators or administrators.
          value:
            example: "internal"
            display_default: "public"
            type: string
        - name: endpoint_region_id
          description: |
           The region_id that will be used to filter the endpoints to use for each component.
          value:
            type: string
        - name: components
          description: |
            General configuration that we want to apply to each of the components and their different metric blocks.
          value:
            type: object
            properties:
              - name: identity
                anyOf:
                  - type: boolean
                  - type: object
                    properties:
                      - name: regions
                        type: boolean
                      - name: domains
                        type: boolean
                      - name: projects
                        type: boolean
                      - name: users
                        type: boolean
                      - name: groups
                        type: boolean
                      - name: services
                        type: boolean
                      - name: limits
                        type: boolean
              - name: compute
                anyOf:
                  - type: boolean
                  - type: object
                    properties:
                      - name: limits
                        type: boolean
                      - name: services
                        type: boolean
                      - name: flavors
                        type: boolean
                      - name: hypervisors
                        anyOf:
                          - type: boolean
                          - type: object
                            properties:
                              - name: limit
                                description: |
                                  Maximum number of hypervisors to be processed.
                                type: integer
                              - name: include
                                type: array
                                items:
                                  anyOf:
                                    - type: string
                                    - type: object
                                      properties:
                                        - name: name
                                          type: string
                                        - name: uptime
                                          type: boolean
                              - name: exclude
                                type: array
                                items:
                                  type: string
                              - name: interval
                                type: integer
                      - name: quota_sets
                        type: boolean
                      - name: servers
                        anyOf:
                          - type: boolean
                          - type: object
                            properties:
                              - name: limit
                                description: |
                                  Maximum number of servers to be processed.
                                type: integer
                              - name: include
                                type: array
                                items:
                                  anyOf:
                                    - type: string
                                    - type: object
                                      properties:
                                        - name: name
                                          type: string
                                        - name: flavors
                                          type: boolean
                                        - name: diagnostics
                                          type: boolean
                              - name: exclude
                                type: array
                                items:
                                  type: string
                              - name: interval
                                type: integer
              - name: network
                anyOf:
                  - type: boolean
                  - type: object
                    properties:
                      - name: agents
                        type: boolean
                      - name: networks
                        anyOf:
                          - type: boolean
                          - type: object
                            properties:
                              - name: limit
                                description: |
                                  Maximum number of networks to be processed.
                                type: integer
                              - name: include
                                type: array
                                items:
                                  anyOf:
                                    - type: string
                                    - type: object
                                      properties:
                                        - name: name
                                          type: string
                              - name: exclude
                                type: array
                                items:
                                  type: string
                              - name: interval
                                type: integer
                      - name: quotas
                        type: boolean
              - name: block-storage
                anyOf:
                  - type: boolean
                  - type: object
                    properties:
                      - name: volumes
                        type: boolean
                      - name: transfers
                        type: boolean
                      - name: snapshots
                        type: boolean
                      - name: pools
                        type: boolean
                      - name: clusters
                        type: boolean
              - name: baremetal
                anyOf:
                  - type: boolean
                  - type: object
                    properties:
                      - name: nodes
                        anyOf:
                          - type: boolean
                          - type: object
                            properties:
                              - name: limit
                                description: |
                                  Maximum number of nodes to be processed.
                                type: integer
                              - name: include
                                type: array
                                items:
                                  anyOf:
                                    - type: string
                                    - type: object
                                      properties:
                                        - name: name
                                          type: string
                                        - name: uptime
                                          type: boolean
                              - name: exclude
                                type: array
                                items:
                                  type: string
                              - name: interval
                                type: integer
                              - name: portgroups
                                anyOf:
                                  - type: boolean
                                  - type: object
                      - name: conductors
                        type: boolean
<<<<<<< HEAD
                      - name: drivers
                        type: boolean
=======
                      - name: volumes
                        anyOf:
                          - type: boolean
                          - type: object
                            properties:
                              - name: connectors
                                type: boolean
                              - name: targets
                                type: boolean
                      - name: ports
                        type: boolean  
>>>>>>> 98e9a7a5
              - name: load-balancer
                anyOf:
                  - type: boolean
                  - type: object
                    properties:
                      - name: loadbalancers
                        anyOf:
                          - type: boolean
                          - type: object
                            properties:
                              - name: limit
                                description: |
                                  Maximum number of loadbalancers to be processed.
                                type: integer
                              - name: include
                                type: array
                                items:
                                  anyOf:
                                    - type: string
                                    - type: object
                                      properties:
                                        - name: name
                                          type: string
                                        - name: stats
                                          type: boolean
                              - name: exclude
                                type: array
                                items:
                                  type: string
                              - name: interval
                                type: integer
                      - name: listeners
                        anyOf:
                          - type: boolean
                          - type: object
                            properties:
                              - name: limit
                                description: |
                                  Maximum number of listeners to be processed.
                                type: integer
                              - name: include
                                type: array
                                items:
                                  anyOf:
                                    - type: string
                                    - type: object
                                      properties:
                                        - name: name
                                          type: string
                                        - name: stats
                                          type: boolean
                              - name: exclude
                                type: array
                                items:
                                  type: string
                              - name: interval
                                type: integer
                      - name: pools
                        anyOf:
                          - type: boolean
                          - type: object
                            properties:
                              - name: limit
                                description: |
                                  Maximum number of pools to be processed.
                                type: integer
                              - name: include
                                type: array
                                items:
                                  anyOf:
                                    - type: string
                                    - type: object
                                      properties:
                                        - name: name
                                          type: string
                                        - name: members
                                          anyOf:
                                          - type: boolean
                                          - type: object
                                            properties:
                                              - name: limit
                                                description: |
                                                  Maximum number of members to be processed.
                                                type: integer
                                              - name: include
                                                type: array
                                                items:
                                                  anyOf:
                                                    - type: string
                                                    - type: object
                                                      properties:
                                                        - name: name
                                                          type: string
                                              - name: exclude
                                                type: array
                                                items:
                                                  type: string
                                              - name: interval
                                                type: integer           
                      - name: healthmonitors
                        anyOf:
                          - type: boolean
                          - type: object
                            properties:
                              - name: limit
                                description: |
                                  Maximum number of healthmonitors to be processed.
                                type: integer
                              - name: include
                                type: array
                                items:
                                  anyOf:
                                    - type: string
                                    - type: object
                                      properties:
                                        - name: name
                                          type: string
                              - name: exclude
                                type: array
                                items:
                                  type: string
                              - name: interval
                                type: integer
                      - name: quotas
                        anyOf:
                          - type: boolean
                          - type: object
                            properties:
                              - name: limit
                                description: |
                                  Maximum number of quotas to be processed.
                                type: integer
                              - name: include
                                type: array
                                items:
                                  anyOf:
                                    - type: string
                                    - type: object
                                      properties:
                                        - name: name
                                          type: string
                              - name: exclude
                                type: array
                                items:
                                  type: string
                              - name: interval
                                type: integer                                  
                      - name: amphorae
                        anyOf:
                          - type: boolean
                          - type: object
                            properties:
                              - name: limit
                                description: |
                                  Maximum number of amphorae to be processed.
                                type: integer
                              - name: include
                                type: array
                                items:
                                  anyOf:
                                    - type: string
                                    - type: object
                                      properties:
                                        - name: id
                                          type: string
                                        - name: stats
                                          type: boolean
                              - name: exclude
                                type: array
                                items:
                                  type: string
                              - name: interval
                                type: integer
              - name: image
                anyOf:
                  - type: boolean
                  - type: object
                    properties:
                      - name: images
                        anyOf:
                          - type: boolean
                          - type: object
                            properties:
                              - name: members
                                type: boolean
                              - name: tasks
                                type: boolean
            example:
              compute: false
        - name: projects
          description: |
            Optional configuration to indicate the projects that we want to be processed. If not configured,
            all projects will be processed.

            The 'include' key will indicate the regular expressions of the projects for which metrics are to be reported
            and the configuration to be applied to each of them. Each group may have a 'components'-like configuration,
            enabling or disabling components or metrics. For further details see previous section 'components'.
            If no configuration associated with the key is indicated
            with the regular expression, they will be processed with the default configuration.

            The projects will be processed in the order indicated in the 'include'.
            If a projects is matched on an 'include' key, it will only be processed there and not in a later 'include'
            that it might match on.

            The 'exclude' key will indicate the regular expressions of those projects for which metrics
            are not to be reported.
            The excludes will have priority over the includes, that is, if a projects matches an exclude, it will not be
            processed even if it matches an include.

            The 'limit' key will allow limiting the number of projects processed to avoid a combinatorial explosion of tags
            associated with a metric.

            The 'interval' key will indicate the validity time of the last list of projects obtained through the endpoint.
            If 'interval' is not indicated, the list of projects will be obtained each time the check is executed
            and will not be cached.

            In the following example, all projects will be processed except those whose name begins with 'tmp_'
            up to a maximum of 10 projects.
            Furthermore, the cache will be valid for 1 minute.

              projects:
                limit: 10
                include:
                  - '.*'
                exclude:
                  - 'tmp_.*'
                interval: 60
          value:
            type: object
            properties:
              - name: limit
                description: |
                  Maximum number of clusters to be processed.
                type: integer
              - name: include
                type: array
                items:
                  anyOf:
                    - type: string
                    - type: object
              - name: exclude
                type: array
                items:
                  type: string
              - name: interval
                type: integer
            example:
              include:
                - '.*'
              exclude:
                - 'tmp_.*'
        - template: instances/default
          overrides:
            service.hidden: true
            empty_default_hostname.hidden: true
        - template: instances/http
          overrides:
            username.hidden: true
            password.hidden: true
            tls_use_host_header.hidden: true
            auth_type.hidden: true
            use_legacy_auth_encoding.hidden: true
            auth_token.hidden: true
            aws_region.hidden: true
            aws_host.hidden: true
            aws_service.hidden: true
            extra_headers.hidden: true
    - template: logs
      example:
      - type: file
        path: /var/log/apache2/*.log
        source: openstack
      - type: file
        path: /var/log/libvirt/*.log
        source: openstack

<|MERGE_RESOLUTION|>--- conflicted
+++ resolved
@@ -454,10 +454,6 @@
                                   - type: object
                       - name: conductors
                         type: boolean
-<<<<<<< HEAD
-                      - name: drivers
-                        type: boolean
-=======
                       - name: volumes
                         anyOf:
                           - type: boolean
@@ -469,7 +465,8 @@
                                 type: boolean
                       - name: ports
                         type: boolean  
->>>>>>> 98e9a7a5
+                      - name: drivers
+                        type: boolean
               - name: load-balancer
                 anyOf:
                   - type: boolean
