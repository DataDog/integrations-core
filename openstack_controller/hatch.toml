--- conflicted
+++ resolved
@@ -8,13 +8,8 @@
 setup = ["sandbox"]
 
 [envs.default.overrides]
-<<<<<<< HEAD
-name."^py3.8$".e2e-env = { value = true }
+name."^py3.9$".e2e-env = { value = true }
 matrix.setup.e2e-env = { value = true, if = ["sandbox"], env = ["TF_VAR_credentials_file", "TF_VAR_instance_name", "TF_VAR_user"] }
-=======
-name."^py3.9$".e2e-env = { value = true }
-matrix.setup.e2e-env = { value = true, if = ["sandbox"], env = ["TF_VAR_google_credentials_file", "TF_VAR_google_compute_instance_name"] }
->>>>>>> d4539a9c
 matrix.setup.env-vars = [
   { key = "USE_OPENSTACK_SANDBOX", value = "true", if = ["sandbox"] },
 ]
