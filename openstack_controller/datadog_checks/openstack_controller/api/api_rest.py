# (C) Datadog, Inc. 2023-present
# All rights reserved
# Licensed under a 3-clause BSD style license (see LICENSE)


from datadog_checks.openstack_controller.api.api import Api
from datadog_checks.openstack_controller.api.catalog import Catalog
from datadog_checks.openstack_controller.components.component import Component


class ApiRest(Api):
    def __init__(self, config, logger, http):
        super(ApiRest, self).__init__()
        self.log = logger
        self.config = config
        self.http = http
        self._add_microversion_headers()

        self._interface = self.config.endpoint_interface if self.config.endpoint_interface else 'public'
        self._region_id = self.config.endpoint_region_id
        self._catalog = None
        self._current_project_id = None
        self._role_names = None

    def auth_url(self):
        return self.config.keystone_server_url

    def has_admin_role(self):
        return 'admin' in self._role_names

    def component_in_catalog(self, component_types):
        return self._catalog.has_component(component_types)

    def get_response_time(self, endpoint_types):
        endpoint = (
            self._catalog.get_endpoint_by_type(endpoint_types).replace(self._current_project_id, "")
            if self._current_project_id
            else self._catalog.get_endpoint_by_type(endpoint_types)
        )
        response = self.http.get(endpoint)
        response.raise_for_status()
        return response.elapsed.total_seconds() * 1000

    def get_auth_projects(self):
        response = self.http.get('{}/v3/auth/projects'.format(self.config.keystone_server_url))
        response.raise_for_status()
        return response.json().get('projects', [])

    def authorize_user(self):
        data = {
            "auth": {
                "identity": {
                    "methods": ["password"],
                    "password": {
                        "user": {
                            "name": self.config.username,
                            "password": self.config.password,
                            "domain": {"id": self.config.domain_id},
                        }
                    },
                },
            }
        }
        # Testing purposes (we need this header to redirect requests correctly with caddy)
        self.http.options['headers']['X-Auth-Type'] = "unscoped"
        self._authorize_data(data)
        self._current_project_id = None

    def authorize_system(self):
        data = {
            "auth": {
                "identity": {
                    "methods": ["password"],
                    "password": {
                        "user": {
                            "name": self.config.username,
                            "password": self.config.password,
                            "domain": {"id": self.config.domain_id},
                        }
                    },
                },
                "scope": {"system": {"all": True}},
            }
        }
        # Testing purposes (we need this header to redirect requests correctly with caddy)
        self.http.options['headers']['X-Auth-Type'] = "system"
        self._authorize_data(data)
        self._current_project_id = None

    def authorize_project(self, project_id):
        data = {
            "auth": {
                "identity": {
                    "methods": ["password"],
                    "password": {
                        "user": {
                            "name": self.config.username,
                            "password": self.config.password,
                            "domain": {"id": self.config.domain_id},
                        }
                    },
                },
                "scope": {"project": {"id": project_id}},
            }
        }
        # Testing purposes (we need this header to redirect requests correctly with caddy)
        self.http.options['headers']['X-Auth-Type'] = project_id
        self._authorize_data(data)
        self._current_project_id = project_id

    def _authorize_data(self, data):
        self.log.debug("creating auth token")
        response = self.http.post('{}/v3/auth/tokens'.format(self.config.keystone_server_url), json=data)
        response.raise_for_status()
        response_json = response.json()
        self.log.debug("response: %s", response_json)
        self._catalog = Catalog(
            response_json.get('token', {}).get('catalog', []),
            self._interface,
            self._region_id,
        )
        self._role_names = [role.get('name') for role in response_json.get('token', {}).get('roles', [])]
        self.http.options['headers']['X-Auth-Token'] = response.headers['X-Subject-Token']

    def _add_microversion_headers(self):
        if self.config.nova_microversion:
            self.log.debug("adding X-OpenStack-Nova-API-Version header to `%s`", self.config.nova_microversion)
            self.http.options['headers']['X-OpenStack-Nova-API-Version'] = self.config.nova_microversion

        if self.config.ironic_microversion:
            self.log.debug("adding X-OpenStack-Ironic-API-Version header to `%s`", self.config.ironic_microversion)
            self.http.options['headers']['X-OpenStack-Ironic-API-Version'] = self.config.ironic_microversion

        if self.config.cinder_microversion:
            self.log.debug("adding OpenStack-API-Version header to `%s`", self.config.cinder_microversion)
            self.http.options['headers']['OpenStack-API-Version'] = self.config.cinder_microversion

    def get_identity_regions(self):
        response = self.http.get(
            '{}/v3/regions'.format(self._catalog.get_endpoint_by_type(Component.Types.IDENTITY.value))
        )
        response.raise_for_status()
        return response.json().get('regions', [])

    def get_identity_domains(self):
        response = self.http.get(
            '{}/v3/domains'.format(self._catalog.get_endpoint_by_type(Component.Types.IDENTITY.value))
        )
        response.raise_for_status()
        return response.json().get('domains', [])

    def get_identity_projects(self):
        response = self.http.get(
            '{}/v3/projects'.format(self._catalog.get_endpoint_by_type(Component.Types.IDENTITY.value))
        )
        response.raise_for_status()
        return response.json().get('projects', [])

    def get_identity_users(self):
        response = self.http.get(
            '{}/v3/users'.format(self._catalog.get_endpoint_by_type(Component.Types.IDENTITY.value))
        )
        response.raise_for_status()
        return response.json().get('users', [])

    def get_identity_groups(self):
        response = self.http.get(
            '{}/v3/groups'.format(self._catalog.get_endpoint_by_type(Component.Types.IDENTITY.value))
        )
        response.raise_for_status()
        return response.json().get('groups', [])

    def get_identity_group_users(self, group_id):
        response = self.http.get(
            '{}/v3/groups/{}/users'.format(self._catalog.get_endpoint_by_type(Component.Types.IDENTITY.value), group_id)
        )
        response.raise_for_status()
        return response.json().get('users', [])

    def get_identity_services(self):
        response = self.http.get(
            '{}/v3/services'.format(self._catalog.get_endpoint_by_type(Component.Types.IDENTITY.value))
        )
        response.raise_for_status()
        return response.json().get('services', [])

    def get_identity_registered_limits(self):
        response = self.http.get(
            '{}/v3/registered_limits'.format(self._catalog.get_endpoint_by_type(Component.Types.IDENTITY.value))
        )
        response.raise_for_status()
        return response.json().get('registered_limits', [])

    def get_identity_limits(self):
        response = self.http.get(
            '{}/v3/limits'.format(self._catalog.get_endpoint_by_type(Component.Types.IDENTITY.value))
        )
        response.raise_for_status()
        return response.json().get('limits', [])

    def get_block_storage_volumes(self, project_id):
        params = {}
        return self.make_paginated_request(
            '{}/volumes/detail'.format(self._catalog.get_endpoint_by_type(Component.Types.BLOCK_STORAGE.value)),
            'volumes',
            'id',
            next_signifier='volumes_links',
            params=params,
        )

    def get_block_storage_transfers(self, project_id):
        response = self.http.get(
            '{}/os-volume-transfer/detail'.format(
                self._catalog.get_endpoint_by_type(Component.Types.BLOCK_STORAGE.value)
            )
        )
        response.raise_for_status()
        return response.json().get('transfers', {})

    def get_block_storage_snapshots(self, project_id):
        params = {}
        return self.make_paginated_request(
            '{}/snapshots/detail'.format(self._catalog.get_endpoint_by_type(Component.Types.BLOCK_STORAGE.value)),
            'snapshots',
            'id',
            next_signifier='snapshots_links',
            params=params,
        )

    def get_block_storage_pools(self, project_id):
        response = self.http.get(
            '{}/scheduler-stats/get_pools'.format(
                self._catalog.get_endpoint_by_type(Component.Types.BLOCK_STORAGE.value)
            )
        )
        response.raise_for_status()
        return response.json().get('pools', {})

    def get_block_storage_clusters(self, project_id):
        response = self.http.get(
            '{}/clusters/detail'.format(self._catalog.get_endpoint_by_type(Component.Types.BLOCK_STORAGE.value))
        )
        response.raise_for_status()
        return response.json().get('clusters', {})

    def get_compute_limits(self, project_id):
        params = {'tenant_id': project_id}
        response = self.http.get(
            '{}/limits'.format(self._catalog.get_endpoint_by_type(Component.Types.COMPUTE.value)), params=params
        )
        response.raise_for_status()
        return response.json().get('limits', {})

    def get_compute_aggregates(self):
        response = self.http.get(
            '{}/os-aggregates'.format(self._catalog.get_endpoint_by_type(Component.Types.COMPUTE.value))
        )
        response.raise_for_status()
        return response.json().get('aggregates', [])

    def get_compute_quota_sets(self, project_id):
        response = self.http.get(
            '{}/os-quota-sets/{}'.format(self._catalog.get_endpoint_by_type(Component.Types.COMPUTE.value), project_id)
        )
        response.raise_for_status()
        return response.json().get('quota_set', {})

    def get_compute_servers(self, project_id):
        params = {'project_id': project_id}
        return self.make_paginated_request(
            '{}/servers/detail'.format(self._catalog.get_endpoint_by_type(Component.Types.COMPUTE.value)),
            'servers',
            'id',
            next_signifier='servers_links',
            params=params,
        )

    def get_compute_server_diagnostics(self, server_id):
        response = self.http.get(
            '{}/servers/{}/diagnostics'.format(
                self._catalog.get_endpoint_by_type(Component.Types.COMPUTE.value), server_id
            )
        )
        response.raise_for_status()
        return response.json()

    def get_compute_flavor(self, flavor_id):
        response = self.http.get(
            '{}/flavors/{}'.format(self._catalog.get_endpoint_by_type(Component.Types.COMPUTE.value), flavor_id)
        )
        response.raise_for_status()
        return response.json().get('flavor', {})

    def get_compute_services(self):
        response = self.http.get(
            '{}/os-services'.format(self._catalog.get_endpoint_by_type(Component.Types.COMPUTE.value))
        )
        response.raise_for_status()
        return response.json().get('services', [])

    def get_compute_flavors(self):
        response = self.http.get(
            '{}/flavors/detail'.format(self._catalog.get_endpoint_by_type(Component.Types.COMPUTE.value))
        )
        response.raise_for_status()
        return response.json().get('flavors', [])

    def get_compute_hypervisors(self):
        response = self.http.get(
            '{}/os-hypervisors/detail'.format(self._catalog.get_endpoint_by_type(Component.Types.COMPUTE.value))
        )
        response.raise_for_status()
        return response.json().get('hypervisors', [])

    def get_compute_hypervisor_uptime(self, hypervisor_id):
        response = self.http.get(
            '{}/os-hypervisors/{}/uptime'.format(
                self._catalog.get_endpoint_by_type(Component.Types.COMPUTE.value), hypervisor_id
            )
        )
        response.raise_for_status()
        return response.json().get('hypervisor', {})

    def get_network_agents(self):
        response = self.http.get(
            '{}/v2.0/agents'.format(self._catalog.get_endpoint_by_type(Component.Types.NETWORK.value))
        )
        response.raise_for_status()
        return response.json().get('agents', [])

    def get_network_networks(self, project_id):
        params = {'project_id': project_id}
        return self.make_paginated_request(
            '{}/v2.0/networks'.format(self._catalog.get_endpoint_by_type(Component.Types.NETWORK.value)),
            'networks',
            'id',
            next_signifier='networks_links',
            params=params,
        )

    def get_network_quota(self, project_id):
        response = self.http.get(
            '{}/v2.0/quotas/{}'.format(self._catalog.get_endpoint_by_type(Component.Types.NETWORK.value), project_id)
        )
        response.raise_for_status()
        return response.json().get('quota', [])

    def make_paginated_request(self, url, resource_name, marker_name, next_signifier='next', params=None):
        def make_request(url, params):
            resp = self.http.get(url, params=params)
            resp.raise_for_status()
            response_json = resp.json()
            return response_json

        marker = None
        item_list = []
        params = {} if params is None else params

        if self.config.paginated_limit is None:
            response_json = make_request(url, params)
            objects = response_json.get(resource_name, [])
            return objects

        while True:
            self.log.debug(
                "making paginated request [limit=%s, marker=%s]",
                self.config.paginated_limit,
                marker,
            )

            params['limit'] = self.config.paginated_limit
            if marker is not None:
                params['marker'] = marker

            response_json = make_request(url, params)
            resources = response_json.get(resource_name, [])
            if len(resources) > 0:
                last_item = resources[-1]
                item_list.extend(resources)

                if next_signifier == '{}_links'.format(resource_name):
                    has_next_link = False
                    links = response_json.get(next_signifier, [])
                    for link in links:
                        link_type = link.get('rel')
                        if link_type == 'next':
                            has_next_link = True
                            break
                    if not has_next_link:
                        break
                else:
                    next_item = response_json.get(next_signifier)
                    if next_item is None:
                        break

                marker = last_item.get(marker_name)
            else:
                break

            if marker is None:
                break

        return item_list

    def get_baremetal_nodes(self):
        def use_legacy_nodes_resource(microversion):
            self.log.debug("Configured ironic microversion: %s", microversion)
            if not microversion:
                return True
            legacy_microversion = True
            try:
                legacy_microversion = float(microversion) < 1.43
            except Exception as e:
                if microversion.lower() == 'latest':
                    legacy_microversion = False
                else:
                    raise Exception(f"Invalid ironic microversion, cannot collect baremetal nodes: {str(e)}")
            self.log.debug("Collecting baremetal nodes with use_legacy_nodes_resource =%s", legacy_microversion)
            return legacy_microversion

        ironic_endpoint = self._catalog.get_endpoint_by_type(Component.Types.BAREMETAL.value)

        params = {}
        if use_legacy_nodes_resource(self.config.ironic_microversion):
            url = '{}/v1/nodes/detail'.format(ironic_endpoint)
        else:
            params = {'detail': True}
            url = '{}/v1/nodes'.format(ironic_endpoint)

        return self.make_paginated_request(url, 'nodes', 'uuid', params=params)

    def get_baremetal_portgroups(self, node_id):
        response = self.http.get(
            '{}/v1/nodes/{}/portgroups/detail'.format(
                self._catalog.get_endpoint_by_type(Component.Types.BAREMETAL.value), node_id
            )
        )
        response.raise_for_status()
        return response.json().get('portgroups', [])

    def get_baremetal_ports(self):
        response = self.http.get(
            '{}/v1/ports/detail'.format(self._catalog.get_endpoint_by_type(Component.Types.BAREMETAL.value))
        )
        response.raise_for_status()
        return response.json().get('ports', [])

    def get_baremetal_conductors(self):

        ironic_endpoint = self._catalog.get_endpoint_by_type(Component.Types.BAREMETAL.value)

        url = '{}/v1/conductors'.format(ironic_endpoint)

        return self.make_paginated_request(url, 'conductors', 'hostname', params={})

<<<<<<< HEAD
    def get_baremetal_drivers(self):
        response = self.http.get(
            '{}/v1/drivers'.format(self._catalog.get_endpoint_by_type(Component.Types.BAREMETAL.value))
        )
        response.raise_for_status()
        return response.json().get('drivers', [])
=======
    def get_baremetal_volume_connectors(self):
        response = self.http.get(
            '{}/v1/volume/connectors'.format(self._catalog.get_endpoint_by_type(Component.Types.BAREMETAL.value))
        )
        response.raise_for_status()
        return response.json().get('connectors', [])

    def get_baremetal_volume_targets(self):
        response = self.http.get(
            '{}/v1/volume/targets'.format(self._catalog.get_endpoint_by_type(Component.Types.BAREMETAL.value))
        )
        response.raise_for_status()
        return response.json().get('targets', [])
>>>>>>> 98e9a7a5

    def get_load_balancer_loadbalancers(self, project_id):
        params = {'project_id': project_id}
        return self.make_paginated_request(
            '{}/v2/lbaas/loadbalancers'.format(self._catalog.get_endpoint_by_type(Component.Types.LOAD_BALANCER.value)),
            'loadbalancers',
            'id',
            next_signifier='loadbalancers_links',
            params=params,
        )

    def get_load_balancer_loadbalancer_stats(self, loadbalancer_id):
        response = self.http.get(
            '{}/v2/lbaas/loadbalancers/{}/stats'.format(
                self._catalog.get_endpoint_by_type(Component.Types.LOAD_BALANCER.value), loadbalancer_id
            )
        )
        response.raise_for_status()
        return response.json().get('stats', {})

    def get_load_balancer_listeners(self, project_id):
        params = {'project_id': project_id}
        return self.make_paginated_request(
            '{}/v2/lbaas/listeners'.format(self._catalog.get_endpoint_by_type(Component.Types.LOAD_BALANCER.value)),
            'listeners',
            'id',
            next_signifier='listeners_links',
            params=params,
        )

    def get_load_balancer_listener_stats(self, listener_id):
        response = self.http.get(
            '{}/v2/lbaas/listeners/{}/stats'.format(
                self._catalog.get_endpoint_by_type(Component.Types.LOAD_BALANCER.value), listener_id
            )
        )
        response.raise_for_status()
        return response.json().get('stats', {})

    def get_load_balancer_pools(self, project_id):
        params = {'project_id': project_id}
        return self.make_paginated_request(
            '{}/v2/lbaas/pools'.format(self._catalog.get_endpoint_by_type(Component.Types.LOAD_BALANCER.value)),
            'pools',
            'id',
            next_signifier='pools_links',
            params=params,
        )

    def get_load_balancer_pool_members(self, pool_id, project_id):
        params = {'project_id': project_id}
        response = self.http.get(
            '{}/v2/lbaas/pools/{}/members'.format(
                self._catalog.get_endpoint_by_type(Component.Types.LOAD_BALANCER.value), pool_id
            ),
            params=params,
        )
        response.raise_for_status()
        return response.json().get('members', [])

    def get_load_balancer_healthmonitors(self, project_id):
        params = {'project_id': project_id}
        response = self.http.get(
            '{}/v2/lbaas/healthmonitors'.format(
                self._catalog.get_endpoint_by_type(Component.Types.LOAD_BALANCER.value)
            ),
            params=params,
        )
        response.raise_for_status()
        return response.json().get('healthmonitors', [])

    def get_load_balancer_quotas(self, project_id):
        params = {'project_id': project_id}
        response = self.http.get(
            '{}/v2/lbaas/quotas'.format(self._catalog.get_endpoint_by_type(Component.Types.LOAD_BALANCER.value)),
            params=params,
        )
        response.raise_for_status()
        return response.json().get('quotas', [])

    def get_load_balancer_amphorae(self, project_id):
        params = {'project_id': project_id}
        return self.make_paginated_request(
            '{}/v2/octavia/amphorae'.format(self._catalog.get_endpoint_by_type(Component.Types.LOAD_BALANCER.value)),
            'amphorae',
            'id',
            next_signifier='amphorae_links',
            params=params,
        )

    def get_load_balancer_amphora_stats(self, amphora_id):
        response = self.http.get(
            '{}/v2/octavia/amphorae/{}/stats'.format(
                self._catalog.get_endpoint_by_type(Component.Types.LOAD_BALANCER.value), amphora_id
            )
        )
        response.raise_for_status()
        return response.json().get('amphora_stats', [])

    def get_glance_images(self):
        return self.make_paginated_request(
            '{}/v2/images'.format(self._catalog.get_endpoint_by_type(Component.Types.IMAGE.value)),
            'images',
            'id',
            next_signifier='next',
        )

    def get_glance_members(self, image_id):
        response = self.http.get(
            '{}/v2/images/{}/members'.format(self._catalog.get_endpoint_by_type(Component.Types.IMAGE.value), image_id)
        )
        response.raise_for_status()
        return response.json().get('members', [])

    def get_glance_tasks(self, image_id):
        response = self.http.get(
            '{}/v2/images/{}/tasks'.format(self._catalog.get_endpoint_by_type(Component.Types.IMAGE.value), image_id)
        )
        response.raise_for_status()
        return response.json().get('tasks', [])<|MERGE_RESOLUTION|>--- conflicted
+++ resolved
@@ -453,28 +453,26 @@
 
         return self.make_paginated_request(url, 'conductors', 'hostname', params={})
 
-<<<<<<< HEAD
+    def get_baremetal_volume_connectors(self):
+        response = self.http.get(
+            '{}/v1/volume/connectors'.format(self._catalog.get_endpoint_by_type(Component.Types.BAREMETAL.value))
+        )
+        response.raise_for_status()
+        return response.json().get('connectors', [])
+
+    def get_baremetal_volume_targets(self):
+        response = self.http.get(
+            '{}/v1/volume/targets'.format(self._catalog.get_endpoint_by_type(Component.Types.BAREMETAL.value))
+        )
+        response.raise_for_status()
+        return response.json().get('targets', [])
+
     def get_baremetal_drivers(self):
         response = self.http.get(
             '{}/v1/drivers'.format(self._catalog.get_endpoint_by_type(Component.Types.BAREMETAL.value))
         )
         response.raise_for_status()
         return response.json().get('drivers', [])
-=======
-    def get_baremetal_volume_connectors(self):
-        response = self.http.get(
-            '{}/v1/volume/connectors'.format(self._catalog.get_endpoint_by_type(Component.Types.BAREMETAL.value))
-        )
-        response.raise_for_status()
-        return response.json().get('connectors', [])
-
-    def get_baremetal_volume_targets(self):
-        response = self.http.get(
-            '{}/v1/volume/targets'.format(self._catalog.get_endpoint_by_type(Component.Types.BAREMETAL.value))
-        )
-        response.raise_for_status()
-        return response.json().get('targets', [])
->>>>>>> 98e9a7a5
 
     def get_load_balancer_loadbalancers(self, project_id):
         params = {'project_id': project_id}
