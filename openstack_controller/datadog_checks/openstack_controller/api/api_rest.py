# (C) Datadog, Inc. 2023-present
# All rights reserved
# Licensed under a 3-clause BSD style license (see LICENSE)


from datadog_checks.openstack_controller.api.api import Api
from datadog_checks.openstack_controller.api.catalog import Catalog
from datadog_checks.openstack_controller.components.component import Component


class ApiRest(Api):
    def __init__(self, config, logger, http):
        super(ApiRest, self).__init__()
        self.log = logger
        self.config = config
        self.http = http
        self._add_microversion_headers()

        self._interface = self.config.endpoint_interface if self.config.endpoint_interface else 'public'
        self._region_id = self.config.endpoint_region_id
        self._catalog = None
        self._current_project_id = None
        self._role_names = None

    def auth_url(self):
        return self.config.keystone_server_url

    def has_admin_role(self):
        return 'admin' in self._role_names

    def component_in_catalog(self, component_types):
        return self._catalog.has_component(component_types)

    def get_response_time(self, endpoint_types):
        endpoint = (
            self._catalog.get_endpoint_by_type(endpoint_types).replace(self._current_project_id, "")
            if self._current_project_id
            else self._catalog.get_endpoint_by_type(endpoint_types)
        )
        response = self.http.get(endpoint)
        response.raise_for_status()
        return response.elapsed.total_seconds() * 1000

    def get_auth_projects(self):
        response = self.http.get('{}/v3/auth/projects'.format(self.config.keystone_server_url))
        response.raise_for_status()
        return response.json().get('projects', [])

    def authorize_user(self):
        data = {
            "auth": {
                "identity": {
                    "methods": ["password"],
                    "password": {
                        "user": {
                            "name": self.config.username,
                            "password": self.config.password,
                            "domain": {"id": self.config.domain_id},
                        }
                    },
                },
            }
        }
        # Testing purposes (we need this header to redirect requests correctly with caddy)
        self.http.options['headers']['X-Auth-Type'] = "unscoped"
        self._authorize_data(data)
        self._current_project_id = None

    def authorize_system(self):
        data = {
            "auth": {
                "identity": {
                    "methods": ["password"],
                    "password": {
                        "user": {
                            "name": self.config.username,
                            "password": self.config.password,
                            "domain": {"id": self.config.domain_id},
                        }
                    },
                },
                "scope": {"system": {"all": True}},
            }
        }
        # Testing purposes (we need this header to redirect requests correctly with caddy)
        self.http.options['headers']['X-Auth-Type'] = "system"
        self._authorize_data(data)
        self._current_project_id = None

    def authorize_project(self, project_id):
        data = {
            "auth": {
                "identity": {
                    "methods": ["password"],
                    "password": {
                        "user": {
                            "name": self.config.username,
                            "password": self.config.password,
                            "domain": {"id": self.config.domain_id},
                        }
                    },
                },
                "scope": {"project": {"id": project_id}},
            }
        }
        # Testing purposes (we need this header to redirect requests correctly with caddy)
        self.http.options['headers']['X-Auth-Type'] = project_id
        self._authorize_data(data)
        self._current_project_id = project_id

    def _authorize_data(self, data):
        self.log.debug("creating auth token")
        response = self.http.post('{}/v3/auth/tokens'.format(self.config.keystone_server_url), json=data)
        response.raise_for_status()
        response_json = response.json()
        self.log.debug("response: %s", response_json)
        self._catalog = Catalog(
            response_json.get('token', {}).get('catalog', []),
            self._interface,
            self._region_id,
        )
        self._role_names = [role.get('name') for role in response_json.get('token', {}).get('roles', [])]
        self.http.options['headers']['X-Auth-Token'] = response.headers['X-Subject-Token']

    def _add_microversion_headers(self):
        if self.config.nova_microversion:
            self.log.debug("adding X-OpenStack-Nova-API-Version header to `%s`", self.config.nova_microversion)
            self.http.options['headers']['X-OpenStack-Nova-API-Version'] = self.config.nova_microversion

        if self.config.ironic_microversion:
            self.log.debug("adding X-OpenStack-Ironic-API-Version header to `%s`", self.config.ironic_microversion)
            self.http.options['headers']['X-OpenStack-Ironic-API-Version'] = self.config.ironic_microversion

        if self.config.cinder_microversion:
            self.log.debug("adding OpenStack-API-Version header to `%s`", self.config.cinder_microversion)
            self.http.options['headers']['OpenStack-API-Version'] = self.config.cinder_microversion

    def get_identity_regions(self):
        response = self.http.get(
            '{}/v3/regions'.format(self._catalog.get_endpoint_by_type(Component.Types.IDENTITY.value))
        )
        response.raise_for_status()
        return response.json().get('regions', [])

    def get_identity_domains(self):
        response = self.http.get(
            '{}/v3/domains'.format(self._catalog.get_endpoint_by_type(Component.Types.IDENTITY.value))
        )
        response.raise_for_status()
        return response.json().get('domains', [])

    def get_identity_projects(self):
        response = self.http.get(
            '{}/v3/projects'.format(self._catalog.get_endpoint_by_type(Component.Types.IDENTITY.value))
        )
        response.raise_for_status()
        return response.json().get('projects', [])

    def get_identity_users(self):
        response = self.http.get(
            '{}/v3/users'.format(self._catalog.get_endpoint_by_type(Component.Types.IDENTITY.value))
        )
        response.raise_for_status()
        return response.json().get('users', [])

    def get_identity_groups(self):
        response = self.http.get(
            '{}/v3/groups'.format(self._catalog.get_endpoint_by_type(Component.Types.IDENTITY.value))
        )
        response.raise_for_status()
        return response.json().get('groups', [])

    def get_identity_group_users(self, group_id):
        response = self.http.get(
            '{}/v3/groups/{}/users'.format(self._catalog.get_endpoint_by_type(Component.Types.IDENTITY.value), group_id)
        )
        response.raise_for_status()
        return response.json().get('users', [])

    def get_identity_services(self):
        response = self.http.get(
            '{}/v3/services'.format(self._catalog.get_endpoint_by_type(Component.Types.IDENTITY.value))
        )
        response.raise_for_status()
        return response.json().get('services', [])

    def get_identity_registered_limits(self):
        response = self.http.get(
            '{}/v3/registered_limits'.format(self._catalog.get_endpoint_by_type(Component.Types.IDENTITY.value))
        )
        response.raise_for_status()
        return response.json().get('registered_limits', [])

    def get_identity_limits(self):
        response = self.http.get(
            '{}/v3/limits'.format(self._catalog.get_endpoint_by_type(Component.Types.IDENTITY.value))
        )
        response.raise_for_status()
        return response.json().get('limits', [])

    def get_block_storage_volumes(self, project_id):
        params = {}
        return self.make_paginated_request(
            '{}/volumes/detail'.format(self._catalog.get_endpoint_by_type(Component.Types.BLOCK_STORAGE.value)),
            'volumes',
            'id',
            next_signifier='volumes_links',
            params=params,
        )

    def get_block_storage_transfers(self, project_id):
        response = self.http.get(
            '{}/os-volume-transfer/detail'.format(
                self._catalog.get_endpoint_by_type(Component.Types.BLOCK_STORAGE.value)
            )
        )
        response.raise_for_status()
        return response.json().get('transfers', {})

<<<<<<< HEAD
    def get_block_storage_clusters(self, project_id):
        response = self.http.get(
            '{}/clusters/detail'.format(self._catalog.get_endpoint_by_type(Component.Types.BLOCK_STORAGE.value))
        )
        response.raise_for_status()
        return response.json().get('clusters', {})
=======
    def get_block_storage_pools(self, project_id):
        response = self.http.get(
            '{}/scheduler-stats/get_pools'.format(
                self._catalog.get_endpoint_by_type(Component.Types.BLOCK_STORAGE.value)
            )
        )
        response.raise_for_status()
        return response.json().get('pools', {})
>>>>>>> 41801d33

    def get_compute_limits(self, project_id):
        params = {'tenant_id': project_id}
        response = self.http.get(
            '{}/limits'.format(self._catalog.get_endpoint_by_type(Component.Types.COMPUTE.value)), params=params
        )
        response.raise_for_status()
        return response.json().get('limits', {})

    def get_compute_aggregates(self):
        response = self.http.get(
            '{}/os-aggregates'.format(self._catalog.get_endpoint_by_type(Component.Types.COMPUTE.value))
        )
        response.raise_for_status()
        return response.json().get('aggregates', [])

    def get_compute_quota_sets(self, project_id):
        response = self.http.get(
            '{}/os-quota-sets/{}'.format(self._catalog.get_endpoint_by_type(Component.Types.COMPUTE.value), project_id)
        )
        response.raise_for_status()
        return response.json().get('quota_set', {})

    def get_compute_servers(self, project_id):
        params = {'project_id': project_id}
        return self.make_paginated_request(
            '{}/servers/detail'.format(self._catalog.get_endpoint_by_type(Component.Types.COMPUTE.value)),
            'servers',
            'id',
            next_signifier='servers_links',
            params=params,
        )

    def get_compute_server_diagnostics(self, server_id):
        response = self.http.get(
            '{}/servers/{}/diagnostics'.format(
                self._catalog.get_endpoint_by_type(Component.Types.COMPUTE.value), server_id
            )
        )
        response.raise_for_status()
        return response.json()

    def get_compute_flavor(self, flavor_id):
        response = self.http.get(
            '{}/flavors/{}'.format(self._catalog.get_endpoint_by_type(Component.Types.COMPUTE.value), flavor_id)
        )
        response.raise_for_status()
        return response.json().get('flavor', {})

    def get_compute_services(self):
        response = self.http.get(
            '{}/os-services'.format(self._catalog.get_endpoint_by_type(Component.Types.COMPUTE.value))
        )
        response.raise_for_status()
        return response.json().get('services', [])

    def get_compute_flavors(self):
        response = self.http.get(
            '{}/flavors/detail'.format(self._catalog.get_endpoint_by_type(Component.Types.COMPUTE.value))
        )
        response.raise_for_status()
        return response.json().get('flavors', [])

    def get_compute_hypervisors(self):
        response = self.http.get(
            '{}/os-hypervisors/detail'.format(self._catalog.get_endpoint_by_type(Component.Types.COMPUTE.value))
        )
        response.raise_for_status()
        return response.json().get('hypervisors', [])

    def get_compute_hypervisor_uptime(self, hypervisor_id):
        response = self.http.get(
            '{}/os-hypervisors/{}/uptime'.format(
                self._catalog.get_endpoint_by_type(Component.Types.COMPUTE.value), hypervisor_id
            )
        )
        response.raise_for_status()
        return response.json().get('hypervisor', {})

    def get_network_agents(self):
        response = self.http.get(
            '{}/v2.0/agents'.format(self._catalog.get_endpoint_by_type(Component.Types.NETWORK.value))
        )
        response.raise_for_status()
        return response.json().get('agents', [])

    def get_network_networks(self, project_id):
        params = {'project_id': project_id}
        return self.make_paginated_request(
            '{}/v2.0/networks'.format(self._catalog.get_endpoint_by_type(Component.Types.NETWORK.value)),
            'networks',
            'id',
            next_signifier='networks_links',
            params=params,
        )

    def get_network_quota(self, project_id):
        response = self.http.get(
            '{}/v2.0/quotas/{}'.format(self._catalog.get_endpoint_by_type(Component.Types.NETWORK.value), project_id)
        )
        response.raise_for_status()
        return response.json().get('quota', [])

    def make_paginated_request(self, url, resource_name, marker_name, next_signifier='next', params=None):
        def make_request(url, params):
            resp = self.http.get(url, params=params)
            resp.raise_for_status()
            response_json = resp.json()
            return response_json

        marker = None
        item_list = []
        params = {} if params is None else params

        if self.config.paginated_limit is None:
            response_json = make_request(url, params)
            objects = response_json.get(resource_name, [])
            return objects

        while True:
            self.log.debug(
                "making paginated request [limit=%s, marker=%s]",
                self.config.paginated_limit,
                marker,
            )

            params['limit'] = self.config.paginated_limit
            if marker is not None:
                params['marker'] = marker

            response_json = make_request(url, params)
            resources = response_json.get(resource_name, [])
            if len(resources) > 0:
                last_item = resources[-1]
                item_list.extend(resources)

                if next_signifier == '{}_links'.format(resource_name):
                    has_next_link = False
                    links = response_json.get(next_signifier, [])
                    for link in links:
                        link_type = link.get('rel')
                        if link_type == 'next':
                            has_next_link = True
                            break
                    if not has_next_link:
                        break
                else:
                    next_item = response_json.get(next_signifier)
                    if next_item is None:
                        break

                marker = last_item.get(marker_name)
            else:
                break

            if marker is None:
                break

        return item_list

    def get_baremetal_nodes(self):
        def use_legacy_nodes_resource(microversion):
            self.log.debug("Configured ironic microversion: %s", microversion)
            if not microversion:
                return True
            legacy_microversion = True
            try:
                legacy_microversion = float(microversion) < 1.43
            except Exception as e:
                if microversion.lower() == 'latest':
                    legacy_microversion = False
                else:
                    raise Exception(f"Invalid ironic microversion, cannot collect baremetal nodes: {str(e)}")
            self.log.debug("Collecting baremetal nodes with use_legacy_nodes_resource =%s", legacy_microversion)
            return legacy_microversion

        ironic_endpoint = self._catalog.get_endpoint_by_type(Component.Types.BAREMETAL.value)

        params = {}
        if use_legacy_nodes_resource(self.config.ironic_microversion):
            url = '{}/v1/nodes/detail'.format(ironic_endpoint)
        else:
            params = {'detail': True}
            url = '{}/v1/nodes'.format(ironic_endpoint)

        return self.make_paginated_request(url, 'nodes', 'uuid', params=params)

    def get_baremetal_conductors(self):

        ironic_endpoint = self._catalog.get_endpoint_by_type(Component.Types.BAREMETAL.value)

        url = '{}/v1/conductors'.format(ironic_endpoint)

        return self.make_paginated_request(url, 'conductors', 'hostname', params={})

    def get_load_balancer_loadbalancers(self, project_id):
        params = {'project_id': project_id}
        return self.make_paginated_request(
            '{}/v2/lbaas/loadbalancers'.format(self._catalog.get_endpoint_by_type(Component.Types.LOAD_BALANCER.value)),
            'loadbalancers',
            'id',
            next_signifier='loadbalancers_links',
            params=params,
        )

    def get_load_balancer_loadbalancer_stats(self, loadbalancer_id):
        response = self.http.get(
            '{}/v2/lbaas/loadbalancers/{}/stats'.format(
                self._catalog.get_endpoint_by_type(Component.Types.LOAD_BALANCER.value), loadbalancer_id
            )
        )
        response.raise_for_status()
        return response.json().get('stats', {})

    def get_load_balancer_listeners(self, project_id):
        params = {'project_id': project_id}
        return self.make_paginated_request(
            '{}/v2/lbaas/listeners'.format(self._catalog.get_endpoint_by_type(Component.Types.LOAD_BALANCER.value)),
            'listeners',
            'id',
            next_signifier='listeners_links',
            params=params,
        )

    def get_load_balancer_listener_stats(self, listener_id):
        response = self.http.get(
            '{}/v2/lbaas/listeners/{}/stats'.format(
                self._catalog.get_endpoint_by_type(Component.Types.LOAD_BALANCER.value), listener_id
            )
        )
        response.raise_for_status()
        return response.json().get('stats', {})

    def get_load_balancer_pools(self, project_id):
        params = {'project_id': project_id}
        return self.make_paginated_request(
            '{}/v2/lbaas/pools'.format(self._catalog.get_endpoint_by_type(Component.Types.LOAD_BALANCER.value)),
            'pools',
            'id',
            next_signifier='pools_links',
            params=params,
        )

    def get_load_balancer_pool_members(self, pool_id, project_id):
        params = {'project_id': project_id}
        response = self.http.get(
            '{}/v2/lbaas/pools/{}/members'.format(
                self._catalog.get_endpoint_by_type(Component.Types.LOAD_BALANCER.value), pool_id
            ),
            params=params,
        )
        response.raise_for_status()
        return response.json().get('members', [])

    def get_load_balancer_healthmonitors(self, project_id):
        params = {'project_id': project_id}
        response = self.http.get(
            '{}/v2/lbaas/healthmonitors'.format(
                self._catalog.get_endpoint_by_type(Component.Types.LOAD_BALANCER.value)
            ),
            params=params,
        )
        response.raise_for_status()
        return response.json().get('healthmonitors', [])

    def get_load_balancer_quotas(self, project_id):
        params = {'project_id': project_id}
        response = self.http.get(
            '{}/v2/lbaas/quotas'.format(self._catalog.get_endpoint_by_type(Component.Types.LOAD_BALANCER.value)),
            params=params,
        )
        response.raise_for_status()
        return response.json().get('quotas', [])

    def get_load_balancer_amphorae(self, project_id):
        params = {'project_id': project_id}
        return self.make_paginated_request(
            '{}/v2/octavia/amphorae'.format(self._catalog.get_endpoint_by_type(Component.Types.LOAD_BALANCER.value)),
            'amphorae',
            'id',
            next_signifier='amphorae_links',
            params=params,
        )

    def get_load_balancer_amphora_stats(self, amphora_id):
        response = self.http.get(
            '{}/v2/octavia/amphorae/{}/stats'.format(
                self._catalog.get_endpoint_by_type(Component.Types.LOAD_BALANCER.value), amphora_id
            )
        )
        response.raise_for_status()
        return response.json().get('amphora_stats', [])

    def get_glance_images(self):
        return self.make_paginated_request(
            '{}/v2/images'.format(self._catalog.get_endpoint_by_type(Component.Types.IMAGE.value)),
            'images',
            'id',
            next_signifier='next',
        )<|MERGE_RESOLUTION|>--- conflicted
+++ resolved
@@ -217,14 +217,6 @@
         response.raise_for_status()
         return response.json().get('transfers', {})
 
-<<<<<<< HEAD
-    def get_block_storage_clusters(self, project_id):
-        response = self.http.get(
-            '{}/clusters/detail'.format(self._catalog.get_endpoint_by_type(Component.Types.BLOCK_STORAGE.value))
-        )
-        response.raise_for_status()
-        return response.json().get('clusters', {})
-=======
     def get_block_storage_pools(self, project_id):
         response = self.http.get(
             '{}/scheduler-stats/get_pools'.format(
@@ -233,7 +225,13 @@
         )
         response.raise_for_status()
         return response.json().get('pools', {})
->>>>>>> 41801d33
+
+    def get_block_storage_clusters(self, project_id):
+        response = self.http.get(
+            '{}/clusters/detail'.format(self._catalog.get_endpoint_by_type(Component.Types.BLOCK_STORAGE.value))
+        )
+        response.raise_for_status()
+        return response.json().get('clusters', {})
 
     def get_compute_limits(self, project_id):
         params = {'tenant_id': project_id}
