# (C) Datadog, Inc. 2023-present
# All rights reserved
# Licensed under a 3-clause BSD style license (see LICENSE)
from enum import Enum

from datadog_checks.base.utils.serialization import json
from datadog_checks.openstack_controller.api.api import Api
from datadog_checks.openstack_controller.api.baremetal_rest import BaremetalRest
from datadog_checks.openstack_controller.api.block_storage_rest import BlockStorageRest
from datadog_checks.openstack_controller.api.compute_rest import ComputeRest
from datadog_checks.openstack_controller.api.identity_rest import IdentityRest
from datadog_checks.openstack_controller.api.load_balancer_rest import LoadBalancerRest
from datadog_checks.openstack_controller.api.network_rest import NetworkRest


class ComponentType(str, Enum):
    IDENTITY = 'identity'
    COMPUTE = 'compute'
    NETWORK = 'network'
    BLOCK_STORAGE = 'block-storage'
    BAREMETAL = 'baremetal'
    LOAD_BALANCER = 'load-balancer'


class ApiRest(Api):
    def __init__(self, config, logger, http):
        super(ApiRest, self).__init__()
        self.log = logger
        self.config = config
        self.http = http
        self.auth_projects = {}
        self.auth_domain_id_tokens = {}
        self.auth_project_tokens = {}
        self.endpoints = {}
        self.components = {}
        self.add_microversion_headers()

    def add_microversion_headers(self):
        if self.config.nova_microversion:
            self.log.debug("adding X-OpenStack-Nova-API-Version header to `%s`", self.config.nova_microversion)
            self.http.options['headers']['X-OpenStack-Nova-API-Version'] = self.config.nova_microversion

        if self.config.ironic_microversion:
            self.log.debug("adding X-OpenStack-Ironic-API-Version header to `%s`", self.config.ironic_microversion)
            self.http.options['headers']['X-OpenStack-Ironic-API-Version'] = self.config.ironic_microversion

    def get_identity_response_time(self):
        self.log.debug("getting identity response time")
        self._post_auth_unscoped()
        component = IdentityRest(self.log, self.http, '{}/v3'.format(self.config.keystone_server_url))
        return component.get_response_time()

    def get_identity_domains(self):
        self.log.debug("getting identity domains")
        self._post_auth_domain(self.config.domain_id)
        component = IdentityRest(self.log, self.http, '{}/v3'.format(self.config.keystone_server_url))
        projects = component.get_domains()
        return projects

    def get_identity_projects(self):
        self.log.debug("getting identity projects")
        self._post_auth_domain(self.config.domain_id)
        component = IdentityRest(self.log, self.http, '{}/v3'.format(self.config.keystone_server_url))
        projects = component.get_projects()
        return projects

    def get_identity_users(self):
        self.log.debug("getting identity users")
        self._post_auth_domain(self.config.domain_id)
        component = IdentityRest(self.log, self.http, '{}/v3'.format(self.config.keystone_server_url))
        users = component.get_users()
        return users

    def get_auth_projects(self):
        self.log.debug("getting auth projects")
        self._get_auth_projects()
        return [{'id': project_id, 'name': project_name} for project_id, project_name in self.auth_projects.items()]

    def get_compute_response_time(self, project_id):
        self.log.debug("getting compute response time")
        self._post_auth_project(project_id)
        component = self._get_component(project_id, ComponentType.COMPUTE)
        if component:
            return component.get_response_time()
        return None

    def get_network_response_time(self, project_id):
        self.log.debug("getting network response time")
        component = self._get_component(project_id, ComponentType.NETWORK)
        if component:
            return component.get_response_time()
        return None

    def get_block_storage_response_time(self, project_id):
        self.log.debug("getting block-storage response time")
        component = self._get_component(project_id, ComponentType.BLOCK_STORAGE)
        if component:
            return component.get_response_time(project_id)
        return None

    def get_baremetal_response_time(self, project_id):
        self.log.debug("getting baremetal response time")
        component = self._get_component(project_id, ComponentType.BAREMETAL)
        if component:
            return component.get_response_time()
        return None

    def get_load_balancer_response_time(self, project_id):
        self.log.debug("getting load-balancer response time")
        component = self._get_component(project_id, ComponentType.LOAD_BALANCER)
        if component:
            return component.get_response_time()
        return None

    def get_compute_limits(self, project_id):
        self.log.debug("getting compute limits")
        self._post_auth_project(project_id)
        component = self._get_component(project_id, ComponentType.COMPUTE)
        if component:
            return component.get_limits(project_id)
        return None

    def get_compute_quota_set(self, project_id):
        self.log.debug("getting compute quotas")
        self._post_auth_project(project_id)
        component = self._get_component(project_id, ComponentType.COMPUTE)
        if component:
            return component.get_quota_set(project_id)
        return None

    def get_compute_services(self, project_id):
        self.log.debug("getting compute servers")
        self._post_auth_project(project_id)
        component = self._get_component(project_id, ComponentType.COMPUTE)
        if component:
            return component.get_services()
        return None

    def get_compute_servers(self, project_id):
        self.log.debug("getting compute servers")
        self._post_auth_project(project_id)
        component = self._get_component(project_id, ComponentType.COMPUTE)
        if component:
            return component.get_servers(project_id)
        return None

    def get_compute_flavors(self, project_id):
        self.log.debug("getting compute flavors")
        self._post_auth_project(project_id)
        component = self._get_component(project_id, ComponentType.COMPUTE)
        if component:
            return component.get_flavors()
        return None

    def get_compute_hypervisors(self, project_id):
        self.log.debug("getting compute hypervisors")
        self._post_auth_project(project_id)
        component = self._get_component(project_id, ComponentType.COMPUTE)
        if component:
            return component.get_hypervisors()
        return None

    def get_compute_os_aggregates(self, project_id):
        self.log.debug("getting compute os-aggregates")
        self._post_auth_project(project_id)
        component = self._get_component(project_id, ComponentType.COMPUTE)
        if component:
            return component.get_os_aggregates()
        return None

    def get_network_quotas(self, project_id):
        self.log.debug("getting network quotas")
        component = self._get_component(project_id, ComponentType.NETWORK)
        if component:
            return component.get_quotas(project_id)
        return None

<<<<<<< HEAD
    def get_baremetal_nodes(self, project_id):
        self.log.debug("getting baremetal nodes")
        component = self._get_component(project_id, ComponentType.BAREMETAL)
        if component:
            return component.get_nodes()
        return None

    def get_baremetal_conductors(self, project_id):
        self.log.debug("getting baremetal conductors")
        component = self._get_component(project_id, ComponentType.BAREMETAL)
        if component and component.collect_conductor_metrics():
            return component.get_conductors()
        else:
            self.log.info(
                "Ironic conductors metrics are not available. "
                "Please specify an `ironic_microversion` greater than 1.49 to recieve these metrics"
            )
            return None

    def _post_auth_tokens(self):
=======
    def _post_auth_unscoped(self):
>>>>>>> 1fbeb2f6
        self.log.debug("getting `X-Subject-Token`")
        data = (
            '{{"auth": {{"identity": {{"methods": ["password"], '
            '"password": {{"user": {}}}}}}}}}'.format(
                json.dumps(self.config.user),
            )
        )
        url = '{}/v3/auth/tokens'.format(self.config.keystone_server_url)
        self.log.debug("POST %s data: %s", url, data)
        response = self.http.post('{}/v3/auth/tokens'.format(self.config.keystone_server_url), data=data)
        response.raise_for_status()
        self.log.debug("response: %s", response.json())
        self.http.options['headers']['X-Auth-Token'] = response.headers['X-Subject-Token']

    def _post_auth_domain(self, domain_id):
        if domain_id not in self.auth_domain_id_tokens:
            data = (
                '{{"auth": {{"identity": {{"methods": ["password"], '
                '"password": {{"user": {}}}}}, '
                '"scope": {{"domain": {{"id": "{}"}}}}}}}}'.format(
                    json.dumps(self.config.user),
                    domain_id,
                )
            )
            url = '{}/v3/auth/tokens'.format(self.config.keystone_server_url)
            self.log.debug("POST %s data: %s", url, data)
            response = self.http.post('{}/v3/auth/tokens'.format(self.config.keystone_server_url), data=data)
            self.log.debug("response: %s", response.json())
            self.auth_domain_id_tokens[domain_id] = {
                'auth_token': response.headers['X-Subject-Token'],
                'catalog': response.json()['token']['catalog'],
            }
        self.http.options['headers']['X-Auth-Token'] = self.auth_domain_id_tokens[domain_id]['auth_token']

    def _get_auth_projects(self):
        self.log.debug("getting auth/projects")
        url = '{}/v3/auth/projects'.format(self.config.keystone_server_url)
        self.log.debug("GET %s", url)
        response = self.http.get('{}/v3/auth/projects'.format(self.config.keystone_server_url))
        response.raise_for_status()
        self.log.debug("response: %s", response.json())
        json_resp = response.json()
        for project in json_resp['projects']:
            self.auth_projects[project['id']] = project['name']
        self.log.debug("auth_projects: %s", self.auth_projects)

    def _post_auth_project(self, project_id):
        if project_id not in self.auth_project_tokens:
            data = (
                '{{"auth": {{"identity": {{"methods": ["password"], '
                '"password": {{"user": {}}}}}, '
                '"scope": {{"project": {{"id": "{}"}}}}}}}}'.format(
                    json.dumps(self.config.user),
                    project_id,
                )
            )
            url = '{}/v3/auth/tokens'.format(self.config.keystone_server_url)
            self.log.debug("POST %s data: %s", url, data)
            response = self.http.post('{}/v3/auth/tokens'.format(self.config.keystone_server_url), data=data)
            self.log.debug("response: %s", response.json())
            self.auth_project_tokens[project_id] = {
                'auth_token': response.headers['X-Subject-Token'],
                'catalog': response.json()['token']['catalog'],
            }
        self.http.options['headers']['X-Auth-Token'] = self.auth_project_tokens[project_id]['auth_token']

    def _get_component(self, project_id, endpoint_type):
        if project_id in self.components:
            if endpoint_type in self.components[project_id]:
                self.log.debug("cached component of type %s", endpoint_type)
                return self.components[project_id][endpoint_type]
        else:
            self.components[project_id] = {}
        endpoint = self._get_endpoint(project_id, endpoint_type)
        if endpoint:
            self.components[project_id][endpoint_type] = self._make_component(endpoint_type, endpoint)
            return self.components[project_id][endpoint_type]
        return None

    def _get_endpoint(self, project_id, endpoint_type):
        if project_id in self.endpoints:
            if endpoint_type in self.endpoints[project_id]:
                self.log.debug("cached endpoint of type %s", endpoint_type)
                return self.endpoints[project_id][endpoint_type]
        else:
            self.endpoints[project_id] = {}
        for item in self.auth_project_tokens[project_id]['catalog']:
            if item['type'] == endpoint_type:
                for endpoint in item['endpoints']:
                    if endpoint['interface'] == 'public':
                        self.endpoints[project_id][endpoint_type] = endpoint['url']
                        return self.endpoints[project_id][endpoint_type]
        return None

    def _make_component(self, endpoint_type, endpoint):
        if endpoint_type == ComponentType.COMPUTE:
            return ComputeRest(self.log, self.http, endpoint)
        elif endpoint_type == ComponentType.NETWORK:
            return NetworkRest(self.log, self.http, endpoint)
        elif endpoint_type == ComponentType.BLOCK_STORAGE:
            return BlockStorageRest(self.log, self.http, endpoint)
        elif endpoint_type == ComponentType.BAREMETAL:
            return BaremetalRest(self.log, self.http, endpoint, self.config.ironic_microversion)
        elif endpoint_type == ComponentType.LOAD_BALANCER:
            return LoadBalancerRest(self.log, self.http, endpoint)
        return None<|MERGE_RESOLUTION|>--- conflicted
+++ resolved
@@ -175,7 +175,6 @@
             return component.get_quotas(project_id)
         return None
 
-<<<<<<< HEAD
     def get_baremetal_nodes(self, project_id):
         self.log.debug("getting baremetal nodes")
         component = self._get_component(project_id, ComponentType.BAREMETAL)
@@ -195,10 +194,7 @@
             )
             return None
 
-    def _post_auth_tokens(self):
-=======
     def _post_auth_unscoped(self):
->>>>>>> 1fbeb2f6
         self.log.debug("getting `X-Subject-Token`")
         data = (
             '{{"auth": {{"identity": {{"methods": ["password"], '
