# (C) Datadog, Inc. 2023-present
# All rights reserved
# Licensed under a 3-clause BSD style license (see LICENSE)
from enum import Enum

from datadog_checks.base.utils.serialization import json
from datadog_checks.openstack_controller.api.api import Api
from datadog_checks.openstack_controller.api.baremetal_rest import BaremetalRest
from datadog_checks.openstack_controller.api.block_storage_rest import BlockStorageRest
from datadog_checks.openstack_controller.api.compute_rest import ComputeRest
from datadog_checks.openstack_controller.api.identity_rest import IdentityRest
from datadog_checks.openstack_controller.api.load_balancer_rest import LoadBalancerRest
from datadog_checks.openstack_controller.api.network_rest import NetworkRest


class ComponentType(str, Enum):
    IDENTITY = 'identity'
    COMPUTE = 'compute'
    NETWORK = 'network'
    BLOCK_STORAGE = 'block-storage'
    BAREMETAL = 'baremetal'
    LOAD_BALANCER = 'load-balancer'


class ApiRest(Api):
    def __init__(self, config, logger, http):
        super(ApiRest, self).__init__()
        self.log = logger
        self.config = config
        self.http = http
        self.auth_projects = {}
        self.auth_domain_id_tokens = {}
        self.auth_project_tokens = {}
        self.endpoints = {}
        self.components = {}
        self._add_microversion_headers()

    def _add_microversion_headers(self):
        if self.config.nova_microversion:
            self.log.debug("adding X-OpenStack-Nova-API-Version header to `%s`", self.config.nova_microversion)
            self.http.options['headers']['X-OpenStack-Nova-API-Version'] = self.config.nova_microversion

        if self.config.ironic_microversion:
            self.log.debug("adding X-OpenStack-Ironic-API-Version header to `%s`", self.config.ironic_microversion)
            self.http.options['headers']['X-OpenStack-Ironic-API-Version'] = self.config.ironic_microversion

    def get_identity_response_time(self):
        self.log.debug("getting identity response time")
        self._post_auth_unscoped()
        component = IdentityRest(self.log, self.http, '{}/v3'.format(self.config.keystone_server_url))
        return component.get_response_time()

    def get_identity_domains(self):
        self.log.debug("getting identity domains")
        self._post_auth_domain(self.config.domain_id)
        component = IdentityRest(self.log, self.http, '{}/v3'.format(self.config.keystone_server_url))
        return component.get_domains()

    def get_identity_projects(self):
        self.log.debug("getting identity projects")
        self._post_auth_domain(self.config.domain_id)
        component = IdentityRest(self.log, self.http, '{}/v3'.format(self.config.keystone_server_url))
        return component.get_projects()

    def get_identity_users(self):
        self.log.debug("getting identity users")
        self._post_auth_domain(self.config.domain_id)
        component = IdentityRest(self.log, self.http, '{}/v3'.format(self.config.keystone_server_url))
        return component.get_users()

    def get_identity_groups(self):
        self.log.debug("getting identity groups")
        self._post_auth_domain(self.config.domain_id)
        component = IdentityRest(self.log, self.http, '{}/v3'.format(self.config.keystone_server_url))
        return component.get_groups()

    def get_identity_group_users(self, group_id):
        self.log.debug("getting identity group users")
        self._post_auth_domain(self.config.domain_id)
        component = IdentityRest(self.log, self.http, '{}/v3'.format(self.config.keystone_server_url))
        return component.get_group_users(group_id)

    def get_identity_services(self):
        self.log.debug("getting identity services")
        self._post_auth_domain(self.config.domain_id)
        component = IdentityRest(self.log, self.http, '{}/v3'.format(self.config.keystone_server_url))
        return component.get_services()

    def get_identity_limits(self):
        identity_limits = {}
        self.log.debug("getting identity services")
        self._post_auth_domain(self.config.domain_id)
        component = IdentityRest(self.log, self.http, '{}/v3'.format(self.config.keystone_server_url))
        registered_limits = component.get_registered_limits()
        self.log.debug("registered_limits: %s", registered_limits)
        for limit in registered_limits:
            identity_limits[limit['id']] = {
                'resource_name': limit.get('resource_name'),
                'service_id': limit.get('service_id'),
                'region_id': limit.get('region_id'),
                'limit': limit.get('default_limit'),
            }
        limits = component.get_limits()
        self.log.debug("limits: %s", limits)
        for limit in limits:
            identity_limits[limit['id']] = {
                'resource_name': limit.get('resource_name'),
                'service_id': limit.get('service_id'),
                'region_id': limit.get('region_id'),
                'domain_id': limit.get('domain_id'),
                'project_id': limit.get('project_id'),
                'limit': limit.get('resource_limit'),
            }
        return identity_limits

    def get_auth_projects(self):
        self.log.debug("getting auth projects")
        self._get_auth_projects()
        return [{'id': project_id, 'name': project_name} for project_id, project_name in self.auth_projects.items()]

    def get_compute_response_time(self, project_id):
        self.log.debug("getting compute response time")
        self._post_auth_project(project_id)
        component = self._get_component(project_id, ComponentType.COMPUTE)
        if component:
            return component.get_response_time()
        return None

    def get_network_response_time(self, project_id):
        self.log.debug("getting network response time")
        component = self._get_component(project_id, ComponentType.NETWORK)
        if component:
            return component.get_response_time()
        return None

    def get_block_storage_response_time(self, project_id):
        self.log.debug("getting block-storage response time")
        component = self._get_component(project_id, ComponentType.BLOCK_STORAGE)
        if component:
            return component.get_response_time(project_id)
        return None

    def get_baremetal_response_time(self, project_id):
        self.log.debug("getting baremetal response time")
        component = self._get_component(project_id, ComponentType.BAREMETAL)
        if component:
            return component.get_response_time()
        return None

    def get_load_balancer_response_time(self, project_id):
        self.log.debug("getting load-balancer response time")
        component = self._get_component(project_id, ComponentType.LOAD_BALANCER)
        if component:
            return component.get_response_time()
        return None

    def get_compute_limits(self, project_id):
        self.log.debug("getting compute limits")
        self._post_auth_project(project_id)
        component = self._get_component(project_id, ComponentType.COMPUTE)
        if component:
            return component.get_limits(project_id)
        return None

    def get_compute_quota_set(self, project_id):
        self.log.debug("getting compute quotas")
        self._post_auth_project(project_id)
        component = self._get_component(project_id, ComponentType.COMPUTE)
        if component:
            return component.get_quota_set(project_id)
        return None

    def get_compute_services(self, project_id):
        self.log.debug("getting compute services")
        self._post_auth_project(project_id)
        component = self._get_component(project_id, ComponentType.COMPUTE)
        if component:
            return component.get_services()
        return None

    def get_compute_servers(self, project_id):
        self.log.debug("getting compute servers")
        self._post_auth_project(project_id)
        component = self._get_component(project_id, ComponentType.COMPUTE)
        if component:
            return component.get_servers(project_id)
        return None

    def get_compute_flavors(self, project_id):
        self.log.debug("getting compute flavors")
        self._post_auth_project(project_id)
        component = self._get_component(project_id, ComponentType.COMPUTE)
        if component:
            return component.get_flavors()
        return None

    def get_compute_hypervisors(self, project_id):
        self.log.debug("getting compute hypervisors")
        self._post_auth_project(project_id)
        component = self._get_component(project_id, ComponentType.COMPUTE)
        if component:
            return component.get_hypervisors()
        return None

    def get_compute_os_aggregates(self, project_id):
        self.log.debug("getting compute os-aggregates")
        self._post_auth_project(project_id)
        component = self._get_component(project_id, ComponentType.COMPUTE)
        if component:
            return component.get_os_aggregates()
        return None

    def get_network_quotas(self, project_id):
        self.log.debug("getting network quotas")
        self._post_auth_project(project_id)
        component = self._get_component(project_id, ComponentType.NETWORK)
        if component:
            return component.get_quotas(project_id)
        return None

<<<<<<< HEAD
    def get_baremetal_nodes(self, project_id):
        self.log.debug("getting baremetal nodes")
        component = self._get_component(project_id, ComponentType.BAREMETAL)
        if component:
            return component.get_nodes()
        return None

    def get_baremetal_conductors(self, project_id):
        self.log.debug("getting baremetal conductors")
        component = self._get_component(project_id, ComponentType.BAREMETAL)
        if component and component.collect_conductor_metrics():
            return component.get_conductors()
        else:
            self.log.info(
                "Ironic conductors metrics are not available. "
                "Please specify an `ironic_microversion` greater than 1.49 to recieve these metrics"
            )
            return None

=======
    def get_network_agents(self, project_id):
        self.log.debug("getting network agents")
        self._post_auth_project(project_id)
        component = self._get_component(project_id, ComponentType.NETWORK)
        if component:
            return component.get_agents()
        return None

>>>>>>> e2bbce71
    def _post_auth_unscoped(self):
        self.log.debug("getting `X-Subject-Token`")
        data = '{{"auth": {{"identity": {{"methods": ["password"], ' '"password": {{"user": {}}}}}}}}}'.format(
            json.dumps(self.config.user),
        )
        url = '{}/v3/auth/tokens'.format(self.config.keystone_server_url)
        self.log.debug("POST %s data: %s", url, data)
        response = self.http.post('{}/v3/auth/tokens'.format(self.config.keystone_server_url), data=data)
        response.raise_for_status()
        self.log.debug("response: %s", response.json())
        self.http.options['headers']['X-Auth-Token'] = response.headers['X-Subject-Token']

    def _post_auth_domain(self, domain_id):
        if domain_id not in self.auth_domain_id_tokens:
            data = (
                '{{"auth": {{"identity": {{"methods": ["password"], '
                '"password": {{"user": {}}}}}, '
                '"scope": {{"domain": {{"id": "{}"}}}}}}}}'.format(
                    json.dumps(self.config.user),
                    domain_id,
                )
            )
            url = '{}/v3/auth/tokens'.format(self.config.keystone_server_url)
            self.log.debug("POST %s data: %s", url, data)
            response = self.http.post('{}/v3/auth/tokens'.format(self.config.keystone_server_url), data=data)
            self.log.debug("response: %s", response.json())
            self.auth_domain_id_tokens[domain_id] = {
                'auth_token': response.headers['X-Subject-Token'],
                'catalog': response.json()['token']['catalog'],
            }
        self.http.options['headers']['X-Auth-Token'] = self.auth_domain_id_tokens[domain_id]['auth_token']

    def _get_auth_projects(self):
        self.log.debug("getting auth/projects")
        url = '{}/v3/auth/projects'.format(self.config.keystone_server_url)
        self.log.debug("GET %s", url)
        response = self.http.get('{}/v3/auth/projects'.format(self.config.keystone_server_url))
        response.raise_for_status()
        self.log.debug("response: %s", response.json())
        json_resp = response.json()
        for project in json_resp['projects']:
            self.auth_projects[project['id']] = project['name']
        self.log.debug("auth_projects: %s", self.auth_projects)

    def _post_auth_project(self, project_id):
        if project_id not in self.auth_project_tokens:
            data = (
                '{{"auth": {{"identity": {{"methods": ["password"], '
                '"password": {{"user": {}}}}}, '
                '"scope": {{"project": {{"id": "{}"}}}}}}}}'.format(
                    json.dumps(self.config.user),
                    project_id,
                )
            )
            url = '{}/v3/auth/tokens'.format(self.config.keystone_server_url)
            self.log.debug("POST %s data: %s", url, data)
            response = self.http.post('{}/v3/auth/tokens'.format(self.config.keystone_server_url), data=data)
            self.log.debug("response: %s", response.json())
            self.auth_project_tokens[project_id] = {
                'auth_token': response.headers['X-Subject-Token'],
                'catalog': response.json()['token']['catalog'],
            }
        self.http.options['headers']['X-Auth-Token'] = self.auth_project_tokens[project_id]['auth_token']

    def _get_component(self, project_id, endpoint_type):
        if project_id in self.components:
            if endpoint_type in self.components[project_id]:
                self.log.debug("cached component of type %s", endpoint_type)
                return self.components[project_id][endpoint_type]
        else:
            self.components[project_id] = {}
        endpoint = self._get_endpoint(project_id, endpoint_type)
        if endpoint:
            self.components[project_id][endpoint_type] = self._make_component(endpoint_type, endpoint)
            return self.components[project_id][endpoint_type]
        return None

    def _get_endpoint(self, project_id, endpoint_type):
        if project_id in self.endpoints:
            if endpoint_type in self.endpoints[project_id]:
                self.log.debug("cached endpoint of type %s", endpoint_type)
                return self.endpoints[project_id][endpoint_type]
        else:
            self.endpoints[project_id] = {}
        for item in self.auth_project_tokens[project_id]['catalog']:
            if item['type'] == endpoint_type:
                for endpoint in item['endpoints']:
                    if endpoint['interface'] == 'public':
                        self.endpoints[project_id][endpoint_type] = endpoint['url']
                        return self.endpoints[project_id][endpoint_type]
        return None

    def _make_component(self, endpoint_type, endpoint):
        if endpoint_type == ComponentType.COMPUTE:
            return ComputeRest(self.log, self.http, endpoint)
        elif endpoint_type == ComponentType.NETWORK:
            return NetworkRest(self.log, self.http, endpoint)
        elif endpoint_type == ComponentType.BLOCK_STORAGE:
            return BlockStorageRest(self.log, self.http, endpoint)
        elif endpoint_type == ComponentType.BAREMETAL:
            return BaremetalRest(self.log, self.http, endpoint, self.config.ironic_microversion)
        elif endpoint_type == ComponentType.LOAD_BALANCER:
            return LoadBalancerRest(self.log, self.http, endpoint)
        return None<|MERGE_RESOLUTION|>--- conflicted
+++ resolved
@@ -218,7 +218,6 @@
             return component.get_quotas(project_id)
         return None
 
-<<<<<<< HEAD
     def get_baremetal_nodes(self, project_id):
         self.log.debug("getting baremetal nodes")
         component = self._get_component(project_id, ComponentType.BAREMETAL)
@@ -238,7 +237,6 @@
             )
             return None
 
-=======
     def get_network_agents(self, project_id):
         self.log.debug("getting network agents")
         self._post_auth_project(project_id)
@@ -247,7 +245,6 @@
             return component.get_agents()
         return None
 
->>>>>>> e2bbce71
     def _post_auth_unscoped(self):
         self.log.debug("getting `X-Subject-Token`")
         data = '{{"auth": {{"identity": {{"methods": ["password"], ' '"password": {{"user": {}}}}}}}}}'.format(
