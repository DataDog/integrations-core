# (C) Datadog, Inc. 2023-present
# All rights reserved
# Licensed under a 3-clause BSD style license (see LICENSE)
from os import environ

from keystoneauth1 import session
from keystoneauth1.identity import v3
from openstack import connection
from openstack.config import loader

from datadog_checks.openstack_controller.api.api import Api
from datadog_checks.openstack_controller.api.catalog import Catalog
from datadog_checks.openstack_controller.components.component import Component
from datadog_checks.openstack_controller.defaults import DEFAULT_DOMAIN_ID


class ApiSdk(Api):
    def __init__(self, config, logger, http):
        super(ApiSdk, self).__init__()
        self.log = logger
        self.config = config
        self.http = http
        self._add_microversion_headers()

        # Set the environment variable to the path of the config file for openstacksdk to find it
        environ["OS_CLIENT_CONFIG_FILE"] = self.config.openstack_config_file_path
        self.cloud_config = loader.OpenStackConfig(config_files=[self.config.openstack_config_file_path]).get_one_cloud(
            cloud=self.config.openstack_cloud_name
        )
        self._interface = (
            self.config.endpoint_interface
            if self.config.endpoint_interface
            else self.cloud_config.get_auth_args().get('interface', 'public')
        )
        self._region_id = (
            self.config.endpoint_region_id
            if self.config.endpoint_region_id
            else self.cloud_config.get_auth_args().get('region_name')
        )

        self.connection = None
        self._access = None
        self._catalog = None

    def _add_microversion_headers(self):
        if self.config.nova_microversion:
            self.log.debug("adding X-OpenStack-Nova-API-Version header to `%s`", self.config.nova_microversion)
            self.http.options['headers']['X-OpenStack-Nova-API-Version'] = self.config.nova_microversion

        if self.config.ironic_microversion:
            self.log.debug("adding X-OpenStack-Ironic-API-Version header to `%s`", self.config.ironic_microversion)
            self.http.options['headers']['X-OpenStack-Ironic-API-Version'] = self.config.ironic_microversion

        if self.config.cinder_microversion:
            self.log.debug("adding OpenStack-API-Version header to `%s`", self.config.cinder_microversion)
            self.http.options['headers']['OpenStack-API-Version'] = self.config.cinder_microversion

    def auth_url(self):
        return self.cloud_config.get_auth_args().get('auth_url')

    def has_admin_role(self):
        return 'admin' in self._access.role_names

    def component_in_catalog(self, component_types):
        return self._catalog.has_component(component_types)

    def authorize_user(self):
        v3_auth = v3.Password(
            auth_url=self.cloud_config.get_auth_args().get('auth_url'),
            username=self.cloud_config.get_auth_args().get('username'),
            password=self.cloud_config.get_auth_args().get('password'),
            user_domain_name=self.cloud_config.get_auth_args().get('user_domain_name', DEFAULT_DOMAIN_ID),
        )
        keystone_session = session.Session(auth=v3_auth, session=self.http.session)
        self.connection = connection.Connection(
            cloud=self.config.openstack_cloud_name, session=keystone_session, region_name=self._region_id
        )
        self._access = self.connection.session.auth.get_access(self.connection.session)
        self._catalog = Catalog(self._access.service_catalog.catalog, self._interface, self._region_id)
        self.connection.authorize()
        self.http.options['headers']['X-Auth-Token'] = self.connection.session.auth.get_token(self.connection.session)

    def authorize_system(self):
        v3_auth = v3.Password(
            auth_url=self.cloud_config.get_auth_args().get('auth_url'),
            username=self.cloud_config.get_auth_args().get('username'),
            password=self.cloud_config.get_auth_args().get('password'),
            user_domain_name=self.cloud_config.get_auth_args().get('user_domain_name', DEFAULT_DOMAIN_ID),
            system_scope="all",
        )
        keystone_session = session.Session(auth=v3_auth, session=self.http.session)
        self.connection = connection.Connection(
            cloud=self.config.openstack_cloud_name, session=keystone_session, region_name=self._region_id
        )
        self._access = self.connection.session.auth.get_access(self.connection.session)
        self._catalog = Catalog(self._access.service_catalog.catalog, self._interface, self._region_id)
        self.connection.authorize()
        self.http.options['headers']['X-Auth-Token'] = self.connection.session.auth.get_token(self.connection.session)

    def authorize_project(self, project_id):
        v3_auth = v3.Password(
            auth_url=self.cloud_config.get_auth_args().get('auth_url'),
            username=self.cloud_config.get_auth_args().get('username'),
            password=self.cloud_config.get_auth_args().get('password'),
            user_domain_name=self.cloud_config.get_auth_args().get('user_domain_name', DEFAULT_DOMAIN_ID),
            project_id=project_id,
            project_domain_name=self.cloud_config.get_auth_args().get('project_domain_name', DEFAULT_DOMAIN_ID),
        )
        keystone_session = session.Session(auth=v3_auth, session=self.http.session)
        self.connection = connection.Connection(
            cloud=self.config.openstack_cloud_name, session=keystone_session, region_name=self._region_id
        )
        self._access = self.connection.session.auth.get_access(self.connection.session)
        self._catalog = Catalog(self._access.service_catalog.catalog, self._interface, self._region_id)
        self.connection.authorize()
        self.http.options['headers']['X-Auth-Token'] = self.connection.session.auth.get_token(self.connection.session)

    def get_response_time(self, endpoint_types):
        endpoint = self._catalog.get_endpoint_by_type(endpoint_types)
        endpoint = endpoint.replace(self._access.project_id, "") if self._access.project_id else endpoint
        response = self.http.get(endpoint)
        response.raise_for_status()
        return response.elapsed.total_seconds() * 1000

    def call_paginated_api(self, method_name, *args, **kwargs):
        if kwargs.get('limit') is None:
            kwargs.pop('limit')

        return method_name(*args, **kwargs)

    def get_identity_regions(self):
        return [region.to_dict(original_names=True) for region in self.connection.identity.regions()]

    def get_identity_domains(self):
        return [domain.to_dict(original_names=True) for domain in self.connection.identity.domains()]

    def get_identity_projects(self):
        return [project.to_dict(original_names=True) for project in self.connection.identity.projects()]

    def get_identity_users(self):
        return [user.to_dict(original_names=True) for user in self.connection.identity.users()]

    def get_identity_groups(self):
        return [group.to_dict(original_names=True) for group in self.connection.identity.groups()]

    def get_identity_group_users(self, group_id):
        return [user.to_dict(original_names=True) for user in self.connection.identity.group_users(group_id)]

    def get_identity_services(self):
        return [service.to_dict(original_names=True) for service in self.connection.identity.services()]

    def get_identity_registered_limits(self):
        return [
            registered_limit.to_dict(original_names=True)
            for registered_limit in self.connection.identity.registered_limits()
        ]

    def get_identity_limits(self):
        return [limit.to_dict(original_names=True) for limit in self.connection.identity.limits()]

    def get_block_storage_volumes(self, project_id):
        return [
            volume.to_dict(original_names=True)
            for volume in self.call_paginated_api(
                self.connection.block_storage.volumes, project_id=project_id, limit=self.config.paginated_limit
            )
        ]

    def get_block_storage_transfers(self, project_id):
        return [
            transfer.to_dict(original_names=True)
            for transfer in self.connection.block_storage.transfers(project_id, details=True)
        ]

<<<<<<< HEAD
    def get_block_storage_clusters(self, project_id):
        return [
            cluster.to_dict(original_names=True)
            for cluster in self.connection.block_storage.clusters(project_id, details=True)
=======
    def get_block_storage_pools(self, project_id):
        return [
            pool.to_dict(original_names=True) for pool in self.connection.block_storage.pools(project_id, details=True)
>>>>>>> 41801d33
        ]

    def get_compute_limits(self, project_id):
        return self.connection.compute.get_limits(tenant_id=project_id).to_dict(original_names=True)

    def get_compute_aggregates(self):
        return [aggregate.to_dict(original_names=True) for aggregate in self.connection.compute.aggregates()]

    def get_compute_services(self):
        return [service.to_dict(original_names=True) for service in self.connection.compute.services()]

    def get_compute_flavors(self):
        return [flavor.to_dict(original_names=True) for flavor in self.connection.compute.flavors(details=True)]

    def get_compute_hypervisors(self):
        return [
            hypervisor.to_dict(original_names=True) for hypervisor in self.connection.compute.hypervisors(details=True)
        ]

    def get_compute_hypervisor_uptime(self, hypervisor_id):
        return self.connection.compute.get_hypervisor_uptime(
            hypervisor_id,
        ).to_dict(original_names=True)

    def get_compute_quota_sets(self, project_id):
        return self.connection.compute.get_quota_set(
            project_id,
        ).to_dict(original_names=True)

    def get_compute_servers(self, project_id):
        return [
            server.to_dict(original_names=True)
            for server in self.call_paginated_api(
                self.connection.compute.servers, details=True, project_id=project_id, limit=self.config.paginated_limit
            )
        ]

    def get_compute_server_diagnostics(self, server_id):
        return self.connection.compute.get_server_diagnostics(server_id).to_dict(original_names=True)

    def get_compute_flavor(self, flavor_id):
        return self.connection.compute.get_flavor(flavor_id).to_dict(original_names=True)

    def get_network_agents(self):
        return [agent.to_dict(original_names=True) for agent in self.connection.network.agents()]

    def get_network_networks(self, project_id):
        return [
            network.to_dict(original_names=True)
            for network in self.call_paginated_api(
                self.connection.network.networks, project_id=project_id, limit=self.config.paginated_limit
            )
        ]

    def get_network_quota(self, project_id):
        return self.connection.network.get_quota(project_id, details=True).to_dict(original_names=True)

    def get_baremetal_nodes(self):
        return [
            node.to_dict(original_names=True)
            for node in self.call_paginated_api(
                self.connection.baremetal.nodes, details=True, limit=self.config.paginated_limit
            )
        ]

    def get_baremetal_conductors(self):
        return [
            conductor.to_dict(original_names=True)
            for conductor in self.call_paginated_api(
                self.connection.baremetal.conductors, limit=self.config.paginated_limit
            )
        ]

    def get_auth_projects(self):
        response = self.http.get('{}/v3/auth/projects'.format(self.cloud_config.get_auth_args().get('auth_url')))
        response.raise_for_status()
        return response.json().get('projects', [])

    def get_load_balancer_loadbalancers(self, project_id):
        return [
            network.to_dict(original_names=True)
            for network in self.call_paginated_api(
                self.connection.load_balancer.load_balancers, project_id=project_id, limit=self.config.paginated_limit
            )
        ]

    def get_load_balancer_loadbalancer_stats(self, loadbalancer_id):
        return self.connection.load_balancer.get_load_balancer_statistics(loadbalancer_id).to_dict(original_names=True)

    def get_load_balancer_listeners(self, project_id):
        return [
            network.to_dict(original_names=True)
            for network in self.call_paginated_api(
                self.connection.load_balancer.listeners, project_id=project_id, limit=self.config.paginated_limit
            )
        ]

    def get_load_balancer_listener_stats(self, listener_id):
        return self.connection.load_balancer.get_listener_statistics(listener_id).to_dict(original_names=True)

    def get_load_balancer_pools(self, project_id):
        return [
            pool.to_dict(original_names=True)
            for pool in self.call_paginated_api(
                self.connection.load_balancer.pools, project_id=project_id, limit=self.config.paginated_limit
            )
        ]

    def get_load_balancer_pool_members(self, pool_id, project_id):
        return [
            member.to_dict(original_names=True)
            for member in self.connection.load_balancer.members(pool_id, project_id=project_id)
        ]

    def get_load_balancer_healthmonitors(self, project_id):
        return [
            healthmonitor.to_dict(original_names=True)
            for healthmonitor in self.connection.load_balancer.health_monitors(project_id=project_id)
        ]

    def get_load_balancer_quotas(self, project_id):
        return [
            quota.to_dict(original_names=True) for quota in self.connection.load_balancer.quotas(project_id=project_id)
        ]

    def get_load_balancer_amphorae(self, project_id):
        return [
            amphora.to_dict(original_names=True)
            for amphora in self.call_paginated_api(
                self.connection.load_balancer.amphorae, project_id=project_id, limit=self.config.paginated_limit
            )
        ]

    def get_load_balancer_amphora_stats(self, amphora_id):
        response = self.http.get(
            '{}/v2/octavia/amphorae/{}/stats'.format(
                self._catalog.get_endpoint_by_type(Component.Types.LOAD_BALANCER.value), amphora_id
            )
        )
        response.raise_for_status()
        return response.json().get('amphora_stats', [])

    def get_glance_images(self):
        return [
            image.to_dict(original_names=True)
            for image in self.call_paginated_api(self.connection.image.images, limit=self.config.paginated_limit)
        ]<|MERGE_RESOLUTION|>--- conflicted
+++ resolved
@@ -172,16 +172,15 @@
             for transfer in self.connection.block_storage.transfers(project_id, details=True)
         ]
 
-<<<<<<< HEAD
+    def get_block_storage_pools(self, project_id):
+        return [
+            pool.to_dict(original_names=True) for pool in self.connection.block_storage.pools(project_id, details=True)
+        ]
+
     def get_block_storage_clusters(self, project_id):
         return [
             cluster.to_dict(original_names=True)
             for cluster in self.connection.block_storage.clusters(project_id, details=True)
-=======
-    def get_block_storage_pools(self, project_id):
-        return [
-            pool.to_dict(original_names=True) for pool in self.connection.block_storage.pools(project_id, details=True)
->>>>>>> 41801d33
         ]
 
     def get_compute_limits(self, project_id):
