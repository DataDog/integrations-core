--- conflicted
+++ resolved
@@ -63,11 +63,8 @@
         arbitrary_types_allowed=True,
         frozen=True,
     )
-<<<<<<< HEAD
     snapshots: Optional[MappingProxyType[str, Any]] = None
-=======
     pools: Optional[MappingProxyType[str, Any]] = None
->>>>>>> 41801d33
     transfers: Optional[MappingProxyType[str, Any]] = None
     volumes: Optional[MappingProxyType[str, Any]] = None
 
