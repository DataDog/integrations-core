# (C) Datadog, Inc. 2023-present
# All rights reserved
# Licensed under a 3-clause BSD style license (see LICENSE)

from datadog_checks.base.utils.discovery import Discovery
from datadog_checks.openstack_controller.components.component import Component
from datadog_checks.openstack_controller.config import normalize_discover_config_include
from datadog_checks.openstack_controller.metrics import (
    IRONIC_CONDUCTOR_COUNT,
    IRONIC_CONDUCTOR_METRICS,
    IRONIC_CONDUCTOR_METRICS_PREFIX,
    IRONIC_CONDUCTOR_TAGS,
    IRONIC_DRIVER_COUNT,
    IRONIC_DRIVER_PREFIX,
    IRONIC_DRIVER_TAGS,
    IRONIC_NODE_COUNT,
    IRONIC_NODE_METRICS,
    IRONIC_NODE_METRICS_PREFIX,
    IRONIC_NODE_PORTGROUP_COUNT,
    IRONIC_NODE_PORTGROUP_PREFIX,
    IRONIC_NODE_PORTGROUP_TAGS,
    IRONIC_NODE_TAGS,
    IRONIC_PORT_COUNT,
    IRONIC_PORT_PREFIX,
    IRONIC_PORT_TAGS,
    IRONIC_RESPONSE_TIME,
    IRONIC_SERVICE_CHECK,
    IRONIC_VOLUME_CONNECTOR_COUNT,
    IRONIC_VOLUME_CONNECTOR_PREFIX,
    IRONIC_VOLUME_CONNECTOR_TAGS,
    IRONIC_VOLUME_TARGET_COUNT,
    IRONIC_VOLUME_TARGET_PREFIX,
    IRONIC_VOLUME_TARGET_TAGS,
    get_metrics_and_tags,
)


class BareMetal(Component):
    ID = Component.Id.BAREMETAL
    TYPES = Component.Types.BAREMETAL
    SERVICE_CHECK = IRONIC_SERVICE_CHECK

    def __init__(self, check):
        super(BareMetal, self).__init__(check)

    @Component.register_global_metrics(ID)
    @Component.http_error(report_service_check=True)
    def _report_response_time(self, global_components_config, tags):
        self.check.log.debug("reporting `%s` response time", BareMetal.ID.value)
        response_time = self.check.api.get_response_time(BareMetal.TYPES.value)
        self.check.log.debug("`%s` response time: %s", BareMetal.ID.value, response_time)
        self.check.gauge(IRONIC_RESPONSE_TIME, response_time, tags=tags)

    @Component.register_global_metrics(ID)
    @Component.http_error()
    def _report_nodes(self, config, tags):
        report_nodes = True
        config_nodes = config.get('nodes', {})
        if isinstance(config_nodes, bool):
            report_nodes = config_nodes
            config_nodes = {}
        if report_nodes:
            nodes_discovery = None
            if config_nodes:
                config_nodes_include = normalize_discover_config_include(config_nodes, ["name"])
                self.check.log.debug("config_nodes_include: %s", config_nodes_include)
                if config_nodes_include:
                    nodes_discovery = Discovery(
                        lambda: self.check.api.get_baremetal_nodes(),
                        limit=config_nodes.get('limit'),
                        include=config_nodes_include,
                        exclude=config_nodes.get('exclude'),
                        interval=config_nodes.get('interval'),
                        key=lambda server: server.get('name'),
                    )
            if nodes_discovery:
                discovered_nodes = list(nodes_discovery.get_items())
            else:
                discovered_nodes = [
                    (None, node.get('name'), node, None) for node in self.check.api.get_baremetal_nodes()
                ]
        for _pattern, _item_name, item, item_config in discovered_nodes:
            self.check.log.debug("item: %s", item)
            self.check.log.debug("item_config: %s", item_config)
            node = get_metrics_and_tags(
                item,
                tags=IRONIC_NODE_TAGS,
                prefix=IRONIC_NODE_METRICS_PREFIX,
                metrics=IRONIC_NODE_METRICS,
                lambda_name=lambda key: 'up' if key == 'power_state' else key,
                lambda_value=lambda key, value, item=item: (
                    (item.get('power_state') == 'power on' and item.get('maintenance') is False)
                    if key == 'power_state'
                    else value
                ),
            )
            self.check.log.debug("node: %s", node)
            self.check.gauge(IRONIC_NODE_COUNT, 1, tags=tags + node['tags'], hostname=item['uuid'])
            for metric, value in node['metrics'].items():
                self.check.gauge(metric, value, tags=tags + node['tags'], hostname=item['uuid'])
            self.check.external_tags.append((item['uuid'], {'openstack': ['host_type:baremetal']}))
            self._report_portgroups(config, tags, item['uuid'])

    @Component.http_error()
    def _report_portgroups(self, config, tags, node_id):
        if 'portgroups' not in config:
            report_portgroups = config.get('nodes', {}).get('portgroups', True)
        else:
            report_portgroups = config.get('portgroups', True)
        if report_portgroups:
            self.check.log.debug("reporting portgroups for node: %s", node_id)
            data = self.check.api.get_baremetal_portgroups(node_id)
            for item in data:
                portgroup = get_metrics_and_tags(
                    item,
                    tags=IRONIC_NODE_PORTGROUP_TAGS,
                    prefix=IRONIC_NODE_PORTGROUP_PREFIX,
                    metrics=[IRONIC_NODE_PORTGROUP_COUNT],
                )
                self.check.log.debug("portgroup: %s", portgroup)
                self.check.gauge(IRONIC_NODE_PORTGROUP_COUNT, 1, tags=tags + portgroup['tags'], hostname=item['uuid'])

    @Component.register_global_metrics(ID)
    @Component.http_error()
    def _report_ports(self, config, tags):
        report_ports = config.get('ports', True)
        if report_ports:
            data = self.check.api.get_baremetal_ports()
            for item in data:
                port = get_metrics_and_tags(
                    item,
                    tags=IRONIC_PORT_TAGS,
                    prefix=IRONIC_PORT_PREFIX,
                    metrics={},
                )
                self.check.log.debug("port: %s", port)
                self.check.gauge(IRONIC_PORT_COUNT, 1, tags=tags + port['tags'])

    @Component.register_global_metrics(ID)
    @Component.http_error()
    def _report_conductors(self, config, tags):
        report_conductors = config.get('conductors', True)
        if report_conductors:
            data = self.check.api.get_baremetal_conductors()
            for item in data:
                conductor = get_metrics_and_tags(
                    item,
                    tags=IRONIC_CONDUCTOR_TAGS,
                    prefix=IRONIC_CONDUCTOR_METRICS_PREFIX,
                    metrics=IRONIC_CONDUCTOR_METRICS,
                    lambda_name=lambda key: 'up' if key == 'alive' else key,
                )
                self.check.log.debug("conductor: %s", conductor)
                self.check.gauge(IRONIC_CONDUCTOR_COUNT, 1, tags=tags + conductor['tags'])
                for metric, value in conductor['metrics'].items():
                    self.check.gauge(metric, value, tags=tags + conductor['tags'])

    @Component.register_global_metrics(ID)
    @Component.http_error()
<<<<<<< HEAD
    def _report_drivers(self, config, tags):
        if 'drivers' not in config:
            report_drivers = config.get('drivers', True)
        if report_drivers:
            data = self.check.api.get_baremetal_drivers()
            for item in data:
                driver = get_metrics_and_tags(
                    item,
                    tags=IRONIC_DRIVER_TAGS,
                    prefix=IRONIC_DRIVER_PREFIX,
                    metrics={},
                )
                self.check.log.debug("driver: %s", driver)
                self.check.gauge(IRONIC_DRIVER_COUNT, 1, tags=tags + driver['tags'])
=======
    def _report_volume_connectors(self, config, tags):
        if 'connectors' not in config:
            report_connectors = config.get('volumes', {}).get('connectors', True)
        else:
            report_connectors = config.get('connectors', True)
        if report_connectors:
            data = self.check.api.get_baremetal_volume_connectors()
            for item in data:
                connector = get_metrics_and_tags(
                    item,
                    tags=IRONIC_VOLUME_CONNECTOR_TAGS,
                    prefix=IRONIC_VOLUME_CONNECTOR_PREFIX,
                    metrics={},
                )
                self.check.log.debug("connector: %s", connector)
                self.check.gauge(IRONIC_VOLUME_CONNECTOR_COUNT, 1, tags=tags + connector['tags'])

    @Component.register_global_metrics(ID)
    @Component.http_error()
    def _report_volume_targets(self, config, tags):
        if 'targets' not in config:
            report_targets = config.get('volumes', {}).get('targets', True)
        else:
            report_targets = config.get('targets', True)
        if report_targets:
            data = self.check.api.get_baremetal_volume_targets()
            for item in data:
                target = get_metrics_and_tags(
                    item,
                    tags=IRONIC_VOLUME_TARGET_TAGS,
                    prefix=IRONIC_VOLUME_TARGET_PREFIX,
                    metrics={},
                )
                self.check.log.debug("target: %s", target)
                self.check.gauge(IRONIC_VOLUME_TARGET_COUNT, 1, tags=tags + target['tags'])
>>>>>>> 98e9a7a5
<|MERGE_RESOLUTION|>--- conflicted
+++ resolved
@@ -157,22 +157,6 @@
 
     @Component.register_global_metrics(ID)
     @Component.http_error()
-<<<<<<< HEAD
-    def _report_drivers(self, config, tags):
-        if 'drivers' not in config:
-            report_drivers = config.get('drivers', True)
-        if report_drivers:
-            data = self.check.api.get_baremetal_drivers()
-            for item in data:
-                driver = get_metrics_and_tags(
-                    item,
-                    tags=IRONIC_DRIVER_TAGS,
-                    prefix=IRONIC_DRIVER_PREFIX,
-                    metrics={},
-                )
-                self.check.log.debug("driver: %s", driver)
-                self.check.gauge(IRONIC_DRIVER_COUNT, 1, tags=tags + driver['tags'])
-=======
     def _report_volume_connectors(self, config, tags):
         if 'connectors' not in config:
             report_connectors = config.get('volumes', {}).get('connectors', True)
@@ -208,4 +192,20 @@
                 )
                 self.check.log.debug("target: %s", target)
                 self.check.gauge(IRONIC_VOLUME_TARGET_COUNT, 1, tags=tags + target['tags'])
->>>>>>> 98e9a7a5
+
+    @Component.register_global_metrics(ID)
+    @Component.http_error()
+    def _report_drivers(self, config, tags):
+        if 'drivers' not in config:
+            report_drivers = config.get('drivers', True)
+        if report_drivers:
+            data = self.check.api.get_baremetal_drivers()
+            for item in data:
+                driver = get_metrics_and_tags(
+                    item,
+                    tags=IRONIC_DRIVER_TAGS,
+                    prefix=IRONIC_DRIVER_PREFIX,
+                    metrics={},
+                )
+                self.check.log.debug("driver: %s", driver)
+                self.check.gauge(IRONIC_DRIVER_COUNT, 1, tags=tags + driver['tags'])