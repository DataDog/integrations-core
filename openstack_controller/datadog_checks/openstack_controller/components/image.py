--- conflicted
+++ resolved
@@ -58,8 +58,9 @@
                 self.check.gauge(GLANCE_IMAGE_COUNT, 1, tags=tags + image['tags'])
                 for metric, value in image['metrics'].items():
                     self.check.gauge(metric, value, tags=tags + image['tags'])
-<<<<<<< HEAD
+                self.check.log.debug("reporting tasks and members for image: %s", item['id'])
                 self._report_members(config, tags, item['id'])
+                self._report_tasks(config, tags, item['id'])
 
     @Component.http_error()
     def _report_members(self, config, tags, image_id):
@@ -74,9 +75,6 @@
                     metrics=[GLANCE_MEMBER_COUNT],
                 )
                 self.check.gauge(GLANCE_MEMBER_COUNT, 1, tags=tags + member['tags'])
-=======
-                self.check.log.debug("reporting tasks for image: %s", item['id'])
-                self._report_tasks(config, tags, item['id'])
 
     @Component.http_error()
     def _report_tasks(self, config, tags, image_id):
@@ -90,5 +88,4 @@
                     prefix=GLANCE_TASK_PREFIX,
                     metrics=[GLANCE_TASK_COUNT],
                 )
-                self.check.gauge(GLANCE_TASK_COUNT, 1, tags=tags + task['tags'])
->>>>>>> f8efe67f
+                self.check.gauge(GLANCE_TASK_COUNT, 1, tags=tags + task['tags'])