# (C) Datadog, Inc. 2023-present
# All rights reserved
# Licensed under a 3-clause BSD style license (see LICENSE)

import inspect
from enum import Enum, unique
from functools import wraps

import requests

from datadog_checks.base import AgentCheck
from datadog_checks.openstack_controller.api.catalog import CatalogEndPointFailure


def argument_value(arg_name, func, *args, **kwargs):
    # Get the position of target_arg in function's signature
    params = list(inspect.signature(func).parameters)
    try:
        position = params.index(arg_name) - (1 if 'self' in params else 0)
    except ValueError:
        position = None
    # If argument passed positionally
    if position is not None and position < len(args):
        return args[position]
    # If argument passed by name
    elif arg_name in kwargs:
        return kwargs[arg_name]
    return None


def generate_hash(func, *args, **kwargs):
    name = func.__name__
    args_str = ','.join(map(str, args))
    kwargs_str = ','.join(f"{k}={v}" for k, v in sorted(kwargs.items()))
    combined = f"{name}({args_str},{kwargs_str})"
    return hash(combined)


class Component:
    registered_global_metric_methods = {}
    registered_project_metric_methods = {}

    @unique
    class Id(str, Enum):
        IDENTITY = 'identity'
        COMPUTE = 'compute'
        NETWORK = 'network'
        BLOCK_STORAGE = 'block-storage'
        BAREMETAL = 'baremetal'
        LOAD_BALANCER = 'load-balancer'
        IMAGE = 'image'
        HEAT = 'heat'
        SWIFT = 'swift'

    @unique
    class Types(list, Enum):
        IDENTITY = ['identity']
        COMPUTE = ['compute']
        NETWORK = ['network']
        BLOCK_STORAGE = ['block-storage', 'volumev3']
        BAREMETAL = ['baremetal']
        LOAD_BALANCER = ['load-balancer']
        IMAGE = ['image']
        HEAT = ['orchestration']
        SWIFT = ['object-store']

    def http_error(report_service_check=False):
        def decorator_http_error(func):
            @wraps(func)  # Preserve function metadata
            def wrapper(self, *args, **kwargs):
                if report_service_check:
                    tags = argument_value('tags', func, *args, **kwargs)
                try:
                    result = func(self, *args, **kwargs)
                    if report_service_check:
                        tags = argument_value('tags', func, *args, **kwargs)
                        self.check.service_check(self.SERVICE_CHECK, AgentCheck.OK, tags=tags)
                    return result if result is not None else True
<<<<<<< HEAD
                except (requests.HTTPError, requests.ConnectionError, requests.Timeout, requests.RequestException) as e:
                    self.check.log.debug("HTTPError: %s", e.response)
=======
                except requests.exceptions.RequestException as e:
                    self.check.log.debug("RequestException [%s]: %s", type(e), e)
>>>>>>> dc7acd09
                    if report_service_check:
                        self.check.service_check(self.SERVICE_CHECK, AgentCheck.CRITICAL, tags=tags)
                except CatalogEndPointFailure as e:
                    self.check.log.debug("CatalogEndPointFailure: %s", e)
                except Exception as e:
                    self.check.log.error("Exception: %s", e)
                return None

            return wrapper

        return decorator_http_error

    @classmethod
    def register_global_metrics(cls, component_id):
        def decorator_register_metrics_method(func):
            @wraps(func)  # Preserve function metadata
            def wrapper(self, *args, **kwargs):
                func_hash = generate_hash(func, *args, **kwargs)
                if func_hash not in self.reported_global_metrics:
                    if func(self, *args, **kwargs):
                        self.reported_global_metrics.append(func_hash)

            if component_id not in cls.registered_global_metric_methods:
                cls.registered_global_metric_methods[component_id] = []
            cls.registered_global_metric_methods[component_id].append(wrapper)
            return wrapper

        return decorator_register_metrics_method

    @classmethod
    def register_project_metrics(cls, component_id):
        def decorator_register_metrics_method(func):
            @wraps(func)  # Preserve function metadata
            def wrapper(self, *args, **kwargs):
                func_hash = generate_hash(func, *args, **kwargs)
                if func_hash not in self.reported_project_metrics:
                    if func(self, *args, **kwargs):
                        self.reported_project_metrics.append(func_hash)

            if component_id not in cls.registered_project_metric_methods:
                cls.registered_project_metric_methods[component_id] = []
            cls.registered_project_metric_methods[component_id].append(wrapper)
            return wrapper

        return decorator_register_metrics_method

    def __init__(self, check):
        self.check = check
        self.found_in_catalog = False
        self.reported_global_metrics = []
        self.reported_project_metrics = []
        self.check.log.debug("created `%s` component", self.ID.value)

    def start_report(self):
        self.found_in_catalog = False
        self.reported_global_metrics.clear()
        self.reported_project_metrics.clear()

    def finish_report(self, tags):
        if not self.found_in_catalog:
            self.check.service_check(self.SERVICE_CHECK, AgentCheck.UNKNOWN, tags=tags)

    def report_global_metrics(self, config, tags):
        if self.ID not in Component.registered_global_metric_methods:
            self.check.log.debug("`%s` component has not registered methods for global metrics", self.ID.value)
            return
        self.check.log.debug("reporting `%s` component global metrics", self.ID.value)
        if self.check.api.component_in_catalog(self.TYPES.value):
            self.found_in_catalog = True
            self.check.log.debug("`%s` component found in catalog", self.ID.value)
            for registered_method in Component.registered_global_metric_methods[self.ID]:
                registered_method(self, config, tags)
        else:
            self.check.log.debug("`%s` component not found in catalog", self.ID.value)

    def report_project_metrics(self, project, config, project_tags):
        if self.ID not in Component.registered_project_metric_methods:
            self.check.log.debug("`%s` component has not registered methods for project metrics", self.ID.value)
            return
        if self.check.api.component_in_catalog(self.TYPES.value):
            self.found_in_catalog = True
            self.check.log.debug("`%s` component found in catalog for project %s", self.ID.value, project['name'])
            for registered_method in Component.registered_project_metric_methods[self.ID]:
                registered_method(self, project['id'], project_tags, config)
        else:
            self.check.log.debug("`%s` component not found in catalog for project %s", self.ID.value, project['name'])<|MERGE_RESOLUTION|>--- conflicted
+++ resolved
@@ -9,7 +9,6 @@
 import requests
 
 from datadog_checks.base import AgentCheck
-from datadog_checks.openstack_controller.api.catalog import CatalogEndPointFailure
 
 
 def argument_value(arg_name, func, *args, **kwargs):
@@ -76,17 +75,10 @@
                         tags = argument_value('tags', func, *args, **kwargs)
                         self.check.service_check(self.SERVICE_CHECK, AgentCheck.OK, tags=tags)
                     return result if result is not None else True
-<<<<<<< HEAD
-                except (requests.HTTPError, requests.ConnectionError, requests.Timeout, requests.RequestException) as e:
-                    self.check.log.debug("HTTPError: %s", e.response)
-=======
                 except requests.exceptions.RequestException as e:
                     self.check.log.debug("RequestException [%s]: %s", type(e), e)
->>>>>>> dc7acd09
                     if report_service_check:
                         self.check.service_check(self.SERVICE_CHECK, AgentCheck.CRITICAL, tags=tags)
-                except CatalogEndPointFailure as e:
-                    self.check.log.debug("CatalogEndPointFailure: %s", e)
                 except Exception as e:
                     self.check.log.error("Exception: %s", e)
                 return None
