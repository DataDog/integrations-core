--- conflicted
+++ resolved
@@ -13,17 +13,14 @@
 from datadog_checks.config import is_affirmative
 from datadog_checks.utils.common import pattern_filter
 
-<<<<<<< HEAD
+
 from .scopes import OpenStackScope
 from .settings import DEFAULT_API_REQUEST_TIMEOUT, DEFAULT_KEYSTONE_API_VERSION
+from .utils import get_instance_key
+from .retry import BackOffRetry
 from .exceptions import (InstancePowerOffFailure, IncompleteConfig, IncompleteIdentity, MissingNovaEndpoint,
                          MissingNeutronEndpoint, KeystoneUnreachable)
-=======
-from .utils import get_instance_key
-from .retry import BackOffRetry
-from .exceptions import (InstancePowerOffFailure, IncompleteConfig, IncompleteAuthScope,
-                         IncompleteIdentity, MissingNovaEndpoint, MissingNeutronEndpoint, KeystoneUnreachable)
->>>>>>> ba93c30e
+
 
 try:
     # Agent >= 6.0: the check pushes tags invoking `set_external_tags`
@@ -101,13 +98,6 @@
 
 REMOVED_STATES = ['DELETED', 'SHUTOFF']
 
-<<<<<<< HEAD
-BASE_BACKOFF_SECS = 15
-MAX_BACKOFF_SECS = 300
-=======
-UNSCOPED_AUTH = 'unscoped'
->>>>>>> ba93c30e
-
 SERVER_FIELDS_REQ = [
     'server_id',
     'state',
