--- conflicted
+++ resolved
@@ -547,20 +547,19 @@
     'status': 'status',
     'container_format': 'container_format',
 }
-<<<<<<< HEAD
 GLANCE_MEMBER_PREFIX = f"{GLANCE_IMAGE_PREFIX}.member"
 GLANCE_MEMBER_COUNT = f"{GLANCE_MEMBER_PREFIX}.count"
 GLANCE_MEMBER_TAGS = {
     'member_id': 'member_id',
     'image_id': 'image_id',
-=======
+    'status': 'status',
+}
 GLANCE_TASK_PREFIX = f"{GLANCE_IMAGE_PREFIX}.task"
 GLANCE_TASK_COUNT = f"{GLANCE_TASK_PREFIX}.count"
 GLANCE_TASK_TAGS = {
     'id': 'task_id',
     'image_id': 'image_id',
     'type': 'type',
->>>>>>> f8efe67f
     'status': 'status',
 }
 
