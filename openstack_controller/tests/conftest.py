--- conflicted
+++ resolved
@@ -668,51 +668,50 @@
             for node in mock_responses('GET', '/baremetal/v1/conductors')['conductors']
         ]
 
-<<<<<<< HEAD
+    def volume_connectors():
+        if http_error and 'connectors' in http_error:
+            raise requests.exceptions.HTTPError(response=http_error['connectors'])
+        return [
+            mock.MagicMock(
+                to_dict=mock.MagicMock(
+                    return_value=node,
+                )
+            )
+            for node in mock_responses('GET', '/baremetal/v1/volume/connectors')['connectors']
+        ]
+
+    def volume_targets():
+        if http_error and 'targets' in http_error:
+            raise requests.exceptions.HTTPError(response=http_error['targets'])
+        return [
+            mock.MagicMock(
+                to_dict=mock.MagicMock(
+                    return_value=node,
+                )
+            )
+            for node in mock_responses('GET', '/baremetal/v1/volume/targets')['targets']
+        ]
+
     def drivers():
         if http_error and 'drivers' in http_error:
             raise requests.exceptions.HTTPError(response=http_error['drivers'])
-=======
-    def volume_connectors():
-        if http_error and 'connectors' in http_error:
-            raise requests.exceptions.HTTPError(response=http_error['connectors'])
->>>>>>> 98e9a7a5
         return [
             mock.MagicMock(
                 to_dict=mock.MagicMock(
                     return_value=node,
                 )
             )
-<<<<<<< HEAD
             for node in mock_responses('GET', '/baremetal/v1/drivers')['drivers']
-=======
-            for node in mock_responses('GET', '/baremetal/v1/volume/connectors')['connectors']
-        ]
-
-    def volume_targets():
-        if http_error and 'targets' in http_error:
-            raise requests.exceptions.HTTPError(response=http_error['targets'])
-        return [
-            mock.MagicMock(
-                to_dict=mock.MagicMock(
-                    return_value=node,
-                )
-            )
-            for node in mock_responses('GET', '/baremetal/v1/volume/targets')['targets']
->>>>>>> 98e9a7a5
         ]
 
     return mock.MagicMock(
         nodes=mock.MagicMock(side_effect=nodes),
         conductors=mock.MagicMock(side_effect=conductors),
         portgroups=mock.MagicMock(side_effect=portgroups),
-<<<<<<< HEAD
-        drivers=mock.MagicMock(side_effect=drivers),
-=======
         ports=mock.MagicMock(side_effect=ports),
         volume_connectors=mock.MagicMock(side_effect=volume_connectors),
         volume_targets=mock.MagicMock(side_effect=volume_targets),
->>>>>>> 98e9a7a5
+        drivers=mock.MagicMock(side_effect=drivers),
     )
 
 
