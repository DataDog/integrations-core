# (C) Datadog, Inc. 2019-present
# All rights reserved
# Licensed under a 3-clause BSD style license (see LICENSE)

import json
import os
import re
from pathlib import Path
from urllib.parse import urlparse

import mock
import pytest
import requests
import yaml

import tests.configs as configs
from datadog_checks.dev import docker_run
from datadog_checks.dev.conditions import CheckDockerLogs
from datadog_checks.dev.fs import get_here
from datadog_checks.dev.http import MockResponse
from datadog_checks.openstack_controller import OpenStackControllerCheck

from .endpoints import IRONIC_ENDPOINTS, NOVA_ENDPOINTS
from .ssh_tunnel import socks_proxy
from .terraform import terraform_run

USE_OPENSTACK_GCP = os.environ.get('USE_OPENSTACK_GCP')
OPENSTACK_E2E_LEGACY = os.environ.get('OPENSTACK_E2E_LEGACY')


@pytest.fixture(scope='session')
def dd_environment():
    if USE_OPENSTACK_GCP:

        def replace_env_vars(match):
            # Extract variable name from the matched string
            var_name = match.group(1)
            # Return the environment variable value or the original string if not found
            return os.environ.get(var_name, match.group(0))

        # Read the YAML file
        with open(configs.TEST_OPENSTACK_CONFIG_E2E_PATH, 'r') as file:
            content = file.read()
            # Replace environment variable placeholders
            content = re.sub(r'\$\{([^}]+)\}', replace_env_vars, content)
        # Parse the YAML with substituted values
        data = yaml.safe_load(content)
        # Write the modified content back to a file:
        with open(configs.TEST_OPENSTACK_UPDATED_CONFIG_E2E_PATH, 'w') as file:
            yaml.dump(data, file)

        with terraform_run(os.path.join(get_here(), 'terraform')) as outputs:
            ip = outputs['ip']['value']
            internal_ip = outputs['internal_ip']['value']
            private_key = outputs['ssh_private_key']['value']
            instance = {
                'keystone_server_url': 'http://{}/identity'.format(internal_ip),
                'username': 'admin',
                'password': 'password',
                'ssl_verify': False,
                'nova_microversion': '2.93',
                'ironic_microversion': '1.80',
                '#openstack_cloud_name': 'test_cloud',
                '#openstack_config_file_path': '/home/openstack_controller/tests/config/openstack_config_updated.yaml',
                'endpoint_region_id': 'RegionOne',
                'use_legacy_check_version': False,
            }
            env = dict(os.environ)
            with socks_proxy(
                ip,
                re.sub('([.@])', '_', env['TF_VAR_user']).lower(),
                private_key,
            ) as socks:
                socks_ip, socks_port = socks
                agent_config = {'proxy': {'http': 'socks5://{}:{}'.format(socks_ip, socks_port)}}
                yield instance, agent_config
    elif OPENSTACK_E2E_LEGACY:
        compose_file = os.path.join(get_here(), 'legacy', 'docker', 'docker-compose.yaml')
        conditions = [
            CheckDockerLogs(identifier='openstack-keystone', patterns=['server running']),
            CheckDockerLogs(identifier='openstack-nova', patterns=['server running']),
            CheckDockerLogs(identifier='openstack-neutron', patterns=['server running']),
            CheckDockerLogs(identifier='openstack-ironic', patterns=['server running']),
        ]
        with docker_run(compose_file, conditions=conditions):
            instance = {
                'name': 'test',
                'keystone_server_url': 'http://127.0.0.1:8080/identity/v3',
                'user': {'name': 'admin', 'password': 'labstack', 'domain': {'id': 'default'}},
                'ssl_verify': False,
            }
            yield instance
    else:
        compose_file = os.path.join(get_here(), 'docker', 'docker-compose.yaml')
        conditions = [
            CheckDockerLogs(identifier='openstack-keystone', patterns=['server running']),
            CheckDockerLogs(identifier='openstack-nova', patterns=['server running']),
            CheckDockerLogs(identifier='openstack-cinder', patterns=['server running']),
            CheckDockerLogs(identifier='openstack-neutron', patterns=['server running']),
            CheckDockerLogs(identifier='openstack-ironic', patterns=['server running']),
            CheckDockerLogs(identifier='openstack-octavia', patterns=['server running']),
        ]
        with docker_run(compose_file, conditions=conditions):
            instance = {
                'keystone_server_url': 'http://127.0.0.1:8080/identity',
                'username': 'admin',
                'password': 'password',
                'ssl_verify': False,
                'use_legacy_check_version': False,
            }
            yield instance


@pytest.fixture
def openstack_controller_check():
    return lambda instance: OpenStackControllerCheck('openstack', {}, [instance])


@pytest.fixture
def check(instance):
    return OpenStackControllerCheck('openstack', {}, [instance])


def get_json_value_from_file(file_path):
    with open(file_path, 'r') as file:
        return json.load(file)


@pytest.fixture(scope='function')
def microversion_headers():
    headers = [None, None]
    yield headers


@pytest.fixture
def mock_responses(microversion_headers):
    responses_map = {}

    def process_files(dir, response_parent):
        for file in dir.rglob('*'):
            if 'clusters' in str(file.relative_to(dir)):
                print(str(file.relative_to(dir)))
                if 'response.json' in str(file.relative_to(dir)):
                    print(get_json_value_from_file(file))
            if file.is_file() and file.stem != ".slash":
                relative_dir_path = (
                    "/" + str(file.parent.relative_to(dir)) + ("/" if (file.parent / ".slash").is_file() else "")
                )
                if relative_dir_path not in response_parent:
                    response_parent[relative_dir_path] = {}
                json_data = get_json_value_from_file(file)
                response_parent[relative_dir_path][file.stem] = json_data

    def process_dir(dir, response_parent):
        response_parent[dir.name] = {}
        process_files(dir, response_parent[dir.name])

    def create_responses_tree():
        root_dir_path = os.path.join(get_here(), 'fixtures')
        method_subdirs = [d for d in Path(root_dir_path).iterdir() if d.is_dir() and d.name in ['GET', 'POST']]
        for method_subdir in method_subdirs:
            process_dir(method_subdir, responses_map)
        nova_subdirs = [d for d in Path(root_dir_path).iterdir() if d.is_dir() and d.name.startswith('nova')]
        for nova_subdir in nova_subdirs:
            process_dir(nova_subdir, responses_map)
        ironic_subdirs = [d for d in Path(root_dir_path).iterdir() if d.is_dir() and d.name.startswith('ironic')]
        for ironic_subdir in ironic_subdirs:
            process_dir(ironic_subdir, responses_map)

    def method(method, url, file='response', headers=None, params=None):
        filename = file
        request_path = url
        request_path = request_path.replace('?', '/')
        print(request_path)
        if params:
            param_string = '/'.join('{}={}'.format(key, str(val)) for key, val in params.items())
            request_path = '{}/{}'.format(url, param_string)
        if any(re.search(pattern, request_path) for pattern in NOVA_ENDPOINTS):
            microversion = headers.get('X-OpenStack-Nova-API-Version') if headers else microversion_headers[0]
            filename = f'{file}-{microversion}' if microversion else file
        if any(re.search(pattern, request_path) for pattern in IRONIC_ENDPOINTS):
            microversion = headers.get('X-OpenStack-Ironic-API-Version') if headers else microversion_headers[1]
            filename = f'{file}-{microversion}' if microversion else file

        response = responses_map.get(method, {}).get(request_path, {}).get(filename)
        return response

    create_responses_tree()
    yield method


@pytest.fixture
def mock_http_call(mock_responses):
    def call(method, url, file='response', headers=None, params=None):
        response = mock_responses(method, url, file=file, headers=headers, params=params)
        if response:
            return response
        http_response = requests.models.Response()
        http_response.status_code = 404
        http_response.reason = "Not Found"
        http_response.url = url
        raise requests.exceptions.HTTPError(response=http_response)

    yield call


@pytest.fixture
def session_auth(request, mock_responses):
    param = request.param if hasattr(request, 'param') and request.param is not None else {}
    catalog = param.get('catalog')

    def get_access(session):
        project_id = session.return_value.project_id if session.return_value.project_id else 'unscoped'
        token = mock_responses('POST', '/identity/v3/auth/tokens', project_id)['token']
        return mock.MagicMock(
            service_catalog=mock.MagicMock(catalog=catalog if catalog is not None else token.get('catalog', [])),
            project_id=token.get('project', {}).get('id'),
            role_names=[role.get('name') for role in token.get('roles', [])],
        )

    return mock.MagicMock(get_access=mock.MagicMock(side_effect=get_access))


@pytest.fixture
def openstack_session(session_auth, microversion_headers):
    def session(auth, session):
        microversion_headers[0] = session.headers.get('X-OpenStack-Nova-API-Version')
        microversion_headers[1] = session.headers.get('X-OpenStack-Ironic-API-Version')
        return mock.MagicMock(
            return_value=mock.MagicMock(project_id=auth.project_id),
            auth=session_auth,
        )

    with mock.patch('keystoneauth1.session.Session', side_effect=session) as mock_session:
        yield mock_session


@pytest.fixture
def connection_authorize(request, mock_responses):
    param = request.param if hasattr(request, 'param') and request.param is not None else {}
    http_error = param.get('http_error')
    exception = param.get('exception')

    def authorize():
        if exception is not None:
            raise exception
        if http_error is not None:
            raise requests.exceptions.HTTPError(response=http_error)
        return mock.MagicMock(return_value=["test_token"])

    return mock.MagicMock(side_effect=authorize)


@pytest.fixture
def connection_identity(request, mock_responses):
    param = request.param if hasattr(request, 'param') and request.param is not None else {}
    http_error = param.get('http_error')

    def regions():
        if http_error and 'regions' in http_error:
            raise requests.exceptions.HTTPError(response=http_error['regions'])
        return [
            mock.MagicMock(
                to_dict=mock.MagicMock(
                    return_value=region,
                )
            )
            for region in mock_responses('GET', '/identity/v3/regions')['regions']
        ]

    def domains():
        if http_error and 'domains' in http_error:
            raise requests.exceptions.HTTPError(response=http_error['domains'])
        return [
            mock.MagicMock(
                to_dict=mock.MagicMock(
                    return_value=domain,
                )
            )
            for domain in mock_responses('GET', '/identity/v3/domains')['domains']
        ]

    def projects():
        if http_error and 'projects' in http_error:
            raise requests.exceptions.HTTPError(response=http_error['projects'])
        return [
            mock.MagicMock(
                to_dict=mock.MagicMock(
                    return_value=project,
                )
            )
            for project in mock_responses('GET', '/identity/v3/projects')['projects']
        ]

    def users():
        if http_error and 'users' in http_error:
            raise requests.exceptions.HTTPError(response=http_error['users'])
        return [
            mock.MagicMock(
                to_dict=mock.MagicMock(
                    return_value=user,
                )
            )
            for user in mock_responses('GET', '/identity/v3/users')['users']
        ]

    def groups():
        if http_error and 'groups' in http_error:
            raise requests.exceptions.HTTPError(response=http_error['groups'])
        return [
            mock.MagicMock(
                to_dict=mock.MagicMock(
                    return_value=group,
                )
            )
            for group in mock_responses('GET', '/identity/v3/groups')['groups']
        ]

    def group_users(group_id):
        if http_error and 'group_users' in http_error and group_id in http_error['group_users']:
            raise requests.exceptions.HTTPError(response=http_error['group_users'][group_id])
        return [
            mock.MagicMock(
                to_dict=mock.MagicMock(
                    return_value=user,
                )
            )
            for user in mock_responses('GET', f'/identity/v3/groups/{group_id}/users')['users']
        ]

    def services():
        if http_error and 'services' in http_error:
            raise requests.exceptions.HTTPError(response=http_error['services'])
        return [
            mock.MagicMock(
                to_dict=mock.MagicMock(
                    return_value=service,
                )
            )
            for service in mock_responses('GET', '/identity/v3/services')['services']
        ]

    def registered_limits():
        if http_error and 'registered_limits' in http_error:
            raise requests.exceptions.HTTPError(response=http_error['registered_limits'])
        return [
            mock.MagicMock(
                to_dict=mock.MagicMock(
                    return_value=registered_limit,
                )
            )
            for registered_limit in mock_responses('GET', '/identity/v3/registered_limits')['registered_limits']
        ]

    def limits():
        if http_error and 'limits' in http_error:
            raise requests.exceptions.HTTPError(response=http_error['limits'])
        return [
            mock.MagicMock(
                to_dict=mock.MagicMock(
                    return_value=registered_limit,
                )
            )
            for registered_limit in mock_responses('GET', '/identity/v3/limits')['limits']
        ]

    return mock.MagicMock(
        regions=mock.MagicMock(side_effect=regions),
        domains=mock.MagicMock(side_effect=domains),
        projects=mock.MagicMock(side_effect=projects),
        users=mock.MagicMock(side_effect=users),
        groups=mock.MagicMock(side_effect=groups),
        group_users=mock.MagicMock(side_effect=group_users),
        services=mock.MagicMock(side_effect=services),
        registered_limits=mock.MagicMock(side_effect=registered_limits),
        limits=mock.MagicMock(side_effect=limits),
    )


@pytest.fixture
def connection_block_storage(request, mock_responses):
    param = request.param if hasattr(request, 'param') and request.param is not None else {}
    http_error = param.get('http_error')

    def volumes(project_id, limit=None):
        if http_error and 'volumes' in http_error:
            raise requests.exceptions.HTTPError(response=http_error['volumes'])
        return [
            mock.MagicMock(
                to_dict=mock.MagicMock(
                    return_value=volume,
                )
            )
            for volume in mock_responses('GET', f'/volume/v3/{project_id}/volumes/detail')['volumes']
        ]

    def transfers(project_id, details):
        if http_error and 'transfers' in http_error:
            raise requests.exceptions.HTTPError(response=http_error['transfers'])
        return [
            mock.MagicMock(
                to_dict=mock.MagicMock(
                    return_value=transfer,
                )
            )
            for transfer in mock_responses('GET', f'/volume/v3/{project_id}/os-volume-transfer/detail')['transfers']
        ]

<<<<<<< HEAD
    def clusters(project_id, details):
        if http_error and 'clusters' in http_error:
            raise requests.exceptions.HTTPError(response=http_error['clusters'])
        return [
            mock.MagicMock(
                to_dict=mock.MagicMock(
                    return_value=cluster,
                )
            )
            for cluster in mock_responses('GET', f'/volume/v3/{project_id}/clusters/detail')['clusters']
=======
    def pools(project_id, details):
        if http_error and 'pools' in http_error:
            raise requests.exceptions.HTTPError(response=http_error['pools'])
        return [
            mock.MagicMock(
                to_dict=mock.MagicMock(
                    return_value=pool,
                )
            )
            for pool in mock_responses('GET', f'/volume/v3/{project_id}/scheduler-stats/get_pools')['pools']
>>>>>>> 41801d33
        ]

    return mock.MagicMock(
        volumes=mock.MagicMock(side_effect=volumes),
        transfers=mock.MagicMock(side_effect=transfers),
<<<<<<< HEAD
        clusters=mock.MagicMock(side_effect=clusters),
=======
        pools=mock.MagicMock(side_effect=pools),
>>>>>>> 41801d33
    )


@pytest.fixture
def connection_compute(request, mock_responses):
    param = request.param if hasattr(request, 'param') and request.param is not None else {}
    http_error = param.get('http_error')

    def get_limits(tenant_id):
        if http_error and 'limits' in http_error:
            raise requests.exceptions.HTTPError(response=http_error['limits'])
        return mock.MagicMock(
            to_dict=mock.MagicMock(
                return_value=mock_responses('GET', f'/compute/v2.1/limits?tenant_id={tenant_id}')['limits'],
            )
        )

    def services():
        if http_error and 'services' in http_error:
            raise requests.exceptions.HTTPError(response=http_error['services'])
        return [
            mock.MagicMock(
                to_dict=mock.MagicMock(
                    return_value=service,
                )
            )
            for service in mock_responses('GET', '/compute/v2.1/os-services')['services']
        ]

    def aggregates():
        if http_error and 'aggregates' in http_error:
            raise requests.exceptions.HTTPError(response=http_error['aggregates'])
        return [
            mock.MagicMock(
                to_dict=mock.MagicMock(
                    return_value=aggregate,
                )
            )
            for aggregate in mock_responses('GET', '/compute/v2.1/os-aggregates')['aggregates']
        ]

    def flavors(details):
        if http_error and 'flavors' in http_error:
            raise requests.exceptions.HTTPError(response=http_error['flavors'])
        return [
            mock.MagicMock(
                to_dict=mock.MagicMock(
                    return_value=service,
                )
            )
            for service in mock_responses('GET', '/compute/v2.1/flavors/detail')['flavors']
        ]

    def hypervisors(details):
        if http_error and 'hypervisors' in http_error:
            raise requests.exceptions.HTTPError(response=http_error['hypervisors'])
        return [
            mock.MagicMock(
                to_dict=mock.MagicMock(
                    return_value=hypervisor,
                )
            )
            for hypervisor in mock_responses('GET', '/compute/v2.1/os-hypervisors/detail')['hypervisors']
        ]

    def get_hypervisor_uptime(hypervisor_id):
        if http_error and 'hypervisor_uptime' in http_error and hypervisor_id in http_error['hypervisor_uptime']:
            raise requests.exceptions.HTTPError(response=http_error['hypervisor_uptime'][hypervisor_id])
        return mock.MagicMock(
            to_dict=mock.MagicMock(
                return_value=mock_responses('GET', f'/compute/v2.1/os-hypervisors/{hypervisor_id}/uptime')[
                    'hypervisor'
                ],
            )
        )

    def get_quota_set(project_id):
        if http_error and 'quota_sets' in http_error and project_id in http_error['quota_sets']:
            raise requests.exceptions.HTTPError(response=http_error['quota_sets'][project_id])
        return mock.MagicMock(
            to_dict=mock.MagicMock(
                return_value=mock_responses('GET', f'/compute/v2.1/os-quota-sets/{project_id}')['quota_set']
            )
        )

    def servers(project_id, details, limit=None):
        if http_error and 'servers' in http_error and project_id in http_error['servers']:
            raise requests.exceptions.HTTPError(response=http_error['servers'][project_id])
        return [
            mock.MagicMock(
                to_dict=mock.MagicMock(
                    return_value=server,
                )
            )
            for server in mock_responses('GET', f'/compute/v2.1/servers/detail?project_id={project_id}')['servers']
        ]

    def get_flavor(flavor_id):
        if http_error and 'flavors' in http_error and flavor_id in http_error['flavors']:
            raise requests.exceptions.HTTPError(response=http_error['flavors'][flavor_id])
        return mock.MagicMock(
            to_dict=mock.MagicMock(return_value=mock_responses('GET', f'/compute/v2.1/flavors/{flavor_id}')['flavor'])
        )

    def get_server_diagnostics(server_id):
        if http_error and 'server_diagnostics' in http_error and server_id in http_error['server_diagnostics']:
            raise requests.exceptions.HTTPError(response=http_error['server_diagnostics'][server_id])
        return mock.MagicMock(
            to_dict=mock.MagicMock(
                return_value=mock_responses('GET', f'/compute/v2.1/servers/{server_id}/diagnostics'),
            )
        )

    return mock.MagicMock(
        get_limits=mock.MagicMock(side_effect=get_limits),
        services=mock.MagicMock(side_effect=services),
        aggregates=mock.MagicMock(side_effect=aggregates),
        flavors=mock.MagicMock(side_effect=flavors),
        hypervisors=mock.MagicMock(side_effect=hypervisors),
        get_hypervisor_uptime=mock.MagicMock(side_effect=get_hypervisor_uptime),
        get_quota_set=mock.MagicMock(side_effect=get_quota_set),
        servers=mock.MagicMock(side_effect=servers),
        get_flavor=mock.MagicMock(side_effect=get_flavor),
        get_server_diagnostics=mock.MagicMock(side_effect=get_server_diagnostics),
    )


@pytest.fixture
def connection_network(request, mock_responses):
    param = request.param if hasattr(request, 'param') and request.param is not None else {}
    http_error = param.get('http_error')

    def agents():
        if http_error and 'agents' in http_error:
            raise requests.exceptions.HTTPError(response=http_error['agents'])
        return [
            mock.MagicMock(
                to_dict=mock.MagicMock(
                    return_value=agent,
                )
            )
            for agent in mock_responses('GET', '/networking/v2.0/agents')['agents']
        ]

    def networks(project_id, limit=None):
        if http_error and 'networks' in http_error and project_id in http_error['networks']:
            raise requests.exceptions.HTTPError(response=http_error['networks'])
        return [
            mock.MagicMock(
                to_dict=mock.MagicMock(
                    return_value=network,
                )
            )
            for network in mock_responses('GET', f'/networking/v2.0/networks?project_id={project_id}')['networks']
        ]

    def get_quota(project_id, details):
        if http_error and 'quotas' in http_error and project_id in http_error['quotas']:
            raise requests.exceptions.HTTPError(response=http_error['quotas'][project_id])
        return mock.MagicMock(
            to_dict=mock.MagicMock(
                return_value=mock_responses('GET', f'/networking/v2.0/quotas/{project_id}')['quota'],
            )
        )

    return mock.MagicMock(
        agents=mock.MagicMock(side_effect=agents),
        networks=mock.MagicMock(side_effect=networks),
        get_quota=mock.MagicMock(side_effect=get_quota),
    )


@pytest.fixture
def connection_baremetal(request, mock_responses):
    param = request.param if hasattr(request, 'param') and request.param is not None else {}
    http_error = param.get('http_error')

    def nodes(details, limit=None):
        if http_error and 'nodes' in http_error:
            raise requests.exceptions.HTTPError(response=http_error['nodes'])
        return [
            mock.MagicMock(
                to_dict=mock.MagicMock(
                    return_value=node,
                )
            )
            for node in mock_responses('GET', '/baremetal/v1/nodes/detail')['nodes']
        ]

    def conductors(limit=None):
        if http_error and 'conductors' in http_error:
            raise requests.exceptions.HTTPError(response=http_error['conductors'])
        return [
            mock.MagicMock(
                to_dict=mock.MagicMock(
                    return_value=node,
                )
            )
            for node in mock_responses('GET', '/baremetal/v1/conductors')['conductors']
        ]

    return mock.MagicMock(nodes=mock.MagicMock(side_effect=nodes), conductors=mock.MagicMock(side_effect=conductors))


@pytest.fixture
def connection_image(request, mock_responses):
    param = request.param if hasattr(request, 'param') and request.param is not None else {}
    http_error = param.get('http_error')

    def images(limit=None):
        if http_error and 'images' in http_error:
            raise requests.exceptions.HTTPError(response=http_error['images'])
        return [
            mock.MagicMock(
                to_dict=mock.MagicMock(
                    return_value=node,
                )
            )
            for node in mock_responses('GET', '/image/v2/images')['images']
        ]

    return mock.MagicMock(images=mock.MagicMock(side_effect=images))


@pytest.fixture
def connection_load_balancer(request, mock_responses):
    param = request.param if hasattr(request, 'param') and request.param is not None else {}
    http_error = param.get('http_error')

    def load_balancers(project_id, limit=None):
        if http_error and 'load_balancers' in http_error and project_id in http_error['load_balancers']:
            raise requests.exceptions.HTTPError(response=http_error['load_balancers'][project_id])
        return [
            mock.MagicMock(
                to_dict=mock.MagicMock(
                    return_value=loadbalancer,
                )
            )
            for loadbalancer in mock_responses('GET', f'/load-balancer/v2/lbaas/loadbalancers?project_id={project_id}')[
                'loadbalancers'
            ]
        ]

    def get_load_balancer_statistics(loadbalancer_id):
        if (
            http_error
            and 'load_balancer_statistics' in http_error
            and loadbalancer_id in http_error['load_balancer_statistics']
        ):
            raise requests.exceptions.HTTPError(response=http_error['load_balancer_statistics'][loadbalancer_id])
        return mock.MagicMock(
            to_dict=mock.MagicMock(
                return_value=mock_responses(
                    'GET', f'/load-balancer/v2/lbaas/loadbalancers/{loadbalancer_id}/stats'
                ).get('stats', {}),
            )
        )

    def listeners(project_id, limit=None):
        if http_error and 'listeners' in http_error and project_id in http_error['listeners']:
            raise requests.exceptions.HTTPError(response=http_error['listeners'][project_id])
        return [
            mock.MagicMock(
                to_dict=mock.MagicMock(
                    return_value=listener,
                )
            )
            for listener in mock_responses('GET', f'/load-balancer/v2/lbaas/listeners?project_id={project_id}')[
                'listeners'
            ]
        ]

    def get_listener_statistics(listener_id):
        if http_error and 'listener_statistics' in http_error and listener_id in http_error['listener_statistics']:
            raise requests.exceptions.HTTPError(response=http_error['listener_statistics'][listener_id])
        return mock.MagicMock(
            to_dict=mock.MagicMock(
                return_value=mock_responses('GET', f'/load-balancer/v2/lbaas/listeners/{listener_id}/stats').get(
                    'stats', {}
                ),
            )
        )

    def pools(project_id, limit=None):
        if http_error and 'pools' in http_error and project_id in http_error['pools']:
            raise requests.exceptions.HTTPError(response=http_error['pools'][project_id])
        return [
            mock.MagicMock(
                to_dict=mock.MagicMock(
                    return_value=pool,
                )
            )
            for pool in mock_responses('GET', f'/load-balancer/v2/lbaas/pools?project_id={project_id}')['pools']
        ]

    def members(pool_id, project_id):
        if http_error and 'pool_members' in http_error and pool_id in http_error['pool_members']:
            raise requests.exceptions.HTTPError(response=http_error['pool_members'][pool_id])
        return [
            mock.MagicMock(
                to_dict=mock.MagicMock(
                    return_value=member,
                )
            )
            for member in mock_responses(
                'GET', f'/load-balancer/v2/lbaas/pools/{pool_id}/members?project_id={project_id}'
            )['members']
        ]

    def health_monitors(project_id):
        if http_error and 'health_monitors' in http_error and project_id in http_error['health_monitors']:
            raise requests.exceptions.HTTPError(response=http_error['health_monitors'][project_id])
        return [
            mock.MagicMock(
                to_dict=mock.MagicMock(
                    return_value=pool,
                )
            )
            for pool in mock_responses('GET', f'/load-balancer/v2/lbaas/healthmonitors?project_id={project_id}')[
                'healthmonitors'
            ]
        ]

    def quotas(project_id):
        if http_error and 'quotas' in http_error and project_id in http_error['quotas']:
            raise requests.exceptions.HTTPError(response=http_error['quotas'][project_id])
        return [
            mock.MagicMock(
                to_dict=mock.MagicMock(
                    return_value=pool,
                )
            )
            for pool in mock_responses('GET', f'/load-balancer/v2/lbaas/quotas?project_id={project_id}')['quotas']
        ]

    def amphorae(project_id, limit=None):
        if http_error and 'amphorae' in http_error and project_id in http_error['amphorae']:
            raise requests.exceptions.HTTPError(response=http_error['amphorae'][project_id])
        return [
            mock.MagicMock(
                to_dict=mock.MagicMock(
                    return_value=amphora,
                )
            )
            for amphora in mock_responses('GET', f'/load-balancer/v2/octavia/amphorae?project_id={project_id}')[
                'amphorae'
            ]
        ]

    return mock.MagicMock(
        load_balancers=mock.MagicMock(side_effect=load_balancers),
        get_load_balancer_statistics=mock.MagicMock(side_effect=get_load_balancer_statistics),
        listeners=mock.MagicMock(side_effect=listeners),
        get_listener_statistics=mock.MagicMock(side_effect=get_listener_statistics),
        pools=mock.MagicMock(side_effect=pools),
        members=mock.MagicMock(side_effect=members),
        health_monitors=mock.MagicMock(side_effect=health_monitors),
        quotas=mock.MagicMock(side_effect=quotas),
        amphorae=mock.MagicMock(side_effect=amphorae),
    )


@pytest.fixture
def openstack_connection(
    openstack_session,
    connection_authorize,
    connection_identity,
    connection_compute,
    connection_network,
    connection_baremetal,
    connection_block_storage,
    connection_load_balancer,
    connection_image,
):
    def connection(cloud, session, region_name):
        return mock.MagicMock(
            session=session,
            authorize=connection_authorize,
            identity=connection_identity,
            compute=connection_compute,
            network=connection_network,
            baremetal=connection_baremetal,
            block_storage=connection_block_storage,
            load_balancer=connection_load_balancer,
            image=connection_image,
        )

    with mock.patch('openstack.connection.Connection', side_effect=connection) as mock_connection:
        yield mock_connection


def get_url_path(url):
    parsed_url = urlparse(url)
    return parsed_url.path + "?" + parsed_url.query if parsed_url.query else parsed_url.path


@pytest.fixture
def mock_http_get(request, monkeypatch, mock_http_call):
    param = request.param if hasattr(request, 'param') and request.param is not None else {}
    http_error = param.pop('http_error', {})
    data = param.pop('mock_data', {})

    def get(url, *args, **kwargs):
        method = 'GET'
        url = get_url_path(url)
        if http_error and url in http_error:
            raise requests.exceptions.HTTPError(response=http_error[url])

        if data and url in data:
            return MockResponse(json_data=data[url], status_code=200)

        json_data = mock_http_call(method, url, headers=kwargs.get('headers'), params=kwargs.get('params'))
        return MockResponse(json_data=json_data, status_code=200)

    mock_get = mock.MagicMock(side_effect=get)
    monkeypatch.setattr('requests.get', mock_get)
    return mock_get


@pytest.fixture
def mock_http_post(request, monkeypatch, mock_http_call):
    param = request.param if hasattr(request, 'param') and request.param is not None else {}
    replace = param.get('replace')
    exception = param.get('exception')
    http_error = param.get('http_error')

    def post(url, *args, **kwargs):
        method = 'POST'
        url = get_url_path(url)
        if exception and url in exception:
            raise exception[url]
        if http_error and url in http_error:
            raise requests.exceptions.HTTPError(response=http_error[url])
        if url == '/identity/v3/auth/tokens':
            data = kwargs['json']
            scope = data.get('auth', {}).get('scope', 'unscoped')
            if isinstance(scope, dict):
                scope = scope.get('project', {}).get('id')
            json_data = mock_http_call(method, url, scope, headers=kwargs.get('headers'))
            headers = {'X-Subject-Token': f'token_{scope}'}
        else:
            json_data = mock_http_call(method, url)
        if replace and url in replace:
            json_data = replace[url](json_data)
        return MockResponse(json_data=json_data, status_code=200, headers=headers)

    mock_post = mock.MagicMock(side_effect=post)
    monkeypatch.setattr('requests.post', mock_post)
    return mock_post<|MERGE_RESOLUTION|>--- conflicted
+++ resolved
@@ -406,7 +406,18 @@
             for transfer in mock_responses('GET', f'/volume/v3/{project_id}/os-volume-transfer/detail')['transfers']
         ]
 
-<<<<<<< HEAD
+    def pools(project_id, details):
+        if http_error and 'pools' in http_error:
+            raise requests.exceptions.HTTPError(response=http_error['pools'])
+        return [
+            mock.MagicMock(
+                to_dict=mock.MagicMock(
+                    return_value=pool,
+                )
+            )
+            for pool in mock_responses('GET', f'/volume/v3/{project_id}/scheduler-stats/get_pools')['pools']
+        ]
+
     def clusters(project_id, details):
         if http_error and 'clusters' in http_error:
             raise requests.exceptions.HTTPError(response=http_error['clusters'])
@@ -417,28 +428,13 @@
                 )
             )
             for cluster in mock_responses('GET', f'/volume/v3/{project_id}/clusters/detail')['clusters']
-=======
-    def pools(project_id, details):
-        if http_error and 'pools' in http_error:
-            raise requests.exceptions.HTTPError(response=http_error['pools'])
-        return [
-            mock.MagicMock(
-                to_dict=mock.MagicMock(
-                    return_value=pool,
-                )
-            )
-            for pool in mock_responses('GET', f'/volume/v3/{project_id}/scheduler-stats/get_pools')['pools']
->>>>>>> 41801d33
         ]
 
     return mock.MagicMock(
         volumes=mock.MagicMock(side_effect=volumes),
         transfers=mock.MagicMock(side_effect=transfers),
-<<<<<<< HEAD
+        pools=mock.MagicMock(side_effect=pools),
         clusters=mock.MagicMock(side_effect=clusters),
-=======
-        pools=mock.MagicMock(side_effect=pools),
->>>>>>> 41801d33
     )
 
 
