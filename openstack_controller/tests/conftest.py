# (C) Datadog, Inc. 2019-present
# All rights reserved
# Licensed under a 3-clause BSD style license (see LICENSE)

import json
import os
import re
from pathlib import Path
from urllib.parse import urlparse

import mock
import pytest
import requests
import yaml

import tests.configs as configs
from datadog_checks.dev import docker_run
from datadog_checks.dev.conditions import CheckDockerLogs
from datadog_checks.dev.fs import get_here
from datadog_checks.dev.http import MockResponse
from datadog_checks.openstack_controller import OpenStackControllerCheck

from .endpoints import IRONIC_ENDPOINTS, NOVA_ENDPOINTS
from .ssh_tunnel import socks_proxy
from .terraform import terraform_run

USE_OPENSTACK_GCP = os.environ.get('USE_OPENSTACK_GCP')
OPENSTACK_E2E_LEGACY = os.environ.get('OPENSTACK_E2E_LEGACY')


@pytest.fixture(scope='session')
def dd_environment():
    if USE_OPENSTACK_GCP:

        def replace_env_vars(match):
            # Extract variable name from the matched string
            var_name = match.group(1)
            # Return the environment variable value or the original string if not found
            return os.environ.get(var_name, match.group(0))

        # Read the YAML file
        with open(configs.TEST_OPENSTACK_CONFIG_E2E_PATH, 'r') as file:
            content = file.read()
            # Replace environment variable placeholders
            content = re.sub(r'\$\{([^}]+)\}', replace_env_vars, content)
        # Parse the YAML with substituted values
        data = yaml.safe_load(content)
        # Write the modified content back to a file:
        with open(configs.TEST_OPENSTACK_UPDATED_CONFIG_E2E_PATH, 'w') as file:
            yaml.dump(data, file)

        with terraform_run(os.path.join(get_here(), 'terraform')) as outputs:
            ip = outputs['ip']['value']
            internal_ip = outputs['internal_ip']['value']
            private_key = outputs['ssh_private_key']['value']
            instance = {
                'keystone_server_url': 'http://{}/identity'.format(internal_ip),
                'username': 'admin',
                'password': 'password',
                'ssl_verify': False,
                'nova_microversion': '2.93',
                'ironic_microversion': '1.80',
                '#openstack_cloud_name': 'test_cloud',
                '#openstack_config_file_path': '/home/openstack_controller/tests/config/openstack_config_updated.yaml',
                'endpoint_region_id': 'RegionOne',
                'use_legacy_check_version': False,
            }
            env = dict(os.environ)
            with socks_proxy(
                ip,
                re.sub('([.@])', '_', env['TF_VAR_user']).lower(),
                private_key,
            ) as socks:
                socks_ip, socks_port = socks
                agent_config = {'proxy': {'http': 'socks5://{}:{}'.format(socks_ip, socks_port)}}
                yield instance, agent_config
    elif OPENSTACK_E2E_LEGACY:
        compose_file = os.path.join(get_here(), 'legacy', 'docker', 'docker-compose.yaml')
        conditions = [
            CheckDockerLogs(identifier='openstack-keystone', patterns=['server running']),
            CheckDockerLogs(identifier='openstack-nova', patterns=['server running']),
            CheckDockerLogs(identifier='openstack-neutron', patterns=['server running']),
            CheckDockerLogs(identifier='openstack-ironic', patterns=['server running']),
        ]
        with docker_run(compose_file, conditions=conditions):
            instance = {
                'name': 'test',
                'keystone_server_url': 'http://127.0.0.1:8080/identity/v3',
                'user': {'name': 'admin', 'password': 'labstack', 'domain': {'id': 'default'}},
                'ssl_verify': False,
            }
            yield instance
    else:
        compose_file = os.path.join(get_here(), 'docker', 'docker-compose.yaml')
        conditions = [
            CheckDockerLogs(identifier='openstack-keystone', patterns=['server running']),
            CheckDockerLogs(identifier='openstack-nova', patterns=['server running']),
            CheckDockerLogs(identifier='openstack-cinder', patterns=['server running']),
            CheckDockerLogs(identifier='openstack-neutron', patterns=['server running']),
            CheckDockerLogs(identifier='openstack-ironic', patterns=['server running']),
            CheckDockerLogs(identifier='openstack-octavia', patterns=['server running']),
        ]
        with docker_run(compose_file, conditions=conditions):
            instance = {
                'keystone_server_url': 'http://127.0.0.1:8080/identity',
                'username': 'admin',
                'password': 'password',
                'ssl_verify': False,
                'use_legacy_check_version': False,
            }
            yield instance


@pytest.fixture
def openstack_controller_check():
    return lambda instance: OpenStackControllerCheck('openstack', {}, [instance])


@pytest.fixture
def check(instance):
    return OpenStackControllerCheck('openstack', {}, [instance])


def get_json_value_from_file(file_path):
    with open(file_path, 'r') as file:
        return json.load(file)


@pytest.fixture(scope='function')
def microversion_headers():
    headers = [None, None]
    yield headers


@pytest.fixture
def mock_responses(microversion_headers):
    responses_map = {}

    def process_files(dir, response_parent):
        for file in dir.rglob('*'):
            if file.is_file() and file.stem != ".slash":
                relative_dir_path = (
                    "/" + str(file.parent.relative_to(dir)) + ("/" if (file.parent / ".slash").is_file() else "")
                )
                if relative_dir_path not in response_parent:
                    response_parent[relative_dir_path] = {}
                json_data = get_json_value_from_file(file)
                response_parent[relative_dir_path][file.stem] = json_data

    def process_dir(dir, response_parent):
        response_parent[dir.name] = {}
        process_files(dir, response_parent[dir.name])

    def create_responses_tree():
        root_dir_path = os.path.join(get_here(), 'fixtures')
        method_subdirs = [d for d in Path(root_dir_path).iterdir() if d.is_dir() and d.name in ['GET', 'POST']]
        for method_subdir in method_subdirs:
            process_dir(method_subdir, responses_map)
        nova_subdirs = [d for d in Path(root_dir_path).iterdir() if d.is_dir() and d.name.startswith('nova')]
        for nova_subdir in nova_subdirs:
            process_dir(nova_subdir, responses_map)
        ironic_subdirs = [d for d in Path(root_dir_path).iterdir() if d.is_dir() and d.name.startswith('ironic')]
        for ironic_subdir in ironic_subdirs:
            process_dir(ironic_subdir, responses_map)

    def method(method, url, file='response', headers=None, params=None):
        filename = file
        request_path = url
        request_path = request_path.replace('?', '/')
        if params:
            param_string = '/'.join('{}={}'.format(key, str(val)) for key, val in params.items())
            request_path = '{}/{}'.format(url, param_string)
        if any(re.search(pattern, request_path) for pattern in NOVA_ENDPOINTS):
            microversion = headers.get('X-OpenStack-Nova-API-Version') if headers else microversion_headers[0]
            filename = f'{file}-{microversion}' if microversion else file
        if any(re.search(pattern, request_path) for pattern in IRONIC_ENDPOINTS):
            microversion = headers.get('X-OpenStack-Ironic-API-Version') if headers else microversion_headers[1]
            filename = f'{file}-{microversion}' if microversion else file

        response = responses_map.get(method, {}).get(request_path, {}).get(filename)
        return response

    create_responses_tree()
    yield method


@pytest.fixture
def mock_http_call(mock_responses):
    def call(method, url, file='response', headers=None, params=None):
        response = mock_responses(method, url, file=file, headers=headers, params=params)
        if response:
            return response
        http_response = requests.models.Response()
        http_response.status_code = 404
        http_response.reason = "Not Found"
        http_response.url = url
        raise requests.exceptions.HTTPError(response=http_response)

    yield call


@pytest.fixture
def session_auth(request, mock_responses):
    param = request.param if hasattr(request, 'param') and request.param is not None else {}
    catalog = param.get('catalog')

    def get_access(session):
        project_id = session.return_value.project_id if session.return_value.project_id else 'unscoped'
        token = mock_responses('POST', '/identity/v3/auth/tokens', project_id)['token']
        return mock.MagicMock(
            service_catalog=mock.MagicMock(catalog=catalog if catalog is not None else token.get('catalog', [])),
            project_id=token.get('project', {}).get('id'),
            role_names=[role.get('name') for role in token.get('roles', [])],
        )

    return mock.MagicMock(get_access=mock.MagicMock(side_effect=get_access))


@pytest.fixture
def openstack_session(session_auth, microversion_headers):
    def session(auth, session):
        microversion_headers[0] = session.headers.get('X-OpenStack-Nova-API-Version')
        microversion_headers[1] = session.headers.get('X-OpenStack-Ironic-API-Version')
        return mock.MagicMock(
            return_value=mock.MagicMock(project_id=auth.project_id),
            auth=session_auth,
        )

    with mock.patch('keystoneauth1.session.Session', side_effect=session) as mock_session:
        yield mock_session


@pytest.fixture
def connection_authorize(request, mock_responses):
    param = request.param if hasattr(request, 'param') and request.param is not None else {}
    http_error = param.get('http_error')
    exception = param.get('exception')

    def authorize():
        if exception is not None:
            raise exception
        if http_error is not None:
            raise requests.exceptions.HTTPError(response=http_error)
        return mock.MagicMock(return_value=["test_token"])

    return mock.MagicMock(side_effect=authorize)


@pytest.fixture
def connection_identity(request, mock_responses):
    param = request.param if hasattr(request, 'param') and request.param is not None else {}
    http_error = param.get('http_error')

    def regions():
        if http_error and 'regions' in http_error:
            raise requests.exceptions.HTTPError(response=http_error['regions'])
        return [
            mock.MagicMock(
                to_dict=mock.MagicMock(
                    return_value=region,
                )
            )
            for region in mock_responses('GET', '/identity/v3/regions')['regions']
        ]

    def domains():
        if http_error and 'domains' in http_error:
            raise requests.exceptions.HTTPError(response=http_error['domains'])
        return [
            mock.MagicMock(
                to_dict=mock.MagicMock(
                    return_value=domain,
                )
            )
            for domain in mock_responses('GET', '/identity/v3/domains')['domains']
        ]

    def projects():
        if http_error and 'projects' in http_error:
            raise requests.exceptions.HTTPError(response=http_error['projects'])
        return [
            mock.MagicMock(
                to_dict=mock.MagicMock(
                    return_value=project,
                )
            )
            for project in mock_responses('GET', '/identity/v3/projects')['projects']
        ]

    def users():
        if http_error and 'users' in http_error:
            raise requests.exceptions.HTTPError(response=http_error['users'])
        return [
            mock.MagicMock(
                to_dict=mock.MagicMock(
                    return_value=user,
                )
            )
            for user in mock_responses('GET', '/identity/v3/users')['users']
        ]

    def groups():
        if http_error and 'groups' in http_error:
            raise requests.exceptions.HTTPError(response=http_error['groups'])
        return [
            mock.MagicMock(
                to_dict=mock.MagicMock(
                    return_value=group,
                )
            )
            for group in mock_responses('GET', '/identity/v3/groups')['groups']
        ]

    def group_users(group_id):
        if http_error and 'group_users' in http_error and group_id in http_error['group_users']:
            raise requests.exceptions.HTTPError(response=http_error['group_users'][group_id])
        return [
            mock.MagicMock(
                to_dict=mock.MagicMock(
                    return_value=user,
                )
            )
            for user in mock_responses('GET', f'/identity/v3/groups/{group_id}/users')['users']
        ]

    def services():
        if http_error and 'services' in http_error:
            raise requests.exceptions.HTTPError(response=http_error['services'])
        return [
            mock.MagicMock(
                to_dict=mock.MagicMock(
                    return_value=service,
                )
            )
            for service in mock_responses('GET', '/identity/v3/services')['services']
        ]

    def registered_limits():
        if http_error and 'registered_limits' in http_error:
            raise requests.exceptions.HTTPError(response=http_error['registered_limits'])
        return [
            mock.MagicMock(
                to_dict=mock.MagicMock(
                    return_value=registered_limit,
                )
            )
            for registered_limit in mock_responses('GET', '/identity/v3/registered_limits')['registered_limits']
        ]

    def limits():
        if http_error and 'limits' in http_error:
            raise requests.exceptions.HTTPError(response=http_error['limits'])
        return [
            mock.MagicMock(
                to_dict=mock.MagicMock(
                    return_value=registered_limit,
                )
            )
            for registered_limit in mock_responses('GET', '/identity/v3/limits')['limits']
        ]

    return mock.MagicMock(
        regions=mock.MagicMock(side_effect=regions),
        domains=mock.MagicMock(side_effect=domains),
        projects=mock.MagicMock(side_effect=projects),
        users=mock.MagicMock(side_effect=users),
        groups=mock.MagicMock(side_effect=groups),
        group_users=mock.MagicMock(side_effect=group_users),
        services=mock.MagicMock(side_effect=services),
        registered_limits=mock.MagicMock(side_effect=registered_limits),
        limits=mock.MagicMock(side_effect=limits),
    )


@pytest.fixture
def connection_compute(request, mock_responses):
    param = request.param if hasattr(request, 'param') and request.param is not None else {}
    http_error = param.get('http_error')

    def get_limits(tenant_id):
        if http_error and 'limits' in http_error:
            raise requests.exceptions.HTTPError(response=http_error['limits'])
        return mock.MagicMock(
            to_dict=mock.MagicMock(
                return_value=mock_responses('GET', f'/compute/v2.1/limits?tenant_id={tenant_id}')['limits'],
            )
        )

    def services():
        if http_error and 'services' in http_error:
            raise requests.exceptions.HTTPError(response=http_error['services'])
        return [
            mock.MagicMock(
                to_dict=mock.MagicMock(
                    return_value=service,
                )
            )
            for service in mock_responses('GET', '/compute/v2.1/os-services')['services']
        ]

    def aggregates():
        if http_error and 'aggregates' in http_error:
            raise requests.exceptions.HTTPError(response=http_error['aggregates'])
        return [
            mock.MagicMock(
                to_dict=mock.MagicMock(
                    return_value=aggregate,
                )
            )
            for aggregate in mock_responses('GET', '/compute/v2.1/os-aggregates')['aggregates']
        ]

    def flavors(details):
        if http_error and 'flavors' in http_error:
            raise requests.exceptions.HTTPError(response=http_error['flavors'])
        return [
            mock.MagicMock(
                to_dict=mock.MagicMock(
                    return_value=service,
                )
            )
            for service in mock_responses('GET', '/compute/v2.1/flavors/detail')['flavors']
        ]

    def hypervisors(details):
        if http_error and 'hypervisors' in http_error:
            raise requests.exceptions.HTTPError(response=http_error['hypervisors'])
        return [
            mock.MagicMock(
                to_dict=mock.MagicMock(
                    return_value=hypervisor,
                )
            )
            for hypervisor in mock_responses('GET', '/compute/v2.1/os-hypervisors/detail')['hypervisors']
        ]

    def get_hypervisor_uptime(hypervisor_id):
        if http_error and 'hypervisor_uptime' in http_error and hypervisor_id in http_error['hypervisor_uptime']:
            raise requests.exceptions.HTTPError(response=http_error['hypervisor_uptime'][hypervisor_id])
        return mock.MagicMock(
            to_dict=mock.MagicMock(
                return_value=mock_responses('GET', f'/compute/v2.1/os-hypervisors/{hypervisor_id}/uptime')[
                    'hypervisor'
                ],
            )
        )

    def get_quota_set(project_id):
        if http_error and 'quota_sets' in http_error and project_id in http_error['quota_sets']:
            raise requests.exceptions.HTTPError(response=http_error['quota_sets'][project_id])
        return mock.MagicMock(
            to_dict=mock.MagicMock(
                return_value=mock_responses('GET', f'/compute/v2.1/os-quota-sets/{project_id}')['quota_set']
            )
        )

    def servers(project_id, details, limit=None):
        if http_error and 'servers' in http_error and project_id in http_error['servers']:
            raise requests.exceptions.HTTPError(response=http_error['servers'][project_id])
        return [
            mock.MagicMock(
                to_dict=mock.MagicMock(
                    return_value=server,
                )
            )
            for server in mock_responses('GET', f'/compute/v2.1/servers/detail?project_id={project_id}')['servers']
        ]

    def get_flavor(flavor_id):
        if http_error and 'flavors' in http_error and flavor_id in http_error['flavors']:
            raise requests.exceptions.HTTPError(response=http_error['flavors'][flavor_id])
        return mock.MagicMock(
            to_dict=mock.MagicMock(return_value=mock_responses('GET', f'/compute/v2.1/flavors/{flavor_id}')['flavor'])
        )

    def get_server_diagnostics(server_id):
        if http_error and 'server_diagnostics' in http_error and server_id in http_error['server_diagnostics']:
            raise requests.exceptions.HTTPError(response=http_error['server_diagnostics'][server_id])
        return mock.MagicMock(
            to_dict=mock.MagicMock(
                return_value=mock_responses('GET', f'/compute/v2.1/servers/{server_id}/diagnostics'),
            )
        )

    return mock.MagicMock(
        get_limits=mock.MagicMock(side_effect=get_limits),
        services=mock.MagicMock(side_effect=services),
        aggregates=mock.MagicMock(side_effect=aggregates),
        flavors=mock.MagicMock(side_effect=flavors),
        hypervisors=mock.MagicMock(side_effect=hypervisors),
        get_hypervisor_uptime=mock.MagicMock(side_effect=get_hypervisor_uptime),
        get_quota_set=mock.MagicMock(side_effect=get_quota_set),
        servers=mock.MagicMock(side_effect=servers),
        get_flavor=mock.MagicMock(side_effect=get_flavor),
        get_server_diagnostics=mock.MagicMock(side_effect=get_server_diagnostics),
    )


@pytest.fixture
def connection_network(request, mock_responses):
    param = request.param if hasattr(request, 'param') and request.param is not None else {}
    http_error = param.get('http_error')

    def agents():
        if http_error and 'agents' in http_error:
            raise requests.exceptions.HTTPError(response=http_error['agents'])
        return [
            mock.MagicMock(
                to_dict=mock.MagicMock(
                    return_value=agent,
                )
            )
            for agent in mock_responses('GET', '/networking/v2.0/agents')['agents']
        ]

    def networks(project_id, limit=None):
        if http_error and 'networks' in http_error and project_id in http_error['networks']:
            raise requests.exceptions.HTTPError(response=http_error['networks'])
        return [
            mock.MagicMock(
                to_dict=mock.MagicMock(
                    return_value=network,
                )
            )
            for network in mock_responses('GET', f'/networking/v2.0/networks?project_id={project_id}')['networks']
        ]

    def get_quota(project_id, details):
        if http_error and 'quotas' in http_error and project_id in http_error['quotas']:
            raise requests.exceptions.HTTPError(response=http_error['quotas'][project_id])
        return mock.MagicMock(
            to_dict=mock.MagicMock(
                return_value=mock_responses('GET', f'/networking/v2.0/quotas/{project_id}')['quota'],
            )
        )

    return mock.MagicMock(
        agents=mock.MagicMock(side_effect=agents),
        networks=mock.MagicMock(side_effect=networks),
        get_quota=mock.MagicMock(side_effect=get_quota),
    )


@pytest.fixture
def connection_baremetal(request, mock_responses):
    param = request.param if hasattr(request, 'param') and request.param is not None else {}
    http_error = param.get('http_error')

    def nodes(details, limit=None):
        if http_error and 'nodes' in http_error:
            raise requests.exceptions.HTTPError(response=http_error['nodes'])
        return [
            mock.MagicMock(
                to_dict=mock.MagicMock(
                    return_value=node,
                )
            )
            for node in mock_responses('GET', '/baremetal/v1/nodes/detail')['nodes']
        ]

    def conductors(limit=None):
        if http_error and 'conductors' in http_error:
            raise requests.exceptions.HTTPError(response=http_error['conductors'])
        return [
            mock.MagicMock(
                to_dict=mock.MagicMock(
                    return_value=node,
                )
            )
            for node in mock_responses('GET', '/baremetal/v1/conductors')['conductors']
        ]

    return mock.MagicMock(nodes=mock.MagicMock(side_effect=nodes), conductors=mock.MagicMock(side_effect=conductors))


@pytest.fixture
def connection_image(request, mock_responses):
    param = request.param if hasattr(request, 'param') and request.param is not None else {}
    http_error = param.get('http_error')

    def images(limit=None):
        if http_error and 'images' in http_error:
            raise requests.exceptions.HTTPError(response=http_error['images'])
        return [
            mock.MagicMock(
                to_dict=mock.MagicMock(
                    return_value=node,
                )
            )
            for node in mock_responses('GET', '/image/v2/images')['images']
        ]

<<<<<<< HEAD
    def members(image_id):
        if http_error and 'members' in http_error:
            raise requests.exceptions.HTTPError(response=http_error['members'])
=======
    def tasks(image_id):
        if http_error and 'tasks' in http_error:
            raise requests.exceptions.HTTPError(response=http_error['tasks'])
>>>>>>> f8efe67f
        return [
            mock.MagicMock(
                to_dict=mock.MagicMock(
                    return_value=node,
                )
            )
<<<<<<< HEAD
            for node in mock_responses('GET', f'/image/v2/images/{image_id}/members')['members']
        ]

    return mock.MagicMock(images=mock.MagicMock(side_effect=images), members=mock.MagicMock(side_effect=members))
=======
            for node in mock_responses('GET', f'/image/v2/images/{image_id}/tasks')['tasks']
        ]

    return mock.MagicMock(images=mock.MagicMock(side_effect=images), tasks=mock.MagicMock(side_effect=tasks))
>>>>>>> f8efe67f


@pytest.fixture
def connection_load_balancer(request, mock_responses):
    param = request.param if hasattr(request, 'param') and request.param is not None else {}
    http_error = param.get('http_error')

    def load_balancers(project_id, limit=None):
        if http_error and 'load_balancers' in http_error and project_id in http_error['load_balancers']:
            raise requests.exceptions.HTTPError(response=http_error['load_balancers'][project_id])
        return [
            mock.MagicMock(
                to_dict=mock.MagicMock(
                    return_value=loadbalancer,
                )
            )
            for loadbalancer in mock_responses('GET', f'/load-balancer/v2/lbaas/loadbalancers?project_id={project_id}')[
                'loadbalancers'
            ]
        ]

    def get_load_balancer_statistics(loadbalancer_id):
        if (
            http_error
            and 'load_balancer_statistics' in http_error
            and loadbalancer_id in http_error['load_balancer_statistics']
        ):
            raise requests.exceptions.HTTPError(response=http_error['load_balancer_statistics'][loadbalancer_id])
        return mock.MagicMock(
            to_dict=mock.MagicMock(
                return_value=mock_responses(
                    'GET', f'/load-balancer/v2/lbaas/loadbalancers/{loadbalancer_id}/stats'
                ).get('stats', {}),
            )
        )

    def listeners(project_id, limit=None):
        if http_error and 'listeners' in http_error and project_id in http_error['listeners']:
            raise requests.exceptions.HTTPError(response=http_error['listeners'][project_id])
        return [
            mock.MagicMock(
                to_dict=mock.MagicMock(
                    return_value=listener,
                )
            )
            for listener in mock_responses('GET', f'/load-balancer/v2/lbaas/listeners?project_id={project_id}')[
                'listeners'
            ]
        ]

    def get_listener_statistics(listener_id):
        if http_error and 'listener_statistics' in http_error and listener_id in http_error['listener_statistics']:
            raise requests.exceptions.HTTPError(response=http_error['listener_statistics'][listener_id])
        return mock.MagicMock(
            to_dict=mock.MagicMock(
                return_value=mock_responses('GET', f'/load-balancer/v2/lbaas/listeners/{listener_id}/stats').get(
                    'stats', {}
                ),
            )
        )

    def pools(project_id, limit=None):
        if http_error and 'pools' in http_error and project_id in http_error['pools']:
            raise requests.exceptions.HTTPError(response=http_error['pools'][project_id])
        return [
            mock.MagicMock(
                to_dict=mock.MagicMock(
                    return_value=pool,
                )
            )
            for pool in mock_responses('GET', f'/load-balancer/v2/lbaas/pools?project_id={project_id}')['pools']
        ]

    def members(pool_id, project_id):
        if http_error and 'pool_members' in http_error and pool_id in http_error['pool_members']:
            raise requests.exceptions.HTTPError(response=http_error['pool_members'][pool_id])
        return [
            mock.MagicMock(
                to_dict=mock.MagicMock(
                    return_value=member,
                )
            )
            for member in mock_responses(
                'GET', f'/load-balancer/v2/lbaas/pools/{pool_id}/members?project_id={project_id}'
            )['members']
        ]

    def health_monitors(project_id):
        if http_error and 'health_monitors' in http_error and project_id in http_error['health_monitors']:
            raise requests.exceptions.HTTPError(response=http_error['health_monitors'][project_id])
        return [
            mock.MagicMock(
                to_dict=mock.MagicMock(
                    return_value=pool,
                )
            )
            for pool in mock_responses('GET', f'/load-balancer/v2/lbaas/healthmonitors?project_id={project_id}')[
                'healthmonitors'
            ]
        ]

    def quotas(project_id):
        if http_error and 'quotas' in http_error and project_id in http_error['quotas']:
            raise requests.exceptions.HTTPError(response=http_error['quotas'][project_id])
        return [
            mock.MagicMock(
                to_dict=mock.MagicMock(
                    return_value=pool,
                )
            )
            for pool in mock_responses('GET', f'/load-balancer/v2/lbaas/quotas?project_id={project_id}')['quotas']
        ]

    def amphorae(project_id, limit=None):
        if http_error and 'amphorae' in http_error and project_id in http_error['amphorae']:
            raise requests.exceptions.HTTPError(response=http_error['amphorae'][project_id])
        return [
            mock.MagicMock(
                to_dict=mock.MagicMock(
                    return_value=amphora,
                )
            )
            for amphora in mock_responses('GET', f'/load-balancer/v2/octavia/amphorae?project_id={project_id}')[
                'amphorae'
            ]
        ]

    return mock.MagicMock(
        load_balancers=mock.MagicMock(side_effect=load_balancers),
        get_load_balancer_statistics=mock.MagicMock(side_effect=get_load_balancer_statistics),
        listeners=mock.MagicMock(side_effect=listeners),
        get_listener_statistics=mock.MagicMock(side_effect=get_listener_statistics),
        pools=mock.MagicMock(side_effect=pools),
        members=mock.MagicMock(side_effect=members),
        health_monitors=mock.MagicMock(side_effect=health_monitors),
        quotas=mock.MagicMock(side_effect=quotas),
        amphorae=mock.MagicMock(side_effect=amphorae),
    )


@pytest.fixture
def openstack_connection(
    openstack_session,
    connection_authorize,
    connection_identity,
    connection_compute,
    connection_network,
    connection_baremetal,
    connection_load_balancer,
    connection_image,
):
    def connection(cloud, session, region_name):
        return mock.MagicMock(
            session=session,
            authorize=connection_authorize,
            identity=connection_identity,
            compute=connection_compute,
            network=connection_network,
            baremetal=connection_baremetal,
            load_balancer=connection_load_balancer,
            image=connection_image,
        )

    with mock.patch('openstack.connection.Connection', side_effect=connection) as mock_connection:
        yield mock_connection


def get_url_path(url):
    parsed_url = urlparse(url)
    return parsed_url.path + "?" + parsed_url.query if parsed_url.query else parsed_url.path


@pytest.fixture
def mock_http_get(request, monkeypatch, mock_http_call):
    param = request.param if hasattr(request, 'param') and request.param is not None else {}
    http_error = param.pop('http_error', {})
    data = param.pop('mock_data', {})

    def get(url, *args, **kwargs):
        method = 'GET'
        url = get_url_path(url)
        if http_error and url in http_error:
            raise requests.exceptions.HTTPError(response=http_error[url])

        if data and url in data:
            return MockResponse(json_data=data[url], status_code=200)

        json_data = mock_http_call(method, url, headers=kwargs.get('headers'), params=kwargs.get('params'))
        return MockResponse(json_data=json_data, status_code=200)

    mock_get = mock.MagicMock(side_effect=get)
    monkeypatch.setattr('requests.get', mock_get)
    return mock_get


@pytest.fixture
def mock_http_post(request, monkeypatch, mock_http_call):
    param = request.param if hasattr(request, 'param') and request.param is not None else {}
    replace = param.get('replace')
    exception = param.get('exception')
    http_error = param.get('http_error')

    def post(url, *args, **kwargs):
        method = 'POST'
        url = get_url_path(url)
        if exception and url in exception:
            raise exception[url]
        if http_error and url in http_error:
            raise requests.exceptions.HTTPError(response=http_error[url])
        if url == '/identity/v3/auth/tokens':
            data = kwargs['json']
            scope = data.get('auth', {}).get('scope', 'unscoped')
            if isinstance(scope, dict):
                scope = scope.get('project', {}).get('id')
            json_data = mock_http_call(method, url, scope, headers=kwargs.get('headers'))
            headers = {'X-Subject-Token': f'token_{scope}'}
        else:
            json_data = mock_http_call(method, url)
        if replace and url in replace:
            json_data = replace[url](json_data)
        return MockResponse(json_data=json_data, status_code=200, headers=headers)

    mock_post = mock.MagicMock(side_effect=post)
    monkeypatch.setattr('requests.post', mock_post)
    return mock_post<|MERGE_RESOLUTION|>--- conflicted
+++ resolved
@@ -590,32 +590,35 @@
             for node in mock_responses('GET', '/image/v2/images')['images']
         ]
 
-<<<<<<< HEAD
     def members(image_id):
         if http_error and 'members' in http_error:
             raise requests.exceptions.HTTPError(response=http_error['members'])
-=======
+        return [
+            mock.MagicMock(
+                to_dict=mock.MagicMock(
+                    return_value=node,
+                )
+            )
+            for node in mock_responses('GET', f'/image/v2/images/{image_id}/members')['members']
+        ]
+
     def tasks(image_id):
         if http_error and 'tasks' in http_error:
             raise requests.exceptions.HTTPError(response=http_error['tasks'])
->>>>>>> f8efe67f
         return [
             mock.MagicMock(
                 to_dict=mock.MagicMock(
                     return_value=node,
                 )
             )
-<<<<<<< HEAD
-            for node in mock_responses('GET', f'/image/v2/images/{image_id}/members')['members']
-        ]
-
-    return mock.MagicMock(images=mock.MagicMock(side_effect=images), members=mock.MagicMock(side_effect=members))
-=======
             for node in mock_responses('GET', f'/image/v2/images/{image_id}/tasks')['tasks']
         ]
 
-    return mock.MagicMock(images=mock.MagicMock(side_effect=images), tasks=mock.MagicMock(side_effect=tasks))
->>>>>>> f8efe67f
+    return mock.MagicMock(
+        images=mock.MagicMock(side_effect=images),
+        members=mock.MagicMock(side_effect=members),
+        tasks=mock.MagicMock(side_effect=tasks),
+    )
 
 
 @pytest.fixture
