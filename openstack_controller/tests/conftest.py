# (C) Datadog, Inc. 2019-present
# All rights reserved
# Licensed under a 3-clause BSD style license (see LICENSE)

import json
import os
import re
from pathlib import Path
from urllib.parse import urlparse

import mock
import pytest
import requests
import yaml

import tests.configs as configs
from datadog_checks.dev import docker_run
from datadog_checks.dev.conditions import CheckDockerLogs
from datadog_checks.dev.fs import get_here
from datadog_checks.dev.http import MockResponse
from datadog_checks.openstack_controller import OpenStackControllerCheck

from .endpoints import IRONIC_ENDPOINTS, NOVA_ENDPOINTS
from .ssh_tunnel import socks_proxy
from .terraform import terraform_run

USE_OPENSTACK_GCP = os.environ.get('USE_OPENSTACK_GCP')
OPENSTACK_E2E_LEGACY = os.environ.get('OPENSTACK_E2E_LEGACY')


@pytest.fixture(scope='session')
def dd_environment():
    if USE_OPENSTACK_GCP:

        def replace_env_vars(match):
            # Extract variable name from the matched string
            var_name = match.group(1)
            # Return the environment variable value or the original string if not found
            return os.environ.get(var_name, match.group(0))

        # Read the YAML file
        with open(configs.TEST_OPENSTACK_CONFIG_E2E_PATH, 'r') as file:
            content = file.read()
            # Replace environment variable placeholders
            content = re.sub(r'\$\{([^}]+)\}', replace_env_vars, content)
        # Parse the YAML with substituted values
        data = yaml.safe_load(content)
        # Write the modified content back to a file:
        with open(configs.TEST_OPENSTACK_UPDATED_CONFIG_E2E_PATH, 'w') as file:
            yaml.dump(data, file)

        with terraform_run(os.path.join(get_here(), 'terraform')) as outputs:
            ip = outputs['ip']['value']
            internal_ip = outputs['internal_ip']['value']
            private_key = outputs['ssh_private_key']['value']
            instance = {
                'keystone_server_url': 'http://{}/identity'.format(internal_ip),
                'username': 'admin',
                'password': 'password',
                'ssl_verify': False,
                'nova_microversion': '2.93',
                'ironic_microversion': '1.80',
                '#openstack_cloud_name': 'test_cloud',
                '#openstack_config_file_path': '/home/openstack_controller/tests/config/openstack_config_updated.yaml',
                'endpoint_region_id': 'RegionOne',
                'use_legacy_check_version': False,
            }
            env = dict(os.environ)
            with socks_proxy(
                ip,
                re.sub('([.@])', '_', env['TF_VAR_user']).lower(),
                private_key,
            ) as socks:
                socks_ip, socks_port = socks
                agent_config = {'proxy': {'http': 'socks5://{}:{}'.format(socks_ip, socks_port)}}
                yield instance, agent_config
    elif OPENSTACK_E2E_LEGACY:
        compose_file = os.path.join(get_here(), 'legacy', 'docker', 'docker-compose.yaml')
        conditions = [
            CheckDockerLogs(identifier='openstack-keystone', patterns=['server running']),
            CheckDockerLogs(identifier='openstack-nova', patterns=['server running']),
            CheckDockerLogs(identifier='openstack-neutron', patterns=['server running']),
            CheckDockerLogs(identifier='openstack-ironic', patterns=['server running']),
        ]
        with docker_run(compose_file, conditions=conditions):
            instance = {
                'name': 'test',
                'keystone_server_url': 'http://127.0.0.1:8080/identity/v3',
                'user': {'name': 'admin', 'password': 'labstack', 'domain': {'id': 'default'}},
                'ssl_verify': False,
            }
            yield instance
    else:
        compose_file = os.path.join(get_here(), 'docker', 'docker-compose.yaml')
        conditions = [
            CheckDockerLogs(identifier='openstack-keystone', patterns=['server running']),
            CheckDockerLogs(identifier='openstack-nova', patterns=['server running']),
            CheckDockerLogs(identifier='openstack-cinder', patterns=['server running']),
            CheckDockerLogs(identifier='openstack-neutron', patterns=['server running']),
            CheckDockerLogs(identifier='openstack-ironic', patterns=['server running']),
            CheckDockerLogs(identifier='openstack-octavia', patterns=['server running']),
        ]
        with docker_run(compose_file, conditions=conditions):
            instance = {
                'keystone_server_url': 'http://127.0.0.1:8080/identity',
                'username': 'admin',
                'password': 'password',
                'ssl_verify': False,
                'use_legacy_check_version': False,
            }
            yield instance


@pytest.fixture
def openstack_controller_check():
    return lambda instance: OpenStackControllerCheck('openstack', {}, [instance])


@pytest.fixture
def check(instance):
    return OpenStackControllerCheck('openstack', {}, [instance])


def get_json_value_from_file(file_path):
    with open(file_path, 'r') as file:
        return json.load(file)


@pytest.fixture(scope='function')
def microversion_headers():
    headers = [None, None]
    yield headers


@pytest.fixture
def mock_responses(microversion_headers):
    responses_map = {}

    def process_files(dir, response_parent):
        for file in dir.rglob('*'):
            if file.is_file() and file.stem != ".slash":
                relative_dir_path = (
                    "/" + str(file.parent.relative_to(dir)) + ("/" if (file.parent / ".slash").is_file() else "")
                )
                if relative_dir_path not in response_parent:
                    response_parent[relative_dir_path] = {}
                json_data = get_json_value_from_file(file)
                response_parent[relative_dir_path][file.stem] = json_data

    def process_dir(dir, response_parent):
        response_parent[dir.name] = {}
        process_files(dir, response_parent[dir.name])

    def create_responses_tree():
        root_dir_path = os.path.join(get_here(), 'fixtures')
        method_subdirs = [d for d in Path(root_dir_path).iterdir() if d.is_dir() and d.name in ['GET', 'POST']]
        for method_subdir in method_subdirs:
            process_dir(method_subdir, responses_map)
        nova_subdirs = [d for d in Path(root_dir_path).iterdir() if d.is_dir() and d.name.startswith('nova')]
        for nova_subdir in nova_subdirs:
            process_dir(nova_subdir, responses_map)
        ironic_subdirs = [d for d in Path(root_dir_path).iterdir() if d.is_dir() and d.name.startswith('ironic')]
        for ironic_subdir in ironic_subdirs:
            process_dir(ironic_subdir, responses_map)

    def method(method, url, file='response', headers=None, params=None):
        filename = file
        request_path = url
        request_path = request_path.replace('?', '/')
        if params:
            param_string = '/'.join('{}={}'.format(key, str(val)) for key, val in params.items())
            request_path = '{}/{}'.format(url, param_string)
        if any(re.search(pattern, request_path) for pattern in NOVA_ENDPOINTS):
            microversion = headers.get('X-OpenStack-Nova-API-Version') if headers else microversion_headers[0]
            filename = f'{file}-{microversion}' if microversion else file
        if any(re.search(pattern, request_path) for pattern in IRONIC_ENDPOINTS):
            microversion = headers.get('X-OpenStack-Ironic-API-Version') if headers else microversion_headers[1]
            filename = f'{file}-{microversion}' if microversion else file

        response = responses_map.get(method, {}).get(request_path, {}).get(filename)
        return response

    create_responses_tree()
    yield method


@pytest.fixture
def mock_http_call(mock_responses):
    def call(method, url, file='response', headers=None, params=None):
        response = mock_responses(method, url, file=file, headers=headers, params=params)
        if response:
            return response
        http_response = requests.models.Response()
        http_response.status_code = 404
        http_response.reason = "Not Found"
        http_response.url = url
        raise requests.exceptions.HTTPError(response=http_response)

    yield call


@pytest.fixture
def session_auth(request, mock_responses):
    param = request.param if hasattr(request, 'param') and request.param is not None else {}
    catalog = param.get('catalog')

    def get_access(session):
        project_id = session.return_value.project_id if session.return_value.project_id else 'unscoped'
        token = mock_responses('POST', '/identity/v3/auth/tokens', project_id)['token']
        return mock.MagicMock(
            service_catalog=mock.MagicMock(catalog=catalog if catalog is not None else token.get('catalog', [])),
            project_id=token.get('project', {}).get('id'),
            role_names=[role.get('name') for role in token.get('roles', [])],
        )

    return mock.MagicMock(get_access=mock.MagicMock(side_effect=get_access))


@pytest.fixture
def openstack_session(session_auth, microversion_headers):
    def session(auth, session):
        microversion_headers[0] = session.headers.get('X-OpenStack-Nova-API-Version')
        microversion_headers[1] = session.headers.get('X-OpenStack-Ironic-API-Version')
        return mock.MagicMock(
            return_value=mock.MagicMock(project_id=auth.project_id),
            auth=session_auth,
        )

    with mock.patch('keystoneauth1.session.Session', side_effect=session) as mock_session:
        yield mock_session


@pytest.fixture
def connection_authorize(request, mock_responses):
    param = request.param if hasattr(request, 'param') and request.param is not None else {}
    http_error = param.get('http_error')
    exception = param.get('exception')

    def authorize():
        if exception is not None:
            raise exception
        if http_error is not None:
            raise requests.exceptions.HTTPError(response=http_error)
        return mock.MagicMock(return_value=["test_token"])

    return mock.MagicMock(side_effect=authorize)


@pytest.fixture
def connection_identity(request, mock_responses):
    param = request.param if hasattr(request, 'param') and request.param is not None else {}
    http_error = param.get('http_error')

    def regions():
        if http_error and 'regions' in http_error:
            raise requests.exceptions.HTTPError(response=http_error['regions'])
        return [
            mock.MagicMock(
                to_dict=mock.MagicMock(
                    return_value=region,
                )
            )
            for region in mock_responses('GET', '/identity/v3/regions')['regions']
        ]

    def domains():
        if http_error and 'domains' in http_error:
            raise requests.exceptions.HTTPError(response=http_error['domains'])
        return [
            mock.MagicMock(
                to_dict=mock.MagicMock(
                    return_value=domain,
                )
            )
            for domain in mock_responses('GET', '/identity/v3/domains')['domains']
        ]

    def projects():
        if http_error and 'projects' in http_error:
            raise requests.exceptions.HTTPError(response=http_error['projects'])
        return [
            mock.MagicMock(
                to_dict=mock.MagicMock(
                    return_value=project,
                )
            )
            for project in mock_responses('GET', '/identity/v3/projects')['projects']
        ]

    def users():
        if http_error and 'users' in http_error:
            raise requests.exceptions.HTTPError(response=http_error['users'])
        return [
            mock.MagicMock(
                to_dict=mock.MagicMock(
                    return_value=user,
                )
            )
            for user in mock_responses('GET', '/identity/v3/users')['users']
        ]

    def groups():
        if http_error and 'groups' in http_error:
            raise requests.exceptions.HTTPError(response=http_error['groups'])
        return [
            mock.MagicMock(
                to_dict=mock.MagicMock(
                    return_value=group,
                )
            )
            for group in mock_responses('GET', '/identity/v3/groups')['groups']
        ]

    def group_users(group_id):
        if http_error and 'group_users' in http_error and group_id in http_error['group_users']:
            raise requests.exceptions.HTTPError(response=http_error['group_users'][group_id])
        return [
            mock.MagicMock(
                to_dict=mock.MagicMock(
                    return_value=user,
                )
            )
            for user in mock_responses('GET', f'/identity/v3/groups/{group_id}/users')['users']
        ]

    def services():
        if http_error and 'services' in http_error:
            raise requests.exceptions.HTTPError(response=http_error['services'])
        return [
            mock.MagicMock(
                to_dict=mock.MagicMock(
                    return_value=service,
                )
            )
            for service in mock_responses('GET', '/identity/v3/services')['services']
        ]

    def registered_limits():
        if http_error and 'registered_limits' in http_error:
            raise requests.exceptions.HTTPError(response=http_error['registered_limits'])
        return [
            mock.MagicMock(
                to_dict=mock.MagicMock(
                    return_value=registered_limit,
                )
            )
            for registered_limit in mock_responses('GET', '/identity/v3/registered_limits')['registered_limits']
        ]

    def limits():
        if http_error and 'limits' in http_error:
            raise requests.exceptions.HTTPError(response=http_error['limits'])
        return [
            mock.MagicMock(
                to_dict=mock.MagicMock(
                    return_value=registered_limit,
                )
            )
            for registered_limit in mock_responses('GET', '/identity/v3/limits')['limits']
        ]

    return mock.MagicMock(
        regions=mock.MagicMock(side_effect=regions),
        domains=mock.MagicMock(side_effect=domains),
        projects=mock.MagicMock(side_effect=projects),
        users=mock.MagicMock(side_effect=users),
        groups=mock.MagicMock(side_effect=groups),
        group_users=mock.MagicMock(side_effect=group_users),
        services=mock.MagicMock(side_effect=services),
        registered_limits=mock.MagicMock(side_effect=registered_limits),
        limits=mock.MagicMock(side_effect=limits),
    )


@pytest.fixture
def connection_block_storage(request, mock_responses):
    param = request.param if hasattr(request, 'param') and request.param is not None else {}
    http_error = param.get('http_error')

    def volumes(project_id, limit=None):
        if http_error and 'volumes' in http_error:
            raise requests.exceptions.HTTPError(response=http_error['volumes'])
        return [
            mock.MagicMock(
                to_dict=mock.MagicMock(
                    return_value=volume,
                )
            )
            for volume in mock_responses('GET', f'/volume/v3/{project_id}/volumes/detail')['volumes']
        ]

    def transfers(project_id, details):
        if http_error and 'transfers' in http_error:
            raise requests.exceptions.HTTPError(response=http_error['transfers'])
        return [
            mock.MagicMock(
                to_dict=mock.MagicMock(
                    return_value=transfer,
                )
            )
            for transfer in mock_responses('GET', f'/volume/v3/{project_id}/os-volume-transfer/detail')['transfers']
        ]

<<<<<<< HEAD
    def snapshots(project_id, limit=None):
        if http_error and 'snapshots' in http_error:
            raise requests.exceptions.HTTPError(response=http_error['snapshots'])
        return [
            mock.MagicMock(
                to_dict=mock.MagicMock(
                    return_value=snapshot,
                )
            )
            for snapshot in mock_responses('GET', f'/volume/v3/{project_id}/snapshots/detail')['snapshots']
=======
    def pools(project_id, details):
        if http_error and 'pools' in http_error:
            raise requests.exceptions.HTTPError(response=http_error['pools'])
        return [
            mock.MagicMock(
                to_dict=mock.MagicMock(
                    return_value=pool,
                )
            )
            for pool in mock_responses('GET', f'/volume/v3/{project_id}/scheduler-stats/get_pools')['pools']
>>>>>>> 41801d33
        ]

    return mock.MagicMock(
        volumes=mock.MagicMock(side_effect=volumes),
        transfers=mock.MagicMock(side_effect=transfers),
<<<<<<< HEAD
        snapshots=mock.MagicMock(side_effect=snapshots),
=======
        pools=mock.MagicMock(side_effect=pools),
>>>>>>> 41801d33
    )


@pytest.fixture
def connection_compute(request, mock_responses):
    param = request.param if hasattr(request, 'param') and request.param is not None else {}
    http_error = param.get('http_error')

    def get_limits(tenant_id):
        if http_error and 'limits' in http_error:
            raise requests.exceptions.HTTPError(response=http_error['limits'])
        return mock.MagicMock(
            to_dict=mock.MagicMock(
                return_value=mock_responses('GET', f'/compute/v2.1/limits?tenant_id={tenant_id}')['limits'],
            )
        )

    def services():
        if http_error and 'services' in http_error:
            raise requests.exceptions.HTTPError(response=http_error['services'])
        return [
            mock.MagicMock(
                to_dict=mock.MagicMock(
                    return_value=service,
                )
            )
            for service in mock_responses('GET', '/compute/v2.1/os-services')['services']
        ]

    def aggregates():
        if http_error and 'aggregates' in http_error:
            raise requests.exceptions.HTTPError(response=http_error['aggregates'])
        return [
            mock.MagicMock(
                to_dict=mock.MagicMock(
                    return_value=aggregate,
                )
            )
            for aggregate in mock_responses('GET', '/compute/v2.1/os-aggregates')['aggregates']
        ]

    def flavors(details):
        if http_error and 'flavors' in http_error:
            raise requests.exceptions.HTTPError(response=http_error['flavors'])
        return [
            mock.MagicMock(
                to_dict=mock.MagicMock(
                    return_value=service,
                )
            )
            for service in mock_responses('GET', '/compute/v2.1/flavors/detail')['flavors']
        ]

    def hypervisors(details):
        if http_error and 'hypervisors' in http_error:
            raise requests.exceptions.HTTPError(response=http_error['hypervisors'])
        return [
            mock.MagicMock(
                to_dict=mock.MagicMock(
                    return_value=hypervisor,
                )
            )
            for hypervisor in mock_responses('GET', '/compute/v2.1/os-hypervisors/detail')['hypervisors']
        ]

    def get_hypervisor_uptime(hypervisor_id):
        if http_error and 'hypervisor_uptime' in http_error and hypervisor_id in http_error['hypervisor_uptime']:
            raise requests.exceptions.HTTPError(response=http_error['hypervisor_uptime'][hypervisor_id])
        return mock.MagicMock(
            to_dict=mock.MagicMock(
                return_value=mock_responses('GET', f'/compute/v2.1/os-hypervisors/{hypervisor_id}/uptime')[
                    'hypervisor'
                ],
            )
        )

    def get_quota_set(project_id):
        if http_error and 'quota_sets' in http_error and project_id in http_error['quota_sets']:
            raise requests.exceptions.HTTPError(response=http_error['quota_sets'][project_id])
        return mock.MagicMock(
            to_dict=mock.MagicMock(
                return_value=mock_responses('GET', f'/compute/v2.1/os-quota-sets/{project_id}')['quota_set']
            )
        )

    def servers(project_id, details, limit=None):
        if http_error and 'servers' in http_error and project_id in http_error['servers']:
            raise requests.exceptions.HTTPError(response=http_error['servers'][project_id])
        return [
            mock.MagicMock(
                to_dict=mock.MagicMock(
                    return_value=server,
                )
            )
            for server in mock_responses('GET', f'/compute/v2.1/servers/detail?project_id={project_id}')['servers']
        ]

    def get_flavor(flavor_id):
        if http_error and 'flavors' in http_error and flavor_id in http_error['flavors']:
            raise requests.exceptions.HTTPError(response=http_error['flavors'][flavor_id])
        return mock.MagicMock(
            to_dict=mock.MagicMock(return_value=mock_responses('GET', f'/compute/v2.1/flavors/{flavor_id}')['flavor'])
        )

    def get_server_diagnostics(server_id):
        if http_error and 'server_diagnostics' in http_error and server_id in http_error['server_diagnostics']:
            raise requests.exceptions.HTTPError(response=http_error['server_diagnostics'][server_id])
        return mock.MagicMock(
            to_dict=mock.MagicMock(
                return_value=mock_responses('GET', f'/compute/v2.1/servers/{server_id}/diagnostics'),
            )
        )

    return mock.MagicMock(
        get_limits=mock.MagicMock(side_effect=get_limits),
        services=mock.MagicMock(side_effect=services),
        aggregates=mock.MagicMock(side_effect=aggregates),
        flavors=mock.MagicMock(side_effect=flavors),
        hypervisors=mock.MagicMock(side_effect=hypervisors),
        get_hypervisor_uptime=mock.MagicMock(side_effect=get_hypervisor_uptime),
        get_quota_set=mock.MagicMock(side_effect=get_quota_set),
        servers=mock.MagicMock(side_effect=servers),
        get_flavor=mock.MagicMock(side_effect=get_flavor),
        get_server_diagnostics=mock.MagicMock(side_effect=get_server_diagnostics),
    )


@pytest.fixture
def connection_network(request, mock_responses):
    param = request.param if hasattr(request, 'param') and request.param is not None else {}
    http_error = param.get('http_error')

    def agents():
        if http_error and 'agents' in http_error:
            raise requests.exceptions.HTTPError(response=http_error['agents'])
        return [
            mock.MagicMock(
                to_dict=mock.MagicMock(
                    return_value=agent,
                )
            )
            for agent in mock_responses('GET', '/networking/v2.0/agents')['agents']
        ]

    def networks(project_id, limit=None):
        if http_error and 'networks' in http_error and project_id in http_error['networks']:
            raise requests.exceptions.HTTPError(response=http_error['networks'])
        return [
            mock.MagicMock(
                to_dict=mock.MagicMock(
                    return_value=network,
                )
            )
            for network in mock_responses('GET', f'/networking/v2.0/networks?project_id={project_id}')['networks']
        ]

    def get_quota(project_id, details):
        if http_error and 'quotas' in http_error and project_id in http_error['quotas']:
            raise requests.exceptions.HTTPError(response=http_error['quotas'][project_id])
        return mock.MagicMock(
            to_dict=mock.MagicMock(
                return_value=mock_responses('GET', f'/networking/v2.0/quotas/{project_id}')['quota'],
            )
        )

    return mock.MagicMock(
        agents=mock.MagicMock(side_effect=agents),
        networks=mock.MagicMock(side_effect=networks),
        get_quota=mock.MagicMock(side_effect=get_quota),
    )


@pytest.fixture
def connection_baremetal(request, mock_responses):
    param = request.param if hasattr(request, 'param') and request.param is not None else {}
    http_error = param.get('http_error')

    def nodes(details, limit=None):
        if http_error and 'nodes' in http_error:
            raise requests.exceptions.HTTPError(response=http_error['nodes'])
        return [
            mock.MagicMock(
                to_dict=mock.MagicMock(
                    return_value=node,
                )
            )
            for node in mock_responses('GET', '/baremetal/v1/nodes/detail')['nodes']
        ]

    def conductors(limit=None):
        if http_error and 'conductors' in http_error:
            raise requests.exceptions.HTTPError(response=http_error['conductors'])
        return [
            mock.MagicMock(
                to_dict=mock.MagicMock(
                    return_value=node,
                )
            )
            for node in mock_responses('GET', '/baremetal/v1/conductors')['conductors']
        ]

    return mock.MagicMock(nodes=mock.MagicMock(side_effect=nodes), conductors=mock.MagicMock(side_effect=conductors))


@pytest.fixture
def connection_image(request, mock_responses):
    param = request.param if hasattr(request, 'param') and request.param is not None else {}
    http_error = param.get('http_error')

    def images(limit=None):
        if http_error and 'images' in http_error:
            raise requests.exceptions.HTTPError(response=http_error['images'])
        return [
            mock.MagicMock(
                to_dict=mock.MagicMock(
                    return_value=node,
                )
            )
            for node in mock_responses('GET', '/image/v2/images')['images']
        ]

    return mock.MagicMock(images=mock.MagicMock(side_effect=images))


@pytest.fixture
def connection_load_balancer(request, mock_responses):
    param = request.param if hasattr(request, 'param') and request.param is not None else {}
    http_error = param.get('http_error')

    def load_balancers(project_id, limit=None):
        if http_error and 'load_balancers' in http_error and project_id in http_error['load_balancers']:
            raise requests.exceptions.HTTPError(response=http_error['load_balancers'][project_id])
        return [
            mock.MagicMock(
                to_dict=mock.MagicMock(
                    return_value=loadbalancer,
                )
            )
            for loadbalancer in mock_responses('GET', f'/load-balancer/v2/lbaas/loadbalancers?project_id={project_id}')[
                'loadbalancers'
            ]
        ]

    def get_load_balancer_statistics(loadbalancer_id):
        if (
            http_error
            and 'load_balancer_statistics' in http_error
            and loadbalancer_id in http_error['load_balancer_statistics']
        ):
            raise requests.exceptions.HTTPError(response=http_error['load_balancer_statistics'][loadbalancer_id])
        return mock.MagicMock(
            to_dict=mock.MagicMock(
                return_value=mock_responses(
                    'GET', f'/load-balancer/v2/lbaas/loadbalancers/{loadbalancer_id}/stats'
                ).get('stats', {}),
            )
        )

    def listeners(project_id, limit=None):
        if http_error and 'listeners' in http_error and project_id in http_error['listeners']:
            raise requests.exceptions.HTTPError(response=http_error['listeners'][project_id])
        return [
            mock.MagicMock(
                to_dict=mock.MagicMock(
                    return_value=listener,
                )
            )
            for listener in mock_responses('GET', f'/load-balancer/v2/lbaas/listeners?project_id={project_id}')[
                'listeners'
            ]
        ]

    def get_listener_statistics(listener_id):
        if http_error and 'listener_statistics' in http_error and listener_id in http_error['listener_statistics']:
            raise requests.exceptions.HTTPError(response=http_error['listener_statistics'][listener_id])
        return mock.MagicMock(
            to_dict=mock.MagicMock(
                return_value=mock_responses('GET', f'/load-balancer/v2/lbaas/listeners/{listener_id}/stats').get(
                    'stats', {}
                ),
            )
        )

    def pools(project_id, limit=None):
        if http_error and 'pools' in http_error and project_id in http_error['pools']:
            raise requests.exceptions.HTTPError(response=http_error['pools'][project_id])
        return [
            mock.MagicMock(
                to_dict=mock.MagicMock(
                    return_value=pool,
                )
            )
            for pool in mock_responses('GET', f'/load-balancer/v2/lbaas/pools?project_id={project_id}')['pools']
        ]

    def members(pool_id, project_id):
        if http_error and 'pool_members' in http_error and pool_id in http_error['pool_members']:
            raise requests.exceptions.HTTPError(response=http_error['pool_members'][pool_id])
        return [
            mock.MagicMock(
                to_dict=mock.MagicMock(
                    return_value=member,
                )
            )
            for member in mock_responses(
                'GET', f'/load-balancer/v2/lbaas/pools/{pool_id}/members?project_id={project_id}'
            )['members']
        ]

    def health_monitors(project_id):
        if http_error and 'health_monitors' in http_error and project_id in http_error['health_monitors']:
            raise requests.exceptions.HTTPError(response=http_error['health_monitors'][project_id])
        return [
            mock.MagicMock(
                to_dict=mock.MagicMock(
                    return_value=pool,
                )
            )
            for pool in mock_responses('GET', f'/load-balancer/v2/lbaas/healthmonitors?project_id={project_id}')[
                'healthmonitors'
            ]
        ]

    def quotas(project_id):
        if http_error and 'quotas' in http_error and project_id in http_error['quotas']:
            raise requests.exceptions.HTTPError(response=http_error['quotas'][project_id])
        return [
            mock.MagicMock(
                to_dict=mock.MagicMock(
                    return_value=pool,
                )
            )
            for pool in mock_responses('GET', f'/load-balancer/v2/lbaas/quotas?project_id={project_id}')['quotas']
        ]

    def amphorae(project_id, limit=None):
        if http_error and 'amphorae' in http_error and project_id in http_error['amphorae']:
            raise requests.exceptions.HTTPError(response=http_error['amphorae'][project_id])
        return [
            mock.MagicMock(
                to_dict=mock.MagicMock(
                    return_value=amphora,
                )
            )
            for amphora in mock_responses('GET', f'/load-balancer/v2/octavia/amphorae?project_id={project_id}')[
                'amphorae'
            ]
        ]

    return mock.MagicMock(
        load_balancers=mock.MagicMock(side_effect=load_balancers),
        get_load_balancer_statistics=mock.MagicMock(side_effect=get_load_balancer_statistics),
        listeners=mock.MagicMock(side_effect=listeners),
        get_listener_statistics=mock.MagicMock(side_effect=get_listener_statistics),
        pools=mock.MagicMock(side_effect=pools),
        members=mock.MagicMock(side_effect=members),
        health_monitors=mock.MagicMock(side_effect=health_monitors),
        quotas=mock.MagicMock(side_effect=quotas),
        amphorae=mock.MagicMock(side_effect=amphorae),
    )


@pytest.fixture
def openstack_connection(
    openstack_session,
    connection_authorize,
    connection_identity,
    connection_compute,
    connection_network,
    connection_baremetal,
    connection_block_storage,
    connection_load_balancer,
    connection_image,
):
    def connection(cloud, session, region_name):
        return mock.MagicMock(
            session=session,
            authorize=connection_authorize,
            identity=connection_identity,
            compute=connection_compute,
            network=connection_network,
            baremetal=connection_baremetal,
            block_storage=connection_block_storage,
            load_balancer=connection_load_balancer,
            image=connection_image,
        )

    with mock.patch('openstack.connection.Connection', side_effect=connection) as mock_connection:
        yield mock_connection


def get_url_path(url):
    parsed_url = urlparse(url)
    return parsed_url.path + "?" + parsed_url.query if parsed_url.query else parsed_url.path


@pytest.fixture
def mock_http_get(request, monkeypatch, mock_http_call):
    param = request.param if hasattr(request, 'param') and request.param is not None else {}
    http_error = param.pop('http_error', {})
    data = param.pop('mock_data', {})

    def get(url, *args, **kwargs):
        method = 'GET'
        url = get_url_path(url)
        if http_error and url in http_error:
            raise requests.exceptions.HTTPError(response=http_error[url])

        if data and url in data:
            return MockResponse(json_data=data[url], status_code=200)

        json_data = mock_http_call(method, url, headers=kwargs.get('headers'), params=kwargs.get('params'))
        return MockResponse(json_data=json_data, status_code=200)

    mock_get = mock.MagicMock(side_effect=get)
    monkeypatch.setattr('requests.get', mock_get)
    return mock_get


@pytest.fixture
def mock_http_post(request, monkeypatch, mock_http_call):
    param = request.param if hasattr(request, 'param') and request.param is not None else {}
    replace = param.get('replace')
    exception = param.get('exception')
    http_error = param.get('http_error')

    def post(url, *args, **kwargs):
        method = 'POST'
        url = get_url_path(url)
        if exception and url in exception:
            raise exception[url]
        if http_error and url in http_error:
            raise requests.exceptions.HTTPError(response=http_error[url])
        if url == '/identity/v3/auth/tokens':
            data = kwargs['json']
            scope = data.get('auth', {}).get('scope', 'unscoped')
            if isinstance(scope, dict):
                scope = scope.get('project', {}).get('id')
            json_data = mock_http_call(method, url, scope, headers=kwargs.get('headers'))
            headers = {'X-Subject-Token': f'token_{scope}'}
        else:
            json_data = mock_http_call(method, url)
        if replace and url in replace:
            json_data = replace[url](json_data)
        return MockResponse(json_data=json_data, status_code=200, headers=headers)

    mock_post = mock.MagicMock(side_effect=post)
    monkeypatch.setattr('requests.post', mock_post)
    return mock_post<|MERGE_RESOLUTION|>--- conflicted
+++ resolved
@@ -401,7 +401,6 @@
             for transfer in mock_responses('GET', f'/volume/v3/{project_id}/os-volume-transfer/detail')['transfers']
         ]
 
-<<<<<<< HEAD
     def snapshots(project_id, limit=None):
         if http_error and 'snapshots' in http_error:
             raise requests.exceptions.HTTPError(response=http_error['snapshots'])
@@ -412,7 +411,8 @@
                 )
             )
             for snapshot in mock_responses('GET', f'/volume/v3/{project_id}/snapshots/detail')['snapshots']
-=======
+        ]
+
     def pools(project_id, details):
         if http_error and 'pools' in http_error:
             raise requests.exceptions.HTTPError(response=http_error['pools'])
@@ -423,17 +423,13 @@
                 )
             )
             for pool in mock_responses('GET', f'/volume/v3/{project_id}/scheduler-stats/get_pools')['pools']
->>>>>>> 41801d33
         ]
 
     return mock.MagicMock(
         volumes=mock.MagicMock(side_effect=volumes),
         transfers=mock.MagicMock(side_effect=transfers),
-<<<<<<< HEAD
         snapshots=mock.MagicMock(side_effect=snapshots),
-=======
         pools=mock.MagicMock(side_effect=pools),
->>>>>>> 41801d33
     )
 
 
