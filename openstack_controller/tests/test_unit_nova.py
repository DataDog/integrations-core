--- conflicted
+++ resolved
@@ -388,512 +388,6 @@
 
     check = OpenStackControllerCheck('test', {}, [instance])
     dd_run_check(check)
-<<<<<<< HEAD
-    for metric in NOVA_HYPERVISOR_METRICS:
-        aggregator.assert_metric(
-            metric,
-            tags=[
-                'domain_id:default',
-                'keystone_server:{}'.format(instance["keystone_server_url"]),
-                'project_id:6e39099cccde4f809b003d9e0dd09304',
-                'project_name:admin',
-                'aggregate:my-aggregate',
-                'availability_zone:availability-zone',
-                'hypervisor:agent-integrations-openstack-default',
-                'hypervisor_id:1',
-                'status:enabled',
-                'virt_type:QEMU',
-            ],
-        )
-
-
-def test_latest_hypervisor_metrics(aggregator, dd_run_check, instance_nova_microversion_latest, monkeypatch):
-    http = MockHttp("agent-integrations-openstack-default")
-    monkeypatch.setattr('requests.get', mock.MagicMock(side_effect=http.get))
-    monkeypatch.setattr('requests.post', mock.MagicMock(side_effect=http.post))
-
-    check = OpenStackControllerCheck('test', {}, [instance_nova_microversion_latest])
-    dd_run_check(check)
-    aggregator.assert_metric(
-        'openstack.nova.hypervisor.up',
-        value=1,
-        tags=[
-            'domain_id:default',
-            'keystone_server:{}'.format(instance_nova_microversion_latest["keystone_server_url"]),
-            'project_id:6e39099cccde4f809b003d9e0dd09304',
-            'project_name:admin',
-            'aggregate:my-aggregate',
-            'availability_zone:availability-zone',
-            'hypervisor:agent-integrations-openstack-default',
-            'hypervisor_id:d884b51a-e464-49dc-916c-766da0237661',
-            'status:enabled',
-            'virt_type:QEMU',
-        ],
-    )
-    for metric in NOVA_HYPERVISOR_LOAD_METRICS:
-        aggregator.assert_metric(
-            metric,
-            tags=[
-                'domain_id:default',
-                'keystone_server:{}'.format(instance_nova_microversion_latest["keystone_server_url"]),
-                'project_id:6e39099cccde4f809b003d9e0dd09304',
-                'project_name:admin',
-                'aggregate:my-aggregate',
-                'availability_zone:availability-zone',
-                'hypervisor:agent-integrations-openstack-default',
-                'hypervisor_id:d884b51a-e464-49dc-916c-766da0237661',
-                'status:enabled',
-                'virt_type:QEMU',
-            ],
-        )
-
-
-def test_nova_metrics_ironic(aggregator, dd_run_check, instance_ironic_nova_microversion_latest, monkeypatch):
-    http = MockHttp("agent-integrations-openstack-ironic")
-    monkeypatch.setattr('requests.get', mock.MagicMock(side_effect=http.get))
-    monkeypatch.setattr('requests.post', mock.MagicMock(side_effect=http.post))
-
-    check = OpenStackControllerCheck('test', {}, [instance_ironic_nova_microversion_latest])
-    dd_run_check(check)
-
-    found = False
-    for metric in aggregator.metric_names:
-        if metric in NOVA_QUOTA_SETS_METRICS:
-            found = True
-
-    assert found, "No quota metrics found"
-
-    found = False
-    for metric in aggregator.metric_names:
-        if metric in NOVA_LIMITS_METRICS:
-            found = True
-
-    assert found, "No quota metrics found"
-
-    found = False
-    for metric in aggregator.metric_names:
-        if metric in NOVA_FLAVOR_METRICS:
-            found = True
-    assert found, "No flavor metrics found"
-
-    # we can't collect hypervisor metrics for bare metal
-    for metric in NOVA_HYPERVISOR_LOAD_METRICS:
-        aggregator.assert_metric(metric, count=0)
-
-
-def test_latest_service_metrics(aggregator, dd_run_check, instance_nova_microversion_latest, monkeypatch):
-    http = MockHttp("agent-integrations-openstack-default")
-    monkeypatch.setattr('requests.get', mock.MagicMock(side_effect=http.get))
-    monkeypatch.setattr('requests.post', mock.MagicMock(side_effect=http.post))
-
-    check = OpenStackControllerCheck('test', {}, [instance_nova_microversion_latest])
-    dd_run_check(check)
-
-    base_tags = [
-        'domain_id:default',
-        'keystone_server:{}'.format(instance_nova_microversion_latest["keystone_server_url"]),
-    ]
-
-    admin_project_tags = base_tags + [
-        'project_id:6e39099cccde4f809b003d9e0dd09304',
-        'project_name:admin',
-    ]
-
-    demo_project_tags = base_tags + [
-        'project_id:1e6e233e637d4d55a50a62b63398ad15',
-        'project_name:demo',
-    ]
-
-    aggregator.assert_metric(
-        "openstack.nova.service.up",
-        count=1,
-        value=1,
-        tags=demo_project_tags
-        + [
-            'service_name:nova_compute',
-            'service_state:up',
-            'service_host:agent-integrations-openstack-default',
-            'service_id:7bf08d7e-a939-46c3-bdae-fbe3ebfe78a4',
-            'service_status:enabled',
-            'availability_zone:availability-zone',
-        ],
-    )
-    aggregator.assert_metric(
-        "openstack.nova.service.up",
-        count=1,
-        value=1,
-        tags=admin_project_tags
-        + [
-            'service_name:nova_compute',
-            'service_state:up',
-            'service_host:agent-integrations-openstack-default',
-            'service_id:7bf08d7e-a939-46c3-bdae-fbe3ebfe78a4',
-            'service_status:enabled',
-            'availability_zone:availability-zone',
-        ],
-    )
-
-    aggregator.assert_metric(
-        "openstack.nova.service.up",
-        count=1,
-        value=1,
-        tags=demo_project_tags
-        + [
-            'service_name:nova_conductor',
-            'service_state:up',
-            'service_host:agent-integrations-openstack-default',
-            'service_id:df55f706-a60e-4d3d-8cd6-30f5b33d79ce',
-            'service_status:enabled',
-            'availability_zone:internal',
-        ],
-    )
-    aggregator.assert_metric(
-        "openstack.nova.service.up",
-        count=1,
-        value=1,
-        tags=admin_project_tags
-        + [
-            'service_name:nova_conductor',
-            'service_state:up',
-            'service_host:agent-integrations-openstack-default',
-            'service_id:df55f706-a60e-4d3d-8cd6-30f5b33d79ce',
-            'service_status:enabled',
-            'availability_zone:internal',
-        ],
-    )
-
-    aggregator.assert_metric(
-        "openstack.nova.service.up",
-        count=1,
-        value=1,
-        tags=admin_project_tags
-        + [
-            'service_name:nova_conductor',
-            'service_state:up',
-            'service_host:agent-integrations-openstack-default',
-            'service_id:aadbda65-f523-419a-b3df-c287d196a2c1',
-            'service_status:enabled',
-            'availability_zone:internal',
-        ],
-    )
-    aggregator.assert_metric(
-        "openstack.nova.service.up",
-        count=1,
-        value=1,
-        tags=admin_project_tags
-        + [
-            'service_name:nova_conductor',
-            'service_state:up',
-            'service_host:agent-integrations-openstack-default',
-            'service_id:aadbda65-f523-419a-b3df-c287d196a2c1',
-            'service_status:enabled',
-            'availability_zone:internal',
-        ],
-    )
-
-    aggregator.assert_metric(
-        "openstack.nova.service.up",
-        count=1,
-        value=1,
-        tags=admin_project_tags
-        + [
-            'service_name:nova_scheduler',
-            'service_state:up',
-            'service_host:agent-integrations-openstack-default',
-            'service_id:2ec2027d-ac70-4e2b-95ed-fb1756d24996',
-            'service_status:enabled',
-            'availability_zone:internal',
-        ],
-    )
-    aggregator.assert_metric(
-        "openstack.nova.service.up",
-        count=1,
-        value=1,
-        tags=admin_project_tags
-        + [
-            'service_name:nova_scheduler',
-            'service_state:up',
-            'service_host:agent-integrations-openstack-default',
-            'service_id:2ec2027d-ac70-4e2b-95ed-fb1756d24996',
-            'service_status:enabled',
-            'availability_zone:internal',
-        ],
-    )
-
-
-def test_default_service_metrics(aggregator, dd_run_check, instance, monkeypatch):
-    http = MockHttp("agent-integrations-openstack-default")
-    monkeypatch.setattr('requests.get', mock.MagicMock(side_effect=http.get))
-    monkeypatch.setattr('requests.post', mock.MagicMock(side_effect=http.post))
-
-    check = OpenStackControllerCheck('test', {}, [instance])
-    dd_run_check(check)
-
-    base_tags = ['domain_id:default', 'keystone_server:{}'.format(instance["keystone_server_url"])]
-
-    admin_project_tags = base_tags + [
-        'project_id:6e39099cccde4f809b003d9e0dd09304',
-        'project_name:admin',
-    ]
-
-    demo_project_tags = base_tags + [
-        'project_id:1e6e233e637d4d55a50a62b63398ad15',
-        'project_name:demo',
-    ]
-
-    aggregator.assert_metric(
-        "openstack.nova.service.up",
-        count=1,
-        value=1,
-        tags=demo_project_tags
-        + [
-            'service_name:nova_compute',
-            'service_state:up',
-            'service_host:agent-integrations-openstack-default',
-            'service_id:3',
-            'service_status:enabled',
-            'availability_zone:availability-zone',
-        ],
-    )
-    aggregator.assert_metric(
-        "openstack.nova.service.up",
-        count=1,
-        value=1,
-        tags=admin_project_tags
-        + [
-            'service_name:nova_compute',
-            'service_state:up',
-            'service_host:agent-integrations-openstack-default',
-            'service_id:3',
-            'service_status:enabled',
-            'availability_zone:availability-zone',
-        ],
-    )
-
-    aggregator.assert_metric(
-        "openstack.nova.service.up",
-        count=1,
-        value=1,
-        tags=demo_project_tags
-        + [
-            'service_name:nova_conductor',
-            'service_state:up',
-            'service_host:agent-integrations-openstack-default',
-            'service_id:5',
-            'service_status:enabled',
-            'availability_zone:internal',
-        ],
-    )
-    aggregator.assert_metric(
-        "openstack.nova.service.up",
-        count=1,
-        value=1,
-        tags=admin_project_tags
-        + [
-            'service_name:nova_conductor',
-            'service_state:up',
-            'service_host:agent-integrations-openstack-default',
-            'service_id:5',
-            'service_status:enabled',
-            'availability_zone:internal',
-        ],
-    )
-
-    aggregator.assert_metric(
-        "openstack.nova.service.up",
-        count=1,
-        value=1,
-        tags=admin_project_tags
-        + [
-            'service_name:nova_conductor',
-            'service_state:up',
-            'service_host:agent-integrations-openstack-default',
-            'service_id:1',
-            'service_status:enabled',
-            'availability_zone:internal',
-        ],
-    )
-    aggregator.assert_metric(
-        "openstack.nova.service.up",
-        count=1,
-        value=1,
-        tags=admin_project_tags
-        + [
-            'service_name:nova_conductor',
-            'service_state:up',
-            'service_host:agent-integrations-openstack-default',
-            'service_id:1',
-            'service_status:enabled',
-            'availability_zone:internal',
-        ],
-    )
-
-    aggregator.assert_metric(
-        "openstack.nova.service.up",
-        count=1,
-        value=1,
-        tags=admin_project_tags
-        + [
-            'service_name:nova_scheduler',
-            'service_state:up',
-            'service_host:agent-integrations-openstack-default',
-            'service_id:2',
-            'service_status:enabled',
-            'availability_zone:internal',
-        ],
-    )
-    aggregator.assert_metric(
-        "openstack.nova.service.up",
-        count=1,
-        value=1,
-        tags=admin_project_tags
-        + [
-            'service_name:nova_scheduler',
-            'service_state:up',
-            'service_host:agent-integrations-openstack-default',
-            'service_id:2',
-            'service_status:enabled',
-            'availability_zone:internal',
-        ],
-    )
-
-
-def test_default_ironic_service_metrics(aggregator, dd_run_check, instance, monkeypatch):
-    http = MockHttp("agent-integrations-openstack-ironic")
-    monkeypatch.setattr('requests.get', mock.MagicMock(side_effect=http.get))
-    monkeypatch.setattr('requests.post', mock.MagicMock(side_effect=http.post))
-
-    check = OpenStackControllerCheck('test', {}, [instance])
-    dd_run_check(check)
-
-    base_tags = ['domain_id:default', 'keystone_server:{}'.format(instance["keystone_server_url"])]
-
-    admin_project_tags = base_tags + [
-        'project_id:01b21103a92d4997ab09e46ff8346bd5',
-        'project_name:admin',
-    ]
-
-    demo_project_tags = base_tags + [
-        'project_id:18a64e25fb53453ebd10a45fd974b816',
-        'project_name:demo',
-    ]
-
-    aggregator.assert_metric(
-        "openstack.nova.service.up",
-        count=1,
-        value=1,
-        tags=demo_project_tags
-        + [
-            'service_name:nova_compute',
-            'service_state:up',
-            'service_host:agent-integrations-openstack-ironic',
-            'service_id:3',
-            'service_status:enabled',
-            'availability_zone:nova',
-        ],
-    )
-    aggregator.assert_metric(
-        "openstack.nova.service.up",
-        count=1,
-        value=1,
-        tags=admin_project_tags
-        + [
-            'service_name:nova_compute',
-            'service_state:up',
-            'service_host:agent-integrations-openstack-ironic',
-            'service_id:3',
-            'service_status:enabled',
-            'availability_zone:nova',
-        ],
-    )
-
-    aggregator.assert_metric(
-        "openstack.nova.service.up",
-        count=1,
-        value=1,
-        tags=demo_project_tags
-        + [
-            'service_name:nova_conductor',
-            'service_state:up',
-            'service_host:agent-integrations-openstack-ironic',
-            'service_id:5',
-            'service_status:enabled',
-            'availability_zone:internal',
-        ],
-    )
-    aggregator.assert_metric(
-        "openstack.nova.service.up",
-        count=1,
-        value=1,
-        tags=admin_project_tags
-        + [
-            'service_name:nova_conductor',
-            'service_state:up',
-            'service_host:agent-integrations-openstack-ironic',
-            'service_id:5',
-            'service_status:enabled',
-            'availability_zone:internal',
-        ],
-    )
-
-    aggregator.assert_metric(
-        "openstack.nova.service.up",
-        count=1,
-        value=1,
-        tags=admin_project_tags
-        + [
-            'service_name:nova_conductor',
-            'service_state:up',
-            'service_host:agent-integrations-openstack-ironic',
-            'service_id:1',
-            'service_status:enabled',
-            'availability_zone:internal',
-        ],
-    )
-    aggregator.assert_metric(
-        "openstack.nova.service.up",
-        count=1,
-        value=1,
-        tags=admin_project_tags
-        + [
-            'service_name:nova_conductor',
-            'service_state:up',
-            'service_host:agent-integrations-openstack-ironic',
-            'service_id:1',
-            'service_status:enabled',
-            'availability_zone:internal',
-        ],
-    )
-
-    aggregator.assert_metric(
-        "openstack.nova.service.up",
-        count=1,
-        value=1,
-        tags=admin_project_tags
-        + [
-            'service_name:nova_scheduler',
-            'service_state:up',
-            'service_host:agent-integrations-openstack-ironic',
-            'service_id:2',
-            'service_status:enabled',
-            'availability_zone:internal',
-        ],
-    )
-    aggregator.assert_metric(
-        "openstack.nova.service.up",
-        count=1,
-        value=1,
-        tags=admin_project_tags
-        + [
-            'service_name:nova_scheduler',
-            'service_state:up',
-            'service_host:agent-integrations-openstack-ironic',
-            'service_id:2',
-            'service_status:enabled',
-            'availability_zone:internal',
-        ],
-    )
-=======
     not_found_metrics = []
     for key, value in NOVA_HYPERVISOR_METRICS.items():
         if check_microversion(instance, value):
@@ -916,4 +410,450 @@
             elif is_mandatory(value):
                 not_found_metrics.append(key)
     assert not_found_metrics == [], f"No nova hypervisor metrics found: {not_found_metrics}"
->>>>>>> 3056f101
+
+
+def test_nova_metrics_ironic(aggregator, dd_run_check, instance_ironic_nova_microversion_latest, monkeypatch):
+    http = MockHttp("agent-integrations-openstack-ironic")
+    monkeypatch.setattr('requests.get', mock.MagicMock(side_effect=http.get))
+    monkeypatch.setattr('requests.post', mock.MagicMock(side_effect=http.post))
+
+    check = OpenStackControllerCheck('test', {}, [instance_ironic_nova_microversion_latest])
+    dd_run_check(check)
+
+    found = False
+    for metric in aggregator.metric_names:
+        if metric in NOVA_QUOTA_SETS_METRICS:
+            found = True
+
+    assert found, "No quota metrics found"
+
+    found = False
+    for metric in aggregator.metric_names:
+        if metric in NOVA_LIMITS_METRICS:
+            found = True
+
+    assert found, "No quota metrics found"
+
+    found = False
+    for metric in aggregator.metric_names:
+        if metric in NOVA_FLAVOR_METRICS:
+            found = True
+    assert found, "No flavor metrics found"
+
+    for metric in aggregator.metric_names:
+        if metric in NOVA_HYPERVISOR_METRICS:
+            found = True
+
+
+def test_latest_service_metrics(aggregator, dd_run_check, instance_nova_microversion_latest, monkeypatch):
+    http = MockHttp("agent-integrations-openstack-default")
+    monkeypatch.setattr('requests.get', mock.MagicMock(side_effect=http.get))
+    monkeypatch.setattr('requests.post', mock.MagicMock(side_effect=http.post))
+
+    check = OpenStackControllerCheck('test', {}, [instance_nova_microversion_latest])
+    dd_run_check(check)
+
+    base_tags = [
+        'domain_id:default',
+        'keystone_server:{}'.format(instance_nova_microversion_latest["keystone_server_url"]),
+    ]
+
+    admin_project_tags = base_tags + [
+        'project_id:6e39099cccde4f809b003d9e0dd09304',
+        'project_name:admin',
+    ]
+
+    demo_project_tags = base_tags + [
+        'project_id:1e6e233e637d4d55a50a62b63398ad15',
+        'project_name:demo',
+    ]
+
+    aggregator.assert_metric(
+        "openstack.nova.service.up",
+        count=1,
+        value=1,
+        tags=demo_project_tags
+        + [
+            'service_name:nova_compute',
+            'service_state:up',
+            'service_host:agent-integrations-openstack-default',
+            'service_id:7bf08d7e-a939-46c3-bdae-fbe3ebfe78a4',
+            'service_status:enabled',
+            'availability_zone:availability-zone',
+        ],
+    )
+    aggregator.assert_metric(
+        "openstack.nova.service.up",
+        count=1,
+        value=1,
+        tags=admin_project_tags
+        + [
+            'service_name:nova_compute',
+            'service_state:up',
+            'service_host:agent-integrations-openstack-default',
+            'service_id:7bf08d7e-a939-46c3-bdae-fbe3ebfe78a4',
+            'service_status:enabled',
+            'availability_zone:availability-zone',
+        ],
+    )
+
+    aggregator.assert_metric(
+        "openstack.nova.service.up",
+        count=1,
+        value=1,
+        tags=demo_project_tags
+        + [
+            'service_name:nova_conductor',
+            'service_state:up',
+            'service_host:agent-integrations-openstack-default',
+            'service_id:df55f706-a60e-4d3d-8cd6-30f5b33d79ce',
+            'service_status:enabled',
+            'availability_zone:internal',
+        ],
+    )
+    aggregator.assert_metric(
+        "openstack.nova.service.up",
+        count=1,
+        value=1,
+        tags=admin_project_tags
+        + [
+            'service_name:nova_conductor',
+            'service_state:up',
+            'service_host:agent-integrations-openstack-default',
+            'service_id:df55f706-a60e-4d3d-8cd6-30f5b33d79ce',
+            'service_status:enabled',
+            'availability_zone:internal',
+        ],
+    )
+
+    aggregator.assert_metric(
+        "openstack.nova.service.up",
+        count=1,
+        value=1,
+        tags=admin_project_tags
+        + [
+            'service_name:nova_conductor',
+            'service_state:up',
+            'service_host:agent-integrations-openstack-default',
+            'service_id:aadbda65-f523-419a-b3df-c287d196a2c1',
+            'service_status:enabled',
+            'availability_zone:internal',
+        ],
+    )
+    aggregator.assert_metric(
+        "openstack.nova.service.up",
+        count=1,
+        value=1,
+        tags=admin_project_tags
+        + [
+            'service_name:nova_conductor',
+            'service_state:up',
+            'service_host:agent-integrations-openstack-default',
+            'service_id:aadbda65-f523-419a-b3df-c287d196a2c1',
+            'service_status:enabled',
+            'availability_zone:internal',
+        ],
+    )
+
+    aggregator.assert_metric(
+        "openstack.nova.service.up",
+        count=1,
+        value=1,
+        tags=admin_project_tags
+        + [
+            'service_name:nova_scheduler',
+            'service_state:up',
+            'service_host:agent-integrations-openstack-default',
+            'service_id:2ec2027d-ac70-4e2b-95ed-fb1756d24996',
+            'service_status:enabled',
+            'availability_zone:internal',
+        ],
+    )
+    aggregator.assert_metric(
+        "openstack.nova.service.up",
+        count=1,
+        value=1,
+        tags=admin_project_tags
+        + [
+            'service_name:nova_scheduler',
+            'service_state:up',
+            'service_host:agent-integrations-openstack-default',
+            'service_id:2ec2027d-ac70-4e2b-95ed-fb1756d24996',
+            'service_status:enabled',
+            'availability_zone:internal',
+        ],
+    )
+
+
+def test_default_service_metrics(aggregator, dd_run_check, instance, monkeypatch):
+    http = MockHttp("agent-integrations-openstack-default")
+    monkeypatch.setattr('requests.get', mock.MagicMock(side_effect=http.get))
+    monkeypatch.setattr('requests.post', mock.MagicMock(side_effect=http.post))
+
+    check = OpenStackControllerCheck('test', {}, [instance])
+    dd_run_check(check)
+
+    base_tags = ['domain_id:default', 'keystone_server:{}'.format(instance["keystone_server_url"])]
+
+    admin_project_tags = base_tags + [
+        'project_id:6e39099cccde4f809b003d9e0dd09304',
+        'project_name:admin',
+    ]
+
+    demo_project_tags = base_tags + [
+        'project_id:1e6e233e637d4d55a50a62b63398ad15',
+        'project_name:demo',
+    ]
+
+    aggregator.assert_metric(
+        "openstack.nova.service.up",
+        count=1,
+        value=1,
+        tags=demo_project_tags
+        + [
+            'service_name:nova_compute',
+            'service_state:up',
+            'service_host:agent-integrations-openstack-default',
+            'service_id:3',
+            'service_status:enabled',
+            'availability_zone:availability-zone',
+        ],
+    )
+    aggregator.assert_metric(
+        "openstack.nova.service.up",
+        count=1,
+        value=1,
+        tags=admin_project_tags
+        + [
+            'service_name:nova_compute',
+            'service_state:up',
+            'service_host:agent-integrations-openstack-default',
+            'service_id:3',
+            'service_status:enabled',
+            'availability_zone:availability-zone',
+        ],
+    )
+
+    aggregator.assert_metric(
+        "openstack.nova.service.up",
+        count=1,
+        value=1,
+        tags=demo_project_tags
+        + [
+            'service_name:nova_conductor',
+            'service_state:up',
+            'service_host:agent-integrations-openstack-default',
+            'service_id:5',
+            'service_status:enabled',
+            'availability_zone:internal',
+        ],
+    )
+    aggregator.assert_metric(
+        "openstack.nova.service.up",
+        count=1,
+        value=1,
+        tags=admin_project_tags
+        + [
+            'service_name:nova_conductor',
+            'service_state:up',
+            'service_host:agent-integrations-openstack-default',
+            'service_id:5',
+            'service_status:enabled',
+            'availability_zone:internal',
+        ],
+    )
+
+    aggregator.assert_metric(
+        "openstack.nova.service.up",
+        count=1,
+        value=1,
+        tags=admin_project_tags
+        + [
+            'service_name:nova_conductor',
+            'service_state:up',
+            'service_host:agent-integrations-openstack-default',
+            'service_id:1',
+            'service_status:enabled',
+            'availability_zone:internal',
+        ],
+    )
+    aggregator.assert_metric(
+        "openstack.nova.service.up",
+        count=1,
+        value=1,
+        tags=admin_project_tags
+        + [
+            'service_name:nova_conductor',
+            'service_state:up',
+            'service_host:agent-integrations-openstack-default',
+            'service_id:1',
+            'service_status:enabled',
+            'availability_zone:internal',
+        ],
+    )
+
+    aggregator.assert_metric(
+        "openstack.nova.service.up",
+        count=1,
+        value=1,
+        tags=admin_project_tags
+        + [
+            'service_name:nova_scheduler',
+            'service_state:up',
+            'service_host:agent-integrations-openstack-default',
+            'service_id:2',
+            'service_status:enabled',
+            'availability_zone:internal',
+        ],
+    )
+    aggregator.assert_metric(
+        "openstack.nova.service.up",
+        count=1,
+        value=1,
+        tags=admin_project_tags
+        + [
+            'service_name:nova_scheduler',
+            'service_state:up',
+            'service_host:agent-integrations-openstack-default',
+            'service_id:2',
+            'service_status:enabled',
+            'availability_zone:internal',
+        ],
+    )
+
+
+def test_default_ironic_service_metrics(aggregator, dd_run_check, instance, monkeypatch):
+    http = MockHttp("agent-integrations-openstack-ironic")
+    monkeypatch.setattr('requests.get', mock.MagicMock(side_effect=http.get))
+    monkeypatch.setattr('requests.post', mock.MagicMock(side_effect=http.post))
+
+    check = OpenStackControllerCheck('test', {}, [instance])
+    dd_run_check(check)
+
+    base_tags = ['domain_id:default', 'keystone_server:{}'.format(instance["keystone_server_url"])]
+
+    admin_project_tags = base_tags + [
+        'project_id:01b21103a92d4997ab09e46ff8346bd5',
+        'project_name:admin',
+    ]
+
+    demo_project_tags = base_tags + [
+        'project_id:18a64e25fb53453ebd10a45fd974b816',
+        'project_name:demo',
+    ]
+
+    aggregator.assert_metric(
+        "openstack.nova.service.up",
+        count=1,
+        value=1,
+        tags=demo_project_tags
+        + [
+            'service_name:nova_compute',
+            'service_state:up',
+            'service_host:agent-integrations-openstack-ironic',
+            'service_id:3',
+            'service_status:enabled',
+            'availability_zone:nova',
+        ],
+    )
+    aggregator.assert_metric(
+        "openstack.nova.service.up",
+        count=1,
+        value=1,
+        tags=admin_project_tags
+        + [
+            'service_name:nova_compute',
+            'service_state:up',
+            'service_host:agent-integrations-openstack-ironic',
+            'service_id:3',
+            'service_status:enabled',
+            'availability_zone:nova',
+        ],
+    )
+
+    aggregator.assert_metric(
+        "openstack.nova.service.up",
+        count=1,
+        value=1,
+        tags=demo_project_tags
+        + [
+            'service_name:nova_conductor',
+            'service_state:up',
+            'service_host:agent-integrations-openstack-ironic',
+            'service_id:5',
+            'service_status:enabled',
+            'availability_zone:internal',
+        ],
+    )
+    aggregator.assert_metric(
+        "openstack.nova.service.up",
+        count=1,
+        value=1,
+        tags=admin_project_tags
+        + [
+            'service_name:nova_conductor',
+            'service_state:up',
+            'service_host:agent-integrations-openstack-ironic',
+            'service_id:5',
+            'service_status:enabled',
+            'availability_zone:internal',
+        ],
+    )
+
+    aggregator.assert_metric(
+        "openstack.nova.service.up",
+        count=1,
+        value=1,
+        tags=admin_project_tags
+        + [
+            'service_name:nova_conductor',
+            'service_state:up',
+            'service_host:agent-integrations-openstack-ironic',
+            'service_id:1',
+            'service_status:enabled',
+            'availability_zone:internal',
+        ],
+    )
+    aggregator.assert_metric(
+        "openstack.nova.service.up",
+        count=1,
+        value=1,
+        tags=admin_project_tags
+        + [
+            'service_name:nova_conductor',
+            'service_state:up',
+            'service_host:agent-integrations-openstack-ironic',
+            'service_id:1',
+            'service_status:enabled',
+            'availability_zone:internal',
+        ],
+    )
+
+    aggregator.assert_metric(
+        "openstack.nova.service.up",
+        count=1,
+        value=1,
+        tags=admin_project_tags
+        + [
+            'service_name:nova_scheduler',
+            'service_state:up',
+            'service_host:agent-integrations-openstack-ironic',
+            'service_id:2',
+            'service_status:enabled',
+            'availability_zone:internal',
+        ],
+    )
+    aggregator.assert_metric(
+        "openstack.nova.service.up",
+        count=1,
+        value=1,
+        tags=admin_project_tags
+        + [
+            'service_name:nova_scheduler',
+            'service_state:up',
+            'service_host:agent-integrations-openstack-ironic',
+            'service_id:2',
+            'service_status:enabled',
+            'availability_zone:internal',
+        ],
+    )