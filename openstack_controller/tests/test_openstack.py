--- conflicted
+++ resolved
@@ -101,16 +101,9 @@
         'exclude_server_ids': common.EXCLUDED_SERVER_IDS,
         'paginated_server_limit': 1
     }, {}, instances=common.MOCK_CONFIG)
-<<<<<<< HEAD
     check.get_all_servers(None, "test_instance")
     assert len(check.server_details_by_id) == 1
     assert 'server-1' in check.server_details_by_id
-=======
-
-    i_key = "test_instance"
-    openstackCheck.get_all_servers(i_key)
-    assert len(openstackCheck.server_details_by_id) == 1
-    assert 'server-1' in openstackCheck.server_details_by_id
 
 
 OS_AGGREGATES_RESPONSE = {
@@ -253,5 +246,4 @@
                                  tags=['availability_zone:NA', 'interface:vnet2'],
                                  hostname='')
 
-    aggregator.assert_all_metrics_covered()
->>>>>>> 930469d4
+    aggregator.assert_all_metrics_covered()