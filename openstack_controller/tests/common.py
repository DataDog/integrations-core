--- conflicted
+++ resolved
@@ -484,17 +484,6 @@
                 )
                 headers = {'X-Subject-Token': f'token_{project_id}'}
             else:
-<<<<<<< HEAD
-                file_path = os.path.join(
-                    get_here(),
-                    'fixtures',
-                    self._host,
-                    microversion_path,
-                    *path_parts,
-                    'unscoped.json',
-                )
-                headers = {'X-Subject-Token': 'token_test1234'}
-=======
                 domain_id = data.get('auth', {}).get('scope', {}).get('domain', {}).get('id')
                 if domain_id:
                     file_path = os.path.join(
@@ -516,7 +505,6 @@
                         'unscoped.json',
                     )
                     headers = {'X-Subject-Token': 'token_test1234'}
->>>>>>> 1fbeb2f6
         else:
             file_path = os.path.join(
                 get_here(),
