--- conflicted
+++ resolved
@@ -95,15 +95,8 @@
         mock_path = "v2.1_4bfc1_servers_57030997-f1b5-4f79-9429-8cb285318633_diagnostics.json"
     elif url == "http://10.0.2.15:9696/v2.0/networks":
         mock_path = "v2.0_networks.json"
-<<<<<<< HEAD
-    # else:
-    #     raise RuntimeError()
-
-    print(url, mock_path)
-=======
     else:
         raise RuntimeError()
->>>>>>> 2ce9b48f
 
     mock_path = os.path.join(common.FIXTURES_DIR, mock_path)
     with open(mock_path, 'r') as f:
