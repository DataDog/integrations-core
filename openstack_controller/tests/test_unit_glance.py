# (C) Datadog, Inc. 2023-present
# All rights reserved
# Licensed under a 3-clause BSD style license (see LICENSE)

import copy
import logging
import os

import mock
import pytest

import tests.configs as configs
from datadog_checks.base import AgentCheck
from datadog_checks.dev.http import MockResponse
from datadog_checks.openstack_controller.api.type import ApiType
from tests.common import remove_service_from_catalog
from tests.metrics import (
    IMAGES_METRICS_GLANCE,
<<<<<<< HEAD
    MEMBERS_METRICS_GLANCE,
=======
    TASKS_METRICS_GLANCE,
>>>>>>> f8efe67f
)

pytestmark = [
    pytest.mark.unit,
    pytest.mark.skipif(os.environ.get('OPENSTACK_E2E_LEGACY') == 'true', reason='Not Legacy test'),
]


@pytest.mark.parametrize(
    ('instance'),
    [
        pytest.param(
            configs.REST,
            id='api rest',
        ),
        pytest.param(
            configs.SDK,
            id='api sdk',
        ),
    ],
)
@pytest.mark.usefixtures('mock_http_get', 'mock_http_post', 'openstack_connection')
def test_disable_glance_metrics(aggregator, dd_run_check, instance, openstack_controller_check):
    instance = instance | {
        "components": {
            "image": False,
        },
    }
    check = openstack_controller_check(instance)
    dd_run_check(check)
    for metric in aggregator.metric_names:
        assert not metric.startswith('openstack.glance')


@pytest.mark.parametrize(
    ('instance'),
    [
        pytest.param(
            configs.REST,
            id='api rest',
        ),
        pytest.param(
            configs.SDK,
            id='api sdk',
        ),
    ],
)
@pytest.mark.usefixtures('mock_http_get', 'mock_http_post', 'openstack_connection')
def test_disable_glance_images_metrics(aggregator, dd_run_check, instance, openstack_controller_check):
    instance = instance | {
        "components": {
            "image": {
                "images": False,
            },
        },
    }
    check = openstack_controller_check(instance)
    dd_run_check(check)
    for metric in aggregator.metric_names:
        assert not metric.startswith('openstack.glance.image.')


@pytest.mark.parametrize(
    ('mock_http_post', 'session_auth', 'instance', 'api_type'),
    [
        pytest.param(
            {'replace': {'/identity/v3/auth/tokens': lambda d: remove_service_from_catalog(d, ['image'])}},
            None,
            configs.REST,
            ApiType.REST,
            id='api rest',
        ),
        pytest.param(
            None,
            {'catalog': []},
            configs.SDK,
            ApiType.SDK,
            id='api sdk',
        ),
    ],
    indirect=['mock_http_post', 'session_auth'],
)
@pytest.mark.usefixtures('mock_http_get', 'mock_http_post', 'openstack_connection')
def test_not_in_catalog(aggregator, check, dd_run_check, caplog, mock_http_post, session_auth, api_type):
    with caplog.at_level(logging.DEBUG):
        dd_run_check(check)

    aggregator.assert_metric(
        'openstack.glance.response_time',
        count=0,
    )
    aggregator.assert_service_check(
        'openstack.glance.api.up',
        status=AgentCheck.UNKNOWN,
        tags=['keystone_server:http://127.0.0.1:8080/identity'],
    )
    args_list = []
    for call in mock_http_post.call_args_list:
        args, kwargs = call
        args_list += list(args)
    assert args_list.count('http://127.0.0.1:9292/image') == 0
    if api_type == ApiType.REST:
        args_list = []
        for call in mock_http_post.call_args_list:
            args, _ = call
            args_list += list(args)
        assert args_list.count('http://127.0.0.1:8080/identity/v3/auth/tokens') == 4
    if api_type == ApiType.SDK:
        assert session_auth.get_access.call_count == 4
    assert '`image` component not found in catalog' in caplog.text


@pytest.mark.parametrize(
    ('mock_http_get', 'instance'),
    [
        pytest.param(
            {'http_error': {'/image': MockResponse(status_code=500)}},
            configs.REST,
            id='api rest',
        ),
        pytest.param(
            {'http_error': {'/image': MockResponse(status_code=500)}},
            configs.SDK,
            id='api sdk',
        ),
    ],
    indirect=['mock_http_get'],
)
@pytest.mark.usefixtures('mock_http_get', 'mock_http_post', 'openstack_connection')
def test_response_time_exception(aggregator, check, dd_run_check, mock_http_get):
    dd_run_check(check)
    aggregator.assert_metric(
        'openstack.glance.response_time',
        count=0,
    )
    aggregator.assert_service_check(
        'openstack.glance.api.up',
        status=AgentCheck.CRITICAL,
        tags=['keystone_server:http://127.0.0.1:8080/identity'],
    )
    args_list = []
    for call in mock_http_get.call_args_list:
        args, kwargs = call
        args_list += list(args)
    assert args_list.count('http://127.0.0.1:9292/image') == 2


@pytest.mark.parametrize(
    ('instance'),
    [
        pytest.param(
            configs.REST,
            id='api rest',
        ),
        pytest.param(
            configs.SDK,
            id='api sdk',
        ),
    ],
)
@pytest.mark.usefixtures('mock_http_get', 'mock_http_post', 'openstack_connection')
def test_response_time(aggregator, check, dd_run_check, mock_http_get):
    dd_run_check(check)
    aggregator.assert_metric(
        'openstack.glance.response_time',
        count=1,
        tags=['keystone_server:http://127.0.0.1:8080/identity'],
    )
    aggregator.assert_service_check(
        'openstack.glance.api.up',
        status=AgentCheck.OK,
        tags=['keystone_server:http://127.0.0.1:8080/identity'],
    )
    args_list = []
    for call in mock_http_get.call_args_list:
        args, kwargs = call
        args_list += list(args)
    assert args_list.count('http://127.0.0.1:9292/image') == 1


@pytest.mark.parametrize(
    ('mock_http_get', 'connection_image', 'instance', 'api_type'),
    [
        pytest.param(
            {'http_error': {'/image/v2/images': MockResponse(status_code=500)}},
            None,
            configs.REST,
            ApiType.REST,
            id='api rest',
        ),
        pytest.param(
            None,
            {'http_error': {'images': MockResponse(status_code=500)}},
            configs.SDK,
            ApiType.SDK,
            id='api sdk',
        ),
    ],
    indirect=['mock_http_get', 'connection_image'],
)
@pytest.mark.usefixtures('mock_http_get', 'mock_http_post', 'openstack_connection')
def test_images_exception(aggregator, check, dd_run_check, mock_http_get, connection_image, api_type):
    dd_run_check(check)
    aggregator.assert_metric(
        'openstack.glance.image.count',
        count=0,
    )
    if api_type == ApiType.REST:
        args_list = []
        for call in mock_http_get.call_args_list:
            args, _ = call
            args_list += list(args)
        assert args_list.count('http://127.0.0.1:9292/image/v2/images') == 2
    if api_type == ApiType.SDK:
        assert connection_image.images.call_count == 2


@pytest.mark.parametrize(
    ('instance', 'metrics'),
    [
        pytest.param(
            configs.REST,
            IMAGES_METRICS_GLANCE,
            id='api rest',
        ),
        pytest.param(
            configs.SDK,
            IMAGES_METRICS_GLANCE,
            id='api sdk',
        ),
    ],
)
@pytest.mark.usefixtures('mock_http_get', 'mock_http_post', 'openstack_connection')
def test_images_metrics(aggregator, check, dd_run_check, metrics):
    dd_run_check(check)
    for metric in metrics:
        aggregator.assert_metric(
            metric['name'],
            count=metric['count'],
            value=metric['value'],
            tags=metric['tags'],
            hostname=metric.get('hostname'),
        )


@pytest.mark.parametrize(
    ('instance', 'paginated_limit', 'api_type', 'expected_api_calls', 'metrics'),
    [
        pytest.param(
            configs.REST,
            1,
            ApiType.REST,
            2,
            IMAGES_METRICS_GLANCE,
            id='api rest small limit',
        ),
        pytest.param(
            configs.REST,
            1000,
            ApiType.REST,
            1,
            IMAGES_METRICS_GLANCE,
            id='api rest high limit',
        ),
        pytest.param(
            configs.SDK,
            1,
            ApiType.SDK,
            1,
            IMAGES_METRICS_GLANCE,
            id='api sdk small limit',
        ),
        pytest.param(
            configs.SDK,
            1000,
            ApiType.SDK,
            1,
            IMAGES_METRICS_GLANCE,
            id='api sdk high limit',
        ),
    ],
)
@pytest.mark.usefixtures('mock_http_get', 'connection_image', 'mock_http_post', 'openstack_connection')
def test_images_pagination(
    aggregator,
    instance,
    openstack_controller_check,
    paginated_limit,
    expected_api_calls,
    api_type,
    dd_run_check,
    mock_http_get,
    connection_image,
    metrics,
):
    paginated_instance = copy.deepcopy(instance)
    paginated_instance['paginated_limit'] = paginated_limit
    dd_run_check(openstack_controller_check(paginated_instance))
    if api_type == ApiType.REST:
        args_list = []
        for call in mock_http_get.call_args_list:
            args, kwargs = call
            args_list += list(args)
            params = kwargs.get('params', {})
            limit = params.get('limit')
            args_list += [(args[0], limit)]
        assert args_list.count(('http://127.0.0.1:9292/image/v2/images', paginated_limit)) == expected_api_calls
    else:
        assert connection_image.images.call_count == 1
        assert connection_image.images.call_args_list.count(mock.call(limit=paginated_limit)) == 1
    for metric in metrics:
        aggregator.assert_metric(
            metric['name'],
            count=metric['count'],
            value=metric['value'],
            tags=metric['tags'],
            hostname=metric.get('hostname'),
        )


@pytest.mark.parametrize(
    ('instance'),
    [
        pytest.param(
            configs.REST,
            id='api rest',
        ),
        pytest.param(
            configs.SDK,
            id='api sdk',
        ),
    ],
)
@pytest.mark.usefixtures('mock_http_get', 'mock_http_post', 'openstack_connection')
<<<<<<< HEAD
def test_disable_glance_members_metrics(aggregator, dd_run_check, instance, openstack_controller_check):
    instance = instance | {
        "components": {
            "image": {
                "members": False,
=======
def test_disable_glance_tasks_metrics(aggregator, dd_run_check, instance, openstack_controller_check):
    instance = instance | {
        "components": {
            "image": {
                "tasks": False,
>>>>>>> f8efe67f
            }
        },
    }
    check = openstack_controller_check(instance)
    dd_run_check(check)
    for metric in aggregator.metric_names:
<<<<<<< HEAD
        assert not metric.startswith('openstack.glance.image.member')
=======
        assert not metric.startswith('openstack.glance.image.task')
>>>>>>> f8efe67f


@pytest.mark.parametrize(
    ('instance', 'metrics'),
    [
        pytest.param(
            configs.REST,
<<<<<<< HEAD
            MEMBERS_METRICS_GLANCE,
=======
            TASKS_METRICS_GLANCE,
>>>>>>> f8efe67f
            id='api rest',
        ),
        pytest.param(
            configs.SDK,
<<<<<<< HEAD
            MEMBERS_METRICS_GLANCE,
=======
            TASKS_METRICS_GLANCE,
>>>>>>> f8efe67f
            id='api sdk',
        ),
    ],
)
@pytest.mark.usefixtures('mock_http_get', 'mock_http_post', 'openstack_connection')
def test_images_tasks_metrics(aggregator, check, dd_run_check, metrics):
    dd_run_check(check)
    for metric in metrics:
        aggregator.assert_metric(
            metric['name'],
            count=metric['count'],
            value=metric['value'],
            tags=metric['tags'],
            hostname=metric.get('hostname'),
        )<|MERGE_RESOLUTION|>--- conflicted
+++ resolved
@@ -16,11 +16,8 @@
 from tests.common import remove_service_from_catalog
 from tests.metrics import (
     IMAGES_METRICS_GLANCE,
-<<<<<<< HEAD
     MEMBERS_METRICS_GLANCE,
-=======
     TASKS_METRICS_GLANCE,
->>>>>>> f8efe67f
 )
 
 pytestmark = [
@@ -355,30 +352,46 @@
     ],
 )
 @pytest.mark.usefixtures('mock_http_get', 'mock_http_post', 'openstack_connection')
-<<<<<<< HEAD
 def test_disable_glance_members_metrics(aggregator, dd_run_check, instance, openstack_controller_check):
     instance = instance | {
         "components": {
             "image": {
                 "members": False,
-=======
+            }
+        },
+    }
+    check = openstack_controller_check(instance)
+    dd_run_check(check)
+    for metric in aggregator.metric_names:
+        assert not metric.startswith('openstack.glance.image.member')
+
+
+@pytest.mark.parametrize(
+    ('instance'),
+    [
+        pytest.param(
+            configs.REST,
+            id='api rest',
+        ),
+        pytest.param(
+            configs.SDK,
+            id='api sdk',
+        ),
+    ],
+)
+@pytest.mark.usefixtures('mock_http_get', 'mock_http_post', 'openstack_connection')
 def test_disable_glance_tasks_metrics(aggregator, dd_run_check, instance, openstack_controller_check):
     instance = instance | {
         "components": {
             "image": {
                 "tasks": False,
->>>>>>> f8efe67f
             }
         },
     }
     check = openstack_controller_check(instance)
     dd_run_check(check)
     for metric in aggregator.metric_names:
-<<<<<<< HEAD
-        assert not metric.startswith('openstack.glance.image.member')
-=======
         assert not metric.startswith('openstack.glance.image.task')
->>>>>>> f8efe67f
 
 
 @pytest.mark.parametrize(
@@ -386,20 +399,12 @@
     [
         pytest.param(
             configs.REST,
-<<<<<<< HEAD
-            MEMBERS_METRICS_GLANCE,
-=======
             TASKS_METRICS_GLANCE,
->>>>>>> f8efe67f
-            id='api rest',
-        ),
-        pytest.param(
-            configs.SDK,
-<<<<<<< HEAD
-            MEMBERS_METRICS_GLANCE,
-=======
+            id='api rest',
+        ),
+        pytest.param(
+            configs.SDK,
             TASKS_METRICS_GLANCE,
->>>>>>> f8efe67f
             id='api sdk',
         ),
     ],
