--- conflicted
+++ resolved
@@ -29,11 +29,7 @@
                 **{
                     'token': {
                         **d['token'],
-<<<<<<< HEAD
-                        **{'catalog': d['token'].get('catalog', [])[3:]},
-=======
                         **{'catalog': d['token'].get('catalog', [])[:5] + d['token'].get('catalog', [])[6:]},
->>>>>>> 1fbeb2f6
                     }
                 },
             }
@@ -50,11 +46,7 @@
         tags=[
             'domain_id:default',
             'keystone_server:{}'.format(instance["keystone_server_url"]),
-<<<<<<< HEAD
-            'project_id:18a64e25fb53453ebd10a45fd974b816',
-=======
             'project_id:1e6e233e637d4d55a50a62b63398ad15',
->>>>>>> 1fbeb2f6
             'project_name:demo',
         ],
     )
@@ -64,11 +56,7 @@
         tags=[
             'domain_id:default',
             'keystone_server:{}'.format(instance["keystone_server_url"]),
-<<<<<<< HEAD
-            'project_id:01b21103a92d4997ab09e46ff8346bd5',
-=======
             'project_id:6e39099cccde4f809b003d9e0dd09304',
->>>>>>> 1fbeb2f6
             'project_name:admin',
         ],
     )
