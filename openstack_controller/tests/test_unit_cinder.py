--- conflicted
+++ resolved
@@ -270,10 +270,7 @@
             'project_name:demo',
             'project_id:1e6e233e637d4d55a50a62b63398ad15',
             'volume_id:acb5a860-3f17-4c35-9484-394a12dd7dfc',
-<<<<<<< HEAD
-=======
             'volume_name:first volume',
->>>>>>> a5c4e89d
             'transfer_id:1b3f7d49-8fd8-41b8-b2a5-859c5fe71a20',
             'keystone_server:http://127.0.0.1:8080/identity',
         ],
