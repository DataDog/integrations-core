# (C) Datadog, Inc. 2023-present
# All rights reserved
# Licensed under a 3-clause BSD style license (see LICENSE)
import copy
import logging
import os

import mock
import pytest

import tests.configs as configs
from datadog_checks.base import AgentCheck
from datadog_checks.dev.http import MockResponse
from datadog_checks.openstack_controller.api.type import ApiType
from tests.common import remove_service_from_catalog

pytestmark = [
    pytest.mark.unit,
    pytest.mark.skipif(os.environ.get('OPENSTACK_E2E_LEGACY') == 'true', reason='Not Legacy test'),
]


@pytest.mark.parametrize(
    ('instance'),
    [
        pytest.param(
            configs.REST,
            id='api rest no microversion',
        ),
        pytest.param(
            configs.REST_NOVA_MICROVERSION_2_93,
            id='api rest microversion 2.93',
        ),
        pytest.param(
            configs.SDK,
            id='api sdk no microversion',
        ),
        pytest.param(
            configs.SDK_NOVA_MICROVERSION_2_93,
            id='api sdk microversion 2.93',
        ),
    ],
)
@pytest.mark.usefixtures('mock_http_get', 'mock_http_post', 'openstack_connection')
def test_disable_block_storage_metrics(aggregator, dd_run_check, instance, openstack_controller_check):
    instance = instance | {
        "components": {
            "block-storage": False,
        },
    }
    check = openstack_controller_check(instance)
    dd_run_check(check)
    for metric in aggregator.metric_names:
        assert not metric.startswith('openstack.cinder.')


@pytest.mark.parametrize(
    ('mock_http_post', 'session_auth', 'instance', 'api_type'),
    [
        pytest.param(
            {
                'replace': {
                    '/identity/v3/auth/tokens': lambda d: remove_service_from_catalog(d, ['block-storage', 'volumev3'])
                }
            },
            None,
            configs.REST,
            ApiType.REST,
            id='api rest',
        ),
        pytest.param(
            None,
            {'catalog': []},
            configs.SDK,
            ApiType.SDK,
            id='api sdk',
        ),
    ],
    indirect=['mock_http_post', 'session_auth'],
)
@pytest.mark.usefixtures('mock_http_get', 'mock_http_post', 'openstack_connection')
def test_not_in_catalog(aggregator, check, dd_run_check, caplog, mock_http_post, session_auth, api_type):
    with caplog.at_level(logging.DEBUG):
        dd_run_check(check)

    aggregator.assert_metric(
        'openstack.cinder.response_time',
        count=0,
    )
    aggregator.assert_service_check(
        'openstack.cinder.api.up',
        status=AgentCheck.UNKNOWN,
        tags=['keystone_server:http://127.0.0.1:8080/identity'],
    )
    args_list = []
    for call in mock_http_post.call_args_list:
        args, kwargs = call
        args_list += list(args)
    assert args_list.count('http://127.0.0.1:8776/volume/v3/') == 0
    if api_type == ApiType.REST:
        args_list = []
        for call in mock_http_post.call_args_list:
            args, _ = call
            args_list += list(args)
        assert args_list.count('http://127.0.0.1:8080/identity/v3/auth/tokens') == 4
    if api_type == ApiType.SDK:
        assert session_auth.get_access.call_count == 4
    assert '`block-storage` component not found in catalog' in caplog.text


@pytest.mark.parametrize(
    ('mock_http_get', 'instance'),
    [
        pytest.param(
            {'http_error': {'/volume/v3/': MockResponse(status_code=500)}},
            configs.REST,
            id='api rest',
        ),
        pytest.param(
            {'http_error': {'/volume/v3/': MockResponse(status_code=500)}},
            configs.SDK,
            id='api sdk',
        ),
    ],
    indirect=['mock_http_get'],
)
@pytest.mark.usefixtures('mock_http_get', 'mock_http_post', 'openstack_connection')
def test_response_time_exception(aggregator, check, dd_run_check, mock_http_get):
    dd_run_check(check)
    aggregator.assert_metric(
        'openstack.cinder.response_time',
        count=0,
    )
    aggregator.assert_service_check(
        'openstack.cinder.api.up',
        status=AgentCheck.CRITICAL,
        tags=['keystone_server:http://127.0.0.1:8080/identity'],
    )
    args_list = []
    for call in mock_http_get.call_args_list:
        args, kwargs = call
        args_list += list(args)
    assert args_list.count('http://127.0.0.1:8776/volume/v3/') == 2


@pytest.mark.parametrize(
    ('mock_http_post', 'instance'),
    [
        pytest.param(
            {'replace': {'/identity/v3/auth/tokens': lambda d: remove_service_from_catalog(d, ['volumev3'])}},
            configs.REST,
            id='api rest',
        ),
        pytest.param(
            None,
            configs.SDK,
            id='api sdk',
        ),
    ],
    indirect=['mock_http_post'],
)
@pytest.mark.usefixtures('mock_http_get', 'mock_http_post', 'openstack_connection')
def test_response_time_block_storage(aggregator, check, dd_run_check, mock_http_get):
    dd_run_check(check)
    aggregator.assert_metric(
        'openstack.cinder.response_time',
        count=1,
        tags=['keystone_server:http://127.0.0.1:8080/identity'],
    )
    aggregator.assert_service_check(
        'openstack.cinder.api.up',
        status=AgentCheck.OK,
        tags=['keystone_server:http://127.0.0.1:8080/identity'],
    )
    args_list = []
    for call in mock_http_get.call_args_list:
        args, kwargs = call
        args_list += list(args)
    assert args_list.count('http://127.0.0.1:8776/volume/v3/') == 1


@pytest.mark.parametrize(
    ('mock_http_post', 'instance'),
    [
        pytest.param(
            {'replace': {'/identity/v3/auth/tokens': lambda d: remove_service_from_catalog(d, ['block-storage'])}},
            configs.REST,
            id='api rest',
        ),
        pytest.param(
            None,
            configs.SDK,
            id='api sdk',
        ),
    ],
    indirect=['mock_http_post'],
)
@pytest.mark.usefixtures('mock_http_get', 'mock_http_post', 'openstack_connection')
def test_response_time_volumev3(aggregator, check, dd_run_check, mock_http_get):
    dd_run_check(check)
    aggregator.assert_metric(
        'openstack.cinder.response_time',
        count=1,
        tags=['keystone_server:http://127.0.0.1:8080/identity'],
    )
    aggregator.assert_service_check(
        'openstack.cinder.api.up',
        status=AgentCheck.OK,
        tags=['keystone_server:http://127.0.0.1:8080/identity'],
    )
    args_list = []
    for call in mock_http_get.call_args_list:
        args, kwargs = call
        args_list += list(args)
    assert args_list.count('http://127.0.0.1:8776/volume/v3/') == 1


@pytest.mark.parametrize(
    ('instance'),
    [
        pytest.param(
            configs.REST,
            id='api rest',
        ),
        pytest.param(
            configs.SDK,
            id='api sdk',
        ),
    ],
)
@pytest.mark.usefixtures('mock_http_get', 'mock_http_post', 'openstack_connection')
def test_block_storage_metrics(aggregator, check, dd_run_check):
    dd_run_check(check)
    aggregator.assert_metric(
        'openstack.cinder.volume.count',
        count=1,
        value=1,
        tags=[
            'domain_id:default',
            'project_name:demo',
            'project_id:1e6e233e637d4d55a50a62b63398ad15',
            'volume_id:9c762008-d70f-44d1-af02-98e1da79ee4b',
            'volume_name:first_volume',
            'volume_status:in-use',
            'keystone_server:http://127.0.0.1:8080/identity',
        ],
    )
    aggregator.assert_metric(
        'openstack.cinder.volume.count',
        count=1,
        value=1,
        tags=[
            'domain_id:default',
            'project_name:demo',
            'project_id:1e6e233e637d4d55a50a62b63398ad15',
            'volume_id:259b16de-727f-4011-8388-84d17a9ae594',
            'volume_name:',
            'volume_status:in-use',
            'keystone_server:http://127.0.0.1:8080/identity',
        ],
    )
    aggregator.assert_metric(
        'openstack.cinder.volume.size',
        count=1,
        value=1,
        tags=[
            'domain_id:default',
            'project_name:demo',
            'project_id:1e6e233e637d4d55a50a62b63398ad15',
            'volume_id:9c762008-d70f-44d1-af02-98e1da79ee4b',
            'volume_name:first_volume',
            'volume_status:in-use',
            'keystone_server:http://127.0.0.1:8080/identity',
        ],
    )
    aggregator.assert_metric(
        'openstack.cinder.volume.size',
        count=1,
        value=1,
        tags=[
            'domain_id:default',
            'project_name:demo',
            'project_id:1e6e233e637d4d55a50a62b63398ad15',
            'volume_id:259b16de-727f-4011-8388-84d17a9ae594',
            'volume_name:',
            'volume_status:in-use',
            'keystone_server:http://127.0.0.1:8080/identity',
        ],
    )
    aggregator.assert_metric(
        'openstack.cinder.volume.transfer.count',
        count=1,
        value=1,
        tags=[
            'domain_id:default',
            'project_name:demo',
            'project_id:1e6e233e637d4d55a50a62b63398ad15',
            'volume_id:acb5a860-3f17-4c35-9484-394a12dd7dfc',
            'volume_name:first volume',
            'transfer_id:1b3f7d49-8fd8-41b8-b2a5-859c5fe71a20',
            'keystone_server:http://127.0.0.1:8080/identity',
        ],
    )
    aggregator.assert_metric(
<<<<<<< HEAD
        'openstack.cinder.snapshot.count',
=======
        'openstack.cinder.pool.count',
>>>>>>> 41801d33
        count=1,
        value=1,
        tags=[
            'domain_id:default',
            'project_name:demo',
            'project_id:1e6e233e637d4d55a50a62b63398ad15',
<<<<<<< HEAD
            'snapshot_id:6e099852-b540-48ad-b01b-92fa6daed7ff',
            'volume_id:2c5d27f7-6f96-4913-81f6-3ab9bd755c51',
=======
            'pool_name:pool1',
            'pool_volume_backend_name:volume_pool1',
>>>>>>> 41801d33
            'keystone_server:http://127.0.0.1:8080/identity',
        ],
    )
    aggregator.assert_metric(
<<<<<<< HEAD
        'openstack.cinder.snapshot.count',
=======
        'openstack.cinder.pool.count',
>>>>>>> 41801d33
        count=1,
        value=1,
        tags=[
            'domain_id:default',
            'project_name:demo',
            'project_id:1e6e233e637d4d55a50a62b63398ad15',
<<<<<<< HEAD
            'snapshot_id:b6fedd82-b518-4a69-b25f-68a00a6b8492',
            'volume_id:2c5d27f7-6f96-4913-81f6-3ab9bd755c51',
=======
            'pool_name:pool2',
            'pool_volume_backend_name:volume_pool2',
>>>>>>> 41801d33
            'keystone_server:http://127.0.0.1:8080/identity',
        ],
    )
    aggregator.assert_metric(
<<<<<<< HEAD
        'openstack.cinder.snapshot.size',
        count=1,
        value=1,
=======
        'openstack.cinder.pool.capabilities.free_capacity_gb',
        count=1,
        value=100,
>>>>>>> 41801d33
        tags=[
            'domain_id:default',
            'project_name:demo',
            'project_id:1e6e233e637d4d55a50a62b63398ad15',
<<<<<<< HEAD
            'snapshot_id:6e099852-b540-48ad-b01b-92fa6daed7ff',
            'volume_id:2c5d27f7-6f96-4913-81f6-3ab9bd755c51',
=======
            'pool_name:pool1',
            'pool_volume_backend_name:volume_pool1',
>>>>>>> 41801d33
            'keystone_server:http://127.0.0.1:8080/identity',
        ],
    )
    aggregator.assert_metric(
<<<<<<< HEAD
        'openstack.cinder.snapshot.size',
        count=1,
        value=1,
=======
        'openstack.cinder.pool.capabilities.total_capacity_gb',
        count=1,
        value=1024,
        tags=[
            'domain_id:default',
            'project_name:demo',
            'project_id:1e6e233e637d4d55a50a62b63398ad15',
            'pool_name:pool1',
            'pool_volume_backend_name:volume_pool1',
            'keystone_server:http://127.0.0.1:8080/identity',
        ],
    )
    aggregator.assert_metric(
        'openstack.cinder.pool.capabilities.free_capacity_gb',
        count=1,
        value=200,
        tags=[
            'domain_id:default',
            'project_name:demo',
            'project_id:1e6e233e637d4d55a50a62b63398ad15',
            'pool_name:pool2',
            'pool_volume_backend_name:volume_pool2',
            'keystone_server:http://127.0.0.1:8080/identity',
        ],
    )
    aggregator.assert_metric(
        'openstack.cinder.pool.capabilities.total_capacity_gb',
        count=1,
        value=512,
        tags=[
            'domain_id:default',
            'project_name:demo',
            'project_id:1e6e233e637d4d55a50a62b63398ad15',
            'pool_name:pool2',
            'pool_volume_backend_name:volume_pool2',
            'keystone_server:http://127.0.0.1:8080/identity',
        ],
    )
    aggregator.assert_metric(
        'openstack.cinder.pool.capabilities.reserved_percentage',
        count=1,
        value=0,
        tags=[
            'domain_id:default',
            'project_name:demo',
            'project_id:1e6e233e637d4d55a50a62b63398ad15',
            'pool_name:pool1',
            'pool_volume_backend_name:volume_pool1',
            'keystone_server:http://127.0.0.1:8080/identity',
        ],
    )
    aggregator.assert_metric(
        'openstack.cinder.pool.capabilities.reserved_percentage',
        count=1,
        value=0,
>>>>>>> 41801d33
        tags=[
            'domain_id:default',
            'project_name:demo',
            'project_id:1e6e233e637d4d55a50a62b63398ad15',
<<<<<<< HEAD
            'snapshot_id:b6fedd82-b518-4a69-b25f-68a00a6b8492',
            'volume_id:2c5d27f7-6f96-4913-81f6-3ab9bd755c51',
=======
            'pool_name:pool2',
            'pool_volume_backend_name:volume_pool2',
>>>>>>> 41801d33
            'keystone_server:http://127.0.0.1:8080/identity',
        ],
    )


@pytest.mark.parametrize(
    ('instance', 'paginated_limit', 'api_type', 'expected_api_calls_proj_1', 'expected_api_calls_proj_2'),
    [
        pytest.param(
            configs.REST,
            1,
            ApiType.REST,
            2,
            1,
            id='api rest low limit',
        ),
        pytest.param(
            configs.REST,
            1000,
            ApiType.REST,
            1,
            1,
            id='api rest high limit',
        ),
        pytest.param(
            configs.SDK,
            1,
            ApiType.SDK,
            2,
            1,
            id='api sdk low limit',
        ),
        pytest.param(
            configs.SDK,
            1000,
            ApiType.SDK,
            1,
            1,
            id='api sdk high limit',
        ),
    ],
)
@pytest.mark.usefixtures('mock_http_get', 'mock_http_post', 'openstack_connection')
def test_block_storage_volumes_pagination(
    aggregator,
    instance,
    openstack_controller_check,
    paginated_limit,
    expected_api_calls_proj_1,
    expected_api_calls_proj_2,
    api_type,
    dd_run_check,
    connection_block_storage,
    mock_http_get,
):
    paginated_instance = copy.deepcopy(instance)
    paginated_instance['paginated_limit'] = paginated_limit
    dd_run_check(openstack_controller_check(paginated_instance))
    if api_type == ApiType.REST:
        args_list = []
        for call in mock_http_get.call_args_list:
            args, kwargs = call
            args_list += list(args)
            params = kwargs.get('params', {})
            limit = params.get('limit')
            args_list += [(args[0], limit)]
        assert (
            args_list.count(
                ('http://127.0.0.1:8776/volume/v3/1e6e233e637d4d55a50a62b63398ad15/volumes/detail', paginated_limit)
            )
            == expected_api_calls_proj_1
        )
        assert (
            args_list.count(
                ('http://127.0.0.1:8776/volume/v3/6e39099cccde4f809b003d9e0dd09304/volumes/detail', paginated_limit)
            )
            == expected_api_calls_proj_2
        )
    else:
        assert connection_block_storage.volumes.call_count == 2
        assert (
            connection_block_storage.volumes.call_args_list.count(
                mock.call(project_id='1e6e233e637d4d55a50a62b63398ad15', limit=paginated_limit)
            )
            == 1
        )
        assert (
            connection_block_storage.volumes.call_args_list.count(
                mock.call(project_id='6e39099cccde4f809b003d9e0dd09304', limit=paginated_limit)
            )
            == 1
        )
    aggregator.assert_metric(
        'openstack.cinder.volume.count',
        count=1,
        value=1,
        tags=[
            'domain_id:default',
            'project_name:demo',
            'project_id:1e6e233e637d4d55a50a62b63398ad15',
            'volume_id:9c762008-d70f-44d1-af02-98e1da79ee4b',
            'volume_name:first_volume',
            'volume_status:in-use',
            'keystone_server:http://127.0.0.1:8080/identity',
        ],
    )
    aggregator.assert_metric(
        'openstack.cinder.volume.count',
        count=1,
        value=1,
        tags=[
            'domain_id:default',
            'project_name:demo',
            'project_id:1e6e233e637d4d55a50a62b63398ad15',
            'volume_id:259b16de-727f-4011-8388-84d17a9ae594',
            'volume_name:',
            'volume_status:in-use',
            'keystone_server:http://127.0.0.1:8080/identity',
        ],
    )
    aggregator.assert_metric(
        'openstack.cinder.volume.size',
        count=1,
        value=1,
        tags=[
            'domain_id:default',
            'project_name:demo',
            'project_id:1e6e233e637d4d55a50a62b63398ad15',
            'volume_id:9c762008-d70f-44d1-af02-98e1da79ee4b',
            'volume_name:first_volume',
            'volume_status:in-use',
            'keystone_server:http://127.0.0.1:8080/identity',
        ],
    )
    aggregator.assert_metric(
        'openstack.cinder.volume.size',
        count=1,
        value=1,
        tags=[
            'domain_id:default',
            'project_name:demo',
            'project_id:1e6e233e637d4d55a50a62b63398ad15',
            'volume_id:259b16de-727f-4011-8388-84d17a9ae594',
            'volume_name:',
            'volume_status:in-use',
            'keystone_server:http://127.0.0.1:8080/identity',
        ],
    )


@pytest.mark.parametrize(
    ('instance', 'paginated_limit', 'api_type', 'expected_api_calls_proj_1', 'expected_api_calls_proj_2'),
    [
        pytest.param(
            configs.REST,
            1,
            ApiType.REST,
            2,
            1,
            id='api rest low limit',
        ),
        pytest.param(
            configs.REST,
            1000,
            ApiType.REST,
            1,
            1,
            id='api rest high limit',
        ),
        pytest.param(
            configs.SDK,
            1,
            ApiType.SDK,
            2,
            1,
            id='api sdk low limit',
        ),
        pytest.param(
            configs.SDK,
            1000,
            ApiType.SDK,
            1,
            1,
            id='api sdk high limit',
        ),
    ],
)
@pytest.mark.usefixtures('mock_http_get', 'mock_http_post', 'openstack_connection')
def test_block_storage_snapshots_pagination(
    aggregator,
    instance,
    openstack_controller_check,
    paginated_limit,
    expected_api_calls_proj_1,
    expected_api_calls_proj_2,
    api_type,
    dd_run_check,
    connection_block_storage,
    mock_http_get,
):
    paginated_instance = copy.deepcopy(instance)
    paginated_instance['paginated_limit'] = paginated_limit
    dd_run_check(openstack_controller_check(paginated_instance))
    if api_type == ApiType.REST:
        args_list = []
        for call in mock_http_get.call_args_list:
            args, kwargs = call
            args_list += list(args)
            params = kwargs.get('params', {})
            limit = params.get('limit')
            args_list += [(args[0], limit)]
        assert (
            args_list.count(
                ('http://127.0.0.1:8776/volume/v3/1e6e233e637d4d55a50a62b63398ad15/snapshots/detail', paginated_limit)
            )
            == expected_api_calls_proj_1
        )
        assert (
            args_list.count(
                ('http://127.0.0.1:8776/volume/v3/6e39099cccde4f809b003d9e0dd09304/snapshots/detail', paginated_limit)
            )
            == expected_api_calls_proj_2
        )
    else:
        assert connection_block_storage.snapshots.call_count == 2
        assert (
            connection_block_storage.snapshots.call_args_list.count(
                mock.call(project_id='1e6e233e637d4d55a50a62b63398ad15', limit=paginated_limit)
            )
            == 1
        )
        assert (
            connection_block_storage.snapshots.call_args_list.count(
                mock.call(project_id='6e39099cccde4f809b003d9e0dd09304', limit=paginated_limit)
            )
            == 1
        )
    aggregator.assert_metric(
        'openstack.cinder.snapshot.count',
        count=1,
        value=1,
        tags=[
            'domain_id:default',
            'project_name:demo',
            'project_id:1e6e233e637d4d55a50a62b63398ad15',
            'snapshot_id:6e099852-b540-48ad-b01b-92fa6daed7ff',
            'volume_id:2c5d27f7-6f96-4913-81f6-3ab9bd755c51',
            'keystone_server:http://127.0.0.1:8080/identity',
        ],
    )
    aggregator.assert_metric(
        'openstack.cinder.snapshot.count',
        count=1,
        value=1,
        tags=[
            'domain_id:default',
            'project_name:demo',
            'project_id:1e6e233e637d4d55a50a62b63398ad15',
            'snapshot_id:b6fedd82-b518-4a69-b25f-68a00a6b8492',
            'volume_id:2c5d27f7-6f96-4913-81f6-3ab9bd755c51',
            'keystone_server:http://127.0.0.1:8080/identity',
        ],
    )
    aggregator.assert_metric(
        'openstack.cinder.snapshot.size',
        count=1,
        value=1,
        tags=[
            'domain_id:default',
            'project_name:demo',
            'project_id:1e6e233e637d4d55a50a62b63398ad15',
            'snapshot_id:6e099852-b540-48ad-b01b-92fa6daed7ff',
            'volume_id:2c5d27f7-6f96-4913-81f6-3ab9bd755c51',
            'keystone_server:http://127.0.0.1:8080/identity',
        ],
    )
    aggregator.assert_metric(
        'openstack.cinder.snapshot.size',
        count=1,
        value=1,
        tags=[
            'domain_id:default',
            'project_name:demo',
            'project_id:1e6e233e637d4d55a50a62b63398ad15',
            'snapshot_id:b6fedd82-b518-4a69-b25f-68a00a6b8492',
            'volume_id:2c5d27f7-6f96-4913-81f6-3ab9bd755c51',
            'keystone_server:http://127.0.0.1:8080/identity',
        ],
    )<|MERGE_RESOLUTION|>--- conflicted
+++ resolved
@@ -302,79 +302,97 @@
         ],
     )
     aggregator.assert_metric(
-<<<<<<< HEAD
         'openstack.cinder.snapshot.count',
-=======
-        'openstack.cinder.pool.count',
->>>>>>> 41801d33
-        count=1,
-        value=1,
-        tags=[
-            'domain_id:default',
-            'project_name:demo',
-            'project_id:1e6e233e637d4d55a50a62b63398ad15',
-<<<<<<< HEAD
+        count=1,
+        value=1,
+        tags=[
+            'domain_id:default',
+            'project_name:demo',
+            'project_id:1e6e233e637d4d55a50a62b63398ad15',
             'snapshot_id:6e099852-b540-48ad-b01b-92fa6daed7ff',
             'volume_id:2c5d27f7-6f96-4913-81f6-3ab9bd755c51',
-=======
+            'keystone_server:http://127.0.0.1:8080/identity',
+        ],
+    )
+    aggregator.assert_metric(
+        'openstack.cinder.snapshot.count',
+        count=1,
+        value=1,
+        tags=[
+            'domain_id:default',
+            'project_name:demo',
+            'project_id:1e6e233e637d4d55a50a62b63398ad15',
+            'snapshot_id:b6fedd82-b518-4a69-b25f-68a00a6b8492',
+            'volume_id:2c5d27f7-6f96-4913-81f6-3ab9bd755c51',
+            'keystone_server:http://127.0.0.1:8080/identity',
+        ],
+    )
+    aggregator.assert_metric(
+        'openstack.cinder.snapshot.size',
+        count=1,
+        value=1,
+        tags=[
+            'domain_id:default',
+            'project_name:demo',
+            'project_id:1e6e233e637d4d55a50a62b63398ad15',
+            'snapshot_id:6e099852-b540-48ad-b01b-92fa6daed7ff',
+            'volume_id:2c5d27f7-6f96-4913-81f6-3ab9bd755c51',
+            'keystone_server:http://127.0.0.1:8080/identity',
+        ],
+    )
+    aggregator.assert_metric(
+        'openstack.cinder.snapshot.size',
+        count=1,
+        value=1,
+        tags=[
+            'domain_id:default',
+            'project_name:demo',
+            'project_id:1e6e233e637d4d55a50a62b63398ad15',
+            'snapshot_id:b6fedd82-b518-4a69-b25f-68a00a6b8492',
+            'volume_id:2c5d27f7-6f96-4913-81f6-3ab9bd755c51',
+            'keystone_server:http://127.0.0.1:8080/identity',
+        ],
+    )
+    aggregator.assert_metric(
+        'openstack.cinder.pool.count',
+        count=1,
+        value=1,
+        tags=[
+            'domain_id:default',
+            'project_name:demo',
+            'project_id:1e6e233e637d4d55a50a62b63398ad15',
             'pool_name:pool1',
             'pool_volume_backend_name:volume_pool1',
->>>>>>> 41801d33
-            'keystone_server:http://127.0.0.1:8080/identity',
-        ],
-    )
-    aggregator.assert_metric(
-<<<<<<< HEAD
-        'openstack.cinder.snapshot.count',
-=======
+            'keystone_server:http://127.0.0.1:8080/identity',
+        ],
+    )
+    aggregator.assert_metric(
         'openstack.cinder.pool.count',
->>>>>>> 41801d33
-        count=1,
-        value=1,
-        tags=[
-            'domain_id:default',
-            'project_name:demo',
-            'project_id:1e6e233e637d4d55a50a62b63398ad15',
-<<<<<<< HEAD
-            'snapshot_id:b6fedd82-b518-4a69-b25f-68a00a6b8492',
-            'volume_id:2c5d27f7-6f96-4913-81f6-3ab9bd755c51',
-=======
+        count=1,
+        value=1,
+        tags=[
+            'domain_id:default',
+            'project_name:demo',
+            'project_id:1e6e233e637d4d55a50a62b63398ad15',
             'pool_name:pool2',
             'pool_volume_backend_name:volume_pool2',
->>>>>>> 41801d33
-            'keystone_server:http://127.0.0.1:8080/identity',
-        ],
-    )
-    aggregator.assert_metric(
-<<<<<<< HEAD
-        'openstack.cinder.snapshot.size',
-        count=1,
-        value=1,
-=======
+            'keystone_server:http://127.0.0.1:8080/identity',
+        ],
+    )
+    aggregator.assert_metric(
         'openstack.cinder.pool.capabilities.free_capacity_gb',
         count=1,
         value=100,
->>>>>>> 41801d33
-        tags=[
-            'domain_id:default',
-            'project_name:demo',
-            'project_id:1e6e233e637d4d55a50a62b63398ad15',
-<<<<<<< HEAD
-            'snapshot_id:6e099852-b540-48ad-b01b-92fa6daed7ff',
-            'volume_id:2c5d27f7-6f96-4913-81f6-3ab9bd755c51',
-=======
+        tags=[
+            'domain_id:default',
+            'project_name:demo',
+            'project_id:1e6e233e637d4d55a50a62b63398ad15',
             'pool_name:pool1',
             'pool_volume_backend_name:volume_pool1',
->>>>>>> 41801d33
-            'keystone_server:http://127.0.0.1:8080/identity',
-        ],
-    )
-    aggregator.assert_metric(
-<<<<<<< HEAD
-        'openstack.cinder.snapshot.size',
-        count=1,
-        value=1,
-=======
+            'keystone_server:http://127.0.0.1:8080/identity',
+        ],
+    )
+    aggregator.assert_metric(
         'openstack.cinder.pool.capabilities.total_capacity_gb',
         count=1,
         value=1024,
@@ -430,18 +448,12 @@
         'openstack.cinder.pool.capabilities.reserved_percentage',
         count=1,
         value=0,
->>>>>>> 41801d33
-        tags=[
-            'domain_id:default',
-            'project_name:demo',
-            'project_id:1e6e233e637d4d55a50a62b63398ad15',
-<<<<<<< HEAD
-            'snapshot_id:b6fedd82-b518-4a69-b25f-68a00a6b8492',
-            'volume_id:2c5d27f7-6f96-4913-81f6-3ab9bd755c51',
-=======
+        tags=[
+            'domain_id:default',
+            'project_name:demo',
+            'project_id:1e6e233e637d4d55a50a62b63398ad15',
             'pool_name:pool2',
             'pool_volume_backend_name:volume_pool2',
->>>>>>> 41801d33
             'keystone_server:http://127.0.0.1:8080/identity',
         ],
     )
