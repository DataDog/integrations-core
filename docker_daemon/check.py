# (C) Datadog, Inc. 2010-2016
# All rights reserved
# Licensed under Simplified BSD License (see LICENSE)

# stdlib
import os
import re
import requests
import socket
import urllib2
from collections import defaultdict, Counter, deque
from math import ceil

# project
from checks import AgentCheck
from config import _is_affirmative
from utils.dockerutil import (DockerUtil,
                              MountException,
                              BogusPIDException,
                              SWARM_SVC_LABEL,
                              RANCHER_CONTAINER_NAME,
                              RANCHER_SVC_NAME,
                              RANCHER_STACK_NAME)
from utils.kubernetes import KubeUtil
from utils.platform import Platform
from utils.service_discovery.sd_backend import get_sd_backend


EVENT_TYPE = 'docker'
SERVICE_CHECK_NAME = 'docker.service_up'
HEALTHCHECK_SERVICE_CHECK_NAME = 'docker.container_health'
SIZE_REFRESH_RATE = 5  # Collect container sizes every 5 iterations of the check
CONTAINER_ID_RE = re.compile('[0-9a-f]{64}')

GAUGE = AgentCheck.gauge
RATE = AgentCheck.rate
HISTORATE = AgentCheck.generate_historate_func(["container_name"])
HISTO = AgentCheck.generate_histogram_func(["container_name"])
FUNC_MAP = {
    GAUGE: {True: HISTO, False: GAUGE},
    RATE: {True: HISTORATE, False: RATE}
}

UNIT_MAP = {
    'kb': 1000,
    'mb': 1000000,
    'gb': 1000000000,
    'tb': 1000000000000
}

CGROUP_METRICS = [
    {
        "cgroup": "memory",
        "file": "memory.stat",
        "metrics": {
            "cache": ("docker.mem.cache", GAUGE),
            "rss": ("docker.mem.rss", GAUGE),
            "swap": ("docker.mem.swap", GAUGE),
        },
        "to_compute": {
            # We only get these metrics if they are properly set, i.e. they are a "reasonable" value
            "docker.mem.limit": (["hierarchical_memory_limit"], lambda x: float(x) if float(x) < 2 ** 60 else None, GAUGE),
            "docker.mem.sw_limit": (["hierarchical_memsw_limit"], lambda x: float(x) if float(x) < 2 ** 60 else None, GAUGE),
            "docker.mem.in_use": (["rss", "hierarchical_memory_limit"], lambda x,y: float(x)/float(y) if float(y) < 2 ** 60 else None, GAUGE),
            "docker.mem.sw_in_use": (["swap", "rss", "hierarchical_memsw_limit"], lambda x,y,z: float(x + y)/float(z) if float(z) < 2 ** 60 else None, GAUGE)

        }
    },
    {
        "cgroup": "cpuacct",
        "file": "cpuacct.stat",
        "metrics": {
            "user": ("docker.cpu.user", RATE),
            "system": ("docker.cpu.system", RATE),
        },
    },
    {
        "cgroup": "cpu",
        "file": "cpu.stat",
        "metrics": {
            "nr_throttled": ("docker.cpu.throttled", RATE)
        },
    },
    {
        "cgroup": "blkio",
        "file": 'blkio.throttle.io_service_bytes',
        "metrics": {
            "io_read": ("docker.io.read_bytes", RATE),
            "io_write": ("docker.io.write_bytes", RATE),
        },
    },
]

DEFAULT_CONTAINER_TAGS = [
    "docker_image",
    "image_name",
    "image_tag",
]

DEFAULT_PERFORMANCE_TAGS = [
    "container_name",
    "docker_image",
    "image_name",
    "image_tag",
]

DEFAULT_IMAGE_TAGS = [
    'image_name',
    'image_tag'
]

DEFAULT_LABELS_AS_TAGS = [
    SWARM_SVC_LABEL
]


TAG_EXTRACTORS = {
    "docker_image": lambda c: [c["Image"]],
    "image_name": lambda c: DockerUtil.image_tag_extractor(c, 0),
    "image_tag": lambda c: DockerUtil.image_tag_extractor(c, 1),
    "container_command": lambda c: [c["Command"]],
    "container_name": DockerUtil.container_name_extractor,
    "container_id": lambda c: [c["Id"]],
}

CONTAINER = "container"
PERFORMANCE = "performance"
FILTERED = "filtered"
HEALTHCHECK = "healthcheck"
IMAGE = "image"

ECS_INTROSPECT_DEFAULT_PORT = 51678

ERROR_ALERT_TYPE = ['oom', 'kill']

def compile_filter_rules(rules):
    patterns = []
    tag_names = []

    for rule in rules:
        patterns.append(re.compile(rule))
        tag_names.append(rule.split(':')[0])

    return patterns, tag_names


class DockerDaemon(AgentCheck):
    """Collect metrics and events from Docker API and cgroups."""

    def __init__(self, name, init_config, agentConfig, instances=None):
        if instances is not None and len(instances) > 1:
            raise Exception("Docker check only supports one configured instance.")
        AgentCheck.__init__(self, name, init_config,
                            agentConfig, instances=instances)

        self.init_success = False
        self._service_discovery = agentConfig.get('service_discovery') and \
            agentConfig.get('service_discovery_backend') == 'docker'
        self.init()

    def init(self):
        try:
            instance = self.instances[0]

            self.docker_util = DockerUtil()

            self.docker_client = self.docker_util.client
            self.docker_gateway = DockerUtil.get_gateway()

            if Platform.is_k8s():
                self.kubeutil = KubeUtil()

            # We configure the check with the right cgroup settings for this host
            # Just needs to be done once
            self._mountpoints = self.docker_util.get_mountpoints(CGROUP_METRICS)
            self._latest_size_query = 0
            self._filtered_containers = set()
            self._disable_net_metrics = False

            # Set tagging options
            self.custom_tags = instance.get("tags", [])
            self.collect_labels_as_tags = instance.get("collect_labels_as_tags", DEFAULT_LABELS_AS_TAGS)
            self.kube_labels = {}

            self.use_histogram = _is_affirmative(instance.get('use_histogram', False))
            performance_tags = instance.get("performance_tags", DEFAULT_PERFORMANCE_TAGS)

            self.tag_names = {
                CONTAINER: instance.get("container_tags", DEFAULT_CONTAINER_TAGS),
                PERFORMANCE: performance_tags,
                IMAGE: instance.get('image_tags', DEFAULT_IMAGE_TAGS)
            }

            # Set filtering settings
            if self.docker_util.filtering_enabled:
                self.tag_names[FILTERED] = self.docker_util.filtered_tag_names

            # Container network mapping cache
            self.network_mappings = {}

            # get the health check whitelist
            self.whitelist_patterns = None
            health_scs_whitelist = instance.get('health_service_check_whitelist', [])
            if health_scs_whitelist:
                patterns, whitelist_tags = compile_filter_rules(health_scs_whitelist)
                self.whitelist_patterns = set(patterns)
                self.tag_names[HEALTHCHECK] = set(whitelist_tags)


            # Other options
            self.collect_image_stats = _is_affirmative(instance.get('collect_images_stats', False))
            self.collect_container_size = _is_affirmative(instance.get('collect_container_size', False))
            self.collect_container_count = _is_affirmative(instance.get('collect_container_count', False))
            self.collect_volume_count = _is_affirmative(instance.get('collect_volume_count', False))
            self.collect_events = _is_affirmative(instance.get('collect_events', True))
            self.collect_image_size = _is_affirmative(instance.get('collect_image_size', False))
            self.collect_disk_stats = _is_affirmative(instance.get('collect_disk_stats', False))
            self.collect_exit_codes = _is_affirmative(instance.get('collect_exit_codes', False))
            self.collect_ecs_tags = _is_affirmative(instance.get('ecs_tags', True)) and Platform.is_ecs_instance()

            self.ecs_tags = {}

        except Exception as e:
            self.log.critical(e)
            self.warning("Initialization failed. Will retry at next iteration")
        else:
            self.init_success = True

    def check(self, instance):
        """Run the Docker check for one instance."""
        if not self.init_success:
            # Initialization can fail if cgroups are not ready. So we retry if needed
            # https://github.com/DataDog/dd-agent/issues/1896
            self.init()
            if not self.init_success:
                # Initialization failed, will try later
                return

        # Report image metrics
        if self.collect_image_stats:
            self._count_and_weigh_images()

        if self.collect_ecs_tags:
            self.refresh_ecs_tags()

        if Platform.is_k8s():
            try:
                self.kube_labels = self.kubeutil.get_kube_labels()
            except Exception as e:
                self.log.warning('Could not retrieve kubernetes labels: %s' % str(e))
                self.kube_labels = {}

        # containers running with custom cgroups?
        custom_cgroups = _is_affirmative(instance.get('custom_cgroups', False))

        # Get the list of containers and the index of their names
        health_service_checks = True if self.whitelist_patterns else False
        containers_by_id = self._get_and_count_containers(custom_cgroups, health_service_checks)
        containers_by_id = self._crawl_container_pids(containers_by_id, custom_cgroups)

        # Send events from Docker API
<<<<<<< HEAD
        if self.collect_events or self._service_discovery or self.collect_exit_codes:
=======
        if self.collect_events or self._service_discovery or not self._disable_net_metrics:
>>>>>>> 310965ef
            self._process_events(containers_by_id)

        # Report performance container metrics (cpu, mem, net, io)
        self._report_performance_metrics(containers_by_id)

        if self.collect_container_size:
            self._report_container_size(containers_by_id)

        if self.collect_container_count:
            self._report_container_count(containers_by_id)

        if self.collect_volume_count:
            self._report_volume_count()

        # Collect disk stats from Docker info command
        if self.collect_disk_stats:
            self._report_disk_stats()

        if health_service_checks:
            self._send_container_healthcheck_sc(containers_by_id)

    def _count_and_weigh_images(self):
        try:
            tags = self._get_tags()
            active_images = self.docker_client.images(all=False)
            active_images_len = len(active_images)
            all_images_len = len(self.docker_client.images(quiet=True, all=True))
            self.gauge("docker.images.available", active_images_len, tags=tags)
            self.gauge("docker.images.intermediate", (all_images_len - active_images_len), tags=tags)

            if self.collect_image_size:
                self._report_image_size(active_images)

        except Exception as e:
            # It's not an important metric, keep going if it fails
            self.warning("Failed to count Docker images. Exception: {0}".format(e))

    def _get_and_count_containers(self, custom_cgroups=False, healthchecks=False):
        """List all the containers from the API, filter and count them."""

        # Querying the size of containers is slow, we don't do it at each run
        must_query_size = self.collect_container_size and self._latest_size_query == 0
        self._latest_size_query = (self._latest_size_query + 1) % SIZE_REFRESH_RATE

        running_containers_count = Counter()
        all_containers_count = Counter()

        try:
            containers = self.docker_client.containers(all=True, size=must_query_size)
        except Exception as e:
            message = "Unable to list Docker containers: {0}".format(e)
            self.service_check(SERVICE_CHECK_NAME, AgentCheck.CRITICAL,
                               message=message)
            raise Exception(message)

        else:
            self.service_check(SERVICE_CHECK_NAME, AgentCheck.OK)

        # Create a set of filtered containers based on the exclude/include rules
        # and cache these rules in docker_util
        self._filter_containers(containers)

        containers_by_id = {}

        for container in containers:
            container_name = DockerUtil.container_name_extractor(container)[0]

            container_status_tags = self._get_tags(container, CONTAINER)

            all_containers_count[tuple(sorted(container_status_tags))] += 1
            if self._is_container_running(container):
                running_containers_count[tuple(sorted(container_status_tags))] += 1

            # Check if the container is included/excluded via its tags
            if self._is_container_excluded(container):
                self.log.debug("Container {0} is excluded".format(container_name))
                continue

            containers_by_id[container['Id']] = container

            # grab pid via API if custom cgroups - otherwise we won't find process when
            # crawling for pids.
            if custom_cgroups or healthchecks:
                try:
                    inspect_dict = self.docker_client.inspect_container(container_name)
                    container['_pid'] = inspect_dict['State']['Pid']
                    container['health'] = inspect_dict['State'].get('Health', {})
                except Exception as e:
                    self.log.debug("Unable to inspect Docker container: %s", e)

        # TODO: deprecate these 2, they should be replaced by _report_container_count
        for tags, count in running_containers_count.iteritems():
            self.gauge("docker.containers.running", count, tags=list(tags))

        for tags, count in all_containers_count.iteritems():
            stopped_count = count - running_containers_count[tags]
            self.gauge("docker.containers.stopped", stopped_count, tags=list(tags))

        return containers_by_id

    def _is_container_running(self, container):
        """Tell if a container is running, according to its status.

        There is no "nice" API field to figure it out. We just look at the "Status" field, knowing how it is generated.
        See: https://github.com/docker/docker/blob/v1.6.2/daemon/state.go#L35
        """
        return container["Status"].startswith("Up") or container["Status"].startswith("Restarting")

    def _get_tags(self, entity=None, tag_type=None):
        """Generate the tags for a given entity (container or image) according to a list of tag names."""
        # Start with custom tags
        tags = list(self.custom_tags)

        # Collect pod names as tags on kubernetes
        if Platform.is_k8s() and KubeUtil.POD_NAME_LABEL not in self.collect_labels_as_tags:
            self.collect_labels_as_tags.append(KubeUtil.POD_NAME_LABEL)

        # Collect container names as tags on rancher
        if Platform.is_rancher():
            if RANCHER_CONTAINER_NAME not in self.collect_labels_as_tags:
                self.collect_labels_as_tags.append(RANCHER_CONTAINER_NAME)
            if RANCHER_SVC_NAME not in self.collect_labels_as_tags:
                self.collect_labels_as_tags.append(RANCHER_SVC_NAME)
            if RANCHER_STACK_NAME not in self.collect_labels_as_tags:
                self.collect_labels_as_tags.append(RANCHER_STACK_NAME)

        if entity is not None:
            pod_name = None
            # Get labels as tags
            labels = entity.get("Labels")
            if labels is not None:
                for k in self.collect_labels_as_tags:
                    if k in labels:
                        v = labels[k]
                        if k == KubeUtil.POD_NAME_LABEL and Platform.is_k8s():
                            pod_name = v
                            k = "pod_name"
                            if "-" in pod_name:
                                replication_controller = "-".join(pod_name.split("-")[:-1])
                                if "/" in replication_controller: # k8s <= 1.1
                                    namespace, replication_controller = replication_controller.split("/", 1)

                                elif KubeUtil.NAMESPACE_LABEL in labels: # k8s >= 1.2
                                    namespace = labels[KubeUtil.NAMESPACE_LABEL]
                                    pod_name = "{0}/{1}".format(namespace, pod_name)

                                tags.append("kube_namespace:%s" % namespace)
                                tags.append("kube_replication_controller:%s" % replication_controller)
                                tags.append("pod_name:%s" % pod_name)

                        elif k == SWARM_SVC_LABEL and Platform.is_swarm():
                            if v:
                                tags.append("swarm_service:%s" % v)
                        elif k == RANCHER_CONTAINER_NAME and Platform.is_rancher():
                            if v:
                                tags.append('rancher_container:%s' % v)
                        elif k == RANCHER_SVC_NAME and Platform.is_rancher():
                            if v:
                                tags.append('rancher_service:%s' % v)
                        elif k == RANCHER_STACK_NAME and Platform.is_rancher():
                            if v:
                                tags.append('rancher_stack:%s' % v)

                        elif not v:
                            tags.append(k)

                        else:
                            tags.append("%s:%s" % (k,v))

                    if k == KubeUtil.POD_NAME_LABEL and Platform.is_k8s() and k not in labels:
                        tags.append("pod_name:no_pod")

            # Get entity specific tags
            if tag_type is not None:
                tag_names = self.tag_names[tag_type]
                for tag_name in tag_names:
                    tag_value = self._extract_tag_value(entity, tag_name)
                    if tag_value is not None:
                        for t in tag_value:
                            tags.append('%s:%s' % (tag_name, str(t).strip()))

            # Add ECS tags
            if self.collect_ecs_tags:
                entity_id = entity.get("Id")
                if entity_id in self.ecs_tags:
                    ecs_tags = self.ecs_tags[entity_id]
                    tags.extend(ecs_tags)

            # Add kube labels
            if Platform.is_k8s():
                kube_tags = self.kube_labels.get(pod_name)
                if kube_tags:
                    tags.extend(list(kube_tags))

        return tags

    def _extract_tag_value(self, entity, tag_name):
        """Extra tag information from the API result (containers or images).
        Cache extracted tags inside the entity object.
        """
        if tag_name not in TAG_EXTRACTORS:
            self.warning("{0} isn't a supported tag".format(tag_name))
            return

        # Check for already extracted tags
        if "_tag_values" not in entity:
            entity["_tag_values"] = {}

        if tag_name not in entity["_tag_values"]:
            entity["_tag_values"][tag_name] = TAG_EXTRACTORS[tag_name](entity)

        return entity["_tag_values"][tag_name]

    def refresh_ecs_tags(self):
        ecs_config = self.docker_client.inspect_container('ecs-agent')
        ip = ecs_config.get('NetworkSettings', {}).get('IPAddress')
        ports = ecs_config.get('NetworkSettings', {}).get('Ports')
        port = ports.keys()[0].split('/')[0] if ports else None
        if not ip:
            port = ECS_INTROSPECT_DEFAULT_PORT
            if Platform.is_containerized() and self.docker_gateway:
                ip = self.docker_gateway
            else:
                ip = "localhost"

        ecs_tags = {}
        try:
            if ip and port:
                tasks = requests.get('http://%s:%s/v1/tasks' % (ip, port)).json()
                for task in tasks.get('Tasks', []):
                    for container in task.get('Containers', []):
                        tags = ['task_name:%s' % task['Family'], 'task_version:%s' % task['Version']]
                        ecs_tags[container['DockerId']] = tags
        except (requests.exceptions.HTTPError, requests.exceptions.HTTPError) as e:
            self.log.warning("Unable to collect ECS task names: %s" % e)

        self.ecs_tags = ecs_tags

    def _filter_containers(self, containers):
        if not self.docker_util.filtering_enabled:
            return

        self._filtered_containers = set()
        for container in containers:
            container_tags = self._get_tags(container, FILTERED)
            # exclude/include patterns are stored in docker_util to share them with other container-related checks
            if self.docker_util.are_tags_filtered(container_tags):
                container_name = DockerUtil.container_name_extractor(container)[0]
                self._filtered_containers.add(container_name)
                self.log.debug("Container {0} is filtered".format(container_name))

    def _is_container_excluded(self, container):
        """Check if a container is excluded according to the filter rules.

        Requires _filter_containers to run first.
        """
        container_name = DockerUtil.container_name_extractor(container)[0]
        return container_name in self._filtered_containers

    def _report_container_size(self, containers_by_id):
        for container in containers_by_id.itervalues():
            if self._is_container_excluded(container):
                continue

            tags = self._get_tags(container, PERFORMANCE)
            m_func = FUNC_MAP[GAUGE][self.use_histogram]
            if "SizeRw" in container:
                m_func(self, 'docker.container.size_rw', container['SizeRw'],
                       tags=tags)
            if "SizeRootFs" in container:
                m_func(
                    self, 'docker.container.size_rootfs', container['SizeRootFs'],
                    tags=tags)

    def _send_container_healthcheck_sc(self, containers_by_id):
        """Send health service checks for containers."""
        for container in containers_by_id.itervalues():
            healthcheck_tags = self._get_tags(container, HEALTHCHECK)
            match = False
            for tag in healthcheck_tags:
                for rule in self.whitelist_patterns:
                    if re.match(rule, tag):
                        match = True

                        self._submit_healthcheck_sc(container)
                        break

                if match:
                    break

    def _submit_healthcheck_sc(self, container):
        health = container.get('health', {})
        status = AgentCheck.UNKNOWN
        if health:
            _health = health.get('Status', '')
            if _health == 'unhealthy':
                status = AgentCheck.CRITICAL
            elif _health == 'healthy':
                status = AgentCheck.OK

        tags = self._get_tags(container, CONTAINER)
        self.service_check(HEALTHCHECK_SERVICE_CHECK_NAME, status, tags=tags)

    def _report_container_count(self, containers_by_id):
        """Report container count per state"""
        m_func = FUNC_MAP[GAUGE][self.use_histogram]

        per_state_count = defaultdict(int)

        filterlambda = lambda ctr: not self._is_container_excluded(ctr)
        containers = list(filter(filterlambda, containers_by_id.values()))

        for ctr in containers:
            per_state_count[ctr.get('State', '')] += 1

        for state in per_state_count:
            if state:
                m_func(self, 'docker.container.count', per_state_count[state], tags=['container_state:%s' % state.lower()])

    def _report_volume_count(self):
        """Report volume count per state (dangling or not)"""
        m_func = FUNC_MAP[GAUGE][self.use_histogram]

        attached_volumes = self.docker_client.volumes(filters={'dangling': False})
        dangling_volumes = self.docker_client.volumes(filters={'dangling': True})
        attached_count = len(attached_volumes['Volumes'])
        dangling_count = len(dangling_volumes['Volumes'])
        m_func(self, 'docker.volume.count', attached_count, tags=['volume_state:attached'])
        m_func(self, 'docker.volume.count', dangling_count, tags=['volume_state:dangling'])

    def _report_image_size(self, images):
        for image in images:
            tags = self._get_tags(image, IMAGE)
            if 'VirtualSize' in image:
                self.gauge('docker.image.virtual_size', image['VirtualSize'], tags=tags)
            if 'Size' in image:
                self.gauge('docker.image.size', image['Size'], tags=tags)

    # Performance metrics

    def _report_performance_metrics(self, containers_by_id):

        containers_without_proc_root = []
        for container in containers_by_id.itervalues():
            if self._is_container_excluded(container) or not self._is_container_running(container):
                continue

            tags = self._get_tags(container, PERFORMANCE)

            try:
                self._report_cgroup_metrics(container, tags)
                if "_proc_root" not in container:
                    containers_without_proc_root.append(DockerUtil.container_name_extractor(container)[0])
                    continue
                self._report_net_metrics(container, tags)
            except BogusPIDException as e:
                self.log.warning('Unable to report cgroup metrics: %s', e)

        if containers_without_proc_root:
            message = "Couldn't find pid directory for containers: {0}. They'll be missing network metrics".format(
                ", ".join(containers_without_proc_root))
            if not Platform.is_k8s():
                self.warning(message)
            else:
                # On kubernetes, this is kind of expected. Network metrics will be collected by the kubernetes integration anyway
                self.log.debug(message)

    def _report_cgroup_metrics(self, container, tags):
        cgroup_stat_file_failures = 0
        if not container.get('_pid'):
            raise BogusPIDException('Cannot report on bogus pid(0)')

        for cgroup in CGROUP_METRICS:
            try:
                stat_file = self._get_cgroup_from_proc(cgroup["cgroup"], container['_pid'], cgroup['file'])
            except MountException as e:
                # We can't find a stat file
                self.warning(str(e))
                cgroup_stat_file_failures += 1
                if cgroup_stat_file_failures >= len(CGROUP_METRICS):
                    self.warning("Couldn't find the cgroup files. Skipping the CGROUP_METRICS for now.")
            else:
                stats = self._parse_cgroup_file(stat_file)
                if stats:
                    for key, (dd_key, metric_func) in cgroup['metrics'].iteritems():
                        metric_func = FUNC_MAP[metric_func][self.use_histogram]
                        if key in stats:
                            metric_func(self, dd_key, int(stats[key]), tags=tags)

                    # Computed metrics
                    for mname, (key_list, fct, metric_func) in cgroup.get('to_compute', {}).iteritems():
                        values = [stats[key] for key in key_list if key in stats]
                        if len(values) != len(key_list):
                            self.log.debug("Couldn't compute {0}, some keys were missing.".format(mname))
                            continue
                        value = fct(*values)
                        metric_func = FUNC_MAP[metric_func][self.use_histogram]
                        if value is not None:
                            metric_func(self, mname, value, tags=tags)

    def _report_net_metrics(self, container, tags):
        """Find container network metrics by looking at /proc/$PID/net/dev of the container process."""
        if self._disable_net_metrics:
            self.log.debug("Network metrics are disabled. Skipping")
            return

        proc_net_file = os.path.join(container['_proc_root'], 'net/dev')

        try:
            if container['Id'] in self.network_mappings:
                networks = self.network_mappings[container['Id']]
            else:
                self.log.debug("Fetching network mapping for container %s" % container['Id'])
                networks = self.docker_util.get_container_network_mapping(container)
                self.network_mappings[container['Id']] = networks
        except Exception as e:
            # Revert to previous behaviour if the method is missing or failing
            self.warning("Failed to build docker network mapping, using failsafe. Exception: {0}".format(e))
            networks = {'eth0': 'bridge'}
            self.network_mappings[container['Id']] = networks

        try:
            with open(proc_net_file, 'r') as fp:
                lines = fp.readlines()
                """Two first lines are headers:
                Inter-|   Receive                                                |  Transmit
                 face |bytes    packets errs drop fifo frame compressed multicast|bytes    packets errs drop fifo colls carrier compressed
                """
                for l in lines[2:]:
                    cols = l.split(':', 1)
                    interface_name = str(cols[0]).strip()
                    if interface_name in networks:
                        net_tags = tags + ['docker_network:'+networks[interface_name]]
                        x = cols[1].split()
                        m_func = FUNC_MAP[RATE][self.use_histogram]
                        m_func(self, "docker.net.bytes_rcvd", long(x[0]), net_tags)
                        m_func(self, "docker.net.bytes_sent", long(x[8]), net_tags)

        except Exception as e:
            # It is possible that the container got stopped between the API call and now
            self.warning("Failed to report IO metrics from file {0}. Exception: {1}".format(proc_net_file, e))

    def _invalidate_network_mapping_cache(self, api_events):
        for ev in api_events:
            try:
                if ev.get('Type') == 'network' and ev.get('Action').endswith('connect'):
                    container_id = ev.get('Actor').get('Attributes').get('container')
                    if container_id in self.network_mappings:
                        self.log.debug("Removing network mapping cache for container %s" % container_id)
                        del self.network_mappings[container_id]
            except Exception:
                self.log.warning('Malformed network event: %s' % str(ev))

    def _process_events(self, containers_by_id):
<<<<<<< HEAD
        api_events = self._get_events()

        if self.collect_exit_codes:
            self._report_exit_codes(api_events, containers_by_id)

        if self.collect_events:
            try:
                aggregated_events = self._pre_aggregate_events(api_events, containers_by_id)
                events = self._format_events(aggregated_events, containers_by_id)
            except (socket.timeout, urllib2.URLError):
                self.warning('Timeout when collecting events. Events will be missing.')
                return
            except Exception as e:
                self.warning("Unexpected exception when collecting events: {0}. "
                             "Events will be missing".format(e))
                return
=======
        if self.collect_events is False:
            # Crawl events for service discovery and network mapping cache invalidation
            self._get_events()
            return
        try:
            api_events = self._get_events()
            aggregated_events = self._pre_aggregate_events(api_events, containers_by_id)
            events = self._format_events(aggregated_events, containers_by_id)
        except (socket.timeout, urllib2.URLError):
            self.warning('Timeout when collecting events. Events will be missing.')
            return
        except Exception as e:
            self.warning("Unexpected exception when collecting events: {0}. "
                         "Events will be missing".format(e))
            return
>>>>>>> 310965ef

            for ev in events:
                self.log.debug("Creating event: %s" % ev['msg_title'])
                self.event(ev)

    def _get_events(self):
        """Get the list of events."""
        events, changed_container_ids = self.docker_util.get_events()
        if not self._disable_net_metrics:
            self._invalidate_network_mapping_cache(events)
        if changed_container_ids and self._service_discovery:
            get_sd_backend(self.agentConfig).update_checks(changed_container_ids)
        return events

    def _pre_aggregate_events(self, api_events, containers_by_id):
        # Aggregate events, one per image. Put newer events first.
        events = defaultdict(deque)
        for event in api_events:
            # Skip events related to filtered containers
            container = containers_by_id.get(event.get('id'))
            if container is not None and self._is_container_excluded(container):
                self.log.debug("Excluded event: container {0} status changed to {1}".format(
                    event['id'], event['status']))
                continue
            # from may be missing (for network events for example)
            if 'from' in event:
                events[event['from']].appendleft(event)
        return events

    def _format_events(self, aggregated_events, containers_by_id):
        events = []
        for image_name, event_group in aggregated_events.iteritems():
            container_tags = set()
            low_prio_events = []
            normal_prio_events = []

            for event in event_group:
                container_name = event['id'][:11]

                if event['id'] in containers_by_id:
                    cont = containers_by_id[event['id']]
                    container_name = DockerUtil.container_name_extractor(cont)[0]
                    container_tags.update(self._get_tags(cont, PERFORMANCE))
                    container_tags.add('container_name:%s' % container_name)

                # health checks generate tons of these so we treat them separately and lower their priority
                if event['status'].startswith('exec_create:') or event['status'].startswith('exec_start:'):
                    low_prio_events.append((event, container_name))
                else:
                    normal_prio_events.append((event, container_name))

            exec_event = self._create_dd_event(low_prio_events, image_name, container_tags, priority='Low')
            if exec_event:
                events.append(exec_event)

            normal_event = self._create_dd_event(normal_prio_events, image_name, container_tags, priority='Normal')
            if normal_event:
                events.append(normal_event)

        return events

    def _report_exit_codes(self, events, containers_by_id):
        self.log.debug("reporting exit codes")
        for event in events:
            self.log.debug('docker event found: ' + str(event))
            container_tags = set()
            container = containers_by_id.get(event.get('id'))
            # Skip events related to filtered containers
            if container is not None and self._is_container_excluded(container):
                continue

            # Report the exit code in case of a DIE event
            if container is not None and event['status'] == 'die':
                container_name = DockerUtil.container_name_extractor(container)[0]
                container_tags.update(self._get_tags(container, CONTAINER))
                container_tags.add('container_name:%s' % container_name)
                try:
                    exit_code = int(event['Actor']['Attributes']['exitCode'])
                    container_tags.add('exit_code:%d' % exit_code)
                    self.increment('docker.containers.exit', tags=container_tags)
                except KeyError:
                    self.log.warning('Unable to collect the exit code for container %s' % container_name)

    def _create_dd_event(self, events, image, c_tags, priority='Normal'):
        """Create the actual event to submit from a list of similar docker events"""
        if not events:
            return

        max_timestamp = 0
        status = defaultdict(int)
        status_change = []

        for ev, c_name in events:
            max_timestamp = max(max_timestamp, int(ev['time']))
            status[ev['status']] += 1
            status_change.append([c_name, ev['status']])

        status_text = ", ".join(["%d %s" % (count, st) for st, count in status.iteritems()])
        msg_title = "%s %s on %s" % (image, status_text, self.hostname)
        msg_body = (
            "%%%\n"
            "{image_name} {status} on {hostname}\n"
            "```\n{status_changes}\n```\n"
            "%%%"
        ).format(
            image_name=image,
            status=status_text,
            hostname=self.hostname,
            status_changes="\n".join(
                ["%s \t%s" % (change[1].upper(), change[0]) for change in status_change])
        )

        if any(error in status_text for error in ERROR_ALERT_TYPE):
            alert_type = "error"
        else:
            alert_type = None

        return {
            'timestamp': max_timestamp,
            'host': self.hostname,
            'event_type': EVENT_TYPE,
            'msg_title': msg_title,
            'msg_text': msg_body,
            'source_type_name': EVENT_TYPE,
            'event_object': 'docker:%s' % image,
            'tags': list(c_tags),
            'alert_type': alert_type,
            'priority': priority
        }


    def _report_disk_stats(self):
        """Report metrics about the volume space usage"""
        stats = {
            'docker.data.used': None,
            'docker.data.total': None,
            'docker.data.free': None,
            'docker.metadata.used': None,
            'docker.metadata.total': None,
            'docker.metadata.free': None
            # these two are calculated by _calc_percent_disk_stats
            # 'docker.data.percent': None,
            # 'docker.metadata.percent': None
        }
        info = self.docker_client.info()
        driver_status = info.get('DriverStatus', [])
        if not driver_status:
            self.log.warning('Disk metrics collection is enabled but docker info did not'
                             ' report any. Your storage driver might not support them, skipping.')
            return
        for metric in driver_status:
            # only consider metrics about disk space
            if len(metric) == 2 and 'Space' in metric[0]:
                # identify Data and Metadata metrics
                mtype = 'data'
                if 'Metadata' in metric[0]:
                    mtype = 'metadata'

                if 'Used' in metric[0]:
                    stats['docker.{0}.used'.format(mtype)] = metric[1]
                elif 'Space Total' in metric[0]:
                    stats['docker.{0}.total'.format(mtype)] = metric[1]
                elif 'Space Available' in metric[0]:
                    stats['docker.{0}.free'.format(mtype)] = metric[1]
        stats = self._format_disk_metrics(stats)
        stats.update(self._calc_percent_disk_stats(stats))
        tags = self._get_tags()
        for name, val in stats.iteritems():
            if val is not None:
                self.gauge(name, val, tags)

    def _format_disk_metrics(self, metrics):
        """Cast the disk stats to float and convert them to bytes"""
        for name, raw_val in metrics.iteritems():
            if raw_val:
                val, unit = raw_val.split(' ')
                # by default some are uppercased others lowercased. That's error prone.
                unit = unit.lower()
                try:
                    val = int(float(val) * UNIT_MAP[unit])
                    metrics[name] = val
                except KeyError:
                    self.log.error('Unrecognized unit %s for disk metric %s. Dropping it.' % (unit, name))
                    metrics[name] = None
        return metrics

    def _calc_percent_disk_stats(self, stats):
        """Calculate a percentage of used disk space for data and metadata"""
        mtypes = ['data', 'metadata']
        percs = {}
        for mtype in mtypes:
            used = stats.get('docker.{0}.used'.format(mtype))
            total = stats.get('docker.{0}.total'.format(mtype))
            free = stats.get('docker.{0}.free'.format(mtype))
            if used and total and free and ceil(total) < free + used:
                self.log.debug('used, free, and total disk metrics may be wrong, '
                               'used: %s, free: %s, total: %s',
                               used, free, total)
                total = used + free
            try:
                if isinstance(used, int):
                    percs['docker.{0}.percent'.format(mtype)] = round(100 * float(used) / float(total), 2)
                elif isinstance(free, int):
                    percs['docker.{0}.percent'.format(mtype)] = round(100 * (1.0 - (float(free) / float(total))), 2)
            except ZeroDivisionError:
                self.log.error('docker.{0}.total is 0, calculating docker.{1}.percent'
                               ' is not possible.'.format(mtype, mtype))
        return percs

    # Cgroups
    def _get_cgroup_from_proc(self, cgroup, pid, filename):
        """Find a specific cgroup file, containing metrics to extract."""
        params = {
            "file": filename,
        }
        return DockerUtil.find_cgroup_from_proc(self._mountpoints, pid, cgroup, self.docker_util._docker_root) % (params)

    def _parse_cgroup_file(self, stat_file):
        """Parse a cgroup pseudo file for key/values."""
        self.log.debug("Opening cgroup file: %s" % stat_file)
        try:
            with open(stat_file, 'r') as fp:
                if 'blkio' in stat_file:
                    return self._parse_blkio_metrics(fp.read().splitlines())
                else:
                    return dict(map(lambda x: x.split(' ', 1), fp.read().splitlines()))
        except IOError:
            # It is possible that the container got stopped between the API call and now.
            # Some files can also be missing (like cpu.stat) and that's fine.
            self.log.debug("Can't open %s. Its metrics will be missing." % stat_file)

    def _parse_blkio_metrics(self, stats):
        """Parse the blkio metrics."""
        metrics = {
            'io_read': 0,
            'io_write': 0,
        }
        for line in stats:
            if 'Read' in line:
                metrics['io_read'] += int(line.split()[2])
            if 'Write' in line:
                metrics['io_write'] += int(line.split()[2])
        return metrics

    def _is_container_cgroup(self, line, selinux_policy):
        if line[1] not in ('cpu,cpuacct', 'cpuacct,cpu', 'cpuacct') or line[2] == '/docker-daemon':
            return False
        if 'docker' in line[2]: # general case
            return True
        if 'docker' in selinux_policy: # selinux
            return True
        if line[2].startswith('/') and re.match(CONTAINER_ID_RE, line[2][1:]): # kubernetes
            return True
        return False

    # proc files
    def _crawl_container_pids(self, container_dict, custom_cgroups=False):
        """Crawl `/proc` to find container PIDs and add them to `containers_by_id`."""
        proc_path = os.path.join(self.docker_util._docker_root, 'proc')
        pid_dirs = [_dir for _dir in os.listdir(proc_path) if _dir.isdigit()]

        if len(pid_dirs) == 0:
            self.warning("Unable to find any pid directory in {0}. "
                "If you are running the agent in a container, make sure to "
                'share the volume properly: "/proc:/host/proc:ro". '
                "See https://github.com/DataDog/docker-dd-agent/blob/master/README.md for more information. "
                "Network metrics will be missing".format(proc_path))
            self._disable_net_metrics = True
            return container_dict

        self._disable_net_metrics = False

        for folder in pid_dirs:
            try:
                path = os.path.join(proc_path, folder, 'cgroup')
                with open(path, 'r') as f:
                    content = [line.strip().split(':') for line in f.readlines()]

                selinux_policy = ''
                path = os.path.join(proc_path, folder, 'attr', 'current')
                if os.path.exists(path):
                    with open(path, 'r') as f:
                        selinux_policy = f.readlines()[0]
            except IOError, e:
                #  Issue #2074
                self.log.debug("Cannot read %s, process likely raced to finish : %s", path, e)
            except Exception as e:
                self.warning("Cannot read %s : %s" % (path, str(e)))
                continue

            try:
                for line in content:
                    if self._is_container_cgroup(line, selinux_policy):
                        cpuacct = line[2]
                        break
                else:
                    continue

                matches = re.findall(CONTAINER_ID_RE, cpuacct)
                if matches:
                    container_id = matches[-1]
                    if container_id not in container_dict:
                        self.log.debug(
                            "Container %s not in container_dict, it's likely excluded", container_id
                        )
                        continue
                    container_dict[container_id]['_pid'] = folder
                    container_dict[container_id]['_proc_root'] = os.path.join(proc_path, folder)
                elif custom_cgroups:  # if we match by pid that should be enough (?) - O(n) ugh!
                    for _, container in container_dict.iteritems():
                        if container.get('_pid') == int(folder):
                            container['_proc_root'] = os.path.join(proc_path, folder)
                            break

            except Exception, e:
                self.warning("Cannot parse %s content: %s" % (path, str(e)))
                continue
        return container_dict<|MERGE_RESOLUTION|>--- conflicted
+++ resolved
@@ -259,11 +259,7 @@
         containers_by_id = self._crawl_container_pids(containers_by_id, custom_cgroups)
 
         # Send events from Docker API
-<<<<<<< HEAD
-        if self.collect_events or self._service_discovery or self.collect_exit_codes:
-=======
-        if self.collect_events or self._service_discovery or not self._disable_net_metrics:
->>>>>>> 310965ef
+        if self.collect_events or self._service_discovery or not self._disable_net_metrics or self.collect_exit_codes:
             self._process_events(containers_by_id)
 
         # Report performance container metrics (cpu, mem, net, io)
@@ -718,7 +714,6 @@
                 self.log.warning('Malformed network event: %s' % str(ev))
 
     def _process_events(self, containers_by_id):
-<<<<<<< HEAD
         api_events = self._get_events()
 
         if self.collect_exit_codes:
@@ -735,23 +730,6 @@
                 self.warning("Unexpected exception when collecting events: {0}. "
                              "Events will be missing".format(e))
                 return
-=======
-        if self.collect_events is False:
-            # Crawl events for service discovery and network mapping cache invalidation
-            self._get_events()
-            return
-        try:
-            api_events = self._get_events()
-            aggregated_events = self._pre_aggregate_events(api_events, containers_by_id)
-            events = self._format_events(aggregated_events, containers_by_id)
-        except (socket.timeout, urllib2.URLError):
-            self.warning('Timeout when collecting events. Events will be missing.')
-            return
-        except Exception as e:
-            self.warning("Unexpected exception when collecting events: {0}. "
-                         "Events will be missing".format(e))
-            return
->>>>>>> 310965ef
 
             for ev in events:
                 self.log.debug("Creating event: %s" % ev['msg_title'])
