{
  "manifest_version": "2.0.0",
  "app_uuid": "ca1a7870-7d95-40c7-9790-ef6c1e928967",
  "app_id": "docker",
  "display_on_public_website": true,
  "tile": {
    "overview": "README.md#Overview",
    "configuration": "README.md#Setup",
    "support": "README.md#Support",
    "changelog": "CHANGELOG.md",
    "description": "Correlate container performance with that of the services running inside them.",
    "title": "Docker Daemon",
    "media": [],
    "classifier_tags": [
      "Supported OS::Linux",
      "Supported OS::macOS",
      "Category::Containers",
      "Category::Log Collection",
<<<<<<< HEAD
      "Category::Network"
    ],
    "resources": [
      {
        "resource_type": "documentation",
        "url": "https://docs.datadoghq.com/agent/guide/compose-and-the-datadog-agent"
      },
      {
        "resource_type": "documentation",
        "url": "https://docs.datadoghq.com/integrations/faq/dogstatsd-and-docker"
      },
      {
        "resource_type": "blog",
        "url": "https://www.datadoghq.com/blog/the-docker-monitoring-problem"
      },
      {
        "resource_type": "blog",
        "url": "https://www.datadoghq.com/blog/how-to-monitor-docker-resource-metrics"
      },
      {
        "resource_type": "blog",
        "url": "https://www.datadoghq.com/blog/how-to-collect-docker-metrics"
      },
      {
        "resource_type": "documentation",
        "url": "https://www.datadoghq.com/docker-adoption"
      }
=======
      "Category::Network",
      "Offering::Integration"
>>>>>>> d49c572f
    ]
  },
  "author": {
    "support_email": "help@datadoghq.com",
    "name": "Datadog",
    "homepage": "https://www.datadoghq.com",
    "sales_email": "info@datadoghq.com"
  },
  "assets": {
    "integration": {
      "auto_install": true,
      "source_type_id": 73,
      "source_type_name": "Docker",
      "process_signatures": [
        "dockerd",
        "docker-containerd",
        "docker run",
        "docker daemon",
        "docker-containerd-shim"
      ],
      "configuration": {},
      "events": {
        "creates_events": true
      },
      "metrics": {
        "prefix": "docker.",
        "check": "docker.containers.running",
        "metadata_path": "metadata.csv"
      },
      "service_checks": {
        "metadata_path": "assets/service_checks.json"
      }
    }
  }
}<|MERGE_RESOLUTION|>--- conflicted
+++ resolved
@@ -16,8 +16,8 @@
       "Supported OS::macOS",
       "Category::Containers",
       "Category::Log Collection",
-<<<<<<< HEAD
-      "Category::Network"
+      "Category::Network",
+      "Offering::Integration"
     ],
     "resources": [
       {
@@ -44,10 +44,6 @@
         "resource_type": "documentation",
         "url": "https://www.datadoghq.com/docker-adoption"
       }
-=======
-      "Category::Network",
-      "Offering::Integration"
->>>>>>> d49c572f
     ]
   },
   "author": {
