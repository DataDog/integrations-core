--- conflicted
+++ resolved
@@ -1,38 +1,4 @@
 {
-<<<<<<< HEAD
-  "aliases": [
-    "/integrations/docker"
-  ],
-  "categories": [
-    "containers",
-    "log collection"
-  ],
-  "creates_events": true,
-  "display_name": "Docker",
-  "guid": "08ee2733-0441-4438-8af8-e2f6fb926772",
-  "is_public": true,
-  "maintainer": "help@datadoghq.com",
-  "manifest_version": "1.0.0",
-  "metric_prefix": "docker.",
-  "metric_to_check": "docker.containers.running",
-  "name": "docker_daemon",
-  "process_signatures": [
-    "dockerd",
-    "docker-containerd",
-    "docker run",
-    "docker daemon",
-    "docker-containerd-shim"
-  ],
-  "public_title": "Docker Daemon",
-  "short_description": "Correlate container performance with that of the services running inside them.",
-  "support": "core",
-  "supported_os": [
-    "linux",
-    "mac_os"
-  ],
-  "type": "check",
-  "integration_id": "docker",
-=======
   "manifest_version": "2.0.0",
   "app_uuid": "ca1a7870-7d95-40c7-9790-ef6c1e928967",
   "app_id": "docker",
@@ -59,7 +25,6 @@
     "sales_email": "info@datadoghq.com"
   },
   "oauth": {},
->>>>>>> 076cd0ec
   "assets": {
     "integration": {
       "source_type_name": "Docker",
