--- conflicted
+++ resolved
@@ -660,9 +660,36 @@
         for co in containers:
             self.assertEqual(DockerUtil.container_name_extractor(co[0]), co[1])
 
-<<<<<<< HEAD
     def test_collect_exit_code(self):
-=======
+        config = {
+            "init_config": {},
+            "instances": [{
+                "url": "unix://var/run/docker.sock",
+                "collect_exit_codes": True
+            }]
+        }
+        DockerUtil().set_docker_settings(config['init_config'], config['instances'][0])
+
+        expected_metrics = [
+            ("docker.containers.exit", ['docker_image:nginx:latest', 'image_name:nginx', 'image_tag:latest', 'container_name:test-exit-code', 'exit_code:1'])
+        ]
+
+        container = self.docker_client.create_container(
+            "nginx:latest", detach=True, name='test-exit-code', entrypoint='/bin/false')
+        log.debug('start nginx:latest with entrypoint /bin/false')
+        self.docker_client.start(container)
+        log.debug('container exited with %s' % self.docker_client.wait(container, 1))
+        # After the container exits, we need to wait a second so the event isn't too recent
+        # when the check runs, otherwise the event is not picked up
+        from time import sleep
+        sleep(1)
+
+        self.run_check(config)
+        self.docker_client.remove_container(container)
+
+        for mname, tags in expected_metrics:
+            self.assertMetric(mname, tags=tags, count=1, at_least=1)
+
     def test_network_tagging(self):
         expected_metrics = [
             ('docker.net.bytes_rcvd',
@@ -680,37 +707,10 @@
         ]
 
         custom_tags = ["extra_tag", "env:testing"]
->>>>>>> 310965ef
-        config = {
-            "init_config": {},
-            "instances": [{
-                "url": "unix://var/run/docker.sock",
-<<<<<<< HEAD
-                "collect_exit_codes": True
-            }]
-        }
-        DockerUtil().set_docker_settings(config['init_config'], config['instances'][0])
-
-        expected_metrics = [
-            ("docker.containers.exit", ['docker_image:nginx:latest', 'image_name:nginx', 'image_tag:latest', 'container_name:test-exit-code', 'exit_code:1'])
-        ]
-
-        container = self.docker_client.create_container(
-            "nginx:latest", detach=True, name='test-exit-code', entrypoint='/bin/false')
-        log.debug('start nginx:latest with entrypoint /bin/false')
-        self.docker_client.start(container)
-        log.debug('container exited with %s' % self.docker_client.wait(container, 1))
-        # After the container exits, we need to wait a second so the event isn't too recent
-        # when the check runs, otherwise the event is not picked up
-        from time import sleep
-        sleep(1)
-
-        self.run_check(config)
-        self.docker_client.remove_container(container)
-
-        for mname, tags in expected_metrics:
-            self.assertMetric(mname, tags=tags, count=1, at_least=1)
-=======
+        config = {
+            "init_config": {},
+            "instances": [{
+                "url": "unix://var/run/docker.sock",
                 "tags": custom_tags,
                 "collect_image_size": True,
                 "collect_images_stats": True,
@@ -724,5 +724,4 @@
             expected_tags = list(custom_tags)
             if tags is not None:
                 expected_tags += tags
-            self.assertMetric(mname, tags=expected_tags, count=1, at_least=1)
->>>>>>> 310965ef
+            self.assertMetric(mname, tags=expected_tags, count=1, at_least=1)