[env.collectors.datadog-checks]

[envs.default]
# If you bump the `confluent-kafka` version, also bump the `librdkafka` version in the `32_install_kerberos.sh` file
post-install-commands = [
  "python -m pip uninstall -y confluent-kafka",
  "python -m pip install --no-binary confluent-kafka confluent-kafka==2.11.1",
]

<<<<<<< HEAD
[envs.default.env-vars]
ZK_VERSION = "3.6.4"
AUTHENTICATION = "noauth"

[[envs.default.matrix]]
python = ["3.13"]
version = ["2.6", "3.3"]

[[envs.default.matrix]]
python = ["3.13"]
version = ["3.3"]
auth = ["ssl", "kerberos"]
=======
[[envs.default.matrix]]
python = ["3.12"]
kafka_version = ["3.3"]
auth = ["ssl", "kerberos", "noauth"]
>>>>>>> 0ce9e43e

[envs.default.overrides]
# See mappings between kafka version and confluent versions here: https://docs.confluent.io/platform/current/installation/versions-interoperability.html
matrix.kafka_version.env-vars = [
  { key = "CONFLUENT_VERSION", value = "7.3.0", if = ["3.3"] },
]
matrix.auth.env-vars = "AUTHENTICATION"

[envs.latest.env-vars]
CONFLUENT_VERSION = "latest"<|MERGE_RESOLUTION|>--- conflicted
+++ resolved
@@ -7,7 +7,6 @@
   "python -m pip install --no-binary confluent-kafka confluent-kafka==2.11.1",
 ]
 
-<<<<<<< HEAD
 [envs.default.env-vars]
 ZK_VERSION = "3.6.4"
 AUTHENTICATION = "noauth"
@@ -19,13 +18,7 @@
 [[envs.default.matrix]]
 python = ["3.13"]
 version = ["3.3"]
-auth = ["ssl", "kerberos"]
-=======
-[[envs.default.matrix]]
-python = ["3.12"]
-kafka_version = ["3.3"]
 auth = ["ssl", "kerberos", "noauth"]
->>>>>>> 0ce9e43e
 
 [envs.default.overrides]
 # See mappings between kafka version and confluent versions here: https://docs.confluent.io/platform/current/installation/versions-interoperability.html
