--- conflicted
+++ resolved
@@ -224,7 +224,7 @@
     for m in metrics:
         aggregator.assert_metric(m, count=metric_count)
 
-<<<<<<< HEAD
+    assert exception_msg in caplog.text
     aggregator.assert_metrics_using_metadata(get_metadata_metrics())
 
 
@@ -418,8 +418,4 @@
     assert expected_warning in caplog.text
 
     expected_debug = "Reported contexts number 1 greater than or equal to contexts limit of 1"
-    assert expected_debug in caplog.text
-=======
-    assert exception_msg in caplog.text
-    aggregator.assert_metrics_using_metadata(get_metadata_metrics())
->>>>>>> c122a420
+    assert expected_debug in caplog.text