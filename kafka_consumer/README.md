--- conflicted
+++ resolved
@@ -33,17 +33,13 @@
 
 ##### Log collection
 
-<<<<<<< HEAD
 <!-- partial
 {{< site-region region="us3" >}}
 **Log collection is not supported for the Datadog {{< region-param key="dd_site_name" >}} site**.
 {{< /site-region >}}
 partial -->
 
-This check does not collect additional logs. To collect logs from Kafka brokers, see [log collection instructions for Kafka][116].
-=======
 This check does not collect additional logs. To collect logs from Kafka brokers, see [log collection instructions for Kafka][6].
->>>>>>> f85659dd
 
 <!-- xxz tab xxx -->
 <!-- xxx tab "Containerized" xxx -->
