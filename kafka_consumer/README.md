--- conflicted
+++ resolved
@@ -14,7 +14,7 @@
 
 # Configuration
 
-Create a `kafka_consumer.yaml` file using [this sample conf file](https://github.com/DataDog/integrations-core/blob/master/kafka_consumer/conf.yaml.example) as an example. Then restart the Datadog Agent's to start sending metrics to Datadog.
+Create a `kafka_consumer.yaml` file using [this sample conf file](https://github.com/DataDog/integrations-core/blob/master/kafka_consumer/conf.yaml.example) as an example. Then restart the Datadog Agent to start sending metrics to Datadog.
 
 # Validation
 
@@ -30,7 +30,6 @@
       - instance #0 [OK]
       - Collected 26 metrics, 0 events & 1 service check
 
-<<<<<<< HEAD
     [...]
 ```
 
@@ -41,10 +40,7 @@
 # Metrics
 
 See [metadata.csv](https://github.com/DataDog/integrations-core/blob/master/kafka_consumer/metadata.csv) for a list of metrics provided by this check.
-=======
-The kafka_consumer check is compatible with all major platforms
 
 ## Further Reading
 
-To get a better idea of how (or why) to monitor Kafka consumer performance metrics with Datadog, check out our [series of blog posts](https://www.datadoghq.com/blog/monitoring-kafka-performance-metrics/) about it.
->>>>>>> 8f5fbff4
+To get a better idea of how (or why) to monitor Kafka consumer performance metrics with Datadog, check out our [series of blog posts](https://www.datadoghq.com/blog/monitoring-kafka-performance-metrics/) about it.