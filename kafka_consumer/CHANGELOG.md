--- conflicted
+++ resolved
@@ -2,15 +2,11 @@
 
 ## Unreleased
 
-<<<<<<< HEAD
 ***Fixed***:
 
 * Add ability to cache offsets and close admin client ([#15960](https://github.com/DataDog/integrations-core/pull/15960))
 
-## 4.1.2 / 2023-09-04
-=======
 ## 4.1.2 / 2023-09-04 / Agent 7.48.0
->>>>>>> 86068466
 
 ***Fixed***:
 
