name: Kafka Consumer
files:
- name: kafka_consumer.yaml
  options:
  - template: init_config
    overrides:
      description: |
        All options defined here are available to all instances.

        WARNING: To avoid blindly collecting offsets and lag for an unbounded number
        of partitions (as could be the case after enabling monitor_unlisted_consumer_groups
        or monitor_all_broker_highwatermarks) the check collects metrics for at most 500 partitions.
    options:
    - name: kafka_timeout
      description: Customizes the Kafka connection timeout.
      value:
        type: integer
        example: 5
        display_default: 5
    - template: init_config/default
  - template: instances
    options:
      - name: kafka_connect_str
        description: |
          Kafka endpoints and port to connect to.

          In a production environment, it's often useful to specify multiple
          Kafka nodes for a single check instance. This way you
          only generate a single check process, but if one host goes down,
          KafkaClient tries contacting the next host.
          Details: https://github.com/DataDog/dd-agent/issues/2943

          You may specify a single server like:

            kafka_connect_str: server:9092

          or multiple servers like:

            kafka_connect_str:
            - server1:9092
            - server2:9092
        required: true
        value:
          anyOf:
          - type: string
          - type: array
            items:
              type: string
      - name: kafka_client_api_version
        description: |
          Specify the highest client protocol version supported by all brokers in the cluster.

          This is a performance optimization. If this is not set, then the check automatically probes
          the cluster for broker version during the connection bootstrapping process. Explicitly setting
          this bypasses that probe, saving 3-5 network calls depending on the broker version. Note that
          probing randomly picks a broker to probe, so in a mixed-version cluster, probing returns a
          non-deterministic result.
        value:
          type: string
          example: "2.3.0"
          display_default: null
      - name: consumer_groups
        description: |
          Each level is optional. Any empty values are fetched from the Kafka cluster.
          You can have empty partitions (example: <CONSUMER_NAME_2>), topics
          (example: <CONSUMER_NAME_3>),
          and even consumer_groups. If you do not specify `consumer_groups`,
          you must set `monitor_unlisted_consumer_groups` to true. 
          
          If both `consumer_groups` and `monitor_unlisted_consumer_groups` are used,
          then `consumer_groups` is ignored.
        value:
          type: object
          example:
            <CONSUMER_NAME_1>:
              <TOPIC_NAME_1>: [0, 1, 4, 12]
            <CONSUMER_NAME_2>:
              <TOPIC_NAME_2>: []
            <CONSUMER_NAME_3>: {}
      - name: consumer_groups_regex
        description: |
          Set consumer groups and topics as regex strings.
          If both `consumer_groups_regex` and `consumer_groups` are filled out,
          both configuration options will be used. 
          If `monitor_unlisted_consumer_groups` is enabled, then
          `consumer_groups_regex` is ignored.
        value:
          type: object
          example:
            <CONSUMER_NAME_1>:
              ^(?!<TOPIC_NAME_1>): [0, 1, 4, 12]
            my_cons.+:
              <TOPIC_NAME_2>: []
            test_consumer.+: {}
      - name: collect_consumer_group_state
        description: |
          Setting the collect_consumer_group_state to true collects the 
          consumer group state as a tag. 

          WARNING: Enabling this feature might cause some increase in Agent resource consumption.
        value:
          type: boolean
          example: false
          display_default: false
      - name: monitor_unlisted_consumer_groups
        description: |
          Setting `monitor_unlisted_consumer_groups` to `true` tells the check to discover all consumer groups
          and fetch all their known offsets. If this is not set to true, you must specify `consumer_groups`.

          WARNING: This feature requires that your Kafka brokers be version >= 0.10.2. It is impossible to
          support this feature on older brokers because they do not provide a way to determine the mapping
          of consumer groups to topics. For details, see KIP-88. For older Kafka brokers, the consumer groups
          must be specified. This requirement only applies to the brokers, not the consumers--they can be any version.
        value:
          type: boolean
          example: false
      - name: consumer_queued_max_messages_kbytes
        description: |
          The consumer very aggressively caches messages in the background (tuned for very high throughput).
          To reduce memory usage, tune down queued.max.messages.kbytes (maximum cache size per partition).
          Override the kafka default to 1MB for the integration check to optimize
          memory consumption to avoid potential out of memory (OOM) kill. (Default setting is 1GB per Kafka client)
        value:
          type: integer
          example: 1024
      - name: close_admin_client
        description: |
          Release AdminClient at the end of execution for garbage collection. Originally, we kept the same AdminClient 
          running over the entire life of the check. By deallocating the AdminClient after the check run, we should free 
          up any memory used in the client, although the performance of the check run would be slower (since we will 
          need to reconnect with a new client). Set this config option to false to improve performance.
        value:
          type: boolean
          example: true
      - name: monitor_all_broker_highwatermarks
        description: |
          Setting monitor_all_broker_highwatermarks to `true` tells the check to
          discover and fetch the broker highwater mark offsets for all kafka topics in
          the cluster. Otherwise highwater mark offsets will only be fetched for topic
          partitions where that check run has already fetched a consumer offset. Internal
          Kafka topics like __consumer_offsets, __transaction_state, etc are always excluded.
        value:
          type: boolean
          example: false
      - name: security_protocol
        description: |
          Protocol used to communicate with brokers.
          Valid values are: PLAINTEXT, SSL, SASL_PLAINTEXT, SASL_SSL.
          Default: PLAINTEXT.
        value:
          type: string
          example: PLAINTEXT
          display_default: PLAINTEXT
      - name: sasl_mechanism
        description: |
          String picking sasl mechanism when security_protocol is SASL_PLAINTEXT or SASL_SSL.
          Valid values are: PLAIN, GSSAPI, OAUTHBEARER, SCRAM-SHA-256, SCRAM-SHA-512.
        value:
          type: string
          example: PLAIN
          display_default: null
      - name: sasl_plain_username
        description: Username for sasl PLAIN or SCRAM authentication.
        value:
          type: string
          example: <USERNAME>
      - name: sasl_plain_password
        description: Password for sasl PLAIN or SCRAM authentication.
        value:
          type: string
          example: <PASSWORD>
      - name: sasl_kerberos_keytab
        description: |
          Path to Kerberos keytab file.
          Note: If this config option is not used, the check will attempt to find
          the keytab file using the environment variable KRB5_CLIENT_KTNAME.
          Using `sasl_kerberos_keytab` will eventually be required and using the
          environment variable directly will be deprecated.
        value:
          type: string
      - name: sasl_kerberos_principal
        description: |
          Kerberos principal to use.
        value:
          type: string
          example: kafkaclient
      - name: sasl_kerberos_service_name
        description: Service name to include in GSSAPI sasl mechanism handshake.
        value:
          type: string
          example: kafka
      - name: sasl_kerberos_domain_name
        description: Kerberos domain name to use in GSSAPI sasl mechanism handshake.
        value:
          type: string
          example: localhost
          display_default: null
      - name: sasl_oauth_token_provider
        description: |
          Settings for when `sasl_mechanism` is set to `OAUTHBEARER`.
        options:
        - name: url
          required: true
          enabled: false
          description: |
            The token endpoint.
          value:
            type: string
        - name: client_id
          required: true
          enabled: false
          description: |
            The client identifier.
          value:
            type: string
        - name: client_secret
          secret: true
          required: true
          enabled: false
          description: |
            The client secret.
          value:
            type: string
      - template: instances/tls
      - name: tls_crlfile
        description: |
          Filename path containing the CRL to check for certificate expiration.
          By default, no CRL check is done. When providing a file, only the leaf certificate
          will be checked against this CRL.
        value:
          type: string
          example: <SSL_FILE_PATH>
      - template: instances/default
      - name: data_streams_enabled
        description: |
          Collects consumer lag metric in seconds. It may result in additional billing charges.
          Note: This is automatically enabled when enable_cluster_monitoring is set to true.
        value:
          type: boolean
          example: false
<<<<<<< HEAD
          display_default: false
=======
        display_default: false
      - name: enable_cluster_monitoring
        description: |
          (PREVIEW) Enable cluster monitoring to collect broker, topic, partition, consumer group,
          and schema registry metadata. Events are cached and tagged with kafka_cluster_id.
          May increase resource consumption on large clusters.

          When enabled, this automatically:
            - Collects highwater mark offsets for all topic partitions (same as monitor_all_broker_highwatermarks)
            - Collects consumer lag for all consumer groups (same as monitor_unlisted_consumer_groups)
            - Enables Data Streams monitoring (same as data_streams_enabled)
        value:
          type: boolean
          example: false
        display_default: false
      - name: schema_registry_url
        description: |
          Schema Registry URL. When set with enable_cluster_monitoring, collects schema information.
        value:
          type: string
          example: http://localhost:8081
      - name: schema_registry_username
        description: |
          Username for Schema Registry Basic Authentication.
          Used in combination with schema_registry_password.
        value:
          type: string
          example: <USERNAME>
      - name: schema_registry_password
        description: |
          Password for Schema Registry Basic Authentication.
          Used in combination with schema_registry_username.
        secret: true
        value:
          type: string
          example: <PASSWORD>
      - name: schema_registry_tls_verify
        description: |
          Whether to verify the Schema Registry TLS certificate.
          Set to false to disable verification (not recommended for production).
        value:
          type: boolean
          example: true
        display_default: true
      - name: schema_registry_tls_ca_cert
        description: |
          Path to a custom CA certificate file for Schema Registry TLS verification.
          If not specified, uses the system's default CA bundle.
        value:
          type: string
          example: /path/to/ca_cert.pem
      - name: schema_registry_tls_cert
        description: |
          Path to the client certificate file for Schema Registry mutual TLS authentication.
          Must be used in combination with schema_registry_tls_key.
        value:
          type: string
          example: /path/to/client_cert.pem
      - name: schema_registry_tls_key
        description: |
          Path to the client private key file for Schema Registry mutual TLS authentication.
          Must be used in combination with schema_registry_tls_cert.
        value:
          type: string
          example: /path/to/client_key.pem
>>>>>>> 5329cbd3
<|MERGE_RESOLUTION|>--- conflicted
+++ resolved
@@ -238,9 +238,6 @@
         value:
           type: boolean
           example: false
-<<<<<<< HEAD
-          display_default: false
-=======
         display_default: false
       - name: enable_cluster_monitoring
         description: |
@@ -305,5 +302,4 @@
           Must be used in combination with schema_registry_tls_cert.
         value:
           type: string
-          example: /path/to/client_key.pem
->>>>>>> 5329cbd3
+          example: /path/to/client_key.pem