--- conflicted
+++ resolved
@@ -125,13 +125,10 @@
         for future in self._get_consumer_offset_futures(consumer_groups):
             try:
                 response_offset_info = future.result()
-<<<<<<< HEAD
-=======
             except KafkaException as e:
                 self.log.debug("Failed to read consumer offsets for future %s: %s", future, e)
             else:
                 self.log.debug('FUTURE RESULT: %s', response_offset_info)
->>>>>>> a093a2b5
                 consumer_group = response_offset_info.group_id
                 topic_partitions = response_offset_info.topic_partitions
 
