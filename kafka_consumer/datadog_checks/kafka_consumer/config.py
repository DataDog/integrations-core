--- conflicted
+++ resolved
@@ -22,13 +22,9 @@
             instance.get('monitor_all_broker_highwatermarks', False)
         )
         self._consumer_groups = instance.get('consumer_groups', {})
-<<<<<<< HEAD
         self._consumer_groups_regex = instance.get('consumer_groups_regex', {})
 
         self._consumer_groups_compiled_regex = self._compile_regex(self._consumer_groups_regex)
-        self._broker_requests_batch_size = instance.get('broker_requests_batch_size', BROKER_REQUESTS_BATCH_SIZE)
-=======
->>>>>>> cb01ec34
 
         self._kafka_connect_str = instance.get('kafka_connect_str')
 
