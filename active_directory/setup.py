# Always prefer setuptools over distutils
# To use a consistent encoding
from codecs import open
from os import path

from setuptools import setup

here = path.abspath(path.dirname(__file__))

HERE = path.dirname(path.abspath(__file__))

# Get version info
ABOUT = {}
with open(path.join(HERE, 'datadog_checks', 'active_directory', '__about__.py')) as f:
    exec(f.read(), ABOUT)

# Get the long description from the README file
with open(path.join(HERE, 'README.md'), encoding='utf-8') as f:
    long_description = f.read()


# Parse requirements
def get_requirements(fpath):
    with open(path.join(HERE, fpath), encoding='utf-8') as f:
        return f.readlines()


<<<<<<< HEAD
CHECKS_BASE_REQ = 'datadog_checks_base>=11.2'
=======
CHECKS_BASE_REQ = 'datadog_checks_base>=11.0.0'
>>>>>>> 6e90f8b6

setup(
    name='datadog-active_directory',
    version=ABOUT["__version__"],
    description='The Active Directory check',
    long_description=long_description,
    long_description_content_type='text/markdown',
    keywords='datadog agent active directory check',
    # The project's main homepage.
    url='https://github.com/DataDog/integrations-core',
    # Author details
    author='Datadog',
    author_email='packages@datadoghq.com',
    # License
    license='BSD',
    # See https://pypi.python.org/pypi?%3Aaction=list_classifiers
    classifiers=[
        'Development Status :: 5 - Production/Stable',
        'Intended Audience :: Developers',
        'Intended Audience :: System Administrators',
        'Topic :: System :: Monitoring',
        'License :: OSI Approved :: MIT License',
        'Programming Language :: Python :: 2',
        'Programming Language :: Python :: 2.7',
    ],
    # The package we're going to ship
    packages=['datadog_checks.active_directory'],
    # Run-time dependencies
    install_requires=[CHECKS_BASE_REQ],
    # Extra files to ship with the wheel package
    include_package_data=True,
)<|MERGE_RESOLUTION|>--- conflicted
+++ resolved
@@ -25,11 +25,7 @@
         return f.readlines()
 
 
-<<<<<<< HEAD
-CHECKS_BASE_REQ = 'datadog_checks_base>=11.2'
-=======
-CHECKS_BASE_REQ = 'datadog_checks_base>=11.0.0'
->>>>>>> 6e90f8b6
+CHECKS_BASE_REQ = 'datadog_checks_base>11.1.0'
 
 setup(
     name='datadog-active_directory',
