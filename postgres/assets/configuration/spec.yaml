name: Postgres
files:
- name: postgres.yaml
  options:
  - template: init_config
    options:
    - name: propagate_agent_tags
      description: |
        Set to `true` to propagate the tags from `datadog.yaml` and the agent host tags to the check.
        When set to `true`, the tags from the agent host are added to the check's tags for all instances.
      value:
        example: false
        type: boolean
    - template: init_config/db
    - template: init_config/default
  - template: instances
    options:
    - name: host
      description: |
        The hostname to connect to. To connect to a Unix socket, specify the full path to the socket file,
        e.g. `/var/run/postgresql/.s.PGSQL.5432`.
      value:
        type: string
        display_default: "localhost"
    - name: port
      description: The port to use when connecting to PostgreSQL.
      value:
        type: integer
        display_default: 5432
    - name: username
      description: The Datadog username created to connect to PostgreSQL.
      value:
        type: string
        display_default: "datadog"
    - name: password
      description: The password associated with the Datadog user.
      value:
        type: string
    - name: dbname
      description: |
        The name of the PostgresSQL database to monitor.
        Note: If omitted, the default system Postgres database is queried.
      value:
        type: string
        display_default: postgres
    - name: reported_hostname
      description: |
        Set the reported hostname for this instance. This value overrides the hostname detected by the Agent
        and can be useful to set a custom hostname when connecting to a remote database through a proxy.
      value:
        type: string
        default: null
    - name: exclude_hostname
      description: |
        Omit the hostname from tags and events. This is useful when the database host is not monitored by an agent.
      value:
        type: boolean
        example: false
    - name: database_identifier
      description: |
        Controls how the database is identified. The default value is the resolved hostname for the instance, 
        which respects the `reported_hostname` option.

        This value will be used as-is for the display name of the instance but will be normalized
        when applied as the `database_instance` tag. Please see https://docs.datadoghq.com/getting_started/tagging/
        for more details on Datadog tag normalization.
      options:
        - name: template
          value:
            type: string
            display_default: "$resolved_hostname"
            example: "$env-$resolved_hostname:$port"
          description: |
            The template to use for the database identifier. The default value is `$resolved_hostname`.
            You can use the following variables, prefixed by `$` in the template:
            - resolved_hostname: The resolved hostname of the instance, which respects the `reported_hostname` option.
            - host: The provided host of the instance.
            - port: The port number of the instance.
            In addition, you can use any key from the `tags` section of the configuration.
    - name: dbstrict
      description: |
        Whether to restrict the scope of the check to just the database in question.
        Set to `true` if you only want to gather metrics from the database provided in the dbname parameter.
      value:
        type: boolean
        display_default: false
        example: false
    - name: ignore_databases
      description: |
        A list of database to ignore. No metrics or statement samples will be collected for these databases.
        Each value can be a plain string or a Postgres pattern. If you want to ignore the postgres database,
        set collect_default_database to false in addition to adding it to this array.
        For more information on how patterns work, see https://www.postgresql.org/docs/12/functions-matching.html
      value:
        type: array
        items:
          type: string
        example:
          - 'template0'
          - 'template1'
          - rdsadmin
          - azure_maintenance
          - cloudsqladmin
          - alloydbadmin
          - alloydbmetadata
        default:
          - 'template0'
          - 'template1'
          - rdsadmin
          - azure_maintenance
          - cloudsqladmin
          - alloydbadmin
          - alloydbmetadata
    - name: ignore_schemas_owned_by
      description: |
        A list of database users which own schemas to ignore.
        No metrics will be collected for these schemas.
        Each value can be a plain string or a Postgres pattern.
      value:
        type: array
        items:
          type: string
        example:
          - rds_superuser
          - rdsadmin
          - user123
          - 'dev_%_owner'
        default:
          - rds_superuser
          - rdsadmin
    - name: ssl
      description: |
        This option determines whether or not and with what priority a secure SSL TCP/IP connection
        is negotiated with the server. There are six modes:
        - `disable`: Only tries a non-SSL connection.
        - `allow`: First tries a non-SSL connection; if if fails, tries an SSL connection.
        - `prefer`: First tries an SSL connection; if it fails, tries a non-SSL connection.
        - `require`: Only tries an SSL connection. If a root CA file is present, verifies the certificate in
                     the same way as if verify-ca was specified.
        - `verify-ca`: Only tries an SSL connection, and verifies that the server certificate is issued by a
                       trusted certificate authority (CA).
        - `verify-full`: Only tries an SSL connection and verifies that the server certificate is issued by a
                         trusted CA and that the requested server host name matches the one in the certificate.

        For a detailed description of how these options work see https://www.postgresql.org/docs/current/libpq-ssl.html
      value:
        type: string
        example: 'allow'
        default: 'allow'
    - name: ssl_root_cert
      description: |
        The path to the ssl root certificate.

        For a detailed description of how this option works see https://www.postgresql.org/docs/current/libpq-ssl.html
      value:
        type: string
        default: null
    - name: ssl_cert
      description: |
        The path to the ssl certificate.

        For a detailed description of how this option works see https://www.postgresql.org/docs/current/libpq-ssl.html
      value:
        type: string
        default: null
    - name: ssl_key
      description: |
        The path to the ssl client key.

        For a detailed description of how this option works see https://www.postgresql.org/docs/current/libpq-ssl.html
      value:
        type: string
        default: null
    - name: ssl_password
      description: |
        The password for the secret key specified in ssl_key, allowing client certificate private keys to be stored
        in encrypted form on disk.

        For a detailed description of how this option works see https://www.postgresql.org/docs/current/libpq-ssl.html
      value:
        type: string
        default: null
    - name: query_timeout
      description: |
        Adds a statement_timeout https://www.postgresql.org/docs/current/runtime-config-client.html#GUC-STATEMENT-TIMEOUT
        to all metric collection queries. Aborts any statement that takes more than the specified number of milliseconds,
        starting from the time the command arrives at the server from the client. A value of zero turns this off.
        Cancelled queries won't log any metrics.
      value:
        type: integer
        example: 5000
    - name: idle_connection_timeout
      description: |
        Sets the timeout (in ms) a connection used in the connection pool will be idle until it is closed by the pooler.
        This value should be configured to a lower value if you are observing connection buildup on the Postgres server,
        or a higher value if connections are getting prematurely closed.
      hidden: true
      value:
        type: integer
        example: 60000
    - name: max_connections
      hidden: true
      description: |
        Sets the upper bound limit on the number of concurrent connections the Agent can have on the database server.
        The Agent needs to open additional connections to collect explain plans across databases.
        Idle connections are cached, but pruned over time to balance the performance impact of opening connections and the cost of having many open connections.
        Raising the default value should only be needed on workloads with >50 databases.
        Lowering the default value can reduce the number of explain plans collected and is not recommended in most cases.
      value:
        type: integer
        example: 30
        display_default: 30
    - name: relations
      description: |
        The list of relations/tables must be specified here to track per-relation (table, index , view, etc.) metrics.
        If enabled, `dbname` should be specified to collect database-specific relations metrics.
        You can either specify a single relation by its exact name in 'relation_name' or use a regex to track metrics
        from all matching relations (useful in cases where relation names are dynamically generated, e.g. TimescaleDB).
        Each relation generates many metrics (10 + 10 per index).

        By default all schemas are included. To track relations from specific schemas only,
        you can specify the `schemas` attribute and provide a list of schemas to use for filtering.

        Size metrics are collected only for ordinary tables. Index metrics are collected only for user indexes. Lock
        metrics are collected for all relation types (table, index , view, etc.). The rest of the metrics are
        collected only for user tables.
        To track lock metrics for relations of a specific kind only, specify the `relkind` attribute
        as a list of the options:
        * r = ordinary table
        * i = index
        * S = sequence
        * t = TOAST table
        * m = materialized view
        * c = composite type
        * f = foreign table
        * p = partitioned table

        Note: For compatibility reasons you can also use the following syntax to track relations metrics by specifying
        the list of table names. All schemas are included.
        relations:
      value:
        type: array
        items:
          anyOf:
          - type: string
          - type: object
            properties:
              - name: relation_name
                type: string
              - name: relation_schema
                type: string
              - name: schemas
                type: array
                items:
                  type: string
              - name: relation_regex
                type: string
              - name: relkind
                type: array
                items:
                    type: string
        default: []
        example:
          - relation_name: <TABLE_NAME>
            schemas:
              - <SCHEMA_NAME1>
          - relation_regex: <TABLE_PATTERN>
            relkind:
              - r
              - p
    - name: max_relations
      description: Determines the maximum number of relations to fetch.
      value:
        type: integer
        example: 300
    - name: collect_function_metrics
      description: |
        If set to true, collects metrics regarding PL/pgSQL functions from pg_stat_user_functions.
      value:
        type: boolean
        example: false
    - name: collect_count_metrics
      description: Collect count of user tables from pg_class.
      value:
        type: boolean
        example: true
    - name: locks_idle_in_transaction
      description: Configure collection of idle in transaction lock age metrics
      hidden: true
      options:
        - name: enabled
          description: Enable collection of idle in transaction lock age metrics.
          value:
            type: boolean
            example: true
            display_default: true
          hidden: true
        - name: collection_interval
          description: Set the collection interval (in seconds) for idle in transaction lock age metrics.
          value:
            type: number
            example: 300
            display_default: 300
          hidden: true
        - name: max_rows
          description: Set the maximum number of rows to collect per check run.
          value:
            type: integer
            example: 100
            display_default: 100
          hidden: true
    - name: collect_checksum_metrics
      description: Collect counts of database failed checksums. Only supported on versions >= 12.
      value:
        type: boolean
        example: false
    - name: collect_activity_metrics
      description: |
        Collect metrics regarding transactions from pg_stat_activity. Please make sure the user
        has sufficient privileges to read from pg_stat_activity before enabling this option.
      value:
        type: boolean
        example: false
    - name: activity_metrics_excluded_aggregations
      description: |
        A list of columns to remove from the pg_stat_activity aggregation.
        By default, datname, usename and application_name will be used.
        If applications with different application_name are creating a lot of short-lived queries,
        removing application_name from the aggregation can help generate more stable metrics.
        Note that datname is a required aggregation on activity metrics and can't be excluded.
      value:
        type: array
        items:
          type: string
        example:
          - application_name
        default: []
    - name: collect_buffercache_metrics
      description: |
        If set to true, collects metrics regarding buffer cache usage from pg_buffercache.
        pg_buffercache extension must be installed.
      value:
        type: boolean
        example: false
    - name: collect_database_size_metrics
      description: Collect database size metrics.
      value:
        type: boolean
        example: true
    - name: collect_default_database
      description: Include statistics from the default database 'postgres' in the check metrics.
      value:
        type: boolean
        example: true
    - name: collect_bloat_metrics
      description: Collect metrics about table bloat. Only available when `relation` metrics are enabled.
      enabled: true
      value:
        type: boolean
        example: false
    - name: collect_wal_metrics
      description: |
        Collect metrics about WAL file age.
        NOTE:
        For Postgres 9.6 and below, you must run the check local to your database if you want to enable this option.
        Starting Postgres 10, WAL file metrics are enabled by default using `pg_ls_waldir` and don't need local access.
      value:
        type: boolean
        example: true
    - name: data_directory
      description: |
        The data directory of your postgres installation
        Required when collecting WAL metrics on Postgres 9.6.
      value:
        type: string
        example: /usr/local/pgsql/data
        display_default: /usr/local/pgsql/data
    - name: tag_replication_role
      hidden: true
      description: Tag metrics and checks with `replication_role:<master|standby>`.
      value:
        type: boolean
        example: true
    - name: table_count_limit
      description: The maximum number of tables to collect metrics from.
      value:
        type: integer
        display_default: 200
    - template: instances/db
      overrides:
        custom_queries.value.example:
          - query: "SELECT foo, COUNT(*) FROM table.events GROUP BY foo"
            columns:
              - name: foo
                type: tag
              - name: event.total
                type: gauge
            tags:
              - test:postgresql
            metric_prefix: postgresql
    - name: custom_metrics
      description: This option is deprecated. Use `custom_queries` instead.
      hidden: true
      value:
        type: array
        items:
          type: object
    - name: database_autodiscovery
      description: |
        Define the configuration for database autodiscovery.
        Complete this section if you want to auto-discover databases on this host
        instead of specifying each using dbname.
      options:
        - name: enabled
          description: Enable database autodiscovery.
          value:
            type: boolean
            example: false
            display_default: false
        - name: global_view_db
          description: Database the agent connects to perform autodiscovery operations
          value:
            type: string
            example: postgres
            display_default: postgres
        - name: max_databases
          description: The maximum number of databases this host should monitor.
          value:
            type: integer
            example: 100
            display_default: 100
        - name: include
          description: |
            Regular expression for database names to include as part of
            database autodiscovery.
            Will report metrics for databases that are found in this instance,
            ignores databases listed but not found.
            Character casing is ignored. The regular expressions start matching from
            the beginning, so to match anywhere, prepend `.*`. For exact matches append `$`.
            Defaults to `.*` to include everything.
          value:
            type: array
            items:
              type: string
            example:
              - "master$"
              - "AdventureWorks.*"
            display_default:
              - ".*"
        - name: exclude
          description: |
            Regular expression for database names to exclude as part of `database_autodiscovery`.
            Character casing is ignored. The regular expressions start matching from the beginning,
            so to match anywhere, prepend `.*`. For exact matches append `$`.
            In case of conflicts, database exclusion via `exclude` takes precedence over
            those found via `include`
          value:
            type: array
            items:
              type: string
            example:
              - "model"
              - "msdb"
              - "cloudsqladmin"
              - "rdsadmin"
            display_default:
              - "cloudsqladmin"
        - name: refresh
          description: Frequency in seconds of scans for new databases. Defaults to 10 minutes.
          value:
            type: integer
            example: 600
            display_default: 600
    - name: application_name
      description: |
        The application_name can be any string of less than NAMEDATALEN characters (64 characters in a standard build).
        It is typically set by an application upon connection to the server.
        The name is displayed in the pg_stat_activity view and included in CSV log entries.
      value:
        type: string
        example: "datadog-agent"
    - name: dbm
      description: |
        Set to `true` to enable Database Monitoring.
      value:
        type: boolean
        example: false
        display_default: false
    - name: pg_stat_statements_view
      description: |
        Set this value if you want to define a custom view or function to allow the datadog user to query the
        `pg_stat_statements` table, which is useful for restricting the permissions given to the datadog agent.
        Please note this is an ALPHA feature and is subject to change or deprecation without notice.
      value:
        type: string
        example: show_pg_stat_statements()
        display_default: pg_stat_statements
    - name: pg_stat_activity_view
      hidden: true
      description: |
        Set this value if you want to define a custom view or function to allow the datadog user to query the
        `pg_stat_activity` table, which is useful for restricting the permissions given to the datadog agent.
        Please note this is an ALPHA feature and is subject to change or deprecation without notice.
      value:
        type: string
        display_default: pg_stat_activity
    - name: query_encodings
      description: |
        Set this value if your database is encoded in SQL_ASCII and you have clients that use encodings other than UTF-8.
        When attempting to decode stored query text for query metrics, samples and activity, the agent will use these
        values in order and return the first successful decoding. Only supported for Postgres 10 and above.

        Note that the values should be the Python versions of the encoding names, which can be referenced at:
        https://docs.python.org/3/library/codecs.html#standard-encodings
      value:
        type: array
        items:
          type: string
        example:
          - utf8
          - latin1
        display_default:
          - utf8
    - name: query_metrics
      description: Configure collection of query metrics
      options:
        - name: enabled
          description: |
            Enable collection of query metrics. Requires `dbm: true`.
          value:
            type: boolean
            example: true
        - name: collection_interval
          description: |
            Set the query metric collection interval (in seconds). Each collection involves a single query to
            `pg_stat_statements`. If a non-default value is chosen then that exact same value must be used for *every*
            check instance. Running different instances with different collection intervals is not supported.
          value:
            type: number
            example: 10
        - name: pg_stat_statements_max_warning_threshold
          hidden: true
          description: |
            Set the threshold for a safe value of `pg_stat_statements.max`. If the database is configured with a value
            higher than this threshold, a warning is emitted to recommend lowering the setting value.
          value:
            type: number
            default: 10000
        - name: full_statement_text_cache_max_size
          hidden: true
          description: |
            Set the max size of the cache used for the full statement text.
          value:
            type: number
            default: 10000
        - name: full_statement_text_samples_per_hour_per_query
          hidden: true
          description: |
            Set the max number of full statement text samples to collect per hour per query.
          value:
            type: number
            default: 10000
        - name: incremental_query_metrics
          hidden: true
          description: |
            Enable an experimental performance optimization that reduces the amount of data queried from `pg_stat_statements`
            when calculating query metrics. This option is only available for PostgreSQL 10.0 and above.
          value:
            type: boolean
            display_default: false
            example: false
        - name: baseline_metrics_expiry
          hidden: true
          description: |
            Set the cache expiry time (in seconds) for the baseline for query metrics. This option is only available when
            `incremental_query_metrics` is enabled.
          value:
            type: number
            display_default: 300
            example: 300
        - name: run_sync
          hidden: true
          description: |
            Run the query metrics collection synchronously. This is useful for testing purposes, but should not be used
            in production as it can block the main thread and cause performance issues.
          value:
            type: boolean
            example: false
        - name: batch_max_content_size
          hidden: true
          description: |
            This is a stub option for type hints. This value is actually set in the datadog.yaml config using
            database_monitoring.metrics.batch_max_content_size. For details on this parameter, see statements.py.
          value:
            type: integer
            example: 20_000_000
    - name: query_samples
      description: Configure collection of query samples
      options:
        - name: enabled
          description: |
            Enable collection of query samples. Requires `dbm: true`.
          value:
            type: boolean
            example: true
        - name: collection_interval
          description: |
            Set the query sample collection interval (in seconds). Each collection involves a single query to
            `pg_stat_activity` followed by at most one `EXPLAIN` query per unique normalized query seen.
          value:
            type: number
            example: 1
        - name: explain_function
          description: |
            Override the default function used to collect execution plans for queries.
          value:
            type: string
            example: datadog.explain_statement
        - name: explained_queries_per_hour_per_query
          description: |
            Set the rate limit for how many execution plans will be collected per hour per normalized query.
          value:
            type: integer
            example: 60
        - name: samples_per_hour_per_query
          description: |
            Set the rate limit for how many query sample events will be ingested per hour per normalized execution
            plan.
          value:
            type: integer
            example: 15
        - name: explained_queries_cache_maxsize
          description: |
            Set the max size of the cache used for the explained_queries_per_hour_per_query rate limit. This should
            be increased for databases with a very large number unique normalized queries which exceed the cache's
            limit.
          value:
            type: integer
            example: 5000
        - name: seen_samples_cache_maxsize
          description: |
            Set the max size of the cache used for the samples_per_hour_per_query rate limit. This should be increased
            for databases with a very large number of unique normalized execution plans which exceed the cache's limit.
          value:
            type: integer
            example: 10000
        - name: explain_parameterized_queries
          description: |
            This option will enable the ability to explain parameterized queries.
            This is useful if your SQL clients are using the extended query protocol or prepared statements.
          value:
            type: boolean
            example: true
<<<<<<< HEAD
=======
        - name: explain_errors_cache_maxsize
          hidden: true
          description: |
            Set the max size of the cache used for the explain errors.
          value:
            type: integer
            default: 5000
        - name: explain_errors_cache_ttl
          hidden: true
          description: |
            Set the ttl in seconds of the cache used for the explain errors.
          value:
            type: integer
            default: 86400
>>>>>>> f84fa424
        - name: run_sync
          hidden: true
          description: |
            Run the query metrics collection synchronously. This is useful for testing purposes, but should not be used
            in production as it can block the main thread and cause performance issues.
          value:
            type: boolean
            example: false
    - name: query_activity
      description: Configure collection of query activity
      options:
        - name: enabled
          description: |
            Enable collection of query activity. Requires `dbm: true`.
          value:
            type: boolean
            example: true
        - name: collection_interval
          description: |
            Set the query activity collection interval (in seconds). This number cannot be smaller than
            query_samples configured collection_interval.
          value:
            type: number
            example: 10
          hidden: true
        - name: payload_row_limit
          description: |
            Set the query activity maximum number of pg_stat_activity rows you want to report. If the table is larger
            than the maximum rows set, then the top N longest running transactions will be reported.
          value:
            type: number
            example: 3500
    - name: collect_settings
      description: Configure collection of pg_settings.
      options:
        - name: enabled
          description: |
            Enable collection of pg_settings. Requires `dbm: true`.
          value:
            type: boolean
            example: true
        - name: collection_interval
          description: |
            Set the database settings collection interval (in seconds). Each collection involves a single query to
            `pg_settings`.
          value:
            type: number
            example: 600
        - name: ignored_settings_patterns
          description: |
            A list of setting patterns to ignore. Any setting key matching one of the value in this list will
            not be collected. This uses the traditional LIKE pattern-matching approach.
          value:
              type: array
              items:
                type: string
              example:
                - plpgsql%
              default:
                - plpgsql%
        - name: run_sync
          hidden: true
          description: |
            Run the metadata collection synchronously. This is useful for testing purposes, but should not be used
            in production as it can block the main thread and cause performance issues.
          value:
            type: boolean
            example: false
    - name: collect_schemas
      description: |
        Enable collection of database schemas. In order to collect schemas from all user databases,
        enable `database_autodiscovery`. To collect from a single database, set `dbname` to collect
        the schema for that database.
      options:
        - name: enabled
          description: |
            Enable collection of database schemas. Requires `dbm: true`.
          value:
            type: boolean
            example: false
        - name: max_tables
          description: |
            Maximum amount of tables the Agent collects from the instance.
          value:
            type: number
            example: 300
            display_default: 300
        - name: max_columns
          description: |
            Maximum amount of columns the Agent collects per table.
          value:
            type: number
            example: 50
            display_default: 50
        - name: collection_interval
          description: |
            The database schema collection interval (in seconds).
          value:
            type: number
            example: 600
        - name: include_databases
          description: |
            A list of regex patterns to include databases. 
            Any database whose name matches any one of these patterns will be included. 
            If empty, all databases matching other filters are included.
          value:
            type: array
            items:
              type: string
            example:
              - "mydb"
        - name: exclude_databases
          description: |
            A list of regex patterns to exclude databases. 
            Any database whose name matches any one of these patterns will be excluded.
            If empty, all databases matching other filters are included.
          value:
            type: array
            items:
              type: string
            example:
              - "privatedb.*"
        - name: include_schemas
          description: |
            A list of regex patterns to include schemas. 
            Any schema whose name matches any one of these patterns will be included.
            If empty, all schemas matching other filters are included.
          value:
            type: array
            items:
              type: string
            example:
              - "myschema"
        - name: exclude_schemas
          description: |
            A list of regex patterns to exclude schemas. 
            Any schema whose name matches any one of these patterns will be excluded.
            If empty, all schemas matching other filters are included.
          value:
            type: array
            items:
              type: string
            example:
              - "privateschema.*"
        - name: include_tables
          description: |
            A list of regex patterns to include tables. 
            Any table whose name matches any one of these patterns will be included.
            If empty, all tables matching other filters are included.
          value:
            type: array
            items:
              type: string
            example:
              - "users.*"
        - name: exclude_tables
          description: |
            A list of regex patterns to exclude tables. 
            Any table whose name matches any one of these patterns will be excluded.
            If empty, all tables matching other filters are included.
          value:
            type: array
            items:
              type: string
            example:
              - "customer.*"

    - name: aws
      description: |
        This block defines the configuration for AWS RDS and Aurora instances.

        Complete this section if you have installed the Datadog AWS Integration
        (https://docs.datadoghq.com/integrations/amazon_web_services) to enrich instances
        with Postgres integration telemetry.

        These values are only applied when `dbm: true` option is set.
      options:
        - name: instance_endpoint
          description: |
            Equal to the Endpoint.Address of the instance the agent is connecting to.
            This value is optional if the value of `host` is already configured to the instance endpoint.

            For more information on instance endpoints,
            see the AWS docs https://docs.aws.amazon.com/AmazonRDS/latest/APIReference/API_Endpoint.html
          value:
            type: string
            example: mydb.cfxgae8cilcf.us-east-1.rds.amazonaws.com
        - name: region
          description: |
            Equal to the region of the instance the agent is connecting to.
            This value is used to configure IAM authentication.
          value:
            type: string
            example: us-east-1
        - name: managed_authentication
          description: |
            Configure section used for AWS IAM Authentication with RDS.

            This supports using IAM database authentication to connect to your database instance.

            For more information on configuration, see
            https://docs.datadoghq.com/database_monitoring/guide/managed_authentication

            For more information on RDS IAM Authentication, see the AWS docs
            https://docs.aws.amazon.com/AmazonRDS/latest/UserGuide/UsingWithRDS.IAMDBAuth.Connecting.html

            To enable IAM Authentication, set `aws.managed_authentication.enabled` to `true`.
            If `aws.managed_authentication.enabled` is set, then the `password` fields will be ignored.
            `aws.region` is required to enable IAM Authentication.

            Optionally, you can set `aws.managed_authentication.role_arn` to specify the IAM role ARN.
            This can be used to perform cross-account authentication.
          value:
            type: object
            properties:
            - name: enabled
              type: boolean
              example: false
            - name: role_arn
              type: string
              example: arn:aws:iam::123456789012:role/MyRole

    - name: gcp
      description: |
        This block defines the configuration for Google Cloud SQL instances.

        Complete this section if you have installed the Datadog GCP Integration
        (https://docs.datadoghq.com/integrations/google_cloud_platform) to enrich instances
        with Postgres integration telemetry.

        These values are only applied when `dbm: true` option is set.
      options:
        - name: project_id
          description: |
            Equal to the GCP resource's project ID.

            For more information on project IDs,
            See the GCP docs https://cloud.google.com/resource-manager/docs/creating-managing-projects
          value:
            type: string
            example: foo-project
        - name: instance_id
          description: |
            Equal to the GCP resource's instance ID.

            For more information on instance IDs,
            See the GCP docs https://cloud.google.com/sql/docs/postgres/instance-settings#instance-id-2ndgen
          value:
            type: string
            example: foo-database

    - name: azure
      description: |
        This block defines the configuration for Azure Database for PostgreSQL.

        Complete this section if you have installed the Datadog Azure Integration
        (https://docs.datadoghq.com/integrations/azure) to enrich instances
        with Postgres integration telemetry.
        These values are only applied when `dbm: true` option is set.
      options:
        - name: deployment_type
          description: |
            Equal to the deployment type for the managed database.

            Acceptable values are:
              - `flexible_server`
              - `single_server`
              - `virtual_machine`

            For more information on deployment types,
            see the Azure docs https://docs.microsoft.com/en-us/azure/postgresql/overview-postgres-choose-server-options
          value:
            type: string
            example: flexible_server
        - name: fully_qualified_domain_name
          description: |
            Equal to the full qualified domain name of the Azure PostgreSQL database.

            This value is optional if the value of `host` is already configured to the fully qualified domain name.
          value:
            type: string
            example: my-postgres-database.database.windows.net
        - name: managed_authentication
          description: |
            Configuration section used for Azure AD Authentication.

            This supports using System or User assigned managed identities.

            For more information on configuration, see
            https://docs.datadoghq.com/database_monitoring/guide/managed_authentication

            For more information on Managed Identities, see the Azure docs
            https://learn.microsoft.com/en-us/azure/active-directory/managed-identities-azure-resources/overview

            To enable Azure AD Authentication, set `azure.managed_authentication.enabled` to `true`.
            If `azure.managed_authentication.enabled` is set, then the `password` fields will be ignored.
            `azure.managed_authentication.client_id` is required to enable Azure AD Authentication.

            For more information on scopes, see the Azure docs
            https://learn.microsoft.com/en-us/azure/active-directory/develop/scopes-oidc
          value:
            type: object
            properties:
            - name: enabled
              type: boolean
              example: false
            - name: client_id
              type: string
            - name: identity_scope
              type: string
              example: https://ossrdbms-aad.database.windows.net/.default
    - name: obfuscator_options
      description: |
        Configure how the SQL obfuscator behaves.
        Note: This option only applies when `dbm` is enabled.
      options:
        - name: obfuscation_mode
          description: |
            Set the obfuscation mode. The obfuscation mode determines how the SQL obfuscator will obfuscate your SQL
            statements. The following modes are supported:
            - `obfuscate_only`: Obfuscate the SQL statement without normalizing the statement.
            - `obfuscate_and_normalize`: Obfuscate the SQL statement and normalize the statement.
          value:
            type: string
            example: obfuscate_and_normalize
            display_default: obfuscate_and_normalize
        - name: replace_digits
          description: |
            Set to `true` to replace digits in identifiers and table names with question marks in your SQL statements.
            Note: This option also applies to extracted tables using `collect_tables`.
          value:
            type: boolean
            example: false
        - name: collect_metadata
          description: |
            Set to `false` to disable the collection of metadata in your SQL statements.
            Metadata includes things such as tables, commands, and comments.
          value:
            type: boolean
            example: true
        - name: collect_tables
          description: |
            Set to `false` to disable the collection of tables in your SQL statements.
            Requires `collect_metadata: true`.
          value:
            type: boolean
            example: true
        - name: collect_commands
          description: |
            Set to `false` to disable the collection of commands in your SQL statements.
            Requires `collect_metadata: true`.

            Examples: SELECT, UPDATE, DELETE, etc.
          value:
            type: boolean
            example: true
        - name: collect_comments
          description: |
            Set to `false` to disable the collection of comments in your SQL statements.
            Requires `collect_metadata: true`.
            Note: This option must be `true` in order to correlate Database Monitoring samples and APM traces.
            See https://docs.datadoghq.com/database_monitoring/connect_dbm_and_apm
          value:
            type: boolean
            example: true
        - name: keep_sql_alias
          description: |
            Set to `true` to keep sql aliases in obfuscated SQL statements. Examples of aliases are
            `with select 1 as alias`, `select column as other_name`, or `select * from table t`.
            When `true` these aliases will not be removed.
          value:
            type: boolean
            example: true
            display_default: true
        - name: keep_dollar_quoted_func
          description: |
            Set to `true` to prevent dollar quoted function strings (e.g. `$func$`) from being removed.
            When not removed, the sql content of dollar quoted func strings will be obfuscated.
            Only strings with the tag `$func$` are supported.
          value:
            type: boolean
            example: true
            display_default: true
        - name: remove_space_between_parentheses
          description: |
            Set to `true` to remove spaces between parentheses in your normalized SQL statements.
          value:
            type: boolean
            example: false
            display_default: false
        - name: keep_null
          description: |
            Set to `true` to keep the keyword `NULL` in your obfuscated SQL statements.
          value:
            type: boolean
            example: false
            display_default: false
        - name: keep_boolean
          description: |
            Set to `true` to keep the keywords `TRUE` and `FALSE` in your obfuscated SQL statements.
          value:
            type: boolean
            example: false
            display_default: false
        - name: keep_positional_parameter
          description: |
            Set to `true` to keep positional parameters (e.g. `$1`) in your obfuscated SQL statements.
          value:
            type: boolean
            example: false
            display_default: false
        - name: keep_trailing_semicolon
          description: |
            Set to `true` to keep trailing semicolons in your normalized SQL statements.
          value:
            type: boolean
            example: false
            display_default: false
        - name: keep_identifier_quotation
          description: |
            Set to `true` to keep identifier quotations (e.g. `"my_table"`) in your normalized SQL statements.
          value:
            type: boolean
            example: false
            display_default: false
        - name: keep_json_path
          description: |
            Set to `true` to keep JSON path expressions (e.g. `data->'key'`) in your normalized SQL statements.
          value:
            type: boolean
            example: false
            display_default: false
    - name: collect_raw_query_statement
      description: |
        Configure the collection of raw query statements in query activity and execution plans.
        Raw query statements and execution plans may contain sensitive information (e.g., passwords)
        or personally identifiable information in query text.
        Enabling this option will allow the collection and ingestion of raw query statements and 
        execution plans into Datadog, which can then become viewable in query samples or explain plans. 
        This option is disabled by default.
        Note: Collection of raw query statements is currently in preview.
        If you are interested in participating, please reach out to your Datadog Customer Success Manager.
        This option only applies when dbm is enabled.
      options:
        - name: enabled
          description: |
            Set to `true` to collect the raw query statements.
          value:
            type: boolean
            example: false
            display_default: false
    - name: log_unobfuscated_queries
      hidden: true
      description: |
        Set to `true` to enable logging of original unobfuscated SQL queries when obfuscation errors occur.
        For security purposes, it is recommended to use this option for debugging only when requested by Datadog Support.
        Note: This option only applies when `dbm` is enabled.
      value:
        type: boolean
        example: false
        display_default: false
    - name: log_unobfuscated_plans
      hidden: true
      description: |
        Set to `true` to enable logging of original unobfuscated SQL plans when obfuscation errors occur.
        For security purposes, it is recommended to use this option for debugging only when requested by Datadog Support.
        Note: This option only applies when `dbm` is enabled.
      value:
        type: boolean
        example: false
        display_default: false
    - name: database_instance_collection_interval
      hidden: true
      description: |
        Set the database instance collection interval (in seconds). The database instance collection sends
        basic information about the database instance along with a signal that it still exists.
        This collection does not involve any additional queries to the database.
      value:
        type: number
        default: 300
    - name: propagate_agent_tags
      description: |
        Set to `true` to propagate the tags from `datadog.yaml` and the agent host tags to the check.
        When set to `true`, the tags from the agent host are added to the check's tags for all instances.
        This option takes precedence over the `propagate_agent_tags` option in `init_config`.
      value:
        example: false
        type: boolean
    - template: instances/default
      overrides:
        disable_generic_tags.hidden: False
        disable_generic_tags.enabled: True
        disable_generic_tags.description: The integration will stop sending server tag as is reduntant with host tag
  - template: logs
    example:
    - type: file
      path:  /path/to/postgres.log
      source: postgresql
      service: <SERVICE>
      log_processing_rules:
        - type: multi_line
          pattern: \d{4}\-(0?[1-9]|1[012])\-(0?[1-9]|[12][0-9]|3[01])
          name: new_log_start_with_date<|MERGE_RESOLUTION|>--- conflicted
+++ resolved
@@ -651,8 +651,6 @@
           value:
             type: boolean
             example: true
-<<<<<<< HEAD
-=======
         - name: explain_errors_cache_maxsize
           hidden: true
           description: |
@@ -667,7 +665,6 @@
           value:
             type: integer
             default: 86400
->>>>>>> f84fa424
         - name: run_sync
           hidden: true
           description: |
