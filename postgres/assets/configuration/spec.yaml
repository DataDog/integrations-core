--- conflicted
+++ resolved
@@ -51,7 +51,6 @@
         and can be useful to set a custom hostname when connecting to a remote database through a proxy.
       value:
         type: string
-<<<<<<< HEAD
     - name: exclude_hostname
       description: |
         Omit the hostname from tags and events. This is useful when the database host is not monitored by an agent.
@@ -59,8 +58,6 @@
         type: boolean
         example: false
       default: false
-=======
->>>>>>> 7b6c4186
     - name: database_identifier
       description: |
         Controls how the database is identified. The default value is the resolved hostname for the instance, 
