--- conflicted
+++ resolved
@@ -119,13 +119,10 @@
                   type: string
               - name: relation_regex
                 type: string
-<<<<<<< HEAD
-              - name: relation_kinds
+              - name: relkind
                 type: array
                 items:
                     type: string
-=======
->>>>>>> 585b527b
         example:
           - relation_name: <TABLE_NAME>
             schemas:
