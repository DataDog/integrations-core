name: Postgres
files:
- name: postgres.yaml
  options:
  - template: init_config
    options:
    - template: init_config/default
  - template: instances
    options:
    - name: host
      required: true
      description: |
        The hostname to connect to.
        NOTE: Even if the server name is `localhost`, the Agent connects to PostgreSQL using TCP/IP unless you also
        provide a value for the sock key.
      value:
        example: localhost
        type: string
    - name: port
      description: The port to use when connecting to PostgreSQL.
      value:
        type: integer
        example: 5432
    - name: username
      required: true
      description: The Datadog username created to connect to PostgreSQL.
      value:
          type: string
          example: datadog
    - name: password
      description: The password associated with the Datadog user.
      value:
        type: string
    - name: dbname
      description: |
        The name of the PostgresSQL database to monitor.
        Note: If omitted, the default system Postgres database is queried.
      value:
        type: string
        display_default: postgres
    - name: dbstrict
      description: |
        Whether to restrict the scope of the check to just the database in question.
        Set to `true` if you only want to gather metrics from the database provided in the dbname parameter.
      value:
        type: boolean
        display_default: false
        example: false
    - name: ignore_databases
      description: |
        A list of database to ignore. No metrics or statement samples will be collected for these databases.
        Each value can be a plain string or a Postgres pattern.
        For more information on how patterns work, see https://www.postgresql.org/docs/12/functions-matching.html
      value:
        type: array
        items:
          type: string
        example:
          - 'template%'
          - rdsadmin
          - azure_maintenance
          - postgres
        default:
          - 'template%'
          - rdsadmin
          - azure_maintenance
          - postgres
    - name: ssl
      description: |
        This option determines whether or not and with what priority a secure SSL TCP/IP connection
        is negotiated with the server. There are six modes:
        - `disable`: Only tries a non-SSL connection.
        - `allow`: First tries a non-SSL connection; if if fails, tries an SSL connection.
        - `prefer`: First tries an SSL connection; if it fails, tries a non-SSL connection.
        - `require`: Only tries an SSL connection. If a root CA file is present, verifies the certificate in
                     the same way as if verify-ca was specified.
        - `verify-ca`: Only tries an SSL connection, and verifies that the server certificate is issued by a
                       trusted certificate authority (CA).
        - `verify-full`: Only tries an SSL connection and verifies that the server certificate is issued by a
                         trusted CA and that the requested server host name matches the one in the certificate.

        For a detailed description of how these options work see https://www.postgresql.org/docs/current/libpq-ssl.html

        Note: `true` is an alias for `require`, and `false` is an alias for `disable`.
      value:
        type: string
        display_default: false
        example: "false"
    - name: query_timeout
      description: |
        Adds a statement_timeout https://www.postgresql.org/docs/current/runtime-config-client.html#GUC-STATEMENT-TIMEOUT
        to all metric collection queries. Aborts any statement that takes more than the specified number of milliseconds,
        starting from the time the command arrives at the server from the client. A value of zero turns this off.
        Cancelled queries won't log any metrics.
      value:
        type: integer
        example: 1000
        display_default: null
    - name: relations
      description: |
        The list of relations/tables must be specified here to track per-relation (table, index , view, etc.) metrics.
        If enabled, `dbname` should be specified to collect database-specific relations metrics.
        You can either specify a single relation by its exact name in 'relation_name' or use a regex to track metrics
        from all matching relations (useful in cases where relation names are dynamically generated, e.g. TimescaleDB).
        Each relation generates many metrics (10 + 10 per index).

        By default all schemas are included. To track relations from specific schemas only,
        you can specify the `schemas` attribute and provide a list of schemas to use for filtering.

        Size metrics are collected only for ordinary tables. Index metrics are collected only for user indexes. Lock
        metrics are are collected for all relation types (table, index , view, etc.). The rest of the metrics are
        collected only for user tables.
        To track lock metrics for relations of a specific kind only, specify the `relkind` attribute
        as a list of the options:
        * r = ordinary table
        * i = index
        * S = sequence
        * t = TOAST table
        * m = materialized view
        * c = composite type
        * f = foreign table
        * p = partitioned table

        Note: For compatibility reasons you can also use the following syntax to track relations metrics by specifying
        the list of table names. All schemas are included and regex are not supported.
        relations:
      value:
        type: array
        items:
          anyOf:
          - type: string
          - type: object
            properties:
              - name: relation_name
                type: string
              - name: relation_schema
                type: string
              - name: schemas
                type: array
                items:
                  type: string
              - name: relation_regex
                type: string
              - name: relkind
                type: array
                items:
                    type: string
        example:
          - relation_name: <TABLE_NAME>
            schemas:
              - <SCHEMA_NAME1>
          - relation_regex: <TABLE_PATTERN>
            relkind:
              - r
              - p
    - name: max_relations
      description: Determines the maximum number of relations to fetch.
      value:
        type: integer
        example: 300
    - name: collect_function_metrics
      description: |
        If set to true, collects metrics regarding PL/pgSQL functions from pg_stat_user_functions.
      value:
        type: boolean
        example: false
    - name: collect_count_metrics
      description: Collect count of user tables up to max_relations size from pg_stat_user_tables.
      value:
        type: boolean
        example: true
    - name: collect_activity_metrics
      description: |
        Collect metrics regarding transactions from pg_stat_activity. Please make sure the user
        has sufficient privileges to read from pg_stat_activity before enabling this option.
      value:
        type: boolean
        example: false
    - name: collect_database_size_metrics
      description: Collect database size metrics.
      value:
        type: boolean
        example: true
    - name: collect_default_database
      description: Include statistics from the default database 'postgres' in the check metrics.
      value:
        type: boolean
        example: false
    - name: collect_wal_metrics
      description: |
        Collect metrics about WAL file age.
        NOTE: You must be running the check local to your database if you want to enable this option.
      value:
        type: boolean
        example: false
    - name: data_directory
      description: |
        The data directory of your postgres installation
        Required when collecting WAL metrics.
      value:
        type: string
<<<<<<< HEAD
        example: /usr/local/pgsql/data
=======
        example: /var/lib/postgresql/data
>>>>>>> c1f1df4c
    - name: tag_replication_role
      description: Tag metrics and checks with `replication_role:<master|standby>`.
      value:
        type: boolean
        example: false
    - name: table_count_limit
      description: The maximum number of tables to collect metrics from.
      value:
        type: integer
        display_default: 200
        example: 200
    - name: custom_queries
      description: |
        Define custom queries to collect custom metrics from your PostgreSQL
        See Datadog FAQ article for a guide on collecting custom metrics from PostgreSQL:
        https://docs.datadoghq.com/integrations/faq/postgres-custom-metric-collection-explained/
      value:
        type: array
        items:
          type: object
          properties: []
        example:
            - metric_prefix: postgresql
              query: <QUERY>
              columns:
                - name: <COLUNMS_1_NAME>
                  type: <COLUMNS_1_TYPE>
                - name: <COLUNMS_2_NAME>
                  type: <COLUMNS_2_TYPE>
              tags:
                - <TAG_KEY>:<TAG_VALUE>
    - name: application_name
      description: |
        The application_name can be any string of less than NAMEDATALEN characters (64 characters in a standard build).
        It is typically set by an application upon connection to the server.
        The name is displayed in the pg_stat_activity view and included in CSV log entries.
      value:
        type: string
        example: "datadog-agent"
    - name: dbm
      description: |
        Set to `true` to enable Database Monitoring.
      value:
        type: boolean
        example: false
        display_default: false
    - name: pg_stat_statements_view
      description: |
        Set this value if you want to define a custom view or function to allow the datadog user to query the
        `pg_stat_statements` table, which is useful for restricting the permissions given to the datadog agent.
        Please note this is an ALPHA feature and is subject to change or deprecation without notice.
      value:
        type: string
        example: show_pg_stat_statements()
    - name: query_metrics
      description: Configure collection of query metrics
      options:
        - name: enabled
          description: |
            Enable collection of query metrics. Requires `dbm: true`.
          value:
            type: boolean
            example: true
        - name: collection_interval
          description: |
            Set the query metric collection interval (in seconds). Each collection involves a single query to
            `pg_stat_statements`. If a non-default value is chosen then that exact same value must be used for *every*
            check instance. Running different instances with different collection intervals is not supported.
          value:
            type: number
            example: 10
    - name: query_samples
      description: Configure collection of query samples
      options:
        - name: enabled
          description: |
            Enable collection of query samples. Requires `dbm: true`.
          value:
            type: boolean
            example: true
        - name: collection_interval
          description: |
            Set the query sample collection interval (in seconds). Each collection involves a single query to
            `pg_stat_activity` followed by at most one `EXPLAIN` query per unique normalized query seen.
          value:
            type: number
            example: 1
        - name: explain_function
          description: |
            Override the default function used to collect execution plans for queries.
          value:
            type: string
            example: datadog.explain_statement
        - name: explained_queries_per_hour_per_query
          description: |
            Set the rate limit for how many execution plans will be collected per hour per normalized query.
          value:
            type: integer
            example: 60
        - name: samples_per_hour_per_query
          description: |
            Set the rate limit for how many query sample events will be ingested per hour per normalized execution
            plan.
          value:
            type: integer
            example: 15
        - name: explained_queries_cache_maxsize
          description: |
            Set the max size of the cache used for the explained_queries_per_hour_per_query rate limit. This should
            be increased for databases with a very large number unique normalized queries which exceed the cache's
            limit.
          value:
            type: integer
            example: 5000
        - name: seen_samples_cache_maxsize
          description: |
            Set the max size of the cache used for the samples_per_hour_per_query rate limit. This should be increased
            for databases with a very large number of unique normalized execution plans which exceed the cache's limit.
          value:
            type: integer
            example: 10000
    - name: obfuscator_options
      description: Configure how the SQL obfuscator behaves.
      options:
        - name: quantize_sql_tables
          description: |
            Set to `true` to perform quantization on your SQL tables.

            Note that this option only applies when `dbm` is enabled.
          value:
            type: boolean
            example: false
    - template: instances/default
  - template: logs
    example:
    - type: file
      path:  /path/to/postgres.log
      source: postgresql
      service: <SERVICE>
      log_processing_rules:
        - type: multi_line
          pattern: \d{4}\-(0?[1-9]|1[012])\-(0?[1-9]|[12][0-9]|3[01])
          name: new_log_start_with_date<|MERGE_RESOLUTION|>--- conflicted
+++ resolved
@@ -199,11 +199,7 @@
         Required when collecting WAL metrics.
       value:
         type: string
-<<<<<<< HEAD
-        example: /usr/local/pgsql/data
-=======
         example: /var/lib/postgresql/data
->>>>>>> c1f1df4c
     - name: tag_replication_role
       description: Tag metrics and checks with `replication_role:<master|standby>`.
       value:
