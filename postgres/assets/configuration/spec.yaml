--- conflicted
+++ resolved
@@ -239,12 +239,8 @@
         relkinds, use '.*' as the value for `relation_regex`.
 
         Note: For compatibility reasons you can also use the following syntax to track relations metrics by specifying
-<<<<<<< HEAD
-        the list of table names. All schemas are included and regex are not supported.
-=======
         the list of table names. All schemas are included.
         relations:
->>>>>>> 16248e97
       value:
         type: array
         items:
