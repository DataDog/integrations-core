# (C) Datadog, Inc. 2021-present
# All rights reserved
# Licensed under Simplified BSD License (see LICENSE)

# ===================================== DEPRECATION NOTICE =====================================
# This module is pending deprecation. For authors and contributors: additional queries should be
# declared using the QueryExecutor and QueryManager APIs.

# Reason for deprecation:
# Many of the metrics in this module filter on relations and require customers to explicitly
# connect to every database on their instance via configuration. This is untenable for customers
# with many databases and a maintenance pain for most; it is also unnecessary for views which
# can retrieve all data from all databases when connected to the default database
# (e.g. pg_locks). So to improve the customer experience and usability of configuration APIs,
# future implementations of these metrics should support autodiscovery, eliminating the need
# to connect to a specific database.
# =============================================================================================

from typing import Any, Dict, List, Union  # noqa: F401

from datadog_checks.base import AgentCheck, ConfigurationError
from datadog_checks.base.log import get_check_logger
from datadog_checks.postgres.config_models.instance import Relations

ALL_SCHEMAS = object()
RELATION_NAME = 'relation_name'
RELATION_REGEX = 'relation_regex'
SCHEMAS = 'schemas'
RELKIND = 'relkind'

# The view pg_locks provides access to information about the locks held by active processes within the database server.
LOCK_METRICS = {
    'name': 'pg_locks',
    'query': """
SELECT mode,
       locktype,
       pn.nspname,
       pd.datname,
       pc.relname,
       granted,
       fastpath,
       count(*)
  FROM pg_locks l
  LEFT JOIN pg_database pd ON (l.database = pd.oid)
  LEFT JOIN pg_class pc ON (l.relation = pc.oid)
  LEFT JOIN pg_namespace pn ON (pn.oid = pc.relnamespace)
 WHERE (pc IS NULL OR ({relations} AND pc.relname NOT LIKE 'pg^_%%' ESCAPE '^'))
   AND l.mode IS NOT NULL
 GROUP BY pd.datname, pc.relname, pn.nspname, locktype, mode, granted, fastpath
""",
    'columns': [
        {'name': 'lock_mode', 'type': 'tag'},
        {'name': 'lock_type', 'type': 'tag'},
        {'name': 'schema', 'type': 'tag_not_null'},
        {'name': 'db', 'type': 'tag_not_null'},
        {'name': 'table', 'type': 'tag_not_null'},
        {'name': 'granted', 'type': 'tag'},
        {'name': 'fastpath', 'type': 'tag'},
        {'name': 'locks', 'type': 'gauge'},
    ],
}


# This is similar to pg_stat_user_indexes view
IDX_METRICS = {
    'name': 'pg_index',
    'query': """
SELECT
  current_database(),
  schemaname,
  relname,
  indexrelname,
  is_valid,
  idx_scan,
  idx_tup_read,
  idx_tup_fetch,
  idx_blks_read,
  idx_blks_hit,
  index_size
FROM (SELECT
      N.nspname AS schemaname,
      C.relname AS relname,
      I.relname AS indexrelname,
      X.indisvalid::text AS is_valid,
      pg_stat_get_numscans(I.oid) AS idx_scan,
      pg_stat_get_tuples_returned(I.oid) AS idx_tup_read,
      pg_stat_get_tuples_fetched(I.oid) AS idx_tup_fetch,
      pg_stat_get_blocks_fetched(I.oid) - pg_stat_get_blocks_hit(I.oid) AS idx_blks_read,
      pg_stat_get_blocks_hit(I.oid) AS idx_blks_hit,
      pg_relation_size(indexrelid) as index_size
    FROM pg_class C JOIN
      pg_index X ON C.oid = X.indrelid JOIN
      pg_class I ON I.oid = X.indexrelid
      LEFT JOIN pg_namespace N ON (N.oid = C.relnamespace)
    AND C.relkind IN ('r', 'm')
    AND N.nspname NOT IN ('pg_catalog', 'information_schema')
) s WHERE {relations}
    """.strip(),
    'columns': [
        {'name': 'db', 'type': 'tag'},
        {'name': 'schema', 'type': 'tag'},
        {'name': 'table', 'type': 'tag'},
        {'name': 'index', 'type': 'tag'},
        {'name': 'valid', 'type': 'tag'},
        {'name': 'index_scans', 'type': 'rate'},
        {'name': 'index_rows_read', 'type': 'rate'},
        {'name': 'index_rows_fetched', 'type': 'rate'},
        {'name': 'index.index_blocks_read', 'type': 'rate'},
        {'name': 'index.index_blocks_hit', 'type': 'rate'},
        {'name': 'individual_index_size', 'type': 'gauge'},
    ],
}


# The catalog pg_class catalogs tables and most everything else that has columns or is otherwise similar to a table.
# For this integration we are restricting the query to ordinary tables.
#
# Sizes: Calling pg_relation_size, pg_table_size, pg_indexes_size or pg_total_relation_size
# can be expensive as the relation needs to be locked and stat syscalls are made behind the hood.
#
# We want to limit those calls as much as possible at the cost of precision.
# We also want to get toast size separated from the main table size.
# We can't use pg_total_relation_size which includes both toast, index and table size.
# Same for pg_table_size which includes both toast, table size.
#
# We will mainly rely on pg_relation_size which only get the size of the main fork.
# To keep postgresql.table_size's old behaviour which was based on pg_table_size, we will
# approximate table_size to (relation_size + toast_size). This will ignore FSM and VM size
# but their sizes are dwarfed by the relation's size and it's an acceptable trade off
# to ignore them to lower the amount of stat calls.
#
# Previous version filtered on nspname !~ '^pg_toast'. Since pg_toast namespace only
# contains index and toast table, the filter was redundant with relkind = 'r'
#
# We also filter out tables with an AccessExclusiveLock to avoid query timeouts.
QUERY_PG_CLASS_SIZE = {
    'name': 'pg_class_size',
    'query': """
SELECT current_database(),
       s.schemaname, s.table, s.partition_of,
       s.relpages, s.reltuples, s.relallvisible,
       s.relation_size + s.toast_size,
       s.relation_size,
       s.index_size,
       s.toast_size,
       s.relation_size + s.index_size + s.toast_size
FROM
    (SELECT
      N.nspname as schemaname,
      relname as table,
      I.inhparent::regclass AS partition_of,
      C.relpages, C.reltuples, C.relallvisible,
      pg_relation_size(C.oid) as relation_size,
      CASE WHEN C.relhasindex THEN pg_indexes_size(C.oid) ELSE 0 END as index_size,
      CASE WHEN C.reltoastrelid > 0 THEN pg_relation_size(C.reltoastrelid) ELSE 0 END as toast_size
    FROM pg_class C
    LEFT JOIN pg_namespace N ON (N.oid = C.relnamespace)
    LEFT JOIN pg_inherits I ON (I.inhrelid = C.oid)
    WHERE NOT (nspname = ANY('{{pg_catalog,information_schema}}')) AND
        NOT EXISTS (
            SELECT 1
            from pg_locks
            WHERE locktype = 'relation'
            AND mode = 'AccessExclusiveLock'
            AND granted = true
            AND relation = C.oid
      ) AND
      relkind = 'r' AND
      {relations} {limits}) as s""",
    'columns': [
        {'name': 'db', 'type': 'tag'},
        {'name': 'schema', 'type': 'tag'},
        {'name': 'table', 'type': 'tag'},
        {'name': 'partition_of', 'type': 'tag_not_null'},
        {'name': 'relation.pages', 'type': 'gauge'},
        {'name': 'relation.tuples', 'type': 'gauge'},
        {'name': 'relation.all_visible', 'type': 'gauge'},
        {'name': 'table_size', 'type': 'gauge'},
        {'name': 'relation_size', 'type': 'gauge'},
        {'name': 'index_size', 'type': 'gauge'},
        {'name': 'toast_size', 'type': 'gauge'},
        {'name': 'total_size', 'type': 'gauge'},
    ],
}

# We used to rely on pg_stat_user_tables to get tuples and scan metrics
# However, using this view is inefficient as it groups by aggregation on oid and schema
# behind the hood, leading to possible temporary bytes being written to handle the sort.
# To avoid this, we need to directly call the pg_stat_* functions
QUERY_PG_CLASS = {
    'name': 'pg_class',
    'query': """
SELECT
  current_database(),
  N.nspname,
  C.relname,
  pg_stat_get_numscans(C.oid),
  pg_stat_get_tuples_returned(C.oid),
  I.idx_scan,
  I.idx_tup_fetch,
  pg_stat_get_tuples_inserted(C.oid),
  pg_stat_get_tuples_updated(C.oid),
  pg_stat_get_tuples_deleted(C.oid),
  pg_stat_get_tuples_hot_updated(C.oid),
  pg_stat_get_live_tuples(C.oid),
  pg_stat_get_dead_tuples(C.oid),
  pg_stat_get_vacuum_count(C.oid),
  pg_stat_get_autovacuum_count(C.oid),
  pg_stat_get_analyze_count(C.oid),
  pg_stat_get_autoanalyze_count(C.oid),
  EXTRACT(EPOCH FROM age(CURRENT_TIMESTAMP, pg_stat_get_last_vacuum_time(C.oid))),
  EXTRACT(EPOCH FROM age(CURRENT_TIMESTAMP, pg_stat_get_last_autovacuum_time(C.oid))),
  EXTRACT(EPOCH FROM age(CURRENT_TIMESTAMP, pg_stat_get_last_analyze_time(C.oid))),
  EXTRACT(EPOCH FROM age(CURRENT_TIMESTAMP, pg_stat_get_last_autoanalyze_time(C.oid))),
  pg_stat_get_numscans(idx_toast.indexrelid),
  pg_stat_get_tuples_fetched(idx_toast.indexrelid),
  pg_stat_get_tuples_inserted(C.reltoastrelid),
  pg_stat_get_tuples_deleted(C.reltoastrelid),
  pg_stat_get_live_tuples(C.reltoastrelid),
  pg_stat_get_dead_tuples(C.reltoastrelid),
  pg_stat_get_vacuum_count(C.reltoastrelid),
  pg_stat_get_autovacuum_count(C.reltoastrelid),
  EXTRACT(EPOCH FROM age(CURRENT_TIMESTAMP, pg_stat_get_last_vacuum_time(C.reltoastrelid))),
  EXTRACT(EPOCH FROM age(CURRENT_TIMESTAMP, pg_stat_get_last_autovacuum_time(C.reltoastrelid))),
  C.xmin
FROM pg_class C
LEFT JOIN pg_namespace N ON (N.oid = C.relnamespace)
LEFT JOIN pg_index idx_toast ON (idx_toast.indrelid = C.reltoastrelid)
LEFT JOIN LATERAL (
    SELECT sum(pg_stat_get_numscans(indexrelid))::bigint AS idx_scan,
           sum(pg_stat_get_tuples_fetched(indexrelid))::bigint AS idx_tup_fetch
      FROM pg_index
     WHERE pg_index.indrelid = C.oid) I ON true
WHERE C.relkind = 'r'
    AND NOT (nspname = ANY('{{pg_catalog,information_schema}}'))
    AND NOT EXISTS (
        SELECT 1
        from pg_locks
        WHERE locktype = 'relation'
        AND mode = 'AccessExclusiveLock'
        AND granted = true
        AND relation = C.oid
    )
    AND {relations} {limits}
""",
    'columns': [
        {'name': 'db', 'type': 'tag'},
        {'name': 'schema', 'type': 'tag'},
        {'name': 'table', 'type': 'tag'},
        {'name': 'seq_scans', 'type': 'rate'},
        {'name': 'seq_rows_read', 'type': 'rate'},
        {'name': 'index_rel_scans', 'type': 'rate'},
        {'name': 'index_rel_rows_fetched', 'type': 'rate'},
        {'name': 'rows_inserted', 'type': 'rate'},
        {'name': 'rows_updated', 'type': 'rate'},
        {'name': 'rows_deleted', 'type': 'rate'},
        {'name': 'rows_hot_updated', 'type': 'rate'},
        {'name': 'live_rows', 'type': 'gauge'},
        {'name': 'dead_rows', 'type': 'gauge'},
        {'name': 'vacuumed', 'type': 'monotonic_count'},
        {'name': 'autovacuumed', 'type': 'monotonic_count'},
        {'name': 'analyzed', 'type': 'monotonic_count'},
        {'name': 'autoanalyzed', 'type': 'monotonic_count'},
        {'name': 'last_vacuum_age', 'type': 'gauge'},
        {'name': 'last_autovacuum_age', 'type': 'gauge'},
        {'name': 'last_analyze_age', 'type': 'gauge'},
        {'name': 'last_autoanalyze_age', 'type': 'gauge'},
        {'name': 'toast.index_scans', 'type': 'monotonic_count'},
        {'name': 'toast.rows_fetched', 'type': 'monotonic_count'},
        {'name': 'toast.rows_inserted', 'type': 'monotonic_count'},
        {'name': 'toast.rows_deleted', 'type': 'monotonic_count'},
        {'name': 'toast.live_rows', 'type': 'gauge'},
        {'name': 'toast.dead_rows', 'type': 'gauge'},
        {'name': 'toast.vacuumed', 'type': 'monotonic_count'},
        {'name': 'toast.autovacuumed', 'type': 'monotonic_count'},
        {'name': 'toast.last_vacuum_age', 'type': 'gauge'},
        {'name': 'toast.last_autovacuum_age', 'type': 'gauge'},
        {'name': 'relation.xmin', 'type': 'gauge'},
    ],
}


# The pg_statio_all_tables view will contain one row for each table in the current database,
# showing statistics about I/O on that specific table. The pg_statio_user_tables views contain the same information,
# but filtered to only show user tables.
STATIO_METRICS = {
    'descriptors': [('relname', 'table'), ('schemaname', 'schema')],
    'metrics': {
        'heap_blks_read': ('heap_blocks_read', AgentCheck.rate),
        'heap_blks_hit': ('heap_blocks_hit', AgentCheck.rate),
        'idx_blks_read': ('index_blocks_read', AgentCheck.rate),
        'idx_blks_hit': ('index_blocks_hit', AgentCheck.rate),
        'toast_blks_read': ('toast_blocks_read', AgentCheck.rate),
        'toast_blks_hit': ('toast_blocks_hit', AgentCheck.rate),
        'tidx_blks_read': ('toast_index_blocks_read', AgentCheck.rate),
        'tidx_blks_hit': ('toast_index_blocks_hit', AgentCheck.rate),
    },
    'query': """
SELECT relname,
       schemaname,
       {metrics_columns}
  FROM pg_statio_user_tables
 WHERE {relations}""",
    'relation': True,
    'name': 'statio_metrics',
}

# adapted from https://wiki.postgresql.org/wiki/Show_database_bloat and https://github.com/bucardo/check_postgres/
TABLE_BLOAT_QUERY = """
SELECT
    schemaname, relname,
    ROUND((CASE WHEN otta=0 THEN 0.0 ELSE sml.relpages::float/otta END)::numeric,1) AS tbloat
FROM (
    SELECT
    schemaname, tablename, cc.relname as relname, cc.reltuples, cc.relpages,
    CEIL((cc.reltuples*((datahdr+ma-
        (CASE WHEN datahdr%ma=0 THEN ma ELSE datahdr%ma END))+nullhdr2+4))/(bs-20::float)) AS otta
    FROM (
    SELECT
        ma,bs,schemaname,tablename,
        (datawidth+(hdr+ma-(case when hdr%ma=0 THEN ma ELSE hdr%ma END)))::numeric AS datahdr,
        (maxfracsum*(nullhdr+ma-(case when nullhdr%ma=0 THEN ma ELSE nullhdr%ma END))) AS nullhdr2
    FROM (
        SELECT
    schemaname, tablename, hdr, ma, bs,
    SUM((1-null_frac)*avg_width) AS datawidth,
    MAX(null_frac) AS maxfracsum,
    hdr+(
        SELECT 1+count(*)/8
        FROM pg_stats s2
        WHERE null_frac<>0 AND s2.schemaname = s.schemaname AND s2.tablename = s.tablename
    ) AS nullhdr
        FROM pg_stats s, (
    SELECT
        (SELECT current_setting('block_size')::numeric) AS bs,
        CASE WHEN substring(v,12,3) IN ('8.0','8.1','8.2') THEN 27 ELSE 23 END AS hdr,
        CASE WHEN v ~ 'mingw32' THEN 8 ELSE 4 END AS ma
    FROM (SELECT version() AS v) AS foo
        ) AS constants
        GROUP BY 1,2,3,4,5
    ) AS foo
    ) AS rs
    JOIN pg_class cc ON cc.relname = rs.tablename
    JOIN pg_namespace nn ON cc.relnamespace = nn.oid
    AND nn.nspname = rs.schemaname
    AND nn.nspname <> 'information_schema'
) AS sml WHERE {relations};
"""

# The estimated table bloat
TABLE_BLOAT = {
    'descriptors': [('schemaname', 'schema'), ('relname', 'table')],
    'metrics': {
        'tbloat': ('table_bloat', AgentCheck.gauge),
    },
    'query': TABLE_BLOAT_QUERY,
    'relation': True,
    'name': 'table_bloat_metrics',
}


# adapted from https://wiki.postgresql.org/wiki/Show_database_bloat and https://github.com/bucardo/check_postgres/
INDEX_BLOAT_QUERY = """
SELECT
    schemaname, relname, iname,
    ROUND((CASE WHEN iotta=0 OR ipages=0 THEN 0.0 ELSE ipages::float/iotta END)::numeric,1) AS ibloat
FROM (
    SELECT
    schemaname, cc.relname as relname,
    COALESCE(c2.relname,'?') AS iname, COALESCE(c2.reltuples,0) AS ituples, COALESCE(c2.relpages,0) AS ipages,
    COALESCE(CEIL((c2.reltuples*(datahdr-12))/(bs-20::float)),0) AS iotta -- very rough approximation, assumes all cols
    FROM (
    SELECT
        ma,bs,schemaname,tablename,
        (datawidth+(hdr+ma-(case when hdr%ma=0 THEN ma ELSE hdr%ma END)))::numeric AS datahdr,
        (maxfracsum*(nullhdr+ma-(case when nullhdr%ma=0 THEN ma ELSE nullhdr%ma END))) AS nullhdr2
    FROM (
        SELECT
    schemaname, tablename, hdr, ma, bs,
    SUM((1-null_frac)*avg_width) AS datawidth,
    MAX(null_frac) AS maxfracsum,
    hdr+(
        SELECT 1+count(*)/8
        FROM pg_stats s2
        WHERE null_frac<>0 AND s2.schemaname = s.schemaname AND s2.tablename = s.tablename
    ) AS nullhdr
        FROM pg_stats s, (
    SELECT
        (SELECT current_setting('block_size')::numeric) AS bs,
        CASE WHEN substring(v,12,3) IN ('8.0','8.1','8.2') THEN 27 ELSE 23 END AS hdr,
        CASE WHEN v ~ 'mingw32' THEN 8 ELSE 4 END AS ma
    FROM (SELECT version() AS v) AS foo
        ) AS constants
        GROUP BY 1,2,3,4,5
    ) AS foo
    ) AS rs
    JOIN pg_class cc ON cc.relname = rs.tablename
    JOIN pg_namespace nn ON cc.relnamespace = nn.oid
    AND nn.nspname = rs.schemaname
    AND nn.nspname <> 'information_schema'
    LEFT JOIN pg_index i ON indrelid = cc.oid
    LEFT JOIN pg_class c2 ON c2.oid = i.indexrelid
) AS sml WHERE {relations};
"""

# The estimated table bloat
INDEX_BLOAT = {
    'descriptors': [('schemaname', 'schema'), ('relname', 'table'), ('iname', 'index')],
    'metrics': {
        'ibloat': ('index_bloat', AgentCheck.gauge),
    },
    'query': INDEX_BLOAT_QUERY,
    'relation': True,
    'name': 'index_bloat_metrics',
}

RELATION_METRICS = [STATIO_METRICS]
DYNAMIC_RELATION_QUERIES = [QUERY_PG_CLASS, QUERY_PG_CLASS_SIZE, IDX_METRICS, LOCK_METRICS]


class RelationsManager(object):
    """Builds queries to collect metrics about relations"""

    def __init__(self, yamlconfig, max_relations):
        # type: (List[Union[str, Dict]], int) -> None
        self.log = get_check_logger()
        self.config = self._build_relations_config(yamlconfig)
        self.max_relations = max_relations
        self.has_relations = len(self.config) > 0

    def filter_relation_query(self, query, schema_field):
        # type (str, str) -> str
        """Build a WHERE clause filtering relations based on relations_config and applies it to the given query"""
        relations_filter = []
        for r in self.config:
            relation_filter = []
            if r.get(RELATION_NAME):
                relation_filter.append("( relname = '{}'".format(r[RELATION_NAME]))
            elif r.get(RELATION_REGEX) and r.get(RELATION_REGEX) != ".*":
                relation_filter.append("( relname ~ '{}'".format(r[RELATION_REGEX]))
            else:
                # Stub filter to allow for appending
                relation_filter.append("( 1=1")

            if ALL_SCHEMAS not in r.get(SCHEMAS, []):
                schema_filter = ','.join("'{}'".format(s) for s in r.get(SCHEMAS, []))
                relation_filter.append('AND {} = ANY(array[{}]::text[])'.format(schema_field, schema_filter))

            # TODO: explicitly declare `relkind` compatiblity in the query rather than implicitly checking query text
            if r.get(RELKIND) and 'FROM pg_locks' in query:
                relkind_filter = ','.join("'{}'".format(s) for s in r.get(RELKIND, []))
                relation_filter.append('AND relkind = ANY(array[{}])'.format(relkind_filter))

            relation_filter.append(')')
            relations_filter.append(' '.join(relation_filter))

        relations_filter = '(' + ' OR '.join(relations_filter) + ')'
        limits_filter = 'LIMIT {}'.format(self.max_relations)
        self.log.debug(
            "Running query: %s with relations matching: %s, limits %s", str(query), relations_filter, self.max_relations
        )
        return query.format(relations=relations_filter, limits=limits_filter)

    @staticmethod
    def validate_relations_config(yamlconfig):
        # type: (List[Union[str, Dict]]) -> None
        for element in yamlconfig:
            if isinstance(element, Relations):
                element = element.model_dump()
            if isinstance(element, dict):
                if not (element.get(RELATION_NAME) or element.get(RELATION_REGEX)):
                    raise ConfigurationError(
                        "Parameter '%s' or '%s' is required for relation element %s",
                        RELATION_NAME,
                        RELATION_REGEX,
                        element,
                    )
                if element.get(RELATION_NAME) and element.get(RELATION_REGEX):
                    raise ConfigurationError(
                        "Expecting only of parameters '%s', '%s' for relation element %s",
                        RELATION_NAME,
                        RELATION_REGEX,
                        element,
                    )
<<<<<<< HEAD
                if not isinstance(element.get(SCHEMAS, []) or [], (list, tuple)):
                    raise ConfigurationError("Expected '%s' to be a list or tuple for %s", SCHEMAS, element)
                if not isinstance(element.get(RELKIND, []) or [], (list, tuple)):
=======
                if element.get(SCHEMAS) and not isinstance(element.get(SCHEMAS), (list, tuple)):
                    raise ConfigurationError("Expected '%s' to be a list or tuple for %s", SCHEMAS, element)
                if element.get(RELKIND) and not isinstance(element.get(RELKIND), (list, tuple)):
>>>>>>> f84fa424
                    raise ConfigurationError("Expected '%s' to be a list or tuple for %s", RELKIND, element)
            elif not isinstance(element, str):
                raise ConfigurationError('Unhandled relations config type: %s', element)

    @staticmethod
    def _build_relations_config(yamlconfig: list[str | Relations]) -> List[Dict[str, Any]]:
        """Builds a list from relations configuration while maintaining compatibility"""
        relations = []
        for element in yamlconfig:
            config = {}
            if isinstance(element, Relations):
                element = element.model_dump()

            if isinstance(element, str):
                config = {RELATION_NAME: element, SCHEMAS: [ALL_SCHEMAS]}
            elif isinstance(element, dict):
                config = element.copy()
                if len(config.get(SCHEMAS) or []) == 0:
                    config[SCHEMAS] = [ALL_SCHEMAS]
            relations.append(config)
        return relations<|MERGE_RESOLUTION|>--- conflicted
+++ resolved
@@ -482,15 +482,9 @@
                         RELATION_REGEX,
                         element,
                     )
-<<<<<<< HEAD
-                if not isinstance(element.get(SCHEMAS, []) or [], (list, tuple)):
-                    raise ConfigurationError("Expected '%s' to be a list or tuple for %s", SCHEMAS, element)
-                if not isinstance(element.get(RELKIND, []) or [], (list, tuple)):
-=======
                 if element.get(SCHEMAS) and not isinstance(element.get(SCHEMAS), (list, tuple)):
                     raise ConfigurationError("Expected '%s' to be a list or tuple for %s", SCHEMAS, element)
                 if element.get(RELKIND) and not isinstance(element.get(RELKIND), (list, tuple)):
->>>>>>> f84fa424
                     raise ConfigurationError("Expected '%s' to be a list or tuple for %s", RELKIND, element)
             elif not isinstance(element, str):
                 raise ConfigurationError('Unhandled relations config type: %s', element)
