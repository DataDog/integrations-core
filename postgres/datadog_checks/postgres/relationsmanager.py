# (C) Datadog, Inc. 2021-present
# All rights reserved
# Licensed under Simplified BSD License (see LICENSE)
from typing import Any, Dict, List, Union

from datadog_checks.base import AgentCheck, ConfigurationError
from datadog_checks.base.log import get_check_logger

ALL_SCHEMAS = object()
RELATION_NAME = 'relation_name'
RELATION_REGEX = 'relation_regex'
SCHEMAS = 'schemas'
RELKIND = 'relkind'

# The view pg_locks provides access to information about the locks held by active processes within the database server.
LOCK_METRICS = {
    'descriptors': [
        ('mode', 'lock_mode'),
        ('locktype', 'lock_type'),
        ('nspname', 'schema'),
        ('datname', 'db'),
        ('relname', 'table'),
    ],
    'metrics': {'lock_count': ('postgresql.locks', AgentCheck.gauge)},
    'query': """
SELECT mode,
       locktype,
       pn.nspname,
       pd.datname,
       pc.relname,
       count(*) AS {metrics_columns}
  FROM pg_locks l
  JOIN pg_database pd ON (l.database = pd.oid)
  JOIN pg_class pc ON (l.relation = pc.oid)
  LEFT JOIN pg_namespace pn ON (pn.oid = pc.relnamespace)
 WHERE {relations}
   AND l.mode IS NOT NULL
   AND pc.relname NOT LIKE 'pg_%%'
 GROUP BY pd.datname, pc.relname, pn.nspname, locktype, mode""",
    'relation': True,
}

# The pg_stat_all_tables contain one row for each table in the current database,
# showing statistics about accesses to that specific table.
# pg_stat_user_tables contains the same as pg_stat_all_tables, except that only user tables are shown.
REL_METRICS = {
    'descriptors': [('relname', 'table'), ('schemaname', 'schema')],
    'metrics': {
        'seq_scan': ('postgresql.seq_scans', AgentCheck.rate),
        'seq_tup_read': ('postgresql.seq_rows_read', AgentCheck.rate),
        'idx_scan': ('postgresql.index_rel_scans', AgentCheck.rate),
        'idx_tup_fetch': ('postgresql.index_rel_rows_fetched', AgentCheck.rate),
        'n_tup_ins': ('postgresql.rows_inserted', AgentCheck.rate),
        'n_tup_upd': ('postgresql.rows_updated', AgentCheck.rate),
        'n_tup_del': ('postgresql.rows_deleted', AgentCheck.rate),
        'n_tup_hot_upd': ('postgresql.rows_hot_updated', AgentCheck.rate),
        'n_live_tup': ('postgresql.live_rows', AgentCheck.gauge),
        'n_dead_tup': ('postgresql.dead_rows', AgentCheck.gauge),
        'autovacuum_count': ('postgresql.autovacuumed', AgentCheck.monotonic_count),
        'analyze_count': ('postgresql.analyzed', AgentCheck.monotonic_count),
    },
    'query': """
SELECT relname,schemaname,{metrics_columns}
  FROM pg_stat_user_tables
 WHERE {relations}""",
    'relation': True,
}


# The pg_stat_all_indexes view will contain one row for each index in the current database,
# showing statistics about accesses to that specific index.
# The pg_stat_user_indexes view contain the same information, but filtered to only show user indexes.
IDX_METRICS = {
    'descriptors': [('relname', 'table'), ('schemaname', 'schema'), ('indexrelname', 'index')],
    'metrics': {
        'idx_scan': ('postgresql.index_scans', AgentCheck.rate),
        'idx_tup_read': ('postgresql.index_rows_read', AgentCheck.rate),
        'idx_tup_fetch': ('postgresql.index_rows_fetched', AgentCheck.rate),
    },
    'query': """
SELECT relname,
       schemaname,
       indexrelname,
       {metrics_columns}
  FROM pg_stat_user_indexes
 WHERE {relations}""",
    'relation': True,
}


# The catalog pg_class catalogs tables and most everything else that has columns or is otherwise similar to a table.
# For this integration we are restricting the query to ordinary tables.
SIZE_METRICS = {
    'descriptors': [('nspname', 'schema'), ('relname', 'table')],
    'metrics': {
        'pg_table_size(C.oid) as table_size': ('postgresql.table_size', AgentCheck.gauge),
        'pg_indexes_size(C.oid) as index_size': ('postgresql.index_size', AgentCheck.gauge),
        'pg_total_relation_size(C.oid) as total_size': ('postgresql.total_size', AgentCheck.gauge),
    },
    'relation': True,
    'query': """
SELECT
  N.nspname,
  relname,
  {metrics_columns}
FROM pg_class C
LEFT JOIN pg_namespace N ON (N.oid = C.relnamespace)
WHERE nspname NOT IN ('pg_catalog', 'information_schema') AND
  nspname !~ '^pg_toast' AND
  relkind = 'r' AND
  {relations}""",
}

# The pg_statio_all_tables view will contain one row for each table in the current database,
# showing statistics about I/O on that specific table. The pg_statio_user_tables views contain the same information,
# but filtered to only show user tables.
STATIO_METRICS = {
    'descriptors': [('relname', 'table'), ('schemaname', 'schema')],
    'metrics': {
        'heap_blks_read': ('postgresql.heap_blocks_read', AgentCheck.rate),
        'heap_blks_hit': ('postgresql.heap_blocks_hit', AgentCheck.rate),
        'idx_blks_read': ('postgresql.index_blocks_read', AgentCheck.rate),
        'idx_blks_hit': ('postgresql.index_blocks_hit', AgentCheck.rate),
        'toast_blks_read': ('postgresql.toast_blocks_read', AgentCheck.rate),
        'toast_blks_hit': ('postgresql.toast_blocks_hit', AgentCheck.rate),
        'tidx_blks_read': ('postgresql.toast_index_blocks_read', AgentCheck.rate),
        'tidx_blks_hit': ('postgresql.toast_index_blocks_hit', AgentCheck.rate),
    },
    'query': """
SELECT relname,
       schemaname,
       {metrics_columns}
  FROM pg_statio_user_tables
 WHERE {relations}""",
    'relation': True,
}
# adapted from https://wiki.postgresql.org/wiki/Show_database_bloat and https://github.com/bucardo/check_postgres/
TABLE_BLOAT_QUERY = """
SELECT
    schemaname, relname,
    ROUND((CASE WHEN otta=0 THEN 0.0 ELSE sml.relpages::float/otta END)::numeric,1) AS tbloat
FROM (
    SELECT
    schemaname, tablename, cc.relname as relname, cc.reltuples, cc.relpages,
    CEIL((cc.reltuples*((datahdr+ma-
        (CASE WHEN datahdr%ma=0 THEN ma ELSE datahdr%ma END))+nullhdr2+4))/(bs-20::float)) AS otta
    FROM (
    SELECT
        ma,bs,schemaname,tablename,
        (datawidth+(hdr+ma-(case when hdr%ma=0 THEN ma ELSE hdr%ma END)))::numeric AS datahdr,
        (maxfracsum*(nullhdr+ma-(case when nullhdr%ma=0 THEN ma ELSE nullhdr%ma END))) AS nullhdr2
    FROM (
        SELECT
    schemaname, tablename, hdr, ma, bs,
    SUM((1-null_frac)*avg_width) AS datawidth,
    MAX(null_frac) AS maxfracsum,
    hdr+(
        SELECT 1+count(*)/8
        FROM pg_stats s2
        WHERE null_frac<>0 AND s2.schemaname = s.schemaname AND s2.tablename = s.tablename
    ) AS nullhdr
        FROM pg_stats s, (
    SELECT
        (SELECT current_setting('block_size')::numeric) AS bs,
        CASE WHEN substring(v,12,3) IN ('8.0','8.1','8.2') THEN 27 ELSE 23 END AS hdr,
        CASE WHEN v ~ 'mingw32' THEN 8 ELSE 4 END AS ma
    FROM (SELECT version() AS v) AS foo
        ) AS constants
        GROUP BY 1,2,3,4,5
    ) AS foo
    ) AS rs
    JOIN pg_class cc ON cc.relname = rs.tablename
    JOIN pg_namespace nn ON cc.relnamespace = nn.oid
    AND nn.nspname = rs.schemaname
    AND nn.nspname <> 'information_schema'
) AS sml WHERE {relations};
"""

# The estimated table bloat
TABLE_BLOAT = {
    'descriptors': [('schemaname', 'schema'), ('relname', 'table')],
    'metrics': {
        'tbloat': ('postgresql.table_bloat', AgentCheck.gauge),
    },
    'query': TABLE_BLOAT_QUERY,
    'relation': True,
}


# adapted from https://wiki.postgresql.org/wiki/Show_database_bloat and https://github.com/bucardo/check_postgres/
INDEX_BLOAT_QUERY = """
SELECT
    schemaname, relname, iname,
    ROUND((CASE WHEN iotta=0 OR ipages=0 THEN 0.0 ELSE ipages::float/iotta END)::numeric,1) AS ibloat
FROM (
    SELECT
    schemaname, cc.relname as relname,
    COALESCE(c2.relname,'?') AS iname, COALESCE(c2.reltuples,0) AS ituples, COALESCE(c2.relpages,0) AS ipages,
    COALESCE(CEIL((c2.reltuples*(datahdr-12))/(bs-20::float)),0) AS iotta -- very rough approximation, assumes all cols
    FROM (
    SELECT
        ma,bs,schemaname,tablename,
        (datawidth+(hdr+ma-(case when hdr%ma=0 THEN ma ELSE hdr%ma END)))::numeric AS datahdr,
        (maxfracsum*(nullhdr+ma-(case when nullhdr%ma=0 THEN ma ELSE nullhdr%ma END))) AS nullhdr2
    FROM (
        SELECT
    schemaname, tablename, hdr, ma, bs,
    SUM((1-null_frac)*avg_width) AS datawidth,
    MAX(null_frac) AS maxfracsum,
    hdr+(
        SELECT 1+count(*)/8
        FROM pg_stats s2
        WHERE null_frac<>0 AND s2.schemaname = s.schemaname AND s2.tablename = s.tablename
    ) AS nullhdr
        FROM pg_stats s, (
    SELECT
        (SELECT current_setting('block_size')::numeric) AS bs,
        CASE WHEN substring(v,12,3) IN ('8.0','8.1','8.2') THEN 27 ELSE 23 END AS hdr,
        CASE WHEN v ~ 'mingw32' THEN 8 ELSE 4 END AS ma
    FROM (SELECT version() AS v) AS foo
        ) AS constants
        GROUP BY 1,2,3,4,5
    ) AS foo
    ) AS rs
    JOIN pg_class cc ON cc.relname = rs.tablename
    JOIN pg_namespace nn ON cc.relnamespace = nn.oid
    AND nn.nspname = rs.schemaname
    AND nn.nspname <> 'information_schema'
    LEFT JOIN pg_index i ON indrelid = cc.oid
    LEFT JOIN pg_class c2 ON c2.oid = i.indexrelid
) AS sml WHERE {relations};
"""

# The estimated table bloat
INDEX_BLOAT = {
    'descriptors': [('schemaname', 'schema'), ('relname', 'table'), ('iname', 'index')],
    'metrics': {
        'ibloat': ('postgresql.index_bloat', AgentCheck.gauge),
    },
    'query': INDEX_BLOAT_QUERY,
    'relation': True,
}

<<<<<<< HEAD
RELATION_METRICS = [LOCK_METRICS, REL_METRICS, IDX_METRICS, SIZE_METRICS, STATIO_METRICS, TABLE_BLOAT, INDEX_BLOAT]
=======
RELATION_METRICS = [LOCK_METRICS, REL_METRICS, IDX_METRICS, SIZE_METRICS, STATIO_METRICS]
>>>>>>> add8a30a


class RelationsManager(object):
    """Builds queries to collect metrics about relations"""

    def __init__(self, yamlconfig):
        # type: (List[Union[str, Dict]]) -> None
        self.log = get_check_logger()
        self.config = self._build_relations_config(yamlconfig)
        self.has_relations = len(self.config) > 0

    def filter_relation_query(self, query, schema_field):
        # type (str, str) -> str
        """Build a WHERE clause filtering relations based on relations_config and applies it to the given query"""
        relations_filter = []
        for r in self.config.values():
            relation_filter = []
            if r.get(RELATION_NAME):
                relation_filter.append("( relname = '{}'".format(r[RELATION_NAME]))
            elif r.get(RELATION_REGEX):
                relation_filter.append("( relname ~ '{}'".format(r[RELATION_REGEX]))

            if ALL_SCHEMAS not in r[SCHEMAS]:
                schema_filter = ' ,'.join("'{}'".format(s) for s in r[SCHEMAS])
                relation_filter.append('AND {} = ANY(array[{}]::text[])'.format(schema_field, schema_filter))

            if r.get(RELKIND) and 'FROM pg_locks' in query:
                relkind_filter = ' ,'.join("'{}'".format(s) for s in r[RELKIND])
                relation_filter.append('AND relkind = ANY(array[{}])'.format(relkind_filter))

            relation_filter.append(')')
            relations_filter.append(' '.join(relation_filter))

        relations_filter = ' OR '.join(relations_filter)
        self.log.debug("Running query: %s with relations matching: %s", str(query), relations_filter)
        return query.format(relations=relations_filter)

    @staticmethod
    def validate_relations_config(yamlconfig):
        # type: (List[Union[str, Dict]]) -> None
        for element in yamlconfig:
            if isinstance(element, dict):
                if not (RELATION_NAME in element or RELATION_REGEX in element):
                    raise ConfigurationError(
                        "Parameter '%s' or '%s' is required for relation element %s",
                        RELATION_NAME,
                        RELATION_REGEX,
                        element,
                    )
                if RELATION_NAME in element and RELATION_REGEX in element:
                    raise ConfigurationError(
                        "Expecting only of parameters '%s', '%s' for relation element %s",
                        RELATION_NAME,
                        RELATION_REGEX,
                        element,
                    )
                if not isinstance(element.get(SCHEMAS, []), list):
                    raise ConfigurationError("Expected '%s' to be a list for %s", SCHEMAS, element)
                if not isinstance(element.get(RELKIND, []), list):
                    raise ConfigurationError("Expected '%s' to be a list for %s", RELKIND, element)
            elif not isinstance(element, str):
                raise ConfigurationError('Unhandled relations config type: %s', element)

    @staticmethod
    def _build_relations_config(yamlconfig):
        # type:  (List[Union[str, Dict]]) -> Dict[str, Dict[str, Any]]
        """Builds a dictionary from relations configuration while maintaining compatibility"""
        config = {}
        for element in yamlconfig:
            if isinstance(element, str):
                config[element] = {RELATION_NAME: element, SCHEMAS: [ALL_SCHEMAS]}
            elif isinstance(element, dict):
                relname = str(element.get(RELATION_NAME))  # type: str
                rel_regex = str(element.get(RELATION_REGEX))  # type: str
                schemas = element.get(SCHEMAS, [])  # type: List
                name = relname or rel_regex  # type: str
                config[name] = element.copy()
                if len(schemas) == 0:
                    config[name][SCHEMAS] = [ALL_SCHEMAS]
        return config<|MERGE_RESOLUTION|>--- conflicted
+++ resolved
@@ -241,11 +241,7 @@
     'relation': True,
 }
 
-<<<<<<< HEAD
-RELATION_METRICS = [LOCK_METRICS, REL_METRICS, IDX_METRICS, SIZE_METRICS, STATIO_METRICS, TABLE_BLOAT, INDEX_BLOAT]
-=======
 RELATION_METRICS = [LOCK_METRICS, REL_METRICS, IDX_METRICS, SIZE_METRICS, STATIO_METRICS]
->>>>>>> add8a30a
 
 
 class RelationsManager(object):
