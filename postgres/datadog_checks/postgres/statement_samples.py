# (C) Datadog, Inc. 2021-present
# All rights reserved
# Licensed under a 3-clause BSD style license (see LICENSE)

import copy
import re
import time
from enum import Enum
from typing import Dict, Optional, Tuple  # noqa: F401

import psycopg
from cachetools import TTLCache
from psycopg.rows import dict_row

try:
    import datadog_agent
except ImportError:
    from ..stubs import datadog_agent

from datadog_checks.base import is_affirmative
from datadog_checks.base.utils.common import to_native_string
from datadog_checks.base.utils.db.sql import compute_exec_plan_signature, compute_sql_signature
from datadog_checks.base.utils.db.utils import (
    DBMAsyncJob,
    RateLimitingTTLCache,
    default_json_event_encoding,
    obfuscate_sql_with_metadata,
)
from datadog_checks.base.utils.serialization import json
from datadog_checks.base.utils.time import get_timestamp
from datadog_checks.base.utils.tracking import tracked_method
from datadog_checks.postgres.encoding import decode_with_encodings
from datadog_checks.postgres.explain_parameterized_queries import ExplainParameterizedQueries

from .util import DatabaseConfigurationError, DBExplainError, trim_leading_set_stmts, warning_with_tags
from .version_utils import V9_6, V10

# according to https://unicodebook.readthedocs.io/unicode_encodings.html, the max supported size of a UTF-8 encoded
# character is 6 bytes
MAX_CHARACTER_SIZE_IN_BYTES = 6

TRACK_ACTIVITY_QUERY_SIZE_UNKNOWN_VALUE = -1

TRACK_ACTIVITY_QUERY_SIZE_SUGGESTED_VALUE = 4096

SUPPORTED_EXPLAIN_STATEMENTS = frozenset({'select', 'table', 'delete', 'insert', 'replace', 'update', 'with'})

# columns from pg_stat_activity which correspond to attributes common to all databases and are therefore stored in
# under other standard keys
pg_stat_activity_sample_exclude_keys = {
    # we process & obfuscate this separately
    'query',
    # stored separately
    'application_name',
    'datname',
    'usename',
    'client_addr',
    'client_hostname',
    'client_port',
}

# enumeration of the columns we collect
PG_STAT_ACTIVITY_COLS = [
    "datid",
    "datname",
    "pid",
    "usesysid",
    "usename",
    "application_name",
    "client_addr",
    "client_hostname",
    "client_port",
    "backend_start",
    "xact_start",
    "query_start",
    "state_change",
    "wait_event_type",
    "wait_event",
    "state",
    "backend_xid",
    "backend_xmin",
    "query",
    "backend_type",
]

# PG_STAT_ACTIVITY_COLS_MAPPING applies additional data type casting to the columns
PG_STAT_ACTIVITY_COLS_MAPPING = {
    # use the bytea type to avoid unicode decode errors on Azure PostgreSQL
    'backend_type': 'backend_type::bytea as backend_type',
}

PG_BLOCKING_PIDS_FUNC = ",pg_blocking_pids(pid) as blocking_pids"
CURRENT_TIME_FUNC = "clock_timestamp() as now,"

PG_STAT_ACTIVITY_QUERY = re.sub(
    r'\s+',
    ' ',
    """
    SELECT {current_time_func} {pg_stat_activity_cols} {pg_blocking_func} FROM {pg_stat_activity_view}
    WHERE
        {backend_type_predicate}
        (coalesce(TRIM(query), '') != '' AND pid != pg_backend_pid() AND query_start IS NOT NULL {extra_filters})
""",
).strip()

PG_ACTIVE_CONNECTIONS_QUERY = re.sub(
    r'\s+',
    ' ',
    """
    SELECT application_name, state, usename, datname, count(*) as connections
    FROM {pg_stat_activity_view}
    WHERE pid != pg_backend_pid() AND client_port IS NOT NULL
    {extra_filters}
    GROUP BY application_name, state, usename, datname
""",
).strip()

EXPLAIN_VALIDATION_QUERY = "SELECT * FROM pg_stat_activity"


class StatementTruncationState(Enum):
    """
    Denotes the various possible states of a statement's truncation
    """

    truncated = 'truncated'
    not_truncated = 'not_truncated'
    unknown = 'unknown'


DEFAULT_COLLECTION_INTERVAL = 1
DEFAULT_ACTIVITY_COLLECTION_INTERVAL = 10


def agent_check_getter(self):
    return self._check


class PostgresStatementSamples(DBMAsyncJob):
    """
    Collects statement samples and execution plans.
    """

    def __init__(self, check, config, shutdown_callback):
        collection_interval = float(
            config.statement_samples_config.get('collection_interval', DEFAULT_COLLECTION_INTERVAL)
        )
        if collection_interval <= 0:
            collection_interval = DEFAULT_COLLECTION_INTERVAL

        # if regular samples is disabled, only need to collect as often as activity is sampled
        if not is_affirmative(config.statement_samples_config.get('enabled', True)):
            collection_interval = config.statement_activity_config.get(
                'collection_interval', DEFAULT_ACTIVITY_COLLECTION_INTERVAL
            )

        self.db_pool = check.db_pool

        super(PostgresStatementSamples, self).__init__(
            check,
            rate_limit=1 / collection_interval,
            run_sync=is_affirmative(config.statement_samples_config.get('run_sync', False)),
            enabled=is_affirmative(
                config.statement_samples_config.get('enabled', True)
                or is_affirmative(config.statement_activity_config.get('enabled', True))
            ),
            dbms="postgres",
            min_collection_interval=config.min_collection_interval,
            expected_db_exceptions=(psycopg.errors.DatabaseError,),
            job_name="query-samples",
            shutdown_callback=shutdown_callback,
        )
        self._check = check
        self._config = config
        self._conn_ttl_ms = self._config.idle_connection_timeout
        self._tags_no_db = None
        self.tags = None
        self._activity_last_query_start = None
        # The value is loaded when connecting to the main database
        self._explain_function = config.statement_samples_config.get('explain_function', 'datadog.explain_statement')
        self._explain_parameterized_queries = ExplainParameterizedQueries(check, config, self._explain_function)
        self._obfuscate_options = to_native_string(json.dumps(self._config.obfuscator_options))
        self._collect_raw_query_statement = config.collect_raw_query_statement.get("enabled", False)

        self._collection_strategy_cache = TTLCache(
            maxsize=config.statement_samples_config.get('collection_strategy_cache_maxsize', 1000),
            ttl=config.statement_samples_config.get('collection_strategy_cache_ttl', 300),
        )

        self._explain_errors_cache = TTLCache(
            maxsize=config.statement_samples_config.get('explain_errors_cache_maxsize', 5000),
            # only try to re-explain invalid statements once per day
            ttl=config.statement_samples_config.get('explain_errors_cache_ttl', 24 * 60 * 60),
        )

        # explained_statements_ratelimiter: limit how often we try to re-explain the same query
        self._explained_statements_ratelimiter = RateLimitingTTLCache(
            maxsize=int(config.statement_samples_config.get('explained_queries_cache_maxsize', 5000)),
            ttl=60 * 60 / int(config.statement_samples_config.get('explained_queries_per_hour_per_query', 60)),
        )

        # seen_samples_ratelimiter: limit the ingestion rate per (query_signature, plan_signature)
        self._seen_samples_ratelimiter = RateLimitingTTLCache(
            # assuming ~100 bytes per entry (query & plan signature, key hash, 4 pointers (ordered dict), expiry time)
            # total size: 10k * 100 = 1 Mb
            maxsize=int(config.statement_samples_config.get('seen_samples_cache_maxsize', 10000)),
            ttl=60 * 60 / int(config.statement_samples_config.get('samples_per_hour_per_query', 15)),
        )

        self._raw_statement_text_cache = RateLimitingTTLCache(
            maxsize=config.collect_raw_query_statement["cache_max_size"],
            ttl=60 * 60 / config.collect_raw_query_statement["samples_per_hour_per_query"],
        )

        self._activity_coll_enabled = is_affirmative(self._config.statement_activity_config.get('enabled', True))
        self._explain_plan_coll_enabled = is_affirmative(self._config.statement_samples_config.get('enabled', True))

        # activity events cannot be reported more often than regular samples
        self._activity_coll_interval = max(
            self._config.statement_activity_config.get('collection_interval', DEFAULT_ACTIVITY_COLLECTION_INTERVAL),
            collection_interval,
        )
        self._activity_max_rows = self._config.statement_activity_config.get('payload_row_limit', 3500)
        # Keep track of last time we sent an activity event
        self._time_since_last_activity_event = 0
        self._pg_stat_activity_cols = None

    def _dbtags(self, db, *extra_tags):
        """
        Returns the default instance tags with the initial "db" tag replaced with the provided tag
        """
        t = ["db:" + db]
        if extra_tags:
            t.extend(extra_tags)
        if self._tags_no_db:
            t.extend(self._tags_no_db)
        return t

    @tracked_method(agent_check_getter=agent_check_getter, track_result_length=True)
    def _get_active_connections(self):
        start_time = time.time()
        extra_filters, params = self._get_extra_filters_and_params()
        query = PG_ACTIVE_CONNECTIONS_QUERY.format(
            pg_stat_activity_view=self._config.pg_stat_activity_view, extra_filters=extra_filters
        )
        with self._check._get_main_db() as conn:
            with conn.cursor(row_factory=dict_row) as cursor:
                self._log.debug("Running query [%s] %s", query, params)
                cursor.execute(query, params)
                rows = cursor.fetchall()

        self._report_check_hist_metrics(start_time, len(rows), "get_active_connections")
        self._log.debug("Loaded %s rows from %s", len(rows), self._config.pg_stat_activity_view)
        return [dict(row) for row in rows]

    @tracked_method(agent_check_getter=agent_check_getter, track_result_length=True)
    def _get_new_pg_stat_activity(self, available_activity_columns, activity_columns_mapping, collect_activity):
        start_time = time.time()
        extra_filters, params = self._get_extra_filters_and_params(filter_stale_idle_conn=True)
        cur_time_func = ""
        blocking_func = ""
        backend_type_predicate = ""
        if self._check.version.compare(V10) >= 0:
            backend_type_predicate = "backend_type != 'client backend' OR"
        # minimum version for pg_blocking_pids function is v9.6
        # only call pg_blocking_pids as often as we collect activity snapshots
        if self._check.version >= V9_6 and collect_activity:
            blocking_func = PG_BLOCKING_PIDS_FUNC
        cur_time_func = CURRENT_TIME_FUNC
        activity_columns = [activity_columns_mapping.get(col, col) for col in available_activity_columns]
        query = PG_STAT_ACTIVITY_QUERY.format(
            backend_type_predicate=backend_type_predicate,
            current_time_func=cur_time_func,
            pg_stat_activity_cols=', '.join(activity_columns),
            pg_blocking_func=blocking_func,
            pg_stat_activity_view=self._config.pg_stat_activity_view,
            extra_filters=extra_filters,
        )

        with self._check._get_main_db() as conn:
            with conn.cursor(row_factory=dict_row) as cursor:
                self._log.debug("Running query [%s] %s", query, params)
                if conn.encoding == "SQLASCII":
                    # SQLASCII can truncate encodings across bytes, e.g. UTF8 multi-byte characters
                    # so we need to read in the data as bytes and then decode as best we can
                    psycopg2.extensions.register_type(psycopg2.extensions.BYTES, cursor)
                cursor.execute(query, params)
                rows = cursor.fetchall()

        self._report_check_hist_metrics(start_time, len(rows), "get_new_pg_stat_activity")
        self._log.debug("Loaded %s rows from %s", len(rows), self._config.pg_stat_activity_view)
        return rows

    def _get_pg_stat_activity_cols_cached(self, expected_cols):
        if self._pg_stat_activity_cols:
            return self._pg_stat_activity_cols

        self._pg_stat_activity_cols = self._get_available_activity_columns(expected_cols)
        return self._pg_stat_activity_cols

    @tracked_method(agent_check_getter=agent_check_getter, track_result_length=True)
    def _get_available_activity_columns(self, all_expected_columns):
        with self._check._get_main_db() as conn:
            with conn.cursor(row_factory=dict_row) as cursor:
                try:
                    cursor.execute(
                        "select * from {pg_stat_activity_view} LIMIT 0".format(
                            pg_stat_activity_view=self._config.pg_stat_activity_view
                        )
                    )
                    all_columns = {i[0] for i in cursor.description}
                    available_columns = [c for c in all_expected_columns if c in all_columns]
                    missing_columns = set(all_expected_columns) - set(available_columns)
                    if missing_columns:
                        self._log.debug(
                            "missing the following expected columns from pg_stat_activity: %s", missing_columns
                        )
                    self._log.debug("found available pg_stat_activity columns: %s", available_columns)
                except psycopg.errors.InvalidSchemaName as e:
                    self._log.warning(
                        "cannot collect activity due to invalid schema in dbname=%s: %s", self._config.dbname, repr(e)
                    )
                    return None
                except psycopg.DatabaseError as e:
                    # if the schema is valid then it's some problem with the function (missing, or invalid permissions,
                    # incorrect definition)
                    self._check.record_warning(
                        DatabaseConfigurationError.undefined_explain_function,
                        warning_with_tags(
                            "Unable to collect activity columns in dbname=%s. Check that the function "
                            "%s exists in the database. See "
                            "https://docs.datadoghq.com/database_monitoring/setup_postgres/troubleshooting "
                            "for more details: %s",
                            self._config.dbname,
                            self._config.pg_stat_activity_view,
                            str(e),
                            host=self._check.reported_hostname,
                            dbname=self._config.dbname,
                            code=DatabaseConfigurationError.undefined_activity_view.value,
                        ),
                    )
                    return None

        return available_columns

    def _filter_and_normalize_statement_rows(self, rows):
        insufficient_privilege_count = 0
        total_count = 0
        normalized_rows = []
        for raw_row in rows:
            total_count += 1
            row = {}
            with self._check._get_main_db() as conn:
                encoding = conn.encoding if conn.encoding != "SQLASCII" else 'utf-8'

            for key, value in raw_row.items():
                if type(value) is not bytes:
                    row[key] = value
                elif key == "query":
                    try:
                        # Attempt decoding query in potential encodings
                        row[key] = decode_with_encodings(value, self._config.query_encodings)
                    except Exception as e:
                        # Log the unable to decode query error
                        self._log.warning("Unable to decode query: %s | Error: %s", value, e)
                        break
                else:
                    try:
                        # Decode other columns as database encoding, or default to utf-8
                        try:
                            row[key] = value.decode(encoding)
                        except Exception:
                            # Fallback to trying utf-8
                            row[key] = value.decode('utf-8', 'backslashreplace')
                    except Exception as e:
                        self._log.warning("Unable to decode column: %s: %s | Error: %s", key, value, e)
                        row[key] = "unknown"
            # We later on fallback to having the statement be set to the backend_type so it's important to only
            # set it if it is not None
            if row.get("backend_type") is not None:
                # backend_type is always a bytea type because it can contain non-UTF8 characters
                try:
<<<<<<< HEAD
                    row['backend_type'] = row['backend_type'].decode('utf-8')
                except UnicodeDecodeError:
                    row['backend_type'] = 'unknown'
            if (not row['datname'] or not row['query']) and row.get(
                'backend_type', 'client backend'
            ) == 'client backend':
=======
                    row["backend_type"] = row.get("backend_type").tobytes().decode('utf-8', 'backslashreplace')
                except Exception:
                    row["backend_type"] = "unknown"
            if not row.get('query'):
                continue
            if (not row.get('datname')) and row.get('backend_type', 'client backend') == 'client backend':
>>>>>>> d88b1bf7
                continue
            if row['client_addr']:
                row['client_addr'] = str(row['client_addr'])
            query = row['query']
            if query == '<insufficient privilege>':
                insufficient_privilege_count += 1
                continue
            if self._activity_last_query_start is None or (
                row['query_start'] and row['query_start'] > self._activity_last_query_start
            ):
                self._activity_last_query_start = row['query_start']
            normalized_rows.append(self._normalize_row(row))
        if insufficient_privilege_count > 0:
            self._log.warning(
                "Insufficient privilege for %s/%s queries when collecting from %s.",
                insufficient_privilege_count,
                total_count,
                self._config.pg_stat_activity_view,
            )
            self._check.count(
                "dd.postgres.statement_samples.error",
                insufficient_privilege_count,
                tags=self.tags + ["error:insufficient-privilege"] + self._check._get_debug_tags(),
                hostname=self._check.reported_hostname,
                raw=True,
            )
        return normalized_rows

    def _normalize_row(self, row):
        normalized_row = dict(copy.copy(row))
        obfuscated_query = None
        backend_type = normalized_row.get('backend_type', 'client backend')
        try:
            if backend_type != 'client backend':
                obfuscated_query = backend_type
                normalized_row['query_signature'] = compute_sql_signature(backend_type)
            else:
                statement = obfuscate_sql_with_metadata(row['query'], self._obfuscate_options)
                obfuscated_query = statement['query']
                metadata = statement['metadata']
                normalized_row['query_signature'] = compute_sql_signature(obfuscated_query)
                normalized_row['dd_tables'] = metadata.get('tables', None)
                normalized_row['dd_commands'] = metadata.get('commands', None)
                normalized_row['dd_comments'] = metadata.get('comments', None)
        except Exception as e:
            if self._config.log_unobfuscated_queries:
                self._log.warning("Failed to obfuscate query=[%s] | err=[%s]", row['query'], e)
            else:
                self._log.debug("Failed to obfuscate query | err=[%s]", e)
            self._check.count(
                "dd.postgres.statement_samples.error",
                1,
                tags=self._dbtags(row['datname'], "error:sql-obfuscate") + self._check._get_debug_tags(),
                hostname=self._check.reported_hostname,
                raw=True,
            )
        normalized_row['statement'] = obfuscated_query
        return normalized_row

    def _get_extra_filters_and_params(self, filter_stale_idle_conn=False):
        extra_filters = ""
        params = ()
        if self._config.dbstrict:
            extra_filters = " AND datname = %s"
            params = params + (self._config.dbname,)
        elif len(self._config.ignore_databases) > 0:
            extra_filters = " AND " + " AND ".join("datname NOT ILIKE %s" for _ in self._config.ignore_databases)
            params = params + tuple(self._config.ignore_databases)
        if filter_stale_idle_conn and self._activity_last_query_start:
            # do not re-read old idle connections
            extra_filters = extra_filters + " AND NOT (query_start < %s AND state = 'idle')"
            params = params + (self._activity_last_query_start,)
        return extra_filters, params

    def _report_check_hist_metrics(self, start_time, row_len, method_name):
        self._check.histogram(
            "dd.postgres.{}.time".format(method_name),
            (time.time() - start_time) * 1000,
            tags=self.tags + self._check._get_debug_tags(),
            hostname=self._check.reported_hostname,
            raw=True,
        )
        self._check.histogram(
            "dd.postgres.{}.rows".format(method_name),
            row_len,
            tags=self.tags + self._check._get_debug_tags(),
            hostname=self._check.reported_hostname,
            raw=True,
        )
        datadog_agent.emit_agent_telemetry(
            "postgres",
            f"{method_name}_ms",
            (time.time() - start_time) * 1000,
            "histogram",
        )
        datadog_agent.emit_agent_telemetry(
            "postgres",
            f"{method_name}_count",
            row_len,
            "histogram",
        )

    def run_job(self):
        # do not emit any dd.internal metrics for DBM specific check code
        self.tags = [t for t in self._tags if not t.startswith('dd.internal')]
        self._tags_no_db = [t for t in self.tags if not t.startswith('db:')]
        self._collect_statement_samples()
        self.db_pool.prune_connections()

    @tracked_method(agent_check_getter=agent_check_getter)
    def _collect_statement_samples(self):
        start_time = time.time()
        pg_activity_cols = self._get_pg_stat_activity_cols_cached(PG_STAT_ACTIVITY_COLS)
        # If we couldn't get activity columns it's likely we're missing schema access
        # Or critical functions are missing
        if pg_activity_cols is None:
            self._check.count(
                "dd.postgres.statement_samples.error",
                1,
                tags=self.tags + ["error:explain-no_plans_possible"] + self._check._get_debug_tags(),
                hostname=self._check.reported_hostname,
                raw=True,
            )
            return
        collect_activity = self._report_activity_event()
        rows = self._get_new_pg_stat_activity(pg_activity_cols, PG_STAT_ACTIVITY_COLS_MAPPING, collect_activity)
        rows = self._filter_and_normalize_statement_rows(rows)
        submitted_count = 0
        if self._explain_plan_coll_enabled:
            for e in self._collect_plans(rows):
                self._check.database_monitoring_query_sample(json.dumps(e, default=default_json_event_encoding))
                submitted_count += 1

        if collect_activity:
            active_connections = self._get_active_connections()
            activity_event = self._create_activity_event(rows, active_connections)
            self._check.database_monitoring_query_activity(
                json.dumps(activity_event, default=default_json_event_encoding)
            )
            self._check.histogram(
                "dd.postgres.collect_activity_snapshot.time",
                (time.time() - start_time) * 1000,
                tags=self.tags,
                raw=True,
            )
            datadog_agent.emit_agent_telemetry(
                "postgres",
                "collect_activity_snapshot_ms",
                (time.time() - start_time) * 1000,
                "histogram",
            )

        elapsed_ms = (time.time() - start_time) * 1000
        self._check.histogram(
            "dd.postgres.collect_statement_samples.time",
            elapsed_ms,
            tags=self.tags + self._check._get_debug_tags(),
            hostname=self._check.reported_hostname,
            raw=True,
        )
        self._check.count(
            "dd.postgres.collect_statement_samples.events_submitted.count",
            submitted_count,
            tags=self.tags + self._check._get_debug_tags(),
            hostname=self._check.reported_hostname,
            raw=True,
        )
        self._check.gauge(
            "dd.postgres.collect_statement_samples.seen_samples_cache.len",
            len(self._seen_samples_ratelimiter),
            tags=self.tags + self._check._get_debug_tags(),
            hostname=self._check.reported_hostname,
            raw=True,
        )
        self._check.gauge(
            "dd.postgres.collect_statement_samples.explained_statements_cache.len",
            len(self._explained_statements_ratelimiter),
            tags=self.tags + self._check._get_debug_tags(),
            hostname=self._check.reported_hostname,
            raw=True,
        )
        self._check.gauge(
            "dd.postgres.collect_statement_samples.explain_errors_cache.len",
            len(self._explain_errors_cache),
            tags=self.tags + self._check._get_debug_tags(),
            hostname=self._check.reported_hostname,
            raw=True,
        )
        datadog_agent.emit_agent_telemetry(
            "postgres",
            "collect_statement_samples_ms",
            elapsed_ms,
            "histogram",
        )
        datadog_agent.emit_agent_telemetry(
            "postgres",
            "collect_statement_samples_count",
            submitted_count,
            "gauge",
        )

    def _to_active_session(self, row, track_activity_query_size):
        if (row.get('backend_type', 'client backend') != 'client backend') or (
            row['state'] is not None and row['state'] != 'idle'
        ):
            # Create an active_row, for each session by
            # 1. Removing all null key/value pairs and the original query
            # 2. if row['statement'] is none, replace with ERROR: failed to obfuscate so we can still collect activity
            row['query_truncated'] = self._get_truncation_state(
                track_activity_query_size, row['query'], row['query_signature']
            ).value
            if row['statement'] is None:
                row['statement'] = "ERROR: failed to obfuscate"
            return row

    def _create_active_sessions(self, rows):
        active_sessions_count = 0
        for row in rows:
            active_row = self._to_active_session(row, self._get_track_activity_query_size())
            if active_row:
                active_sessions_count += 1
                yield active_row
            if active_sessions_count >= self._activity_max_rows:
                break

    @tracked_method(agent_check_getter=agent_check_getter)
    def _row_to_raw_statement_event(self, row):
        query_signature = row.get('query_signature')
        if not query_signature:
            return

        raw_statement = row.get("query", None)
        if not raw_statement:
            self._log.debug("No raw statement found for query_signature=%s", query_signature)
            return

        if row.get('backend_type') != 'client backend':
            # we only want to collect raw statements for client backends
            return

        raw_query_signature = compute_sql_signature(raw_statement)
        row["raw_query_signature"] = raw_query_signature
        raw_statement_key = (query_signature, raw_query_signature)

        if not self._raw_statement_text_cache.acquire(raw_statement_key):
            return

        raw_query_event = {
            "timestamp": time.time() * 1000,
            "host": self._check.reported_hostname,
            "database_instance": self._check.database_identifier,
            "ddagentversion": datadog_agent.get_version(),
            "ddsource": "postgres",
            "dbm_type": "rqt",
            "ddtags": ",".join(self._dbtags(row["datname"])),
            'service': self._config.service,
            "db": {
                "instance": row['datname'],
                "query_signature": row['query_signature'],
                "raw_query_signature": raw_query_signature,
                "statement": raw_statement,
                "metadata": {
                    "tables": row['dd_tables'],
                    "commands": row['dd_commands'],
                    "comments": row['dd_comments'],
                },
            },
            "postgres": {
                "datname": row["datname"],
                "rolname": row.get("rolname"),
            },
        }

        self._check.database_monitoring_query_sample(json.dumps(raw_query_event, default=default_json_event_encoding))

    def _can_explain_statement(self, obfuscated_statement):
        if obfuscated_statement.startswith('SELECT {}'.format(self._explain_function)):
            return False
        if obfuscated_statement.startswith('autovacuum:'):
            return False
        if obfuscated_statement.split(' ', 1)[0].lower() not in SUPPORTED_EXPLAIN_STATEMENTS:
            return False
        return True

    @tracked_method(agent_check_getter=agent_check_getter)
    def _get_db_explain_setup_state(self, dbname):
        # type: (str) -> Tuple[Optional[DBExplainError], Optional[Exception]]
        try:
            self.db_pool.get_connection(dbname, self._conn_ttl_ms)
        except psycopg.OperationalError as e:
            self._log.warning(
                "cannot collect execution plans due to failed DB connection to dbname=%s: %s", dbname, repr(e)
            )
            return DBExplainError.connection_error, e
        except psycopg.DatabaseError as e:
            self._log.warning(
                "cannot collect execution plans due to a database error in dbname=%s: %s", dbname, repr(e)
            )
            return DBExplainError.database_error, e

        try:
            result = self._run_explain(dbname, EXPLAIN_VALIDATION_QUERY, EXPLAIN_VALIDATION_QUERY)
        except psycopg.errors.InvalidSchemaName as e:
            self._log.warning("cannot collect execution plans due to invalid schema in dbname=%s: %s", dbname, repr(e))
            self._emit_run_explain_error(dbname, DBExplainError.invalid_schema, e)
            return DBExplainError.invalid_schema, e
        except psycopg.errors.DatatypeMismatch as e:
            self._emit_run_explain_error(dbname, DBExplainError.datatype_mismatch, e)
            return DBExplainError.datatype_mismatch, e
        except psycopg.DatabaseError as e:
            # if the schema is valid then it's some problem with the function (missing, or invalid permissions,
            # incorrect definition)
            self._emit_run_explain_error(dbname, DBExplainError.failed_function, e)
            self._check.record_warning(
                DatabaseConfigurationError.undefined_explain_function,
                warning_with_tags(
                    "Unable to collect execution plans in dbname=%s. Check that the function "
                    "%s exists in the database. See "
                    "https://docs.datadoghq.com/database_monitoring/setup_postgres/troubleshooting#%s "
                    "for more details: %s",
                    dbname,
                    self._explain_function,
                    DatabaseConfigurationError.undefined_explain_function.value,
                    str(e),
                    host=self._check.reported_hostname,
                    dbname=dbname,
                    code=DatabaseConfigurationError.undefined_explain_function.value,
                ),
            )
            return DBExplainError.failed_function, e

        if not result:
            return DBExplainError.invalid_result, None

        return None, None

    def _get_db_explain_setup_state_cached(self, dbname):
        # type: (str) -> Tuple[DBExplainError, Exception]
        strategy_cache = self._collection_strategy_cache.get(dbname)
        if strategy_cache:
            db_explain_error, err = strategy_cache
            self._log.debug("using cached explain_setup_state for DB '%s': %s", dbname, db_explain_error)
            return db_explain_error, err

        db_explain_error, err = self._get_db_explain_setup_state(dbname)
        self._collection_strategy_cache[dbname] = (db_explain_error, err)
        self._log.debug("caching new explain_setup_state for DB '%s': %s", dbname, db_explain_error)

        return db_explain_error, err

    def _run_explain(self, dbname, statement, obfuscated_statement):
        start_time = time.time()
        with self.db_pool.get_connection(dbname, ttl_ms=self._conn_ttl_ms) as conn:
<<<<<<< HEAD
            with conn.cursor() as cursor:
=======
            # When sending potentially non-ascii data, e.g. UTF8, we need to force
            # the client encoding to UTF-8 to match Python string encoding
            if conn.encoding == 'SQLASCII':
                self._log.debug(
                    "Setting client encoding to UTF-8 for dbname=%s, as the current encoding is SQLASCII", dbname
                )
                conn.set_client_encoding('utf-8')
            with conn.cursor(cursor_factory=CommenterCursor) as cursor:
>>>>>>> d88b1bf7
                self._log.debug(
                    "Running query on dbname=%s: %s(%s)", dbname, self._explain_function, obfuscated_statement
                )
                cursor.execute(
                    """SELECT {explain_function}($stmt${statement}$stmt$)""".format(
                        explain_function=self._explain_function, statement=statement
                    ),
                    ignore_query_metric=True,
                )
                result = cursor.fetchone()
                self._check.histogram(
                    "dd.postgres.run_explain.time",
                    (time.time() - start_time) * 1000,
                    tags=self._dbtags(dbname) + self._check._get_debug_tags(),
                    hostname=self._check.reported_hostname,
                    raw=True,
                )
                if not result or len(result) < 1 or len(result[0]) < 1:
                    return None
                return result[0][0]

    @tracked_method(agent_check_getter=agent_check_getter)
    def _run_and_track_explain(self, dbname, statement, obfuscated_statement, query_signature):
        plan_dict, explain_err_code, err_msg = self._run_explain_safe(
            dbname, statement, obfuscated_statement, query_signature
        )
        if explain_err_code and explain_err_code != DBExplainError.explained_with_prepared_statement:
            err_tag = "error:explain-{}".format(explain_err_code.value if explain_err_code else None)
            if err_msg:
                err_tag = err_tag + "-" + err_msg
            self._check.count(
                "dd.postgres.statement_samples.error",
                1,
                tags=self._dbtags(dbname, err_tag) + self._check._get_debug_tags(),
                hostname=self._check.reported_hostname,
                raw=True,
            )
        return plan_dict, explain_err_code, err_msg

    @tracked_method(agent_check_getter=agent_check_getter)
    def _run_explain_safe(self, dbname, statement, obfuscated_statement, query_signature):
        # type: (str, str, str, str) -> Tuple[Optional[Dict], Optional[DBExplainError], Optional[str]]

        orig_statement = statement

        # remove leading SET statements from our SQL
        if obfuscated_statement[:3].lower() == "set":
            statement = trim_leading_set_stmts(statement)
            obfuscated_statement = trim_leading_set_stmts(obfuscated_statement)

        if not self._can_explain_statement(obfuscated_statement):
            return None, DBExplainError.no_plans_possible, None

        track_activity_query_size = self._get_track_activity_query_size()

        # truncation check is on the original query, not the trimmed version
        stmt_trunc = self._get_truncation_state(track_activity_query_size, orig_statement, query_signature)
        if stmt_trunc == StatementTruncationState.truncated:
            return (
                None,
                DBExplainError.query_truncated,
                "track_activity_query_size={}".format(track_activity_query_size),
            )

        db_explain_error, err = self._get_db_explain_setup_state_cached(dbname)
        if db_explain_error is not None:
            return None, db_explain_error, '{}'.format(type(err))

        cached_error_response = self._explain_errors_cache.get(query_signature)
        if cached_error_response:
            return cached_error_response

        try:
            # if the statement is a parameterized query, then we can't explain it directly
            # we should directly jump into self._explain_parameterized_queries.explain_statement
            # instead of trying to explain it then failing
            if self._explain_parameterized_queries._is_parameterized_query(statement):
                if is_affirmative(self._config.statement_samples_config.get('explain_parameterized_queries', True)):
                    return self._explain_parameterized_queries.explain_statement(
                        dbname, statement, obfuscated_statement, query_signature
                    )
                e = psycopg.errors.UndefinedParameter("Unable to explain parameterized query")
                self._log.debug(
                    "Unable to collect execution plan, clients using the extended query protocol or prepared statements"
                    " can't be explained due to the separation of the parsed query and raw bind parameters: %s",
                    repr(e),
                )
                error_response = None, DBExplainError.parameterized_query, '{}'.format(type(e))
                self._explain_errors_cache[query_signature] = error_response
                self._emit_run_explain_error(dbname, DBExplainError.parameterized_query, e)
                return error_response
            return self._run_explain(dbname, statement, obfuscated_statement), None, None
        except psycopg.errors.UndefinedTable as e:
            self._log.debug("Failed to collect execution plan: %s", repr(e))
            error_response = None, DBExplainError.undefined_table, '{}'.format(type(e))
            self._explain_errors_cache[query_signature] = error_response
            self._emit_run_explain_error(dbname, DBExplainError.undefined_table, e)
            return error_response
<<<<<<< HEAD
        except psycopg.errors.DatabaseError as e:
=======
        except psycopg2.errors.UndefinedFunction as e:
            self._log.debug("Failed to collect execution plan: %s", repr(e))
            error_response = None, DBExplainError.undefined_function, '{}'.format(type(e))
            self._explain_errors_cache[query_signature] = error_response
            self._emit_run_explain_error(dbname, DBExplainError.undefined_function, e)
            return error_response
        except psycopg2.errors.IndeterminateDatatype as e:
            self._log.debug("Failed to collect execution plan: %s", repr(e))
            error_response = None, DBExplainError.indeterminate_datatype, '{}'.format(type(e))
            self._explain_errors_cache[query_signature] = error_response
            self._emit_run_explain_error(dbname, DBExplainError.indeterminate_datatype, e)
            return error_response
        except psycopg2.errors.DatabaseError as e:
>>>>>>> d88b1bf7
            self._log.debug("Failed to collect execution plan: %s", repr(e))
            error_response = None, DBExplainError.database_error, '{}'.format(type(e))
            self._emit_run_explain_error(dbname, DBExplainError.database_error, e)
            if isinstance(e, psycopg.errors.ProgrammingError) and not isinstance(
                e, psycopg.errors.InsufficientPrivilege
            ):
                # ProgrammingError is things like InvalidName, InvalidSchema, SyntaxError
                # we don't want to cache things like permission errors for a very long time because they can be fixed
                # dynamically by the user. the goal here is to cache only those queries which there is no reason to
                # retry
                self._explain_errors_cache[query_signature] = error_response
            return error_response

    def _emit_run_explain_error(self, dbname, err_code, err):
        # type: (str, DBExplainError, Exception) -> None
        self._check.count(
            "dd.postgres.run_explain.error",
            1,
            tags=self._dbtags(dbname, "error:explain-{}-{}".format(err_code.value, type(err)))
            + self._check._get_debug_tags(),
            hostname=self._check.reported_hostname,
            raw=True,
        )

    @tracked_method(agent_check_getter=agent_check_getter)
    def _collect_plan_for_statement(self, row):
        # limit the rate of explains done to the database
        cache_key = (row['datname'], row['query_signature'])
        if not self._explained_statements_ratelimiter.acquire(cache_key):
            return

        # Plans have several important signatures to tag events with. Note that for postgres, the
        # query_signature and resource_hash will be the same value.
        # - `plan_signature` - hash computed from the normalized JSON plan to group identical plan trees
        # - `resource_hash` - hash computed off the raw sql text to match apm resources
        # - `query_signature` - hash computed from the raw sql text to match query metrics
        plan_dict, explain_err_code, err_msg = self._run_and_track_explain(
            row['datname'], row['query'], row['statement'], row['query_signature']
        )
        collection_errors = None
        if explain_err_code:
            collection_errors = [{'code': explain_err_code.value, 'message': err_msg if err_msg else None}]

        raw_plan, normalized_plan, obfuscated_plan, plan_signature, raw_plan_signature = None, None, None, None, None
        if plan_dict:
            raw_plan = json.dumps(plan_dict)
            # if we're using the orjson implementation then json.dumps returns bytes
            raw_plan = raw_plan.decode('utf-8') if isinstance(raw_plan, bytes) else raw_plan
            try:
                normalized_plan = datadog_agent.obfuscate_sql_exec_plan(raw_plan, normalize=True)
                obfuscated_plan = datadog_agent.obfuscate_sql_exec_plan(raw_plan)
            except Exception as e:
                if self._config.log_unobfuscated_plans:
                    self._log.warning("Failed to obfuscate plan=[%s] | err=[%s]", raw_plan, e)
                raise e

            plan_signature = compute_exec_plan_signature(normalized_plan)
            raw_plan_signature = compute_exec_plan_signature(raw_plan)

        statement_plan_sig = (row['query_signature'], plan_signature)
        if self._seen_samples_ratelimiter.acquire(statement_plan_sig):
            obfuscated_plan_event = {
                "host": self._check.reported_hostname,
                "database_instance": self._check.database_identifier,
                "dbm_type": "plan",
                "ddagentversion": datadog_agent.get_version(),
                "ddsource": "postgres",
                "ddtags": ",".join(self._dbtags(row['datname'])),
                "timestamp": time.time() * 1000,
                "cloud_metadata": self._check.cloud_metadata,
                'service': self._config.service,
                "network": {
                    "client": {
                        "ip": str(row.get('client_addr', None)),
                        "port": row.get('client_port', None),
                        "hostname": row.get('client_hostname', None),
                    }
                },
                "db": {
                    "instance": row.get('datname', None),
                    "plan": {
                        "definition": obfuscated_plan,
                        "signature": plan_signature,
                        "collection_errors": collection_errors,
                    },
                    "query_signature": row['query_signature'],
                    "resource_hash": row['query_signature'],
                    "application": row.get('application_name', None),
                    "user": row['usename'],
                    "statement": row['statement'],
                    "metadata": {
                        "tables": row['dd_tables'],
                        "commands": row['dd_commands'],
                        "comments": row['dd_comments'],
                    },
                    "query_truncated": self._get_truncation_state(
                        self._get_track_activity_query_size(), row['query'], row['query_signature']
                    ).value,
                },
                'postgres': {k: v for k, v in row.items() if k not in pg_stat_activity_sample_exclude_keys},
            }
            if row['state'] in {'idle', 'idle in transaction'}:
                if row['state_change'] and row['query_start']:
                    obfuscated_plan_event['duration'] = (row['state_change'] - row['query_start']).total_seconds() * 1e9
                    # If the transaction is idle then we have a more specific "end time" than the current time at
                    # which we're collecting this event. According to the postgres docs, all of the timestamps in
                    # pg_stat_activity are `timestamp with time zone` so the timezone should always be present. However,
                    # if there is something wrong and it's missing then we can't use `state_change` for the timestamp
                    # of the event else we risk the timestamp being significantly off and the event getting dropped
                    # during ingestion.
                    if row['state_change'].tzinfo:
                        obfuscated_plan_event['timestamp'] = get_timestamp(row['state_change']) * 1000

            if self._collect_raw_query_statement and plan_signature:
                # Emit RQP (raw query plan) event when raw query statement collection is enabled
                raw_plan_event = copy.deepcopy(obfuscated_plan_event)
                raw_plan_event["dbm_type"] = "rqp"  # raw query plan
                raw_plan_event["db"]["statement"] = row["query"]  # raw query
                raw_plan_event["db"]["plan"]["definition"] = raw_plan
                raw_plan_event["db"]["plan"]["raw_signature"] = raw_plan_signature
                # set the raw plan signature in obfuscated plan event
                obfuscated_plan_event["db"]["plan"]["raw_signature"] = raw_plan_signature
                yield raw_plan_event
            yield obfuscated_plan_event
        return

    def _collect_plans(self, rows):
        for row in rows:
            try:
                if row['statement'] is None or row.get('backend_type', 'client backend') != 'client backend':
                    continue
                yield from self._collect_plan_for_statement(row)
            except Exception:
                self._log.exception(
                    "Crashed trying to collect execution plan for statement in dbname=%s", row['datname']
                )
                self._check.count(
                    "dd.postgres.statement_samples.error",
                    1,
                    tags=self.tags + ["error:collect-plan-for-statement-crash"] + self._check._get_debug_tags(),
                    hostname=self._check.reported_hostname,
                    raw=True,
                )

    def _create_activity_event(self, rows, active_connections):
        self._time_since_last_activity_event = time.time()
        active_sessions = []
        for row in self._create_active_sessions(rows):
            if self._collect_raw_query_statement:
                self._row_to_raw_statement_event(row)
            row = {key: val for key, val in row.items() if val is not None and key != 'query'}
            active_sessions.append(row)
        event = {
            "host": self._check.reported_hostname,
            "database_instance": self._check.database_identifier,
            "ddagentversion": datadog_agent.get_version(),
            "ddsource": "postgres",
            "dbm_type": "activity",
            "collection_interval": self._activity_coll_interval,
            "ddtags": self._tags_no_db,
            "timestamp": time.time() * 1000,
            "cloud_metadata": self._check.cloud_metadata,
            'service': self._config.service,
            "postgres_activity": active_sessions,
            "postgres_connections": active_connections,
        }
        return event

    def _truncate_activity_rows(self, rows, row_limit):
        # sort first one transaction age, and then second on query age
        rows.sort(key=lambda r: (self._sort_key(r), r['query_start']))
        return rows[0:row_limit]

    def _sort_key(self, row):
        # xact_start is not always set in the activity row
        # as we filter out null values first
        if 'xact_start' in row:
            return row['xact_start']
        # otherwise primarily sort on query_start, which will always be set.
        return row['query_start']

    def _report_activity_event(self):
        # Only send an event if we are configured to do so, and
        # don't report more often than the configured collection interval
        elapsed_s = time.time() - self._time_since_last_activity_event
        if elapsed_s < self._activity_coll_interval or not self._activity_coll_enabled:
            return False
        return True

    def _get_track_activity_query_size(self):
        return int(self._check.pg_settings.get("track_activity_query_size", TRACK_ACTIVITY_QUERY_SIZE_UNKNOWN_VALUE))

    def _get_truncation_state(self, track_activity_query_size, statement, query_signature):
        # Only check is a statement is truncated if the value of track_activity_query_size was loaded correctly
        # to avoid confusingly reporting a wrong indicator by using a default that might be wrong for the database
        if track_activity_query_size == TRACK_ACTIVITY_QUERY_SIZE_UNKNOWN_VALUE:
            return StatementTruncationState.unknown

        # Compare the query length (in bytes to match Postgres) to the configured max query size to determine
        # if the query has been truncated. Note that the length of a truncated statement
        # can be less than the value of 'track_activity_query_size' by MAX_CHARACTER_SIZE_IN_BYTES + 1 because
        # multi-byte characters that fall on the limit are left out. One caveat is that if a statement's length
        # happens to be greater or equal to the threshold below but isn't actually truncated, this
        # would falsely report it as a truncated statement
        statement_bytes = bytes(statement, "utf-8")
        truncated = len(statement_bytes) >= track_activity_query_size - (MAX_CHARACTER_SIZE_IN_BYTES + 1)
        if truncated:
            if track_activity_query_size < TRACK_ACTIVITY_QUERY_SIZE_SUGGESTED_VALUE:
                self._log.warning(
                    "Statement with query_signature=%s was truncated. Query size: %d, track_activity_query_size: %d "
                    "See https://docs.datadoghq.com/database_monitoring/setup_postgres/troubleshooting%s "
                    "for more details on how to increase the track_activity_query_size setting.",
                    query_signature,
                    len(statement_bytes),
                    track_activity_query_size,
                    "#query-samples-are-truncated",
                )
            else:
                self._log.debug(
                    "Statement with query_signature=%s was truncated. Query size: %d, track_activity_query_size: %d",
                    query_signature,
                    len(statement_bytes),
                    track_activity_query_size,
                )
            return StatementTruncationState.truncated
        return StatementTruncationState.not_truncated<|MERGE_RESOLUTION|>--- conflicted
+++ resolved
@@ -283,7 +283,7 @@
                 if conn.encoding == "SQLASCII":
                     # SQLASCII can truncate encodings across bytes, e.g. UTF8 multi-byte characters
                     # so we need to read in the data as bytes and then decode as best we can
-                    psycopg2.extensions.register_type(psycopg2.extensions.BYTES, cursor)
+                    psycopg.extensions.register_type(psycopg.extensions.BYTES, cursor)
                 cursor.execute(query, params)
                 rows = cursor.fetchall()
 
@@ -380,21 +380,12 @@
             if row.get("backend_type") is not None:
                 # backend_type is always a bytea type because it can contain non-UTF8 characters
                 try:
-<<<<<<< HEAD
-                    row['backend_type'] = row['backend_type'].decode('utf-8')
-                except UnicodeDecodeError:
-                    row['backend_type'] = 'unknown'
-            if (not row['datname'] or not row['query']) and row.get(
-                'backend_type', 'client backend'
-            ) == 'client backend':
-=======
                     row["backend_type"] = row.get("backend_type").tobytes().decode('utf-8', 'backslashreplace')
                 except Exception:
                     row["backend_type"] = "unknown"
             if not row.get('query'):
                 continue
             if (not row.get('datname')) and row.get('backend_type', 'client backend') == 'client backend':
->>>>>>> d88b1bf7
                 continue
             if row['client_addr']:
                 row['client_addr'] = str(row['client_addr'])
@@ -748,9 +739,6 @@
     def _run_explain(self, dbname, statement, obfuscated_statement):
         start_time = time.time()
         with self.db_pool.get_connection(dbname, ttl_ms=self._conn_ttl_ms) as conn:
-<<<<<<< HEAD
-            with conn.cursor() as cursor:
-=======
             # When sending potentially non-ascii data, e.g. UTF8, we need to force
             # the client encoding to UTF-8 to match Python string encoding
             if conn.encoding == 'SQLASCII':
@@ -758,8 +746,7 @@
                     "Setting client encoding to UTF-8 for dbname=%s, as the current encoding is SQLASCII", dbname
                 )
                 conn.set_client_encoding('utf-8')
-            with conn.cursor(cursor_factory=CommenterCursor) as cursor:
->>>>>>> d88b1bf7
+            with conn.cursor() as cursor:
                 self._log.debug(
                     "Running query on dbname=%s: %s(%s)", dbname, self._explain_function, obfuscated_statement
                 )
@@ -858,23 +845,19 @@
             self._explain_errors_cache[query_signature] = error_response
             self._emit_run_explain_error(dbname, DBExplainError.undefined_table, e)
             return error_response
-<<<<<<< HEAD
-        except psycopg.errors.DatabaseError as e:
-=======
-        except psycopg2.errors.UndefinedFunction as e:
+        except psycopg.errors.UndefinedFunction as e:
             self._log.debug("Failed to collect execution plan: %s", repr(e))
             error_response = None, DBExplainError.undefined_function, '{}'.format(type(e))
             self._explain_errors_cache[query_signature] = error_response
             self._emit_run_explain_error(dbname, DBExplainError.undefined_function, e)
             return error_response
-        except psycopg2.errors.IndeterminateDatatype as e:
+        except psycopg.errors.IndeterminateDatatype as e:
             self._log.debug("Failed to collect execution plan: %s", repr(e))
             error_response = None, DBExplainError.indeterminate_datatype, '{}'.format(type(e))
             self._explain_errors_cache[query_signature] = error_response
             self._emit_run_explain_error(dbname, DBExplainError.indeterminate_datatype, e)
             return error_response
-        except psycopg2.errors.DatabaseError as e:
->>>>>>> d88b1bf7
+        except psycopg.errors.DatabaseError as e:
             self._log.debug("Failed to collect execution plan: %s", repr(e))
             error_response = None, DBExplainError.database_error, '{}'.format(type(e))
             self._emit_run_explain_error(dbname, DBExplainError.database_error, e)
