--- conflicted
+++ resolved
@@ -118,7 +118,6 @@
         self._config = config
         self._activity_last_query_start = None
         self._tags_no_db = None
-<<<<<<< HEAD
         self._db_hostname = resolve_db_host(self._config.host)
         self._obfuscate_options = json.dumps(
             {'quantize_sql_tables': self._config.obfuscator_options.get('quantize_sql_tables', False)}
@@ -130,12 +129,7 @@
         self._rate_limiter = ConstantRateLimiter(
             float(self._config.statement_samples_config.get('collections_per_second', 1))
         )
-        self._explain_function = self._config.statement_samples_config.get(
-            'explain_function', 'datadog.explain_statement'
-        )
-=======
         self._explain_function = config.statement_samples_config.get('explain_function', 'datadog.explain_statement')
->>>>>>> 0d1d2904
 
         self._collection_strategy_cache = TTLCache(
             maxsize=config.statement_samples_config.get('collection_strategy_cache_maxsize', 1000),
