--- conflicted
+++ resolved
@@ -179,7 +179,7 @@
                 'tags': self._tags_no_db,
                 'postgres_rows': rows,
                 'postgres_version': self._payload_pg_version(),
-<<<<<<< HEAD
+                'ddagentversion': datadog_agent.get_version(),
                 'monitor_settings': [
                     {
                         'setting': self._check.pg_settings.pg_stat_statements_max.get_name(),
@@ -187,9 +187,6 @@
                         'tracked_value': self._check.pg_settings.pg_stat_statements_max.get_tracked_value(),
                     }
                 ],
-=======
-                'ddagentversion': datadog_agent.get_version(),
->>>>>>> 53cd3443
             }
             self._check.database_monitoring_query_metrics(json.dumps(payload, default=default_json_event_encoding))
         except Exception:
