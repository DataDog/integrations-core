# (C) Datadog, Inc. 2020-present
# All rights reserved
# Licensed under Simplified BSD License (see LICENSE)
from __future__ import unicode_literals

import copy
import time

import psycopg2
import psycopg2.extras
from cachetools import TTLCache

from datadog_checks.base import is_affirmative
from datadog_checks.base.utils.common import to_native_string
from datadog_checks.base.utils.db.sql import compute_sql_signature
from datadog_checks.base.utils.db.statement_metrics import StatementMetrics
from datadog_checks.base.utils.db.utils import DBMAsyncJob, default_json_event_encoding, obfuscate_sql_with_metadata
from datadog_checks.base.utils.serialization import json
from datadog_checks.base.utils.tracking import tracked_method

from .util import DatabaseConfigurationError, warning_with_tags
from .version_utils import V9_4

try:
    import datadog_agent
except ImportError:
    from ..stubs import datadog_agent

STATEMENTS_QUERY = """
SELECT {cols}
  FROM {pg_stat_statements_view} as pg_stat_statements
  LEFT JOIN pg_roles
         ON pg_stat_statements.userid = pg_roles.oid
  LEFT JOIN pg_database
         ON pg_stat_statements.dbid = pg_database.oid
  WHERE query != '<insufficient privilege>'
  AND query NOT LIKE 'EXPLAIN %%'
  {filters}
  LIMIT {limit}
"""

# Use pg_stat_statements(false) when available as an optimization to avoid pulling SQL text from disk
PG_STAT_STATEMENTS_COUNT_QUERY = "SELECT COUNT(*) FROM pg_stat_statements(false)"
PG_STAT_STATEMENTS_COUNT_QUERY_LT_9_4 = "SELECT COUNT(*) FROM pg_stat_statements"

DEFAULT_STATEMENTS_LIMIT = 10000

# Required columns for the check to run
PG_STAT_STATEMENTS_REQUIRED_COLUMNS = frozenset({'calls', 'query', 'rows'})

PG_STAT_STATEMENTS_TIMING_COLUMNS = frozenset(
    {
        'blk_read_time',
        'blk_write_time',
    }
)

PG_STAT_STATEMENTS_METRICS_COLUMNS = (
    frozenset(
        {
            'calls',
            'rows',
            'total_time',
            'total_exec_time',
            'shared_blks_hit',
            'shared_blks_read',
            'shared_blks_dirtied',
            'shared_blks_written',
            'local_blks_hit',
            'local_blks_read',
            'local_blks_dirtied',
            'local_blks_written',
            'temp_blks_read',
            'temp_blks_written',
        }
    )
    | PG_STAT_STATEMENTS_TIMING_COLUMNS
)

PG_STAT_STATEMENTS_TAG_COLUMNS = frozenset(
    {
        'datname',
        'rolname',
        'query',
    }
)

PG_STAT_STATEMENTS_OPTIONAL_COLUMNS = frozenset({'queryid'})

PG_STAT_ALL_DESIRED_COLUMNS = (
    PG_STAT_STATEMENTS_METRICS_COLUMNS | PG_STAT_STATEMENTS_TAG_COLUMNS | PG_STAT_STATEMENTS_OPTIONAL_COLUMNS
)


def agent_check_getter(self):
    return self._check


def _row_key(row):
    """
    :param row: a normalized row from pg_stat_statements
    :return: a tuple uniquely identifying this row
    """
    return row['query_signature'], row['datname'], row['rolname']


DEFAULT_COLLECTION_INTERVAL = 10


class PostgresStatementMetrics(DBMAsyncJob):
    """Collects telemetry for SQL statements"""

    def __init__(self, check, config, shutdown_callback):
        collection_interval = float(
            config.statement_metrics_config.get('collection_interval', DEFAULT_COLLECTION_INTERVAL)
        )
        if collection_interval <= 0:
            collection_interval = DEFAULT_COLLECTION_INTERVAL
        super(PostgresStatementMetrics, self).__init__(
            check,
            run_sync=is_affirmative(config.statement_metrics_config.get('run_sync', False)),
            enabled=is_affirmative(config.statement_metrics_config.get('enabled', True)),
            expected_db_exceptions=(psycopg2.errors.DatabaseError,),
            min_collection_interval=config.min_collection_interval,
            dbms="postgres",
            rate_limit=1 / float(collection_interval),
            job_name="query-metrics",
            shutdown_callback=shutdown_callback,
        )
        self._check = check
        self._metrics_collection_interval = collection_interval
        self._config = config
        self._state = StatementMetrics()
        self._stat_column_cache = []
        self._track_io_timing_cache = None
        self._obfuscate_options = to_native_string(json.dumps(self._config.obfuscator_options))
        # full_statement_text_cache: limit the ingestion rate of full statement text events per query_signature
        self._full_statement_text_cache = TTLCache(
            maxsize=config.full_statement_text_cache_max_size,
            ttl=60 * 60 / config.full_statement_text_samples_per_hour_per_query,
        )

    def _execute_query(self, cursor, query, params=()):
        try:
            self._log.debug("Running query [%s] %s", query, params)
            cursor.execute(query, params)
            return cursor.fetchall()
        except (psycopg2.ProgrammingError, psycopg2.errors.QueryCanceled) as e:
            # A failed query could've derived from incorrect columns within the cache. It's a rare edge case,
            # but the next time the query is run, it will retrieve the correct columns.
            self._stat_column_cache = []
            raise e

    @tracked_method(agent_check_getter=agent_check_getter, track_result_length=True)
    def _get_pg_stat_statements_columns(self):
        """
        Load the list of the columns available under the `pg_stat_statements` table. This must be queried because
        version is not a reliable way to determine the available columns on `pg_stat_statements`. The database can
        be upgraded without upgrading extensions, even when the extension is included by default.
        """
        if self._stat_column_cache:
            return self._stat_column_cache

        # Querying over '*' with limit 0 allows fetching only the column names from the cursor without data
        query = STATEMENTS_QUERY.format(
            cols='*', pg_stat_statements_view=self._config.pg_stat_statements_view, limit=0, filters=""
        )
        cursor = self._check._get_db(self._config.dbname).cursor()
        self._execute_query(cursor, query, params=(self._config.dbname,))
        col_names = [desc[0] for desc in cursor.description] if cursor.description else []
        self._stat_column_cache = col_names
        return col_names

    def run_job(self):
        self._tags_no_db = [t for t in self._tags if not t.startswith('db:')]
        self.collect_per_statement_metrics()

    def _payload_pg_version(self):
        version = self._check.version
        if not version:
            return ""
        return 'v{major}.{minor}.{patch}'.format(major=version.major, minor=version.minor, patch=version.patch)

    @tracked_method(agent_check_getter=agent_check_getter)
    def collect_per_statement_metrics(self):
        # exclude the default "db" tag from statement metrics & FQT events because this data is collected from
        # all databases on the host. For metrics the "db" tag is added during ingestion based on which database
        # each query came from.
        try:
            rows = self._collect_metrics_rows()
            if not rows:
                return
            for event in self._rows_to_fqt_events(rows):
                self._check.database_monitoring_query_sample(json.dumps(event, default=default_json_event_encoding))
            payload = {
                'host': self._check.resolved_hostname,
                'timestamp': time.time() * 1000,
                'min_collection_interval': self._metrics_collection_interval,
                'tags': self._tags_no_db,
                'cloud_metadata': self._config.cloud_metadata,
                'postgres_rows': rows,
                'postgres_version': self._payload_pg_version(),
                'ddagentversion': datadog_agent.get_version(),
                "ddagenthostname": self._check.agent_hostname,
            }
            self._check.database_monitoring_query_metrics(json.dumps(payload, default=default_json_event_encoding))
        except Exception:
            self._log.exception('Unable to collect statement metrics due to an error')
            return []

    @tracked_method(agent_check_getter=agent_check_getter, track_result_length=True)
    def _load_pg_stat_statements(self):
        try:
            available_columns = set(self._get_pg_stat_statements_columns())
            missing_columns = PG_STAT_STATEMENTS_REQUIRED_COLUMNS - available_columns
            if len(missing_columns) > 0:
                self._check.warning(
                    warning_with_tags(
                        "Unable to collect statement metrics because required fields are unavailable: %s.",
                        ', '.join(sorted(list(missing_columns))),
                        host=self._check.resolved_hostname,
                        dbname=self._config.dbname,
                    ),
                )
                self._check.count(
                    "dd.postgres.statement_metrics.error",
                    1,
                    tags=self._tags
                    + [
                        "error:database-missing_pg_stat_statements_required_columns",
                    ]
                    + self._check._get_debug_tags(),
                    hostname=self._check.resolved_hostname,
                )
                return []

            desired_columns = PG_STAT_ALL_DESIRED_COLUMNS

            if self._check.pg_settings.get("track_io_timing") != "on":
                desired_columns -= PG_STAT_STATEMENTS_TIMING_COLUMNS

            query_columns = sorted(list(available_columns & desired_columns))
            params = ()
            filters = ""
            if self._config.dbstrict:
                filters = "AND pg_database.datname = %s"
                params = (self._config.dbname,)
            elif self._config.ignore_databases:
                filters = " AND " + " AND ".join(
                    "pg_database.datname NOT ILIKE %s" for _ in self._config.ignore_databases
                )
                params = params + tuple(self._config.ignore_databases)
            return self._execute_query(
                self._check._get_db(self._config.dbname).cursor(cursor_factory=psycopg2.extras.DictCursor),
                STATEMENTS_QUERY.format(
                    cols=', '.join(query_columns),
                    pg_stat_statements_view=self._config.pg_stat_statements_view,
                    filters=filters,
                    limit=DEFAULT_STATEMENTS_LIMIT,
                ),
                params=params,
            )
        except psycopg2.Error as e:
            error_tag = "error:database-{}".format(type(e).__name__)

            if (
                isinstance(e, psycopg2.errors.ObjectNotInPrerequisiteState)
            ) and 'pg_stat_statements must be loaded' in str(e.pgerror):
                error_tag = "error:database-{}-pg_stat_statements_not_loaded".format(type(e).__name__)
                self._check.record_warning(
                    DatabaseConfigurationError.pg_stat_statements_not_loaded,
                    warning_with_tags(
                        "Unable to collect statement metrics because pg_stat_statements "
                        "extension is not loaded in database '%s'. "
                        "See https://docs.datadoghq.com/database_monitoring/setup_postgres/"
                        "troubleshooting#%s for more details",
                        self._config.dbname,
                        DatabaseConfigurationError.pg_stat_statements_not_loaded.value,
                        host=self._check.resolved_hostname,
                        dbname=self._config.dbname,
                        code=DatabaseConfigurationError.pg_stat_statements_not_loaded.value,
                    ),
                )
            elif isinstance(e, psycopg2.errors.UndefinedTable) and 'pg_stat_statements' in str(e.pgerror):
                error_tag = "error:database-{}-pg_stat_statements_not_created".format(type(e).__name__)
                self._check.record_warning(
                    DatabaseConfigurationError.pg_stat_statements_not_created,
                    warning_with_tags(
                        "Unable to collect statement metrics because pg_stat_statements is not created "
                        "in database '%s'. See https://docs.datadoghq.com/database_monitoring/setup_postgres/"
                        "troubleshooting#%s for more details",
                        self._config.dbname,
                        DatabaseConfigurationError.pg_stat_statements_not_created.value,
                        host=self._check.resolved_hostname,
                        dbname=self._config.dbname,
                        code=DatabaseConfigurationError.pg_stat_statements_not_created.value,
                    ),
                )
            else:
                self._check.warning(
                    warning_with_tags(
                        "Unable to collect statement metrics because of an error running queries "
                        "in database '%s'. See https://docs.datadoghq.com/database_monitoring/troubleshooting for "
                        "help: %s",
                        self._config.dbname,
                        str(e),
                        host=self._check.resolved_hostname,
                        dbname=self._config.dbname,
                    ),
                )

            self._check.count(
                "dd.postgres.statement_metrics.error",
                1,
                tags=self._tags + [error_tag] + self._check._get_debug_tags(),
                hostname=self._check.resolved_hostname,
            )

            return []

<<<<<<< HEAD
=======
    @tracked_method(agent_check_getter=agent_check_getter)
    def _emit_pg_stat_statements_metrics(self):
        query = PG_STAT_STATEMENTS_COUNT_QUERY_LT_9_4 if self._check.version < V9_4 else PG_STAT_STATEMENTS_COUNT_QUERY
        try:
            rows = self._execute_query(
                self._check._get_db(self._config.dbname).cursor(cursor_factory=psycopg2.extras.DictCursor),
                query,
            )
            count = 0
            if rows:
                count = rows[0][0]
            self._check.gauge(
                "postgresql.pg_stat_statements.max",
                self._check.pg_settings.get("pg_stat_statements.max", 0),
                tags=self._tags,
                hostname=self._check.resolved_hostname,
            )
            self._check.count(
                "postgresql.pg_stat_statements.count",
                count,
                tags=self._tags,
                hostname=self._check.resolved_hostname,
            )
        except psycopg2.Error as e:
            self._log.warning("Failed to query for pg_stat_statements count: %s", e)

>>>>>>> 2be77b92
    def _emit_pg_stat_statement_query_text_length_metrics(self, rows):
        txt_length_sum = 0
        txt_length_max = 0
        for r in rows:
            query_length = len(r['query'])
            txt_length_sum += query_length
            if query_length > txt_length_max:
                txt_length_max = query_length
        self._check.gauge(
            "postgresql.pg_stat_statements.query_text.avg",
            txt_length_sum / len(rows),
            tags=self._tags,
            hostname=self._check.resolved_hostname,
        )
        self._check.gauge(
            "postgresql.pg_stat_statements.query_text.max",
            txt_length_max,
            tags=self._tags,
            hostname=self._check.resolved_hostname,
        )

    @tracked_method(agent_check_getter=agent_check_getter, track_result_length=True)
    def _collect_metrics_rows(self):
        self._emit_pg_stat_statements_metrics()
        rows = self._load_pg_stat_statements()

        rows = self._normalize_queries(rows)
        if not rows:
            return []

        available_columns = set(rows[0].keys())
        metric_columns = available_columns & PG_STAT_STATEMENTS_METRICS_COLUMNS
        rows = self._state.compute_derivative_rows(rows, metric_columns, key=_row_key)
        self._check.gauge(
            'dd.postgres.queries.query_rows_raw',
            len(rows),
            tags=self._tags + self._check._get_debug_tags(),
            hostname=self._check.resolved_hostname,
        )
        return rows

    def _normalize_queries(self, rows):
        normalized_rows = []
        for row in rows:
            self._check.histogram(
                "postgresql.pg_stat_statements.query_text_length",
                len(row['query']),
                tags=self._tags,
                hostname=self._check.resolved_hostname,
            )
            normalized_row = dict(copy.copy(row))
            try:
                statement = obfuscate_sql_with_metadata(row['query'], self._obfuscate_options)
            except Exception as e:
                if self._config.log_unobfuscated_queries:
                    self._log.warning("Failed to obfuscate query=[%s] | err=[%s]", row['query'], e)
                else:
                    self._log.debug("Failed to obfuscate query | err=[%s]", e)
                continue

            obfuscated_query = statement['query']
            normalized_row['query'] = obfuscated_query
            normalized_row['query_signature'] = compute_sql_signature(obfuscated_query)
            metadata = statement['metadata']
            normalized_row['dd_tables'] = metadata.get('tables', None)
            normalized_row['dd_commands'] = metadata.get('commands', None)
            normalized_rows.append(normalized_row)

        return normalized_rows

    def _rows_to_fqt_events(self, rows):
        for row in rows:
            query_cache_key = _row_key(row)
            if query_cache_key in self._full_statement_text_cache:
                continue
            self._full_statement_text_cache[query_cache_key] = True
            row_tags = self._tags_no_db + [
                "db:{}".format(row['datname']),
                "rolname:{}".format(row['rolname']),
            ]
            yield {
                "timestamp": time.time() * 1000,
                "host": self._check.resolved_hostname,
                "ddagentversion": datadog_agent.get_version(),
                "ddsource": "postgres",
                "ddtags": ",".join(row_tags),
                "dbm_type": "fqt",
                "db": {
                    "instance": row['datname'],
                    "query_signature": row['query_signature'],
                    "statement": row['query'],
                    "metadata": {
                        "tables": row['dd_tables'],
                        "commands": row['dd_commands'],
                    },
                },
                "postgres": {
                    "datname": row["datname"],
                    "rolname": row["rolname"],
                },
            }<|MERGE_RESOLUTION|>--- conflicted
+++ resolved
@@ -318,8 +318,6 @@
 
             return []
 
-<<<<<<< HEAD
-=======
     @tracked_method(agent_check_getter=agent_check_getter)
     def _emit_pg_stat_statements_metrics(self):
         query = PG_STAT_STATEMENTS_COUNT_QUERY_LT_9_4 if self._check.version < V9_4 else PG_STAT_STATEMENTS_COUNT_QUERY
@@ -345,28 +343,6 @@
             )
         except psycopg2.Error as e:
             self._log.warning("Failed to query for pg_stat_statements count: %s", e)
-
->>>>>>> 2be77b92
-    def _emit_pg_stat_statement_query_text_length_metrics(self, rows):
-        txt_length_sum = 0
-        txt_length_max = 0
-        for r in rows:
-            query_length = len(r['query'])
-            txt_length_sum += query_length
-            if query_length > txt_length_max:
-                txt_length_max = query_length
-        self._check.gauge(
-            "postgresql.pg_stat_statements.query_text.avg",
-            txt_length_sum / len(rows),
-            tags=self._tags,
-            hostname=self._check.resolved_hostname,
-        )
-        self._check.gauge(
-            "postgresql.pg_stat_statements.query_text.max",
-            txt_length_max,
-            tags=self._tags,
-            hostname=self._check.resolved_hostname,
-        )
 
     @tracked_method(agent_check_getter=agent_check_getter, track_result_length=True)
     def _collect_metrics_rows(self):
