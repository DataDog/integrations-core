# (C) Datadog, Inc. 2020-present
# All rights reserved
# Licensed under Simplified BSD License (see LICENSE)
# https://www.postgresql.org/docs/current/libpq-connect.html#LIBPQ-PARAMKEYWORDS
import logging

from .util import (
    ACTIVITY_DD_METRICS,
    ACTIVITY_METRICS_8_3,
    ACTIVITY_METRICS_9_2,
    ACTIVITY_METRICS_9_6,
    ACTIVITY_METRICS_LT_8_3,
    ACTIVITY_QUERY_10,
    ACTIVITY_QUERY_LT_10,
    COMMON_ARCHIVER_METRICS,
    COMMON_BGW_METRICS,
    COMMON_METRICS,
    COUNT_METRICS,
    DATABASE_SIZE_METRICS,
    DBM_MIGRATED_METRICS,
    NEWER_14_METRICS,
    NEWER_91_BGW_METRICS,
    NEWER_92_BGW_METRICS,
    NEWER_92_METRICS,
    REPLICATION_METRICS_9_1,
    REPLICATION_METRICS_9_2,
    REPLICATION_METRICS_10,
    REPLICATION_STATS_METRICS,
)
from .version_utils import V8_3, V9, V9_1, V9_2, V9_4, V9_6, V10, V14

logger = logging.getLogger(__name__)


class PostgresMetricsCache:
    """Maintains a cache of metrics to collect"""

    def __init__(self, config):
        self.config = config
        self.instance_metrics = None
        self.bgw_metrics = None
        self.archiver_metrics = None
        self.replication_metrics = None
        self.replication_stats_metrics = None
        self.activity_metrics = None
        self._count_metrics = None
        if self.config.relations:
            self.table_activity_metrics = {}

    def clean_state(self):
        self.instance_metrics = None
        self.bgw_metrics = None
        self.archiver_metrics = None
        self.replication_metrics = None
        self.replication_stats_metrics = None
        self.activity_metrics = None
        if self.config.relations:
            self.table_activity_metrics = {}

    def get_instance_metrics(self, version):
        """
        Add NEWER_92_METRICS to the default set of COMMON_METRICS when server
        version is 9.2 or later.

        Store the list of metrics in the check instance to avoid rebuilding it at
        every collection cycle.

        In case we have multiple instances pointing to the same postgres server
        monitoring different databases, we want to collect server metrics
        only once. See https://github.com/DataDog/dd-agent/issues/1211
        """
        metrics = self.instance_metrics
        if metrics is None:
            # if DBM enabled, do not collect postgresql.connections metric in the main check
            c_metrics = COMMON_METRICS
            if not self.config.dbm_enabled:
                c_metrics = dict(c_metrics, **DBM_MIGRATED_METRICS)
            # select the right set of metrics to collect depending on postgres version
            self.instance_metrics = dict(c_metrics)
            if version >= V9_2:
                self.instance_metrics = dict(self.instance_metrics, **NEWER_92_METRICS)
            if version >= V14:
                self.instance_metrics = dict(self.instance_metrics, **NEWER_14_METRICS)

            # add size metrics if needed
            if self.config.collect_database_size_metrics:
                self.instance_metrics.update(DATABASE_SIZE_METRICS)

            metrics = self.instance_metrics

        res = {
            'descriptors': [('psd.datname', 'db')],
            'metrics': metrics,
            'query': "SELECT psd.datname, {metrics_columns} "
            "FROM pg_stat_database psd "
            "JOIN pg_database pd ON psd.datname = pd.datname",
            'relation': False,
            'name': 'instance_metrics',
        }

        res["query"] += " WHERE " + " AND ".join(
            "psd.datname not ilike '{}'".format(db) for db in self.config.ignore_databases
        )

        if self.config.dbstrict:
            res["query"] += " AND psd.datname in('{}')".format(self.config.dbname)

        return res

    def get_bgw_metrics(self, version):
        """Use either COMMON_BGW_METRICS or COMMON_BGW_METRICS + NEWER_92_BGW_METRICS
        depending on the postgres version.
        Uses a dictionary to save the result for each instance
        """
        # Extended 9.2+ metrics if needed
        if self.bgw_metrics is None:
            self.bgw_metrics = dict(COMMON_BGW_METRICS)

            if version >= V9_1:
                self.bgw_metrics.update(NEWER_91_BGW_METRICS)
            if version >= V9_2:
                self.bgw_metrics.update(NEWER_92_BGW_METRICS)

        if not self.bgw_metrics:
            return None

        return {
            'descriptors': [],
            'metrics': self.bgw_metrics,
            'query': "select {metrics_columns} FROM pg_stat_bgwriter",
            'relation': False,
            'name': 'bgw_metrics',
        }

    def get_count_metrics(self):
        if self._count_metrics is not None:
            return self._count_metrics
        metrics = dict(COUNT_METRICS)
        metrics['query'] = COUNT_METRICS['query'].format(
            metrics_columns="{metrics_columns}", table_count_limit=self.config.table_count_limit
        )
        self._count_metrics = metrics
        return metrics

    def get_archiver_metrics(self, version):
        """Use COMMON_ARCHIVER_METRICS to read from pg_stat_archiver as
        defined in 9.4 (first version to have this table).
        Uses a dictionary to save the result for each instance
        """
        # While there's only one set for now, prepare for future additions to
        # the table, mirroring get_bgw_metrics()
        if self.archiver_metrics is None and version >= V9_4:
            self.archiver_metrics = dict(COMMON_ARCHIVER_METRICS)

        if not self.archiver_metrics:
            return None

        return {
            'descriptors': [],
            'metrics': self.archiver_metrics,
            'query': "select {metrics_columns} FROM pg_stat_archiver",
            'relation': False,
            'name': 'archiver_metrics',
        }

    def get_replication_metrics(self, version, is_aurora):
        """Use either REPLICATION_METRICS_10, REPLICATION_METRICS_9_1, or
        REPLICATION_METRICS_9_1 + REPLICATION_METRICS_9_2, depending on the
        postgres version.
        Caches the result on a dictionary
        """
        if self.replication_metrics is not None:
            return self.replication_metrics

        if is_aurora:
            logger.debug("Detected Aurora %s. Won't collect replication metrics", version)
            self.replication_metrics = {}
        elif version >= V10:
            self.replication_metrics = dict(REPLICATION_METRICS_10)
        elif version >= V9_1:
            self.replication_metrics = dict(REPLICATION_METRICS_9_1)
            if version >= V9_2:
                self.replication_metrics.update(REPLICATION_METRICS_9_2)
        return self.replication_metrics

    def get_replication_stats_metrics(self, version):
        if version >= V10 and self.replication_stats_metrics is None:
            self.replication_stats_metrics = dict(REPLICATION_STATS_METRICS)
        return self.replication_stats_metrics

    def get_activity_metrics(self, version):
        """Use ACTIVITY_METRICS_LT_8_3 or ACTIVITY_METRICS_8_3 or ACTIVITY_METRICS_9_2
        depending on the postgres version in conjunction with ACTIVITY_QUERY_10 or ACTIVITY_QUERY_LT_10.
        Uses a dictionary to save the result for each instance
        """
        metrics_data = self.activity_metrics

        if metrics_data is None:
            excluded_aggregations = self.config.activity_metrics_excluded_aggregations
            if version < V9:
                excluded_aggregations.append('application_name')

            default_descriptors = [('application_name', 'app'), ('datname', 'db'), ('usename', 'user')]
            default_aggregations = [d[0] for d in default_descriptors]

            if 'datname' in excluded_aggregations:
                excluded_aggregations.remove('datname')
                logger.warning(
                    "datname is a required aggregation but was set in activity_metrics_excluded_aggregations. "
                    "Ignoring it and using the following instead: %s",
                    excluded_aggregations,
                )

            aggregation_columns = [a for a in default_aggregations if a not in excluded_aggregations]
            descriptors = [d for d in default_descriptors if d[0] not in excluded_aggregations]

            if version < V10:
                query = ACTIVITY_QUERY_LT_10
            else:
                query = ACTIVITY_QUERY_10
            if not aggregation_columns:
                query = query.format(aggregation_columns_select='', aggregation_columns_group='')
            else:
                query = query.format(
                    aggregation_columns_select=', '.join(aggregation_columns) + ',',
                    aggregation_columns_group=',' + ', '.join(aggregation_columns),
                )

            if version >= V9_6:
                metrics_query = ACTIVITY_METRICS_9_6
            elif version >= V9_2:
                metrics_query = ACTIVITY_METRICS_9_2
            elif version >= V8_3:
                metrics_query = ACTIVITY_METRICS_8_3
            else:
                metrics_query = ACTIVITY_METRICS_LT_8_3

            for i, q in enumerate(metrics_query):
                if '{dd__user}' in q:
                    metrics_query[i] = q.format(dd__user=self.config.user)

<<<<<<< HEAD
            metrics = {k: v for k, v in zip(metrics_query, ACTIVITY_DD_METRICS, strict=False)}
=======
            metrics = dict(zip(metrics_query, ACTIVITY_DD_METRICS))
>>>>>>> d671b4df
            self.activity_metrics = (metrics, query, descriptors)
        else:
            metrics, query, descriptors = metrics_data

        return {
            'descriptors': descriptors,
            'metrics': metrics,
            'query': query,
            'relation': False,
            'name': 'activity_metrics',
        }<|MERGE_RESOLUTION|>--- conflicted
+++ resolved
@@ -239,11 +239,8 @@
                 if '{dd__user}' in q:
                     metrics_query[i] = q.format(dd__user=self.config.user)
 
-<<<<<<< HEAD
-            metrics = {k: v for k, v in zip(metrics_query, ACTIVITY_DD_METRICS, strict=False)}
-=======
-            metrics = dict(zip(metrics_query, ACTIVITY_DD_METRICS))
->>>>>>> d671b4df
+            metrics = dict(zip(metrics_query, ACTIVITY_DD_METRICS, strict=False))
+
             self.activity_metrics = (metrics, query, descriptors)
         else:
             metrics, query, descriptors = metrics_data
