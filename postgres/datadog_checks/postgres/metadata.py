--- conflicted
+++ resolved
@@ -32,14 +32,11 @@
 # (which represents the value that the setting would revert to on session end or reset),
 # otherwise, it uses the current setting value.
 PG_SETTINGS_QUERY = """
-<<<<<<< HEAD
-SELECT name, setting, source FROM pg_settings
-=======
 SELECT
 name,
-case when source = 'session' then reset_val else setting end as setting
+case when source = 'session' then reset_val else setting end as setting,
+source
 FROM pg_settings
->>>>>>> 3bd07bb2
 """
 
 DATABASE_INFORMATION_QUERY = """
