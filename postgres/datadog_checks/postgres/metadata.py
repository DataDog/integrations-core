# (C) Datadog, Inc. 2023-present
# All rights reserved
# Licensed under a 3-clause BSD style license (see LICENSE)
import json
import re
import time
from typing import Dict, List, Optional, Tuple, Union  # noqa: F401

import psycopg2

from datadog_checks.postgres.cursor import CommenterDictCursor

try:
    import datadog_agent
except ImportError:
    from ..stubs import datadog_agent

from datadog_checks.base import is_affirmative
from datadog_checks.base.utils.db.utils import DBMAsyncJob, default_json_event_encoding
from datadog_checks.base.utils.tracking import tracked_method
from datadog_checks.postgres.util import get_list_chunks

from .util import payload_pg_version
from .version_utils import VersionUtils

# default collection intervals in seconds
DEFAULT_SETTINGS_COLLECTION_INTERVAL = 600
DEFAULT_SCHEMAS_COLLECTION_INTERVAL = 600
DEFAULT_RESOURCES_COLLECTION_INTERVAL = 300
DEFAULT_SETTINGS_IGNORED_PATTERNS = ["plpgsql%"]

# PG_SETTINGS_QURERY is used to collect all the settings from the pg_settings table
# Edge case: If source is 'session', it uses reset_val
# (which represents the value that the setting would revert to on session end or reset),
# otherwise, it uses the current setting value.
PG_SETTINGS_QUERY = """
SELECT
name,
case when source = 'session' then reset_val else setting end as setting,
source,
sourcefile,
pending_restart
FROM pg_settings
"""

PG_EXTENSIONS_QUERY = """
SELECT extname FROM pg_extension;
"""

PG_EXTENSION_LOADER_QUERY = {
    'pg_trgm': "SELECT word_similarity('foo', 'bar');",
    'plpgsql': "DO $$ BEGIN PERFORM 1; END$$;",
    'pgcrypto': "SELECT armor('foo');",
    'hstore': "SELECT 'a=>1'::hstore;",
}

DATABASE_INFORMATION_QUERY = """
SELECT db.oid                        AS id,
       datname                       AS NAME,
       pg_encoding_to_char(encoding) AS encoding,
       rolname                       AS owner,
       description
FROM   pg_catalog.pg_database db
       LEFT JOIN pg_catalog.pg_description dc
              ON dc.objoid = db.oid
       JOIN pg_roles a
         ON datdba = a.oid
WHERE  datname LIKE '{dbname}';
"""

PG_TABLES_QUERY_V10_PLUS = """
SELECT c.oid                 AS id,
       c.relname             AS name,
       c.relhasindex         AS has_indexes,
       c.relowner :: regrole AS owner,
       ( CASE
           WHEN c.relkind = 'p' THEN TRUE
           ELSE FALSE
         END )               AS has_partitions,
       t.relname             AS toast_table
FROM   pg_class c
       left join pg_class t
              ON c.reltoastrelid = t.oid
WHERE  c.relkind IN ( 'r', 'p' )
       AND c.relispartition != 't'
       AND c.relnamespace = {schema_oid}
       {filter};
"""

PG_TABLES_QUERY_V9 = """
SELECT c.oid                 AS id,
       c.relname             AS name,
       c.relhasindex         AS has_indexes,
       c.relowner :: regrole AS owner,
       t.relname             AS toast_table
FROM   pg_class c
       left join pg_class t
              ON c.reltoastrelid = t.oid
WHERE  c.relkind IN ( 'r' )
       AND c.relnamespace = {schema_oid}
       {filter};
"""


SCHEMA_QUERY = """
SELECT nsp.oid                 AS id,
       nspname             AS name,
       nspowner :: regrole AS owner
FROM   pg_namespace nsp
       LEFT JOIN pg_roles r on nsp.nspowner = r.oid
WHERE  nspname NOT IN ( 'information_schema', 'pg_catalog' )
       AND nspname NOT LIKE 'pg_toast%'
       AND nspname NOT LIKE 'pg_temp_%'
       AND r.rolname  !=       'rds_superuser'
       AND r.rolname  !=       'rdsadmin';
"""

PG_INDEXES_QUERY = """
SELECT indexname AS NAME,
       indexdef  AS definition,
       schemaname,
       tablename
FROM   pg_indexes
WHERE  schemaname='{schema_name}' AND ({table_names_like});
"""

PG_CHECK_FOR_FOREIGN_KEY = """
SELECT count(conname)
FROM   pg_constraint
WHERE  contype = 'f'
       AND conrelid = {oid};
"""

PG_CONSTRAINTS_QUERY = """
SELECT conname                   AS name,
       pg_get_constraintdef(oid) AS definition,
       conrelid AS id
FROM   pg_constraint
WHERE  contype = 'f'
       AND conrelid IN ({table_ids});
"""

COLUMNS_QUERY = """
SELECT attname                          AS name,
       Format_type(atttypid, atttypmod) AS data_type,
       NOT attnotnull                   AS nullable,
       pg_get_expr(adbin, adrelid)      AS default,
       attrelid AS id
FROM   pg_attribute
       LEFT JOIN pg_attrdef ad
              ON adrelid = attrelid
                 AND adnum = attnum
WHERE  attrelid IN ({table_ids})
       AND attnum > 0
       AND NOT attisdropped;
"""

PARTITION_KEY_QUERY = """
SELECT relname,
       pg_get_partkeydef(oid) AS partition_key
FROM   pg_class
WHERE  oid in ({table_ids});
"""

NUM_PARTITIONS_QUERY = """
SELECT count(inhrelid :: regclass) AS num_partitions, inhparent as id
FROM   pg_inherits
WHERE  inhparent IN ({table_ids})
GROUP BY inhparent;
"""

PARTITION_ACTIVITY_QUERY = """
SELECT pi.inhparent :: regclass         AS parent_table_name,
       SUM(COALESCE(psu.seq_scan, 0) + COALESCE(psu.idx_scan, 0)) AS total_activity
FROM   pg_catalog.pg_stat_user_tables psu
       join pg_class pc
         ON psu.relname = pc.relname
       join pg_inherits pi
         ON pi.inhrelid = pc.oid
WHERE  pi.inhparent = {parent_oid}
GROUP  BY pi.inhparent;
"""


def agent_check_getter(self):
    return self._check


class PostgresMetadata(DBMAsyncJob):
    """
    Collects database metadata. Supports:
        1. cloud metadata collection for resource creations
        2. collection of pg_settings
    """

    def __init__(self, check, config, shutdown_callback):
        self.pg_settings_ignored_patterns = config.settings_metadata_config.get(
            "ignored_settings_patterns", DEFAULT_SETTINGS_IGNORED_PATTERNS
        )
        self.pg_settings_collection_interval = config.settings_metadata_config.get(
            "collection_interval", DEFAULT_SETTINGS_COLLECTION_INTERVAL
        )
        self.schemas_collection_interval = config.schemas_metadata_config.get(
            "collection_interval", DEFAULT_SCHEMAS_COLLECTION_INTERVAL
        )
        resources_collection_interval = config.resources_metadata_config.get(
            "collection_interval", DEFAULT_RESOURCES_COLLECTION_INTERVAL
        )

        # by default, send resources every 5 minutes
        self.collection_interval = min(
            resources_collection_interval, self.pg_settings_collection_interval, self.schemas_collection_interval
        )

        super(PostgresMetadata, self).__init__(
            check,
            rate_limit=1 / float(self.collection_interval),
            run_sync=is_affirmative(config.settings_metadata_config.get("run_sync", False)),
            enabled=is_affirmative(config.resources_metadata_config.get("enabled", True)),
            dbms="postgres",
            min_collection_interval=config.min_collection_interval,
            expected_db_exceptions=(psycopg2.errors.DatabaseError,),
            job_name="database-metadata",
            shutdown_callback=shutdown_callback,
        )
        self._check = check
        self._config = config
        self.db_pool = self._check.db_pool
        self._collect_pg_settings_enabled = is_affirmative(config.settings_metadata_config.get("enabled", False))
        self._collect_schemas_enabled = is_affirmative(config.schemas_metadata_config.get("enabled", False))
        self._is_schemas_collection_in_progress = False
        self._pg_settings_cached = None
        self._time_since_last_settings_query = 0
        self._last_schemas_query_time = 0
        self._conn_ttl_ms = self._config.idle_connection_timeout
        self._tags_no_db = None
        self.tags = None

    def _dbtags(self, db, *extra_tags):
        """
        Returns the default instance tags with the initial "db" tag replaced with the provided tag
        """
        t = ["db:" + db]
        if extra_tags:
            t.extend(extra_tags)
        if self._tags_no_db:
            t.extend(self._tags_no_db)
        return t

    def run_job(self):
        # do not emit any dd.internal metrics for DBM specific check code
        self.tags = [t for t in self._tags if not t.startswith("dd.internal")]
        self._tags_no_db = [t for t in self.tags if not t.startswith("db:")]
        self.report_postgres_metadata()
        self._check.db_pool.prune_connections()

    @tracked_method(agent_check_getter=agent_check_getter)
    def report_postgres_metadata(self):
        # Only query for settings if configured to do so &&
        # don't report more often than the configured collection interval
        elapsed_s = time.time() - self._time_since_last_settings_query
        if elapsed_s >= self.pg_settings_collection_interval and self._collect_pg_settings_enabled:
            self._pg_settings_cached = self._collect_postgres_settings()
        event = {
            "host": self._check.resolved_hostname,
            "agent_version": datadog_agent.get_version(),
            "dbms": "postgres",
            "kind": "pg_settings",
            "collection_interval": self.collection_interval,
            "dbms_version": payload_pg_version(self._check.version),
            "tags": self._tags_no_db,
            "timestamp": time.time() * 1000,
            "cloud_metadata": self._config.cloud_metadata,
            "metadata": self._pg_settings_cached,
        }
        self._check.database_monitoring_metadata(json.dumps(event, default=default_json_event_encoding))

        elapsed_s_schemas = time.time() - self._last_schemas_query_time
        if (
            self._collect_schemas_enabled
            and not self._is_schemas_collection_in_progress
            and elapsed_s_schemas >= self.schemas_collection_interval
        ):
            self._is_schemas_collection_in_progress = True
            schema_metadata = self._collect_schema_info()
            # We emit an event for each batch of tables to reduce total data in memory and keep event size reasonable
            base_event = {
                "host": self._check.resolved_hostname,
                "agent_version": datadog_agent.get_version(),
                "dbms": "postgres",
                "kind": "pg_databases",
                "collection_interval": self.schemas_collection_interval,
                "dbms_version": self._payload_pg_version(),
                "tags": self._tags_no_db,
                "cloud_metadata": self._config.cloud_metadata,
            }

            # Tuned from experiments on staging, we may want to make this dynamic based on schema size in the future
            chunk_size = 50

            for database in schema_metadata:
                dbname = database["name"]
                if not self._should_collect_metadata(dbname, "database"):
                    continue

                with self.db_pool.get_connection(dbname, self._config.idle_connection_timeout) as conn:
                    with conn.cursor(cursor_factory=psycopg2.extras.DictCursor) as cursor:
                        for schema in database["schemas"]:
                            if not self._should_collect_metadata(schema, "schema"):
                                continue

                            tables = self._query_tables_for_schema(cursor, schema["id"], dbname)
                            table_chunks = list(get_list_chunks(tables, chunk_size))

                            buffer_column_count = 0
                            tables_buffer = []

                            for tables in table_chunks:
                                table_info = self._query_table_information(cursor, schema['name'], tables)

                                tables_buffer = [*tables_buffer, *table_info]
                                for t in table_info:
                                    buffer_column_count += len(t.get("columns", []))

                                if buffer_column_count >= 100_000:
                                    self._flush_schema(base_event, database, schema, tables_buffer)
                                    tables_buffer = []
                                    buffer_column_count = 0

                            if len(tables_buffer) > 0:
                                self._flush_schema(base_event, database, schema, tables_buffer)
            self._is_schemas_collection_in_progress = False

    def _should_collect_metadata(self, name, metadata_type):
        for re_str in self._config.schemas_metadata_config.get(
            "exclude_{metadata_type}s".format(metadata_type=metadata_type), []
        ):
            regex = re.compile(re_str)
            if regex.search(name):
                self._log.debug(
                    "Excluding {metadata_type} {name} from metadata collection "
                    "because of {re_str}".format(metadata_type=metadata_type, name=name, re_str=re_str)
                )
                return False

        includes = self._config.schemas_metadata_config.get(
            "include_{metadata_type}s".format(metadata_type=metadata_type), []
        )
        if len(includes) == 0:
            return True
        for re_str in includes:
            regex = re.compile(re_str)
            if regex.search(name):
                self._log.debug(
                    "Including {metadata_type} {name} in metadata collection "
                    "because of {re_str}".format(metadata_type=metadata_type, name=name, re_str=re_str)
                )
                return True
        return False

    def _flush_schema(self, base_event, database, schema, tables):
        event = {
            **base_event,
            "metadata": [{**database, "schemas": [{**schema, "tables": tables}]}],
            "timestamp": time.time() * 1000,
        }
        json_event = json.dumps(event, default=default_json_event_encoding)
        self._log.debug("Reporting the following payload for schema collection: {}".format(json_event))
        self._check.database_monitoring_metadata(json_event)

    def _payload_pg_version(self):
        version = self._check.version
        if not version:
            return ""
        return "v{major}.{minor}.{patch}".format(major=version.major, minor=version.minor, patch=version.patch)

    def _collect_schema_info(self):
        databases = []
        if self._check.autodiscovery:
            databases = self._check.autodiscovery.get_items()
        else:
            databases.append(self._config.dbname)

        metadata = []
        for database in databases:
            metadata.append(self._collect_metadata_for_database(database))

        self._last_schemas_query_time = time.time()
        return metadata

    def _query_database_information(
        self, cursor: psycopg2.extensions.cursor, dbname: str
    ) -> Dict[str, Union[str, int]]:
        """
        Collect database info. Returns
            description: str
            name: str
            id: str
            encoding: str
            owner: str
        """
        cursor.execute(DATABASE_INFORMATION_QUERY.format(dbname=dbname))
        row = cursor.fetchone()
        return row

    def _query_schema_information(self, cursor: psycopg2.extensions.cursor, dbname: str) -> Dict[str, str]:
        """
        Collect user schemas. Returns
            id: str
            name: str
            owner: str
        """
        cursor.execute(SCHEMA_QUERY)
        rows = cursor.fetchall()
        schemas = []
        for row in rows:
            schemas.append({"id": str(row["id"]), "name": row["name"], "owner": row["owner"]})
        return schemas

    def _get_table_info(self, cursor, dbname, schema_id):
        """
        Tables will be sorted by the number of total accesses (index_rel_scans + seq_scans) and truncated to
        the max_tables limit.

        If any tables are partitioned, only the master paritition table name will be returned, and none of its children.
        """
        if VersionUtils.transform_version(str(self._check.version))["version.major"] == "9":
            cursor.execute(PG_TABLES_QUERY_V9.format(schema_oid=schema_id))
        else:
            cursor.execute(PG_TABLES_QUERY_V10_PLUS.format(schema_oid=schema_id))
        rows = cursor.fetchall()
        table_info = [dict(row) for row in rows]

        limit = self._config.schemas_metadata_config.get("max_tables", 300)
<<<<<<< HEAD
        filter = self._get_tables_filter()

        if self._config.relations:
            if VersionUtils.transform_version(str(self._check.version))["version.major"] == "9":
                cursor.execute(PG_TABLES_QUERY_V9.format(schema_oid=schema_id, filter=filter))
            else:
                cursor.execute(PG_TABLES_QUERY_V10_PLUS.format(schema_oid=schema_id, filter=filter))
            rows = cursor.fetchall()
            table_info = [dict(row) for row in rows]
            return self._sort_and_limit_table_info(cursor, dbname, table_info, limit)
=======
>>>>>>> 0a24fda7

        if len(table_info) <= limit:
            return table_info

        if not self._config.relations:
            self._check.log.warning(
                "Number of tables exceeds limit of %d set by max_tables but "
                "relation metrics are not configured for %s."
                "Please configure relation metrics for all tables to sort by most active."
                "See https://docs.datadoghq.com/database_monitoring/setup_postgres/"
                "selfhosted/?tab=postgres15#monitoring-relation-metrics-for-multiple-databases "
                "for details on how to enable relation metrics.",
                limit,
                dbname,
            )
            return table_info[:limit]

        return self._sort_and_limit_table_info(cursor, dbname, table_info, limit)

    def _get_tables_filter(self):
        includes = self._config.schemas_metadata_config.get("include_tables", [])
        excludes = self._config.schemas_metadata_config.get("exclude_tables", [])
        if len(includes) == 0 and len(excludes) == 0:
            return ""

        sql = ""
        if len(includes) > 0:
            sql += " AND ("
            sql += " OR ".join("c.relname ~ '{r}'".format(r=r.replace("'", "''")) for r in includes)
            sql += ")"

        if len(excludes) > 0:
            sql += " AND NOT ("
            sql += " OR ".join("c.relname ~ '{r}'".format(r=r.replace("'", "''")) for r in excludes)
            sql += ")"

        return sql

    def _sort_and_limit_table_info(
        self, cursor, dbname, table_info: List[Dict[str, Union[str, bool]]], limit: int
    ) -> List[Dict[str, Union[str, bool]]]:
        def sort_tables(info):
            cache = self._check.metrics_cache.table_activity_metrics
            # partition master tables won't get any metrics reported on them,
            # so we have to grab the total partition activity
            # note: partitions don't exist in V9, so we have to check this first
            if (
                VersionUtils.transform_version(str(self._check.version))["version.major"] == "9"
                or not info["has_partitions"]
            ):
                # if we don't have metrics in our cache for this table, return 0
                table_data = cache.get(dbname, {}).get(
                    info["name"],
                    {"postgresql.index_scans": 0, "postgresql.seq_scans": 0},
                )
                return table_data.get("postgresql.index_scans", 0) + table_data.get("postgresql.seq_scans", 0)
            else:
                # get activity
                cursor.execute(PARTITION_ACTIVITY_QUERY.format(parent_oid=info["id"]))
                row = cursor.fetchone()
                return row.get("total_activity", 0) if row is not None else 0

        # if relation metrics are enabled, sorted based on last activity information
        table_info = sorted(table_info, key=sort_tables, reverse=True)
        return table_info[:limit]

    def _query_tables_for_schema(
        self, cursor: psycopg2.extensions.cursor, schema_id: str, dbname: str
    ) -> List[Dict[str, Union[str, Dict]]]:
        """
        Collect list of tables for a schema. Returns a list of dictionaries
        with key/values:
            "id": str
            "name": str
            "owner": str
            "has_indexes: bool
            "has_partitions: bool
            "toast_table": str (if associated toast table exists)
            "num_partitions": int (if has partitions)

        """
        tables_info = self._get_table_info(cursor, dbname, schema_id)
        table_payloads = []
        for table in tables_info:
            this_payload = {}
            this_payload.update({"id": str(table["id"])})
            this_payload.update({"name": table["name"]})
            this_payload.update({"owner": table["owner"]})
            this_payload.update({"has_indexes": table["has_indexes"]})
            this_payload.update({"has_partitions": table.get("has_partitions", False)})
            if table["toast_table"] is not None:
                this_payload.update({"toast_table": table["toast_table"]})

            table_payloads.append(this_payload)

        return table_payloads

    def _query_table_information(
        self, cursor: psycopg2.extensions.cursor, schema_name: str, table_info: List[Dict[str, Union[str, bool]]]
    ) -> List[Dict[str, Union[str, Dict]]]:
        """
        Collect table information . Returns a dictionary
        with key/values:
            "id": str
            "name": str
            "owner": str
            "foreign_keys": dict (if has foreign keys)
                name: str
                definition: str
            "indexes": dict (if has indexes)
                name: str
                definition: str
            "columns": dict
                name: str
                data_type: str
                default: str
                nullable: bool
            "toast_table": str (if associated toast table exists)
            "partition_key": str (if has partitions)
            "num_partitions": int (if has partitions)
        """
        tables = {t.get("name"): {**t, "num_partitions": 0} for t in table_info}
        table_name_lookup = {t.get("id"): t.get("name") for t in table_info}
        table_ids = ",".join(["'{}'".format(t.get("id")) for t in table_info])
        table_names_like = " OR ".join(["tablename LIKE '{}%'".format(t.get("name")) for t in table_info])

        # Get indexes
        cursor.execute(PG_INDEXES_QUERY.format(schema_name=schema_name, table_names_like=table_names_like))
        rows = cursor.fetchall()
        for row in rows:
            # Partition indexes in some versions of Postgres have appended digits for each partition
            table_name = row.get("tablename")
            while tables.get(table_name) is None and len(table_name) > 1 and table_name[-1].isdigit():
                table_name = table_name[0:-1]
            if tables.get(table_name) is not None:
                tables.get(table_name)["indexes"] = tables.get(table_name).get("indexes", []) + [dict(row)]

        # Get partitions
        if VersionUtils.transform_version(str(self._check.version))["version.major"] != "9":
            cursor.execute(PARTITION_KEY_QUERY.format(table_ids=table_ids))
            rows = cursor.fetchall()
            for row in rows:
                tables.get(row.get("relname"))["partition_key"] = row.get("partition_key")

            cursor.execute(NUM_PARTITIONS_QUERY.format(table_ids=table_ids))
            rows = cursor.fetchall()
            for row in rows:
                table_name = table_name_lookup.get(str(row.get("id")))
                tables.get(table_name)["num_partitions"] = row.get("num_partitions", 0)

        # Get foreign keys
        cursor.execute(PG_CONSTRAINTS_QUERY.format(table_ids=table_ids))
        rows = cursor.fetchall()
        for row in rows:
            table_name = table_name_lookup.get(str(row.get("id")))
            tables.get(table_name)["foreign_keys"] = tables.get(table_name).get("foreign_keys", []) + [dict(row)]

        # Get columns
        cursor.execute(COLUMNS_QUERY.format(table_ids=table_ids))
        rows = cursor.fetchall()
        for row in rows:
            table_name = table_name_lookup.get(str(row.get("id")))
            tables.get(table_name)["columns"] = tables.get(table_name).get("columns", []) + [dict(row)]

        return tables.values()

    def _collect_metadata_for_database(self, dbname):
        metadata = {}
        with self.db_pool.get_connection(dbname, self._config.idle_connection_timeout) as conn:
            with conn.cursor(cursor_factory=psycopg2.extras.DictCursor) as cursor:
                database_info = self._query_database_information(cursor, dbname)
                metadata.update(
                    {
                        "description": database_info["description"],
                        "name": database_info["name"],
                        "id": str(database_info["id"]),
                        "encoding": database_info["encoding"],
                        "owner": database_info["owner"],
                        "schemas": [],
                    }
                )
                schema_info = self._query_schema_information(cursor, dbname)
                for schema in schema_info:
                    metadata["schemas"].append(schema)

        return metadata

    @tracked_method(agent_check_getter=agent_check_getter)
    def _collect_postgres_settings(self):
        with self._check._get_main_db() as conn:
            with conn.cursor(cursor_factory=CommenterDictCursor) as cursor:
                # Get loaded extensions
                cursor.execute(PG_EXTENSIONS_QUERY)
                rows = cursor.fetchall()
                query = PG_SETTINGS_QUERY
                for row in rows:
                    extension = row['extname']
                    if extension in PG_EXTENSION_LOADER_QUERY:
                        query = PG_EXTENSION_LOADER_QUERY[extension] + "\n" + query
                    else:
                        self._log.warning("unable to collect settings for unknown extension %s", extension)

                if self.pg_settings_ignored_patterns:
                    query = query + " WHERE name NOT LIKE ALL(%s)"

                self._log.debug(
                    "Running query [%s] and patterns are %s",
                    query,
                    self.pg_settings_ignored_patterns,
                )
                self._time_since_last_settings_query = time.time()
                cursor.execute(query, (self.pg_settings_ignored_patterns,))
                rows = cursor.fetchall()
                self._log.debug("Loaded %s rows from pg_settings", len(rows))
                return [dict(row) for row in rows]<|MERGE_RESOLUTION|>--- conflicted
+++ resolved
@@ -306,7 +306,7 @@
                 with self.db_pool.get_connection(dbname, self._config.idle_connection_timeout) as conn:
                     with conn.cursor(cursor_factory=psycopg2.extras.DictCursor) as cursor:
                         for schema in database["schemas"]:
-                            if not self._should_collect_metadata(schema, "schema"):
+                            if not self._should_collect_metadata(schema["name"], "schema"):
                                 continue
 
                             tables = self._query_tables_for_schema(cursor, schema["id"], dbname)
@@ -424,27 +424,15 @@
 
         If any tables are partitioned, only the master paritition table name will be returned, and none of its children.
         """
+        filter = self._get_tables_filter()
         if VersionUtils.transform_version(str(self._check.version))["version.major"] == "9":
-            cursor.execute(PG_TABLES_QUERY_V9.format(schema_oid=schema_id))
+            cursor.execute(PG_TABLES_QUERY_V9.format(schema_oid=schema_id, filter=filter))
         else:
-            cursor.execute(PG_TABLES_QUERY_V10_PLUS.format(schema_oid=schema_id))
+            cursor.execute(PG_TABLES_QUERY_V10_PLUS.format(schema_oid=schema_id, filter=filter))
         rows = cursor.fetchall()
         table_info = [dict(row) for row in rows]
 
         limit = self._config.schemas_metadata_config.get("max_tables", 300)
-<<<<<<< HEAD
-        filter = self._get_tables_filter()
-
-        if self._config.relations:
-            if VersionUtils.transform_version(str(self._check.version))["version.major"] == "9":
-                cursor.execute(PG_TABLES_QUERY_V9.format(schema_oid=schema_id, filter=filter))
-            else:
-                cursor.execute(PG_TABLES_QUERY_V10_PLUS.format(schema_oid=schema_id, filter=filter))
-            rows = cursor.fetchall()
-            table_info = [dict(row) for row in rows]
-            return self._sort_and_limit_table_info(cursor, dbname, table_info, limit)
-=======
->>>>>>> 0a24fda7
 
         if len(table_info) <= limit:
             return table_info
