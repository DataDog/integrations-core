--- conflicted
+++ resolved
@@ -318,7 +318,7 @@
     @tracked_method(agent_check_getter=agent_check_getter)
     def _collect_postgres_extensions(self):
         with self._check._get_main_db() as conn:
-            with conn.cursor(cursor_factory=CommenterDictCursor) as cursor:
+            with conn.cursor(cursor_factory=dict_row) as cursor:
                 self._time_since_last_extension_query = time.time()
 
                 # Get loaded extensions
@@ -769,38 +769,7 @@
     @tracked_method(agent_check_getter=agent_check_getter)
     def _collect_postgres_settings(self):
         with self._check._get_main_db() as conn:
-<<<<<<< HEAD
             with conn.cursor(row_factory=dict_row) as cursor:
-                with conn.transaction():
-                    # Get loaded extensions
-                    cursor.execute(PG_EXTENSIONS_QUERY)
-                    rows = cursor.fetchall()
-                    query = PG_SETTINGS_QUERY
-                    for row in rows:
-                        extension = row['extname']
-                        # Run query to force loading of extension
-                        # This allow us to reliably collect extension settings
-                        if extension in PG_EXTENSION_LOADER_QUERY:
-                            cursor.execute(PG_EXTENSION_LOADER_QUERY[extension])
-                        else:
-                            self._log.warning("unable to collect settings for unknown extension %s", extension)
-
-                    if self.pg_settings_ignored_patterns:
-                        query = query + " WHERE name NOT LIKE ALL(%s)"
-
-                    self._log.debug(
-                        "Running query [%s] and patterns are %s",
-                        query,
-                        self.pg_settings_ignored_patterns,
-                    )
-                    self._time_since_last_settings_query = time.time()
-                    cursor.execute(query, (self.pg_settings_ignored_patterns,))
-                    rows = cursor.fetchall()
-                    self._log.warning("Loaded %s rows from pg_settings", rows)
-                    self._log.debug("Loaded %s rows from pg_settings", len(rows))
-                    return rows
-=======
-            with conn.cursor(cursor_factory=CommenterDictCursor) as cursor:
                 # Get loaded extensions
                 cursor.execute(PG_EXTENSIONS_QUERY)
                 rows = cursor.fetchall()
@@ -817,17 +786,17 @@
                     else:
                         self._log.warning("unable to collect settings for unknown extension %s", extension)
 
-                if self.pg_settings_ignored_patterns:
-                    query = query + " WHERE name NOT LIKE ALL(%s)"
-
-                self._log.debug(
-                    "Running query [%s] and patterns are %s",
-                    query,
-                    self.pg_settings_ignored_patterns,
-                )
-                self._time_since_last_settings_query = time.time()
-                cursor.execute(query, (self.pg_settings_ignored_patterns,))
-                rows = cursor.fetchall()
-                self._log.debug("Loaded %s rows from pg_settings", len(rows))
-                return [dict(row) for row in rows]
->>>>>>> d88b1bf7
+                    if self.pg_settings_ignored_patterns:
+                        query = query + " WHERE name NOT LIKE ALL(%s)"
+
+                    self._log.debug(
+                        "Running query [%s] and patterns are %s",
+                        query,
+                        self.pg_settings_ignored_patterns,
+                    )
+                    self._time_since_last_settings_query = time.time()
+                    cursor.execute(query, (self.pg_settings_ignored_patterns,))
+                    rows = cursor.fetchall()
+                    self._log.warning("Loaded %s rows from pg_settings", rows)
+                    self._log.debug("Loaded %s rows from pg_settings", len(rows))
+                    return rows