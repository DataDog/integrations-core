# (C) Datadog, Inc. 2022-present
# All rights reserved
# Licensed under a 3-clause BSD style license (see LICENSE)

import logging
import re

from psycopg.rows import dict_row

from datadog_checks.base.utils.db.sql import compute_sql_signature
from datadog_checks.base.utils.tracking import tracked_method

from .version_utils import V12

logger = logging.getLogger(__name__)

PREPARE_STATEMENT_QUERY = 'PREPARE dd_{query_signature} AS {statement}'

PARAM_TYPES_COUNT_QUERY = '''\
SELECT CARDINALITY(parameter_types) as count FROM pg_prepared_statements WHERE name = 'dd_{query_signature}'
'''

EXECUTE_PREPARED_STATEMENT_QUERY = 'EXECUTE dd_{prepared_statement}({generic_values})'

EXPLAIN_QUERY = 'SELECT {explain_function}($stmt${statement}$stmt$) as explain_statement'


def agent_check_getter(self):
    return self._check


class ExplainParameterizedQueries:
    '''
    ExplainParameterizedQueries will attempt to use a workaround to explain a parameterized query.

    High-level explanation:
        Given the query: `SELECT * FROM products WHERE id = $1;`

        We're unable to explain this because we do not know the value of the parameter ($1). Attempting to explain
        this will result in an error.
            e.g. `EXPLAIN SELECT * FROM products WHERE id = $1;`
                Returns: error
        We could provide `null` as a value because it works with any datatype, but this will also not work
        because Postgres knows that no rows will be returned.
            e.g. `EXPLAIN SELECT * FROM products WHERE id = null;`
                Returns: no plan

        However, with Postgres versions 12 and above, you can control how the query planner behaves with
        the `plan_cache_mode`. The mode `force_generic_plan` will force Postgres to produce a generic plan.

        Furthermore, we're still faced with the problem of not knowing how many parameters there
        are in a query. So is there a clever way we can go about finding this information?
        Yes, if we create a prepared statement, the `pg_prepared_statements` table provides
        information such as how many parameters are required and the type.

        Note, prepared statements created by the user defined in the integration config are not persisted.
        When the session ends, all prepared statements are automatically deallocated by Postgres.

        Walkthrough:
            1. Set the plan cache mode: `SET plan_cache_mode = force_generic_plan;`
            2. Create a prepared statement: `PREPARE dd_products AS SELECT * FROM products WHERE id = $1;`
            3. Query `pg_prepared_statements` to determine how many parameters a query requires
            and provide generic values (null).
            4. Execute and explain: `EXPLAIN EXECUTE dd_products(null);`
                Returns: (plan)
    '''

    def __init__(self, check, config):
        self._check = check
        self._config = config

    @tracked_method(agent_check_getter=agent_check_getter)
    def explain_statement(self, dbname, statement, obfuscated_statement):
        if self._check.version < V12:
            return None

        query_signature = compute_sql_signature(obfuscated_statement)
        with self._check.db_pool.get_connection(dbname, self._check._config.idle_connection_timeout) as conn:
            self._set_plan_cache_mode(conn)

            if not self._create_prepared_statement(conn, statement, obfuscated_statement, query_signature):
                return None

            result = self._explain_prepared_statement(conn, statement, obfuscated_statement, query_signature)
            self._deallocate_prepared_statement(conn, query_signature)
            if result:
                return result[0]['explain_statement'][0]
        return None

    def _set_plan_cache_mode(self, conn):
        self._execute_query(conn, "SET plan_cache_mode = force_generic_plan")

    @tracked_method(agent_check_getter=agent_check_getter)
    def _create_prepared_statement(self, conn, statement, obfuscated_statement, query_signature):
        try:
            self._execute_query(
                conn, PREPARE_STATEMENT_QUERY.format(query_signature=query_signature, statement=statement)
            )
            return True
        except Exception as e:
            logged_statement = obfuscated_statement
            if self._config.log_unobfuscated_plans:
                logged_statement = statement
            logger.warning(
                'Failed to create prepared statement when explaining statement(%s)=[%s] | err=[%s]',
                query_signature,
                logged_statement,
                e,
            )
        return False

    @tracked_method(agent_check_getter=agent_check_getter)
    def _get_number_of_parameters_for_prepared_statement(self, conn, query_signature):
        rows = self._execute_query_and_fetch_rows(conn, PARAM_TYPES_COUNT_QUERY.format(query_signature=query_signature))
        count = 0
        if rows and 'count' in rows[0]:
            count = rows[0]['count']
        return count

    @tracked_method(agent_check_getter=agent_check_getter)
    def _explain_prepared_statement(self, conn, statement, obfuscated_statement, query_signature):
        null_parameter = ','.join(
            'null' for _ in range(self._get_number_of_parameters_for_prepared_statement(conn, query_signature))
        )
        execute_prepared_statement_query = EXECUTE_PREPARED_STATEMENT_QUERY.format(
            prepared_statement=query_signature, generic_values=null_parameter
        )
        try:
            return self._execute_query_and_fetch_rows(
                conn,
                EXPLAIN_QUERY.format(
                    explain_function=self._config.statement_samples_config.get(
                        'explain_function', 'datadog.explain_statement'
                    ),
                    statement=execute_prepared_statement_query,
                ),
            )
        except Exception as e:
            logged_statement = obfuscated_statement
            if self._config.log_unobfuscated_plans:
                logged_statement = statement
            logger.warning(
                'Failed to explain parameterized statement(%s)=[%s] | err=[%s]',
                query_signature,
                logged_statement,
                e,
            )
        return None

    def _deallocate_prepared_statement(self, conn, query_signature):
        try:
            self._execute_query(conn, "DEALLOCATE PREPARE dd_{query_signature}".format(query_signature=query_signature))
        except Exception as e:
            logger.warning(
                'Failed to deallocate prepared statement query_signature=[%s] | err=[%s]',
                query_signature,
                e,
            )

    def _execute_query(self, conn, query):
        with conn.cursor(row_factory=dict_row) as cursor:
            logger.debug('Executing query=[%s]', query)
            cursor.execute(query)

<<<<<<< HEAD
    def _execute_query_and_fetch_rows(self, dbname, query):
        with self._check.db_pool.get_connection(dbname, self._check._config.idle_connection_timeout) as conn:
            with conn.cursor(row_factory=dict_row) as cursor:
                logger.debug('Executing query=[%s]', query)
                cursor.execute(query)
                return cursor.fetchall()

    def _is_parameterized_query(self, statement: str) -> bool:
        # Use regex to match $1 to determine if a query is parameterized
        # BUT single quoted string '$1' should not be considered as a parameter
        # e.g. SELECT * FROM products WHERE id = $1; -- $1 is a parameter
        # e.g. SELECT * FROM products WHERE id = '$1'; -- '$1' is not a parameter
        parameterized_query_pattern = r"(?<!')\$(?!'\$')[\d]+(?!')"
        return re.search(parameterized_query_pattern, statement) is not None
=======
    def _execute_query_and_fetch_rows(self, conn, query):
        with conn.cursor(row_factory=dict_row) as cursor:
            logger.debug('Executing query=[%s]', query)
            cursor.execute(query)
            return cursor.fetchall()
>>>>>>> d2056710
<|MERGE_RESOLUTION|>--- conflicted
+++ resolved
@@ -162,13 +162,11 @@
             logger.debug('Executing query=[%s]', query)
             cursor.execute(query)
 
-<<<<<<< HEAD
-    def _execute_query_and_fetch_rows(self, dbname, query):
-        with self._check.db_pool.get_connection(dbname, self._check._config.idle_connection_timeout) as conn:
-            with conn.cursor(row_factory=dict_row) as cursor:
-                logger.debug('Executing query=[%s]', query)
-                cursor.execute(query)
-                return cursor.fetchall()
+    def _execute_query_and_fetch_rows(self, conn, query):
+        with conn.cursor(row_factory=dict_row) as cursor:
+            logger.debug('Executing query=[%s]', query)
+            cursor.execute(query)
+            return cursor.fetchall()
 
     def _is_parameterized_query(self, statement: str) -> bool:
         # Use regex to match $1 to determine if a query is parameterized
@@ -176,11 +174,4 @@
         # e.g. SELECT * FROM products WHERE id = $1; -- $1 is a parameter
         # e.g. SELECT * FROM products WHERE id = '$1'; -- '$1' is not a parameter
         parameterized_query_pattern = r"(?<!')\$(?!'\$')[\d]+(?!')"
-        return re.search(parameterized_query_pattern, statement) is not None
-=======
-    def _execute_query_and_fetch_rows(self, conn, query):
-        with conn.cursor(row_factory=dict_row) as cursor:
-            logger.debug('Executing query=[%s]', query)
-            cursor.execute(query)
-            return cursor.fetchall()
->>>>>>> d2056710
+        return re.search(parameterized_query_pattern, statement) is not None