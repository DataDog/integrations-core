--- conflicted
+++ resolved
@@ -55,365 +55,6 @@
         """
         self.features.append(
             {"key": feature, "name": FeatureNames[feature], "enabled": enabled, "description": description}
-<<<<<<< HEAD
-        )
-
-    def add_error(self, error: str | ConfigurationError):
-        """
-        Add an error to the validation result.
-        :param error: The error message to add.
-        """
-        self.errors.append(ConfigurationError(error) if isinstance(error, str) else error)
-        self.valid = False
-
-    def add_warning(self, warning: str):
-        """
-        Add a warning to the validation result.
-        :param warning: The warning message to add.
-        """
-        self.warnings.append(warning)
-
-
-def build_config(check: PostgreSql) -> Tuple[InstanceConfig, ValidationResult]:
-    """
-    Build the Postgres configuration.
-    :param check: The check instance.
-    :return: InstanceConfig
-        The instance configuration object.
-    """
-
-    instance = check.instance
-    init_config = check.init_config
-
-    args = {}
-
-    # Automatically set values that support defaults or that have simple values in the instance
-    instance_config_fields = set(InstanceConfig.__annotations__.keys())
-
-    for f in instance_config_fields:
-        try:
-            args[f] = getattr(defaults, f"instance_{f}")()
-        except AttributeError:
-            args[f] = None
-        if f in instance:
-            args[f] = instance[f]
-
-    # Set values for args that have deprecated fallbacks, are not supported by the spec model
-    # or have other complexities
-    # If you change a literal value here, make sure to update spec.yaml
-    args.update(
-        {
-            # Set the default port to None if the host is a socket path
-            "port": instance.get(
-                'port', defaults.instance_port() if not instance.get('host', '').startswith('/') else None
-            ),
-            # Set None values for ssl
-            # Database configuration
-            "dbm": instance.get(
-                'dbm', instance.get('deep_database_monitoring', defaults.instance_dbm())
-            ),  # Deprecated, use `dbm` instead
-            "custom_metrics": map_custom_metrics(
-                instance.get('custom_metrics', [])
-            ),  # Deprecated, use `custom_queries` instead
-            "custom_queries": instance.get('custom_queries', []),
-            "database_identifier": instance.get('database_identifier', {"template": "$resolved_hostname"}),
-            "database_autodiscovery": {
-                **dict_defaults.instance_database_autodiscovery().model_dump(),
-                **(instance.get('database_autodiscovery', {})),
-            },
-            "query_metrics": {
-                **dict_defaults.instance_query_metrics().model_dump(),
-                **{
-                    "batch_max_content_size": init_config.get('metrics', {}).get('batch_max_content_size', 20_000_000),
-                },
-                **(instance.get('query_metrics', {})),
-            },
-            "query_samples": {
-                **dict_defaults.instance_query_samples().model_dump(),
-                **(instance.get('statement_samples', {})),  # Deprecated, use `query_samples` instead
-                **(instance.get('query_samples', {})),
-            },
-            "query_activity": {
-                **dict_defaults.instance_query_activity().model_dump(),
-                **(instance.get('query_activity', {})),
-            },
-            # Metadata collection
-            "collect_settings": {
-                **dict_defaults.instance_collect_settings().model_dump(),
-                **(instance.get('collect_settings') or {}),
-            },
-            "collect_schemas": {
-                **dict_defaults.instance_collect_schemas().model_dump(),
-                **(instance.get('collect_schemas', {})),
-            },
-            # Cloud
-            "aws": {
-                **Aws(managed_authentication=ManagedAuthentication()).model_dump(),
-                **(instance.get('aws', {})),
-            },
-            "gcp": {
-                **Gcp().model_dump(),
-                **(instance.get('gcp', {})),
-            },
-            "azure": {
-                **Azure(managed_authentication=ManagedAuthentication1()).model_dump(),
-                **(instance.get('azure', {})),
-            },
-            # Obfuscation and query logging
-            "obfuscator_options": {
-                **dict_defaults.instance_obfuscator_options().model_dump(),
-                **(instance.get('obfuscator_options', {})),
-            },
-            "collect_raw_query_statement": {
-                **dict_defaults.instance_collect_raw_query_statement().model_dump(),
-                **(instance.get('collect_raw_query_statement', {})),
-            },
-            "locks_idle_in_transaction": {
-                **dict_defaults.instance_locks_idle_in_transaction().model_dump(),
-                **(instance.get('locks_idle_in_transaction', {})),
-            },
-            "propagate_agent_tags": should_propagate_agent_tags(instance=instance, init_config=init_config),
-            "service": instance.get('service', init_config.get('service', None)),
-            # Metric filtering by pattern is implemented downstream, theoretically
-            "metric_patterns": instance.get('metric_patterns', None),
-        }
-    )
-
-    validation_result = ValidationResult()
-
-    # Generate and validate tags
-    tags, tag_errors = build_tags(instance=instance, init_config=init_config, config=args)
-    args['tags'] = tags
-    for error in tag_errors:
-        # If there are errors in the tags, we add them to the validation result
-        # but we don't raise an exception here, as we want to validate the rest of the configuration
-        validation_result.add_error(error)
-
-    # Apply various validations and fallbacks
-    apply_validated_defaults(args, instance, validation_result)
-    apply_deprecation_warnings(instance, validation_result)
-
-    # Check user provided value because the default configuration would trigger this warning
-    if instance.get('collect_default_database', False) and 'postgres' in instance.get('ignore_databases', []):
-        validation_result.add_warning(
-            'The `postgres` database cannot be ignored when `collect_default_database` is enabled.'
-        )
-
-    # Validate that the keys of args match the fields of InstanceConfig
-    args_keys = set(args.keys())
-    missing_fields = instance_config_fields - args_keys
-    extra_fields = args_keys - instance_config_fields
-    if missing_fields or extra_fields:
-        # This should get caught at test time and never execute at runtime
-        raise ConfigurationError(
-            f"build_config: args keys do not match InstanceConfig fields. "
-            f"Missing: {missing_fields}, Extra: {extra_fields}"
-        )
-
-    # The current InstanceConfig cannot be instantiated directly and integrations team is reluctant to fix it
-    # in case existing integrations use the faulty behavior.
-    # Instead we copy the behavior of the base check and instantiate this way
-    config = InstanceConfig.model_validate(args, context={"configured_fields": instance_config_fields})
-
-    validate_config(config, instance, validation_result)
-
-    try:
-        RelationsManager.validate_relations_config(list(config.relations))
-    except ConfigurationError as e:
-        validation_result.add_error(e)
-
-    apply_features(config, validation_result)
-
-    return config, validation_result
-
-
-def build_tags(instance: dict, init_config: dict, config: dict) -> Tuple[list[str], list[ConfigurationError]]:
-    tags = list(set(instance.get('tags', [])))
-
-    # preset tags to host
-    if not instance.get('disable_generic_tags', defaults.instance_disable_generic_tags()):
-        tags.append('server:{}'.format(config.get('host')))
-    if config.get('port'):
-        tags.append('port:{}'.format(config.get('port')))
-    else:
-        tags.append('port:socket')
-
-    if instance.get('service'):
-        tags.append('service:{}'.format(instance.get('service')))
-    elif init_config.get('service'):
-        tags.append('service:{}'.format(init_config.get('service')))
-
-    # preset tags to the database name
-    tags.extend(["db:%s" % config.get('dbname')])
-
-    rds_tags = rds_parse_tags_from_endpoint(config.get('host'))
-    if rds_tags:
-        tags.extend(rds_tags)
-
-    errors = []
-    if config.get('propagate_agent_tags'):
-        try:
-            agent_tags = get_agent_host_tags()
-            tags.extend(agent_tags)
-        except Exception as e:
-            errors.append(
-                ConfigurationError(
-                    'propagate_agent_tags enabled but there was an error fetching agent tags {}'.format(e)
-                )
-            )
-
-    tags.extend(["raw_query_statement:enabled"] if config.get('collect_raw_query_statement', {}).get("enabled") else [])
-
-    return tags, errors
-
-
-def apply_validated_defaults(args: dict, instance: dict, validation_result: ValidationResult):
-    # Check provided values and revert to defaults if they are invalid
-
-    # Validate config arguments for invalid or deprecated options
-    if args['ssl'] not in SSL_MODES:
-        warning = f"Invalid ssl option '{args['ssl']}', should be one of {SSL_MODES}. Defaulting to 'allow'."
-        validation_result.add_warning(warning)
-        args['ssl'] = "allow"
-
-    if safefloat(args['query_metrics']['collection_interval']) <= 0:
-        default_value = dict_defaults.instance_query_metrics().collection_interval
-        args['query_metrics']['collection_interval'] = default_value
-        validation_result.add_warning(
-            f"query_metrics.collection_interval must be greater than 0, defaulting to {default_value} seconds."
-        )
-
-    if safefloat(args['query_samples']['collection_interval']) <= 0:
-        default_value = dict_defaults.instance_query_samples().collection_interval
-        args['query_samples']['collection_interval'] = default_value
-        validation_result.add_warning(
-            f"query_samples.collection_interval must be greater than 0, defaulting to {default_value} seconds."
-        )
-
-    if safefloat(args['query_activity']['collection_interval']) <= 0:
-        default_value = dict_defaults.instance_query_activity().collection_interval
-        args['query_activity']['collection_interval'] = default_value
-        validation_result.add_warning(
-            f"query_activity.collection_interval must be greater than 0, defaulting to {default_value} seconds."
-        )
-
-    if args.get('collect_default_database'):
-        args['ignore_databases'] = [d for d in args['ignore_databases'] if d != 'postgres']
-
-    apply_cloud_defaults(args, instance, validation_result)
-
-
-def apply_cloud_defaults(args: dict, instance: dict, validation_result: ValidationResult):
-    # AWS backfill and validation
-    if (
-        not instance.get("aws", {}).get("managed_authentication", None)
-        and args.get('aws', {}).get('region')
-        and not args.get('password')
-    ):
-        # if managed_authentication is not set, we assume it is enabled if region is set and password is not set
-        args['aws'] = {
-            **args['aws'],
-            'managed_authentication': {**args['aws'].get('managed_authentication', {}), 'enabled': True},
-        }
-
-    if args.get('aws', {}).get('managed_authentication', {}).get('enabled') and not args.get('aws', {}).get('region'):
-        validation_result.add_error('AWS region must be set when using AWS managed authentication')
-
-    # Azure backfill and validation
-    if instance.get("managed_identity"):
-        args['azure'] = {
-            **args.get('azure', {}),
-            'managed_authentication': {
-                **args.get('azure', {}).get('managed_authentication', {}),
-                **instance.get('managed_identity', {}),
-            },
-        }
-
-    if not instance.get("azure", {}).get("managed_authentication", None) and (
-        args.get('azure', {}).get('managed_authentication', {}).get('client_id')
-        or instance.get('managed_identity', {}).get('client_id')
-    ):
-        # if managed_authentication is not set, we assume it is enabled if client_id is set
-        args['azure'] = {
-            **args.get('azure', {}),
-            'managed_authentication': {**args.get('azure', {}).get('managed_authentication', {}), 'enabled': True},
-        }
-
-    if args.get('azure', {}).get('managed_authentication', {}).get('enabled') and not args.get('azure', {}).get(
-        'managed_authentication', {}
-    ).get('client_id'):
-        validation_result.add_error('Azure client_id must be set when using Azure managed authentication')
-
-
-def deprecation_warning(option: str, replacement: str):
-    return f'The `{option}` option is deprecated. Use `{replacement}` instead.'
-
-
-def apply_deprecation_warnings(instance: dict, validation_result: ValidationResult):
-    # Simple deprecated options
-    deprecations = [
-        ['custom_metrics', 'custom_queries'],
-        ['deep_database_monitoring', 'dbm'],
-        ['managed_identity', 'azure.managed_authentication'],
-        ['statement_samples', 'query_samples'],
-        ['collect_default_database', 'postgres'],
-    ]
-
-    for deprecation in deprecations:
-        if deprecation[0] in instance:
-            validation_result.add_warning(deprecation_warning(deprecation[0], deprecation[1]))
-
-
-def validate_config(config: InstanceConfig, instance: dict, validation_result: ValidationResult):
-    # Validate config after defaults and other validations have been applied
-    if not config.application_name.isascii():
-        validation_result.add_error(f"Application name can include only ASCII characters: {config.application_name}")
-
-    if config.relations and not (config.dbname or config.database_autodiscovery.enabled):
-        validation_result.add_error(
-            '"dbname" parameter must be set OR autodiscovery must be enabled when using the "relations" parameter.'
-        )
-
-    if config.empty_default_hostname:
-        validation_result.add_warning(
-            'The `empty_default_hostname` option has no effect in the Postgres check. '
-            'Use the `exclude_hostname` option instead.'
-        )
-
-    # If instance config explicitly enables these features, we add a warning if dbm is not enabled
-    if instance.get('query_activity', {}).get('enabled') and not config.dbm:
-        validation_result.add_warning('The `query_activity` feature requires the `dbm` option to be enabled.')
-    if instance.get('query_samples', {}).get('enabled') and not config.dbm:
-        validation_result.add_warning('The `query_samples` feature requires the `dbm` option to be enabled.')
-    if instance.get('query_metrics', {}).get('enabled') and not config.dbm:
-        validation_result.add_warning('The `query_metrics` feature requires the `dbm` option to be enabled.')
-    if instance.get('collect_settings', {}).get('enabled') and not config.dbm:
-        validation_result.add_warning('The `collect_settings` feature requires the `dbm` option to be enabled.')
-    if instance.get('collect_schemas', {}).get('enabled') and not config.dbm:
-        validation_result.add_warning('The `collect_schemas` feature requires the `dbm` option to be enabled.')
-
-
-def apply_features(config: InstanceConfig, validation_result: ValidationResult):
-    # Features
-    validation_result.add_feature(
-        FeatureKey.RELATION_METRICS,
-        bool(config.relations),
-        "Relation metrics requires a value for `relations` in the configuration." if not config.relations else None,
-    )
-    validation_result.add_feature(FeatureKey.QUERY_ACTIVITY, config.query_activity.enabled and config.dbm)
-    validation_result.add_feature(FeatureKey.QUERY_SAMPLES, config.query_samples.enabled and config.dbm)
-    validation_result.add_feature(FeatureKey.QUERY_METRICS, config.query_metrics.enabled and config.dbm)
-    validation_result.add_feature(FeatureKey.COLLECT_SETTINGS, config.collect_settings.enabled and config.dbm)
-    validation_result.add_feature(FeatureKey.COLLECT_SCHEMAS, config.collect_schemas.enabled and config.dbm)
-
-
-METRIC_TYPES = {
-    'RATE': AgentCheck.rate,
-    'GAUGE': AgentCheck.gauge,
-    'MONOTONIC': AgentCheck.monotonic_count,
-}
-
-=======
         )
 
     def add_error(self, error: str | ConfigurationError):
@@ -765,7 +406,6 @@
     'MONOTONIC': AgentCheck.monotonic_count,
 }
 
->>>>>>> f84fa424
 
 def map_custom_metrics(custom_metrics):
     # Pre-process custom metrics and verify definition
@@ -819,12 +459,6 @@
 def sanitize(config: Union[InstanceConfig, dict]) -> dict:
     if isinstance(config, InstanceConfig):
         # If config is an InstanceConfig object, convert it to a dict
-<<<<<<< HEAD
-        config = config.model_dump(exclude=['custom_metrics', 'custom_queries'])
-    sanitized = copy.deepcopy(config)
-    sanitized['password'] = '***' if sanitized.get('password') else None
-    sanitized['ssl_password'] = '***' if sanitized.get('ssl_password') else None
-=======
         config = config.model_dump(exclude={'custom_metrics', 'custom_queries'})
     sanitized = copy.deepcopy(config)
     sanitized['password'] = '***' if sanitized.get('password') else None
@@ -834,7 +468,6 @@
     for custom_metric in sanitized.get('custom_metrics', []):
         for key in custom_metric.get('metrics', {}):
             custom_metric.get('metrics')[key][1] = ''
->>>>>>> f84fa424
 
     return sanitized
 
