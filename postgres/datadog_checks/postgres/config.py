# (C) Datadog, Inc. 2020-present
# All rights reserved
# Licensed under Simplified BSD License (see LICENSE)
# https://www.postgresql.org/docs/current/libpq-connect.html#LIBPQ-PARAMKEYWORDS
from __future__ import annotations

import copy
from enum import Enum
from typing import TYPE_CHECKING, Optional, Tuple, TypedDict

from datadog_checks.postgres.config_models import InstanceConfig
from datadog_checks.postgres.config_models.defaults import (
    instance_dbm,
    instance_disable_generic_tags,
    instance_port,
    instance_propagate_agent_tags,
)
from datadog_checks.postgres.config_models.instance import (
    Aws,
    Azure,
    Gcp,
    ManagedAuthentication,
    ManagedAuthentication1,
    Union,
)
from datadog_checks.postgres.discovery import (
    DEFAULT_MAX_DATABASES,
)
from datadog_checks.postgres.discovery import (
    DEFAULT_REFRESH as DEFAULT_AUTODISCOVERY_REFRESH_INTERVAL,
)
from datadog_checks.postgres.metadata import (
    DEFAULT_SCHEMAS_COLLECTION_INTERVAL,
    DEFAULT_SETTINGS_COLLECTION_INTERVAL,
    DEFAULT_SETTINGS_IGNORED_PATTERNS,
)
from datadog_checks.postgres.relationsmanager import RelationsManager
from datadog_checks.postgres.statement_samples import (
    DEFAULT_ACTIVITY_COLLECTION_INTERVAL as DEFAULT_QUERY_ACTIVITY_COLLECTION_INTERVAL,
)
from datadog_checks.postgres.statement_samples import (
    DEFAULT_COLLECTION_INTERVAL as DEFAULT_QUERY_SAMPLES_COLLECTION_INTERVAL,
)
from datadog_checks.postgres.statements import DEFAULT_COLLECTION_INTERVAL as DEFAULT_QUERY_METRICS_COLLECTION_INTERVAL

if TYPE_CHECKING:
    from datadog_checks.postgres import PostgreSql

from datadog_checks.base import AgentCheck, ConfigurationError
from datadog_checks.base.utils.aws import rds_parse_tags_from_endpoint
from datadog_checks.base.utils.db.utils import get_agent_host_tags

SSL_MODES = {'disable', 'allow', 'prefer', 'require', 'verify-ca', 'verify-full'}
TABLE_COUNT_LIMIT = 200


class FeatureKey(Enum):
    """
    Enum representing the keys for features in the Postgres configuration.
    """

    RELATION_METRICS = "relation_metrics"
    QUERY_SAMPLES = "query_samples"
    COLLECT_SETTINGS = "collect_settings"
    COLLECT_SCHEMAS = "collect_schemas"
    QUERY_ACTIVITY = "query_activity"
    QUERY_METRICS = "query_metrics"

<<<<<<< HEAD

FeatureNames = {
    FeatureKey.RELATION_METRICS: 'Relation Metrics',
    FeatureKey.QUERY_SAMPLES: 'Query Samples',
    FeatureKey.COLLECT_SETTINGS: 'Collect Settings',
    FeatureKey.COLLECT_SCHEMAS: 'Collect Schemas',
    FeatureKey.QUERY_ACTIVITY: 'Query Activity',
    FeatureKey.QUERY_METRICS: 'Query Metrics',
}


class Feature(TypedDict):
    """
    A feature in the Postgres configuration that can be enabled or disabled.
    """

    key: str
    name: str
    enabled: bool
    description: str | None


class ValidationResult:
    """
    A simple class to represent the result of a validation.
    It can be extended in the future to include more details about the validation.
    """

    def __init__(self, valid=True):
        """
        :param valid: Whether the validation passed.
        :param features: A list of features that were validated.
        """
        self.valid = valid
        self.features: list[Feature] = []
        self.errors: list[ConfigurationError] = []
        self.warnings: list[str] = []

    def add_feature(self, feature: FeatureKey, enabled=True, description: Optional[str] = None):
        """
        Add a feature to the validation result.
        :param feature: The feature to add.
        :param enabled: Whether the feature is enabled.
        """
        self.features.append(
            {"key": feature, "name": FeatureNames[feature], "enabled": enabled, "description": description}
=======
        ssl = instance.get('ssl', "allow")
        if ssl in SSL_MODES:
            self.ssl_mode = ssl
        else:
            check.warning(f"Invalid ssl option '{ssl}', should be one of {SSL_MODES}. Defaulting to 'allow'.")
            self.ssl_mode = "allow"

        self.ssl_cert = instance.get('ssl_cert', None)
        self.ssl_root_cert = instance.get('ssl_root_cert', None)
        self.ssl_key = instance.get('ssl_key', None)
        self.ssl_password = instance.get('ssl_password', None)
        self.table_count_limit = instance.get('table_count_limit', TABLE_COUNT_LIMIT)
        self.collect_buffercache_metrics = is_affirmative(instance.get('collect_buffercache_metrics', False))
        self.collect_function_metrics = is_affirmative(instance.get('collect_function_metrics', False))
        # Default value for `count_metrics` is True for backward compatibility
        self.collect_count_metrics = is_affirmative(instance.get('collect_count_metrics', True))
        self.collect_activity_metrics = is_affirmative(instance.get('collect_activity_metrics', False))
        self.collect_checksum_metrics = is_affirmative(instance.get('collect_checksum_metrics', False))
        self.activity_metrics_excluded_aggregations = instance.get('activity_metrics_excluded_aggregations', [])
        self.collect_database_size_metrics = is_affirmative(instance.get('collect_database_size_metrics', True))
        self.collect_wal_metrics = self._should_collect_wal_metrics(instance.get('collect_wal_metrics'))
        self.collect_bloat_metrics = is_affirmative(instance.get('collect_bloat_metrics', False))
        # Locks idle in transaction metrics config
        locks_idle_cfg = instance.get('locks_idle_in_transaction', {}) or {}
        self.locks_idle_in_transaction = {
            'enabled': is_affirmative(locks_idle_cfg.get('enabled', True)),
            'collection_interval': int(locks_idle_cfg.get('collection_interval', 300)),
            'max_rows': int(locks_idle_cfg.get('max_rows', 100)),
        }
        self.data_directory = instance.get('data_directory', None)
        self.ignore_databases = instance.get('ignore_databases', DEFAULT_IGNORE_DATABASES)
        if is_affirmative(instance.get('collect_default_database', True)):
            self.ignore_databases = [d for d in self.ignore_databases if d != 'postgres']
        self.ignore_schemas_owned_by = instance.get('ignore_schemas_owned_by', DEFAULT_IGNORED_SCHEMAS_OWNED_BY)
        self.tag_replication_role = is_affirmative(instance.get('tag_replication_role', True))
        self.custom_metrics = self._get_custom_metrics(instance.get('custom_metrics', []))
        self.max_relations = int(instance.get('max_relations', 300))
        self.min_collection_interval = instance.get('min_collection_interval', 15)
        # database monitoring adds additional telemetry for query metrics & samples
        self.dbm_enabled = is_affirmative(instance.get('dbm', instance.get('deep_database_monitoring', False)))
        self.full_statement_text_cache_max_size = instance.get('full_statement_text_cache_max_size', 10000)
        self.full_statement_text_samples_per_hour_per_query = instance.get(
            'full_statement_text_samples_per_hour_per_query', 1
>>>>>>> a049391f
        )

    def add_error(self, error: str | ConfigurationError):
        """
        Add an error to the validation result.
        :param error: The error message to add.
        """
        self.errors.append(ConfigurationError(error) if isinstance(error, str) else error)
        self.valid = False

    def add_warning(self, warning: str):
        """
        Add a warning to the validation result.
        :param warning: The warning message to add.
        """
        self.warnings.append(warning)


def build_config(check: PostgreSql, init_config: dict, instance: dict) -> Tuple[InstanceConfig, ValidationResult]:
    """
    Build the Postgres configuration.
    :param check: The check instance.
    :param init_config: The init_config for the Postgres check.
    :param instance: The instance configuration for the Postgres check.
    :return: InstanceConfig
        The instance configuration object.
    """

    # Spec doesn't support dictionary defaults, so we use dict literals here
    # Spec also doesn't support some hidden defaults
    # If you change a literal value here, make sure to update spec.yaml

    args = {}
    # Automatically set values that support defaults or that have simple values in the instance
    import importlib

    instance_config_fields = set(InstanceConfig.__annotations__.keys())
    defaults = importlib.import_module("datadog_checks.postgres.config_models.defaults")
    for f in instance_config_fields:
        try:
            args[f] = getattr(defaults, f"instance_{f}")()
        except AttributeError:
            args[f] = None
        if f in instance:
            args[f] = instance[f]

    # Set values for args that have deprecated fallbacks, are not supported by the spec model
    # or have other complexities
    args.update(
        {
            # Set the default port to None if the host is a socket path
            "port": instance.get('port', instance_port() if not instance.get('host', '').startswith('/') else None),
            # Set None values for ssl
            # Database configuration
            "dbm": instance.get(
                'dbm', instance.get('deep_database_monitoring', instance_dbm())
            ),  # Deprecated, use `dbm` instead
            "custom_metrics": map_custom_metrics(
                instance.get('custom_metrics', [])
            ),  # Deprecated, use `custom_queries` instead
            "custom_queries": instance.get('custom_queries', []),
            "database_identifier": instance.get('database_identifier', {"template": "$resolved_hostname"}),
            "database_autodiscovery": {
                **{
                    "enabled": False,
                    "global_view_db": "postgres",
                    "max_databases": DEFAULT_MAX_DATABASES,
                    "include": [".*"],
                    "exclude": ["cloudsqladmin"],
                    "refresh": DEFAULT_AUTODISCOVERY_REFRESH_INTERVAL,
                },
                **(instance.get('database_autodiscovery', {})),
            },
            "query_metrics": {
                **{
                    "enabled": True,
                    "collection_interval": DEFAULT_QUERY_METRICS_COLLECTION_INTERVAL,
                    "pg_stat_statements_max_warning_threshold": 10000,
                    "incremental_query_metrics": False,
                    "baseline_metrics_expiry": 300,
                    "full_statement_text_cache_max_size": 10000,
                    "full_statement_text_samples_per_hour_per_query": 10000,
                    "run_sync": False,
                    "batch_max_content_size": init_config.get('metrics', {}).get('batch_max_content_size', 20_000_000),
                },
                **(instance.get('query_metrics', {})),
            },
            "query_samples": {
                **{
                    "enabled": True,
                    "collection_interval": DEFAULT_QUERY_SAMPLES_COLLECTION_INTERVAL,
                    "explain_function": "datadog.explain_statement",
                    "explained_queries_per_hour_per_query": 60,
                    "samples_per_hour_per_query": 15,
                    "explained_queries_cache_maxsize": 5000,
                    "seen_samples_cache_maxsize": 10000,
                    "explain_parameterized_queries": True,
                    "run_sync": False,
                },
                **(instance.get('statement_samples', {})),  # Deprecated, use `query_samples` instead
                **(instance.get('query_samples', {})),
            },
            "query_activity": {
                **{
                    "enabled": True,
                    "collection_interval": DEFAULT_QUERY_ACTIVITY_COLLECTION_INTERVAL,
                    "payload_row_limit": 3500,
                },
                **(instance.get('query_activity', {})),
            },
            # Metadata collection
            "collect_settings": {
                **{
                    "enabled": False,
                    "collection_interval": DEFAULT_SETTINGS_COLLECTION_INTERVAL,
                    "ignored_settings_patterns": DEFAULT_SETTINGS_IGNORED_PATTERNS,
                    "run_sync": False,
                },
                **(instance.get('collect_settings') or {}),
            },
            "collect_schemas": {
                **{
                    "enabled": False,
                    "max_tables": 300,
                    "max_columns": 50,
                    "collection_interval": DEFAULT_SCHEMAS_COLLECTION_INTERVAL,
                    "include_databases": [],
                    "exclude_databases": [],
                    "include_schemas": [],
                    "exclude_schemas": [],
                    "include_tables": [],
                    "exclude_tables": [],
                },
                **(instance.get('collect_schemas', {})),
            },
            # Cloud
            "aws": {
                **Aws(managed_authentication=ManagedAuthentication()).model_dump(),
                **(instance.get('aws', {})),
            },
            "gcp": {
                **Gcp().model_dump(),
                **(instance.get('gcp', {})),
            },
            "azure": {
                **Azure(managed_authentication=ManagedAuthentication1()).model_dump(),
                **(instance.get('azure', {})),
            },
            # Obfuscation and query logging
            "obfuscator_options": {
                **{
                    "obfuscation_mode": "obfuscate_and_normalize",
                    "replace_digits": False,
                    "collect_metadata": True,
                    "collect_tables": True,
                    "collect_commands": True,
                    "collect_comments": True,
                    "keep_sql_alias": True,
                    "keep_dollar_quoted_func": True,
                    "remove_space_between_parentheses": False,
                    "keep_null": False,
                    "keep_boolean": False,
                    "keep_positional_parameter": False,
                    "keep_trailing_semicolon": False,
                    "keep_identifier_quotation": False,
                    "keep_json_path": False,
                },
                **(instance.get('obfuscator_options', {})),
            },
            "collect_raw_query_statement": {
                **{"enabled": False},
                **(instance.get('collect_raw_query_statement', {})),
            },
            "propagate_agent_tags": should_propagate_agent_tags(instance=instance, init_config=init_config),
            "service": instance.get('service', init_config.get('service', None)),
            # Metric filtering by pattern is implemented downstream, theoretically
            "metric_patterns": instance.get('metric_patterns', None),
        }
    )

    validation_result = ValidationResult()

    if safefloat(args['query_metrics']['collection_interval']) <= 0:
        args['query_metrics']['collection_interval'] = DEFAULT_QUERY_METRICS_COLLECTION_INTERVAL
        validation_result.add_warning(
            "query_metrics.collection_interval must be greater than 0, defaulting to "
            f"{DEFAULT_QUERY_METRICS_COLLECTION_INTERVAL} seconds."
        )

    if safefloat(args['query_samples']['collection_interval']) <= 0:
        args['query_samples']['collection_interval'] = DEFAULT_QUERY_SAMPLES_COLLECTION_INTERVAL
        validation_result.add_warning(
            "query_samples.collection_interval must be greater than 0, defaulting to "
            f"{DEFAULT_QUERY_SAMPLES_COLLECTION_INTERVAL} seconds."
        )

    if safefloat(args['query_activity']['collection_interval']) <= 0:
        args['query_activity']['collection_interval'] = DEFAULT_QUERY_ACTIVITY_COLLECTION_INTERVAL
        validation_result.add_warning(
            "query_activity.collection_interval must be greater than 0, defaulting to "
            f"{DEFAULT_QUERY_ACTIVITY_COLLECTION_INTERVAL} seconds."
        )

    tags, tag_errors = build_tags(instance=instance, init_config=init_config, config=args)
    args['tags'] = tags
    for error in tag_errors:
        # If there are errors in the tags, we add them to the validation result
        # but we don't raise an exception here, as we want to validate the rest of the configuration
        validation_result.add_error(error)

    # AWS backfill and validation
    if (
        not instance.get("aws", {}).get("managed_authentication", None)
        and args['aws'].get('region')
        and not args['password']
    ):
        # if managed_authentication is not set, we assume it is enabled if region is set and password is not set
        args['aws']['managed_authentication']['enabled'] = True

    if args['aws']['managed_authentication']['enabled'] and not args['aws']['region']:
        validation_result.add_error('AWS region must be set when using AWS managed authentication')

    # Azure backfill and validation
    if not instance.get("azure", {}).get("managed_authentication", None) and (
        args['azure'].get('managed_authentication', {}).get('client_id')
        or instance.get('managed_identity', {}).get('client_id')
    ):
        # if managed_authentication is not set, we assume it is enabled if client_id is set
        args['azure']['managed_authentication']['enabled'] = True

    if instance.get("managed_identity"):
        validation_result.add_warning(
            'The `managed_identity` option is deprecated. Use `azure.managed_authentication` instead.'
        )
        args['azure']['managed_authentication'] = {
            **args['azure']['managed_authentication'],
            **instance.get('managed_identity', {}),
        }

    if args['azure'].get('managed_authentication', {}).get('enabled') and not args['azure'].get(
        'managed_authentication', {}
    ).get('client_id'):
        validation_result.add_error('Azure client_id must be set when using Azure managed authentication')

    if args.get('collect_default_database'):
        args['ignore_databases'] = [d for d in args['ignore_databases'] if d != 'postgres']

    # Validate config arguments for invalid or deprecated options
    if args['ssl'] not in SSL_MODES:
        warning = f"Invalid ssl option '{args['ssl']}', should be one of {SSL_MODES}. Defaulting to 'allow'."
        validation_result.add_warning(warning)
        args['ssl'] = "allow"

    if instance.get('custom_metrics'):
        validation_result.add_warning('The `custom_metrics` option is deprecated. Use `custom_queries` instead.')

    if instance.get('deep_database_monitoring'):
        validation_result.add_warning('The `deep_database_monitoring` option is deprecated. Use `dbm` instead.')

    if instance.get('managed_authentication'):
        validation_result.add_warning(
            'The `managed_authentication` option is deprecated. Use `azure.managed_authentication` instead.'
        )
    if instance.get('statement_samples'):
        validation_result.add_warning('The `statement_samples` option is deprecated. Use `query_samples` instead.')

    # Check user provided value because the default configuration would trigger this warning
    if instance.get('collect_default_database', False) and 'postgres' in instance.get('ignore_databases', []):
        validation_result.add_warning(
            'The `postgres` database cannot be ignored when `collect_default_database` is enabled.'
        )

    # Validate that the keys of args match the fields of InstanceConfig
    args_keys = set(args.keys())
    missing_fields = instance_config_fields - args_keys
    extra_fields = args_keys - instance_config_fields
    if missing_fields or extra_fields:
        # This should get caught at test time and never execute at runtime
        raise ConfigurationError(
            f"build_config: args keys do not match InstanceConfig fields. "
            f"Missing: {missing_fields}, Extra: {extra_fields}"
        )

    # The current InstanceConfig cannot be instantiated directly and integrations team is reluctant to fix it
    # in case existing integrations use the faulty behavior.
    # Instead we copy the behavior of the base check and instantiate this way
    config = InstanceConfig.model_validate(args, context={"configured_fields": instance_config_fields})

    # Validate required fields
    if not config.host:
        validation_result.add_error("Please specify a valid host to connect to using the `host` parameter.")

    if not config.username:
        validation_result.add_error("Please specify a user to connect to the database using the `username` parameter.")

    # Validate config after defaults have been applied
    if not config.application_name.isascii():
        validation_result.add_error(f"Application name can include only ASCII characters: {config.application_name}")

    if config.relations and not (config.dbname or config.database_autodiscovery.enabled):
        validation_result.add_error(
            '"dbname" parameter must be set OR autodiscovery must be enabled when using the "relations" parameter.'
        )

    if config.empty_default_hostname:
        validation_result.add_warning(
            'The `empty_default_hostname` option has no effect in the Postgres check. '
            'Use the `exclude_hostname` option instead.'
        )

    try:
        RelationsManager.validate_relations_config(list(config.relations))
    except ConfigurationError as e:
        validation_result.add_error(e)

    # Features
    validation_result.add_feature(
        FeatureKey.RELATION_METRICS,
        bool(config.relations),
        "Relation metrics requires a value for `relations` in the configuration." if not config.relations else None,
    )
    validation_result.add_feature(FeatureKey.QUERY_ACTIVITY, config.query_activity.enabled and config.dbm)
    validation_result.add_feature(FeatureKey.QUERY_SAMPLES, config.query_samples.enabled and config.dbm)
    validation_result.add_feature(FeatureKey.QUERY_METRICS, config.query_metrics.enabled and config.dbm)
    validation_result.add_feature(FeatureKey.COLLECT_SETTINGS, config.collect_settings.enabled and config.dbm)
    validation_result.add_feature(FeatureKey.COLLECT_SCHEMAS, config.collect_schemas.enabled and config.dbm)

    # If instance config explicitly enables these features, we add a warning if dbm is not enabled
    if instance.get('query_activity', {}).get('enabled') and not config.dbm:
        validation_result.add_warning('The `query_activity` feature requires the `dbm` option to be enabled.')
    if instance.get('query_samples', {}).get('enabled') and not config.dbm:
        validation_result.add_warning('The `query_samples` feature requires the `dbm` option to be enabled.')
    if instance.get('query_metrics', {}).get('enabled') and not config.dbm:
        validation_result.add_warning('The `query_metrics` feature requires the `dbm` option to be enabled.')
    if instance.get('collect_settings', {}).get('enabled') and not config.dbm:
        validation_result.add_warning('The `collect_settings` feature requires the `dbm` option to be enabled.')
    if instance.get('collect_schemas', {}).get('enabled') and not config.dbm:
        validation_result.add_warning('The `collect_schemas` feature requires the `dbm` option to be enabled.')

    return config, validation_result


def build_tags(instance: dict, init_config: dict, config: dict) -> Tuple[list[str], list[ConfigurationError]]:
    tags = list(set(instance.get('tags', [])))

    # preset tags to host
    if not instance.get('disable_generic_tags', instance_disable_generic_tags()):
        tags.append('server:{}'.format(config.get('host')))
    if config.get('port'):
        tags.append('port:{}'.format(config.get('port')))
    else:
        tags.append('port:socket')

    if instance.get('service'):
        tags.append('service:{}'.format(instance.get('service')))
    elif init_config.get('service'):
        tags.append('service:{}'.format(init_config.get('service')))

    # preset tags to the database name
    tags.extend(["db:%s" % config.get('dbname')])

    rds_tags = rds_parse_tags_from_endpoint(config.get('host'))
    if rds_tags:
        tags.extend(rds_tags)

    errors = []
    if config.get('propagate_agent_tags'):
        try:
            agent_tags = get_agent_host_tags()
            tags.extend(agent_tags)
        except Exception as e:
            errors.append(
                ConfigurationError(
                    'propagate_agent_tags enabled but there was an error fetching agent tags {}'.format(e)
                )
            )

    tags.extend(["raw_query_statement:enabled"] if config.get('collect_raw_query_statement', {}).get("enabled") else [])

    return tags, errors


METRIC_TYPES = {
    'RATE': AgentCheck.rate,
    'GAUGE': AgentCheck.gauge,
    'MONOTONIC': AgentCheck.monotonic_count,
}


def map_custom_metrics(custom_metrics):
    # Pre-process custom metrics and verify definition
    required_parameters = ("descriptors", "metrics", "query", "relation")

    for m in custom_metrics:
        for param in required_parameters:
            if param not in m:
                raise ConfigurationError('Missing {} parameter in custom metric'.format(param))

        # Old formatting to new formatting. The first params is always the columns names from which to
        # read metrics. The `relation` param instructs the check to replace the next '%s' with the list of
        # relations names.
        if m['relation']:
            m['query'] = m['query'] % ('{metrics_columns}', '{relations_names}')
        else:
            m['query'] = m['query'] % '{metrics_columns}'

        try:
            for ref, (_, mtype) in m['metrics'].items():
                cap_mtype = mtype.upper()
                if cap_mtype not in ('RATE', 'GAUGE', 'MONOTONIC'):
                    raise ConfigurationError(
                        'Collector method {} is not known. Known methods are RATE, GAUGE, MONOTONIC'.format(cap_mtype)
                    )

                m['metrics'][ref][1] = METRIC_TYPES[cap_mtype]
        except Exception as e:
            raise Exception('Error processing custom metric `{}`: {}'.format(m, e))
    return custom_metrics


def should_propagate_agent_tags(instance, init_config) -> bool:
    '''
    return True if the agent tags should be propagated to the check
    '''
    instance_propagate = instance.get('propagate_agent_tags')
    init_config_propagate = init_config.get('propagate_agent_tags')

    if instance_propagate is not None:
        # if the instance has explicitly set the value, return the boolean
        return instance_propagate
    if init_config_propagate is not None:
        # if the init_config has explicitly set the value, return the boolean
        return init_config_propagate
    # if neither the instance nor the init_config has set the value, return default for instance
    return instance_propagate_agent_tags()


def sanitize(config: Union[InstanceConfig, dict]) -> dict:
    if isinstance(config, InstanceConfig):
        # If config is an InstanceConfig object, convert it to a dict
        config = config.model_dump(exclude=['custom_metrics', 'custom_queries'])
    sanitized = copy.deepcopy(config)
    sanitized['password'] = '***' if sanitized.get('password') else None
    sanitized['ssl_password'] = '***' if sanitized.get('ssl_password') else None

    return sanitized


def safefloat(value: any) -> float:
    if value is None:
        return 0.0
    try:
        f = float(value)
        return f
    except Exception:
        return 0.0<|MERGE_RESOLUTION|>--- conflicted
+++ resolved
@@ -66,7 +66,6 @@
     QUERY_ACTIVITY = "query_activity"
     QUERY_METRICS = "query_metrics"
 
-<<<<<<< HEAD
 
 FeatureNames = {
     FeatureKey.RELATION_METRICS: 'Relation Metrics',
@@ -113,51 +112,6 @@
         """
         self.features.append(
             {"key": feature, "name": FeatureNames[feature], "enabled": enabled, "description": description}
-=======
-        ssl = instance.get('ssl', "allow")
-        if ssl in SSL_MODES:
-            self.ssl_mode = ssl
-        else:
-            check.warning(f"Invalid ssl option '{ssl}', should be one of {SSL_MODES}. Defaulting to 'allow'.")
-            self.ssl_mode = "allow"
-
-        self.ssl_cert = instance.get('ssl_cert', None)
-        self.ssl_root_cert = instance.get('ssl_root_cert', None)
-        self.ssl_key = instance.get('ssl_key', None)
-        self.ssl_password = instance.get('ssl_password', None)
-        self.table_count_limit = instance.get('table_count_limit', TABLE_COUNT_LIMIT)
-        self.collect_buffercache_metrics = is_affirmative(instance.get('collect_buffercache_metrics', False))
-        self.collect_function_metrics = is_affirmative(instance.get('collect_function_metrics', False))
-        # Default value for `count_metrics` is True for backward compatibility
-        self.collect_count_metrics = is_affirmative(instance.get('collect_count_metrics', True))
-        self.collect_activity_metrics = is_affirmative(instance.get('collect_activity_metrics', False))
-        self.collect_checksum_metrics = is_affirmative(instance.get('collect_checksum_metrics', False))
-        self.activity_metrics_excluded_aggregations = instance.get('activity_metrics_excluded_aggregations', [])
-        self.collect_database_size_metrics = is_affirmative(instance.get('collect_database_size_metrics', True))
-        self.collect_wal_metrics = self._should_collect_wal_metrics(instance.get('collect_wal_metrics'))
-        self.collect_bloat_metrics = is_affirmative(instance.get('collect_bloat_metrics', False))
-        # Locks idle in transaction metrics config
-        locks_idle_cfg = instance.get('locks_idle_in_transaction', {}) or {}
-        self.locks_idle_in_transaction = {
-            'enabled': is_affirmative(locks_idle_cfg.get('enabled', True)),
-            'collection_interval': int(locks_idle_cfg.get('collection_interval', 300)),
-            'max_rows': int(locks_idle_cfg.get('max_rows', 100)),
-        }
-        self.data_directory = instance.get('data_directory', None)
-        self.ignore_databases = instance.get('ignore_databases', DEFAULT_IGNORE_DATABASES)
-        if is_affirmative(instance.get('collect_default_database', True)):
-            self.ignore_databases = [d for d in self.ignore_databases if d != 'postgres']
-        self.ignore_schemas_owned_by = instance.get('ignore_schemas_owned_by', DEFAULT_IGNORED_SCHEMAS_OWNED_BY)
-        self.tag_replication_role = is_affirmative(instance.get('tag_replication_role', True))
-        self.custom_metrics = self._get_custom_metrics(instance.get('custom_metrics', []))
-        self.max_relations = int(instance.get('max_relations', 300))
-        self.min_collection_interval = instance.get('min_collection_interval', 15)
-        # database monitoring adds additional telemetry for query metrics & samples
-        self.dbm_enabled = is_affirmative(instance.get('dbm', instance.get('deep_database_monitoring', False)))
-        self.full_statement_text_cache_max_size = instance.get('full_statement_text_cache_max_size', 10000)
-        self.full_statement_text_samples_per_hour_per_query = instance.get(
-            'full_statement_text_samples_per_hour_per_query', 1
->>>>>>> a049391f
         )
 
     def add_error(self, error: str | ConfigurationError):
@@ -331,6 +285,14 @@
                 **{"enabled": False},
                 **(instance.get('collect_raw_query_statement', {})),
             },
+            "locks_idle_in_transaction": {
+                **{
+                    'enabled': True,
+                    'collection_interval': 300,
+                    'max_rows': 100,
+                }
+                ** (instance.get('locks_idle_in_transaction', {})),
+            },
             "propagate_agent_tags": should_propagate_agent_tags(instance=instance, init_config=init_config),
             "service": instance.get('service', init_config.get('service', None)),
             # Metric filtering by pattern is implemented downstream, theoretically
