--- conflicted
+++ resolved
@@ -424,15 +424,9 @@
 
         # Do we need relation-specific metrics?
         relations_config = {}
-<<<<<<< HEAD
         if self.config.relations:
-            metric_scope += [REL_METRICS, IDX_METRICS, SIZE_METRICS, STATIO_METRICS]
+            metric_scope += [LOCK_METRICS, REL_METRICS, IDX_METRICS, SIZE_METRICS, STATIO_METRICS]
             relations_config = self._build_relations_config(self.config.relations)
-=======
-        if relations:
-            metric_scope += [LOCK_METRICS, REL_METRICS, IDX_METRICS, SIZE_METRICS, STATIO_METRICS]
-            relations_config = self._build_relations_config(relations)
->>>>>>> 279322c2
 
         replication_metrics = self._get_replication_metrics()
         if replication_metrics is not None:
@@ -457,18 +451,7 @@
 
         cursor.close()
 
-<<<<<<< HEAD
     def _connect(self):
-=======
-    @classmethod
-    def _get_service_check_tags(cls, host, tags):
-        service_check_tags = ["host:%s" % host]
-        service_check_tags.extend(tags)
-        service_check_tags = list(set(service_check_tags))
-        return service_check_tags
-
-    def _connect(self, host, port, user, password, dbname, ssl, query_timeout):
->>>>>>> 279322c2
         """Get and memoize connections to instances"""
         if self.db and self.db.closed:
             # Reset the connection object to retry to connect
@@ -481,10 +464,14 @@
         else:
             if self.config.host == 'localhost' and self.config.password == '':
                 # Use ident method
-<<<<<<< HEAD
-                self.db = psycopg2.connect(
-                    "user=%s dbname=%s, application_name=%s" % (self.config.user, self.config.dbname, "datadog-agent")
+                connection_string = "user=%s dbname=%s, application_name=%s" % (
+                    self.config.user,
+                    self.config.dbname,
+                    "datadog-agent",
                 )
+                if self.config.query_timeout:
+                    connection_string += " options='-c statement_timeout=%s'" % self.config.query_timeout
+                self.db = psycopg2.connect(connection_string)
             else:
                 args = {
                     'host': self.config.host,
@@ -497,38 +484,11 @@
                 }
                 if self.config.port:
                     args['port'] = self.config.port
+                if self.config.query_timeout:
+                    args['options'] = '-c statement_timeout=%s' % self.config.query_timeout
                 self.db = psycopg2.connect(**args)
 
     def _collect_custom_queries(self, tags):
-=======
-                connection_string = "user=%s dbname=%s, application_name=%s" % (user, dbname, "datadog-agent")
-                if query_timeout:
-                    connection_string += " options='-c statement_timeout=%s'" % query_timeout
-                self.db = psycopg2.connect(connection_string)
-            elif port != '':
-                self.db = psycopg2.connect(
-                    host=host,
-                    port=port,
-                    user=user,
-                    password=password,
-                    database=dbname,
-                    sslmode=ssl,
-                    application_name="datadog-agent",
-                    options='-c statement_timeout=%s' % query_timeout if query_timeout else None,
-                )
-            else:
-                self.db = psycopg2.connect(
-                    host=host,
-                    user=user,
-                    password=password,
-                    database=dbname,
-                    sslmode=ssl,
-                    application_name="datadog-agent",
-                    options='-c statement_timeout=%s' % query_timeout if query_timeout else None,
-                )
-
-    def _get_custom_queries(self, tags, custom_queries):
->>>>>>> 279322c2
         """
         Given a list of custom_queries, execute each query and parse the result for metrics
         """
@@ -664,39 +624,7 @@
             except Exception as e:
                 raise Exception('Error processing custom metric `{}`: {}'.format(m, e))
 
-<<<<<<< HEAD
         self._custom_metrics = custom_metrics
-=======
-        self.custom_metrics = custom_metrics
-        return custom_metrics
-
-    def check(self, instance):
-        ssl = self.instance.get('ssl', False)
-        if ssl not in SSL_MODES:
-            ssl = 'require' if is_affirmative(ssl) else 'disable'
-
-        user = self.instance.get('username', '')
-        password = self.instance.get('password', '')
-        query_timeout = self.instance.get('query_timeout')
-
-        table_count_limit = self.instance.get('table_count_limit', TABLE_COUNT_LIMIT)
-        collect_function_metrics = is_affirmative(self.instance.get('collect_function_metrics', False))
-        # Default value for `count_metrics` is True for backward compatibility
-        collect_count_metrics = is_affirmative(self.instance.get('collect_count_metrics', True))
-        collect_activity_metrics = is_affirmative(self.instance.get('collect_activity_metrics', False))
-        collect_database_size_metrics = is_affirmative(self.instance.get('collect_database_size_metrics', True))
-        collect_default_db = is_affirmative(self.instance.get('collect_default_database', False))
-
-        custom_metrics = self._get_custom_metrics(instance.get('custom_metrics', []))
-        custom_queries = instance.get('custom_queries', [])
-
-        (host, port, dbname) = self.key
-        if not host:
-            raise ConfigurationError('Please specify a Postgres host to connect to.')
-        elif not user:
-            raise ConfigurationError('Please specify a user to connect to Postgres as.')
-
->>>>>>> 279322c2
         self.log.debug("Custom metrics: %s", custom_metrics)
         return custom_metrics
 
@@ -706,13 +634,8 @@
         # Collect metrics
         try:
             # Check version
-<<<<<<< HEAD
             self._connect()
             if self.config.tag_replication_role:
-=======
-            self._connect(host, port, user, password, dbname, ssl, query_timeout)
-            if tag_replication_role:
->>>>>>> 279322c2
                 tags.extend(["replication_role:{}".format(self._get_replication_role())])
             self.log.debug("Running check against version %s", str(self.version))
             self._collect_stats(tags)
