# (C) Datadog, Inc. 2019-present
# All rights reserved
# Licensed under Simplified BSD License (see LICENSE)
import contextlib
import copy
import functools
import os
from string import Template
from time import time

import psycopg
from cachetools import TTLCache

from datadog_checks.base import AgentCheck
from datadog_checks.base.utils.db import QueryExecutor
from datadog_checks.base.utils.db.core import QueryManager
from datadog_checks.base.utils.db.utils import (
    default_json_event_encoding,
    tracked_query,
)
from datadog_checks.base.utils.db.utils import resolve_db_host as agent_host_resolver
from datadog_checks.base.utils.serialization import json
from datadog_checks.postgres import aws, azure
from datadog_checks.postgres.connections import MultiDatabaseConnectionPool
from datadog_checks.postgres.cursor import CommenterCursor
from datadog_checks.postgres.discovery import PostgresAutodiscovery
from datadog_checks.postgres.metadata import PostgresMetadata
from datadog_checks.postgres.metrics_cache import PostgresMetricsCache
from datadog_checks.postgres.relationsmanager import (
    DYNAMIC_RELATION_QUERIES,
    INDEX_BLOAT,
    RELATION_METRICS,
    TABLE_BLOAT,
    RelationsManager,
)
from datadog_checks.postgres.statement_samples import PostgresStatementSamples
from datadog_checks.postgres.statements import PostgresStatementMetrics

from .__about__ import __version__
from .config import PostgresConfig
from .util import (
    ANALYZE_PROGRESS_METRICS,
    AWS_RDS_HOSTNAME_SUFFIX,
    AZURE_DEPLOYMENT_TYPE_TO_RESOURCE_TYPE,
    BUFFERCACHE_METRICS,
    CLUSTER_VACUUM_PROGRESS_METRICS,
    CONNECTION_METRICS,
    COUNT_METRICS,
    FUNCTION_METRICS,
    INDEX_PROGRESS_METRICS,
    QUERY_PG_CONTROL_CHECKPOINT,
    QUERY_PG_CONTROL_CHECKPOINT_LT_10,
    QUERY_PG_REPLICATION_SLOTS,
    QUERY_PG_REPLICATION_SLOTS_STATS,
    QUERY_PG_REPLICATION_STATS_METRICS,
    QUERY_PG_STAT_DATABASE,
    QUERY_PG_STAT_DATABASE_CONFLICTS,
    QUERY_PG_STAT_RECOVERY_PREFETCH,
    QUERY_PG_STAT_WAL_RECEIVER,
    QUERY_PG_UPTIME,
    QUERY_PG_WAIT_EVENT_METRICS,
    REPLICATION_METRICS,
    SLRU_METRICS,
    SNAPSHOT_TXID_METRICS,
    SNAPSHOT_TXID_METRICS_LT_13,
    STAT_IO_METRICS,
    STAT_SUBSCRIPTION_METRICS,
    STAT_SUBSCRIPTION_STATS_METRICS,
    STAT_WAL_METRICS,
    SUBSCRIPTION_STATE_METRICS,
    VACUUM_PROGRESS_METRICS,
    VACUUM_PROGRESS_METRICS_LT_17,
    WAL_FILE_METRICS,
    DatabaseConfigurationError,
    DatabaseHealthCheckError,  # noqa: F401
    fmt,
    get_schema_field,
    payload_pg_version,
    warning_with_tags,
)
from .version_utils import V9, V9_2, V10, V12, V13, V14, V15, V16, V17, VersionUtils

try:
    import datadog_agent
except ImportError:
    from ..stubs import datadog_agent

MAX_CUSTOM_RESULTS = 100

PG_SETTINGS_QUERY = "SELECT name, setting FROM pg_settings WHERE name IN (%s, %s, %s)"


class PostgreSql(AgentCheck):
    """Collects per-database, and optionally per-relation metrics, custom metrics"""

    __NAMESPACE__ = 'postgresql'

    SOURCE_TYPE_NAME = 'postgresql'
    SERVICE_CHECK_NAME = 'postgres.can_connect'
    METADATA_TRANSFORMERS = {'version': VersionUtils.transform_version}

    HA_SUPPORTED = True

    def __init__(self, name, init_config, instances):
        super(PostgreSql, self).__init__(name, init_config, instances)
        self._resolved_hostname = None
        self._database_identifier = None
        self._agent_hostname = None
        self._database_hostname = None
        self._db = None
        self.version = None
        self.raw_version = None
        self.system_identifier = None
        self.cluster_name = None
        self.is_aurora = None
        self.wal_level = None
        self._version_utils = VersionUtils()
        # Deprecate custom_metrics in favor of custom_queries
        if 'custom_metrics' in self.instance:
            self.warning(
                "DEPRECATION NOTICE: Please use the new custom_queries option "
                "rather than the now deprecated custom_metrics"
            )
        if 'managed_identity' in self.instance:
            self.warning(
                "DEPRECATION NOTICE: The managed_identity option is deprecated and will be removed in a future version."
                " Please use the new azure.managed_authentication option instead."
            )
        self._config = PostgresConfig(self.instance, self.init_config, self)
        self.cloud_metadata = self._config.cloud_metadata
        self.tags = self._config.tags
        self.add_core_tags()
        # Keep a copy of the tags without the internal resource tags so they can be used for paths that don't
        # go through the agent internal metrics submission processing those tags
        self._non_internal_tags = copy.deepcopy(self.tags)
        self.set_resource_tags()
        self.pg_settings = {}
        self._warnings_by_code = {}
        self.db_pool = MultiDatabaseConnectionPool(self._new_connection, self._config.max_connections)
        self.metrics_cache = PostgresMetricsCache(self._config)
        self.statement_metrics = PostgresStatementMetrics(self, self._config, shutdown_callback=self._close_db_pool)
        self.statement_samples = PostgresStatementSamples(self, self._config, shutdown_callback=self._close_db_pool)
        self.metadata_samples = PostgresMetadata(self, self._config, shutdown_callback=self._close_db_pool)
        self._relations_manager = RelationsManager(self._config.relations, self._config.max_relations)
        self._clean_state()
        self._query_manager = QueryManager(self, lambda _: None, queries=[])  # query executor is set later
        self.check_initializations.append(lambda: RelationsManager.validate_relations_config(self._config.relations))
        self.check_initializations.append(self.set_resolved_hostname_metadata)
        self.check_initializations.append(self._connect)
        self.check_initializations.append(self.load_cluster_name)
        self.check_initializations.append(self.load_version)
        self.check_initializations.append(self.load_system_identifier)
        self.check_initializations.append(self.initialize_is_aurora)
        self.check_initializations.append(self._query_manager.compile_queries)
        self.tags_without_db = [t for t in copy.copy(self.tags) if not t.startswith("db:")]
        self.autodiscovery = self._build_autodiscovery()
        self._dynamic_queries = []
        # _database_instance_emitted: limit the collection and transmission of the database instance metadata
        self._database_instance_emitted = TTLCache(
            maxsize=1,
            ttl=self._config.database_instance_collection_interval,
        )  # type: TTLCache

    def _build_autodiscovery(self):
        if not self._config.discovery_config['enabled']:
            return None

        if not self._config.relations:
            self.log.warning(
                "Database autodiscovery is enabled, but relation-level metrics are not being collected."
                "All metrics will be gathered from global view."
            )

        discovery = PostgresAutodiscovery(
            self,
            self._config.discovery_config.get('global_view_db', 'postgres'),
            self._config.discovery_config,
            self._config.idle_connection_timeout,
        )
        return discovery

    def add_core_tags(self):
        """
        Add tags that should be attached to every metric/event but which require check calculations outside the config.
        """
        self.tags.append("database_hostname:{}".format(self.database_hostname))
        self.tags.append("database_instance:{}".format(self.database_identifier))

    def set_resource_tags(self):
        if self.cloud_metadata.get("gcp") is not None:
            self.tags.append(
                "dd.internal.resource:gcp_sql_database_instance:{}:{}".format(
                    self.cloud_metadata.get("gcp")["project_id"], self.cloud_metadata.get("gcp")["instance_id"]
                )
            )
        if self.cloud_metadata.get("aws") is not None and 'instance_endpoint' in self.cloud_metadata.get("aws"):
            self.tags.append(
                "dd.internal.resource:aws_rds_instance:{}".format(
                    self.cloud_metadata.get("aws")["instance_endpoint"],
                )
            )
        elif AWS_RDS_HOSTNAME_SUFFIX in self.resolved_hostname:
            # allow for detecting if the host is an RDS host, and emit
            # the resource properly even if the `aws` config is unset
            self.tags.append("dd.internal.resource:aws_rds_instance:{}".format(self.resolved_hostname))
            self.cloud_metadata["aws"] = {
                "instance_endpoint": self.resolved_hostname,
            }
        if self.cloud_metadata.get("azure") is not None:
            deployment_type = self.cloud_metadata.get("azure")["deployment_type"]
            # some `deployment_type`s map to multiple `resource_type`s
            resource_type = AZURE_DEPLOYMENT_TYPE_TO_RESOURCE_TYPE.get(deployment_type)
            if resource_type:
                self.tags.append(
                    "dd.internal.resource:{}:{}".format(resource_type, self.cloud_metadata.get("azure")["name"])
                )
        # finally, tag the `database_instance` resource for this instance
        # metrics intake will use this tag to add all the tags for the instance
        self.tags.append(
            "dd.internal.resource:database_instance:{}".format(
                self.database_identifier,
            )
        )

    def _new_query_executor(self, queries, db):
        return QueryExecutor(
            functools.partial(self.execute_query_raw, db=db),
            self,
            queries=queries,
            tags=self.tags_without_db,
            hostname=self.reported_hostname,
            track_operation_time=True,
        )

    def execute_query_raw(self, query, db):
        with db() as conn:
            with conn.cursor() as cursor:
                cursor.execute(query)
                rows = cursor.fetchall()
                return rows

    @contextlib.contextmanager
    def db(self):
        """
        db context manager that yields a healthy connection to the main database
        """
        if not self._db or self._db.closed:
            # if the connection is closed, we need to reinitialize the connection
            self._db = self._new_connection(self._config.dbname)
            # once the connection is reinitialized, we need to reload the pg_settings
            self._load_pg_settings(self._db)
        if self._db.info.status != psycopg.pq.ConnStatus.OK:
            self._db.rollback()
        try:
            yield self._db
        except (psycopg.InterfaceError, InterruptedError):
            # if we get an interface error or an interrupted error,
            # we gracefully close the connection
            self.log.warning(
                "Connection to the database %s has been interrupted, closing connection", self._config.dbname
            )
            try:
                self._db.close()
            except Exception:
                pass
            finally:
                self._db = None
            raise
        except Exception:
            self.log.exception("Unhandled exception while using database connection %s", self._config.dbname)
            raise

    def _connection_health_check(self, conn):
        try:
            # run a simple query to check if the connection is healthy
            # health check should run after a connection is established
            with conn.cursor() as cursor:
                cursor.execute("SELECT 1")
                cursor.fetchall()
        except psycopg.OperationalError as e:
            err_msg = f"Database {self._config.dbname} connection health check failed: {str(e)}"
            self.log.error(err_msg)
            raise DatabaseHealthCheckError(err_msg)

    @property
    def dynamic_queries(self):
        if self._dynamic_queries:
            return self._dynamic_queries

        if self.version is None:
            self.log.debug("Version set to None due to incorrect identified version, aborting dynamic queries")
            return None

        self.log.debug("Generating dynamic queries")
        queries = []
        per_database_queries = []  # queries that need to be run per database, used for autodiscovery
        if self.version >= V9_2:
            q_pg_stat_database = copy.deepcopy(QUERY_PG_STAT_DATABASE)
            if len(self._config.ignore_databases) > 0:
                q_pg_stat_database["query"] += " WHERE " + " AND ".join(
                    "datname not ilike '{}'".format(db) for db in self._config.ignore_databases
                )
            q_pg_stat_database_conflicts = copy.deepcopy(QUERY_PG_STAT_DATABASE_CONFLICTS)
            if len(self._config.ignore_databases) > 0:
                q_pg_stat_database_conflicts["query"] += " WHERE " + " AND ".join(
                    "datname not ilike '{}'".format(db) for db in self._config.ignore_databases
                )

            if self._config.dbstrict and len(self._config.ignore_databases) == 0:
                q_pg_stat_database["query"] += " WHERE datname in('{}')".format(self._config.dbname)
                q_pg_stat_database_conflicts["query"] += " WHERE datname in('{}')".format(self._config.dbname)
            elif self._config.dbstrict and len(self._config.ignore_databases) > 0:
                q_pg_stat_database["query"] += " AND datname in('{}')".format(self._config.dbname)
                q_pg_stat_database_conflicts["query"] += " AND datname in('{}')".format(self._config.dbname)

            queries.extend(
                [
                    q_pg_stat_database,
                    q_pg_stat_database_conflicts,
                    QUERY_PG_UPTIME,
                ]
            )

        if self.is_aurora and self.wal_level != 'logical':
            self.log.debug("logical wal_level is required to use pg_current_wal_lsn() on Aurora")

        else:
            self.log.debug("Adding control checkpoint metrics")

            if self.version >= V10:
                queries.append(QUERY_PG_CONTROL_CHECKPOINT)

            else:
                queries.append(QUERY_PG_CONTROL_CHECKPOINT_LT_10)

        if self.version >= V10:
            # Wal receiver is not supported on aurora
            # select * from pg_stat_wal_receiver;
            # ERROR:  Function pg_stat_get_wal_receiver() is currently not supported in Aurora
            if self.is_aurora is False:
                queries.append(QUERY_PG_STAT_WAL_RECEIVER)
                if self._config.collect_wal_metrics is not False:
                    # collect wal metrics for pg >= 10 only if the user has not explicitly disabled it
                    queries.append(WAL_FILE_METRICS)
            if self._config.collect_buffercache_metrics:
                queries.append(BUFFERCACHE_METRICS)
            queries.append(QUERY_PG_REPLICATION_SLOTS)
            queries.append(QUERY_PG_REPLICATION_STATS_METRICS)
            queries.append(VACUUM_PROGRESS_METRICS if self.version >= V17 else VACUUM_PROGRESS_METRICS_LT_17)
            queries.append(STAT_SUBSCRIPTION_METRICS)
            queries.append(QUERY_PG_WAIT_EVENT_METRICS)

        if self.version >= V12:
            queries.append(CLUSTER_VACUUM_PROGRESS_METRICS)
            queries.append(INDEX_PROGRESS_METRICS)

        if self.version >= V13:
            queries.append(ANALYZE_PROGRESS_METRICS)
            queries.append(SNAPSHOT_TXID_METRICS)
        if self.version < V13:
            queries.append(SNAPSHOT_TXID_METRICS_LT_13)
        if self.version >= V14:
            if self.is_aurora is False:
                queries.append(STAT_WAL_METRICS)
            queries.append(QUERY_PG_REPLICATION_SLOTS_STATS)
            queries.append(SUBSCRIPTION_STATE_METRICS)
        if self.version >= V15:
            queries.append(STAT_SUBSCRIPTION_STATS_METRICS)
            queries.append(QUERY_PG_STAT_RECOVERY_PREFETCH)
        if self.version >= V16:
            if self._config.dbm_enabled:
                queries.append(STAT_IO_METRICS)

        if not queries:
            self.log.debug("no dynamic queries defined")
            return None

        # Dynamic queries for relationsmanager
        if self._config.relations:
            for query in DYNAMIC_RELATION_QUERIES:
                query = copy.copy(query)
                formatted_query = self._relations_manager.filter_relation_query(query['query'], 'nspname')
                query['query'] = formatted_query
                per_database_queries.append(query)

        if self.autodiscovery:
            self._collect_dynamic_queries_autodiscovery(per_database_queries)
        else:
            queries.extend(per_database_queries)
        self._dynamic_queries.append(self._new_query_executor(queries, db=self.db))
        for dynamic_query in self._dynamic_queries:
            dynamic_query.compile_queries()
        self.log.debug("initialized %s dynamic querie(s)", len(queries))

        return self._dynamic_queries

    def cancel(self):
        """
        Cancels and sends cancel signal to all threads.
        """
        if self._config.dbm_enabled:
            self.statement_samples.cancel()
            self.statement_metrics.cancel()
            self.metadata_samples.cancel()
        self._close_db_pool()
        if self._db:
            self._db.close()

    def _clean_state(self):
        self.log.debug("Cleaning state")
        self.metrics_cache.clean_state()
        self._dynamic_queries = []

    def _get_debug_tags(self):
        return ['agent_hostname:{}'.format(self.agent_hostname)]

    def _get_replication_role(self):
        with self.db() as conn:
            with conn.cursor() as cursor:
                cursor.execute('SELECT pg_is_in_recovery();')
                role = cursor.fetchone()[0]
                # value fetched for role is of <type 'bool'>
                return "standby" if role else "master"

    def _collect_wal_metrics(self):
        if self.version >= V10:
            # _collect_stats will gather wal file metrics
            # for PG >= V10
            return
        wal_file_age = self._get_local_wal_file_age()
        if wal_file_age is not None:
            self.gauge(
                "wal_age",
                wal_file_age,
                tags=self.tags_without_db,
                hostname=self.reported_hostname,
            )

    def _get_local_wal_file_age(self):
        wal_log_dir = os.path.join(self._config.data_directory, "pg_xlog")
        if not os.path.isdir(wal_log_dir):
            self.log.warning(
                "Cannot access WAL log directory: %s. Ensure that you are "
                "running the agent on your local postgres database.",
                wal_log_dir,
            )
            return None

        all_dir_contents = os.listdir(wal_log_dir)
        all_files = [f for f in all_dir_contents if os.path.isfile(os.path.join(wal_log_dir, f))]

        # files extensions that are not valid WAL files
        exluded_file_exts = [".backup", ".history"]
        all_wal_files = [
            os.path.join(wal_log_dir, file_name)
            for file_name in all_files
            if not any(ext for ext in exluded_file_exts if file_name.endswith(ext))
        ]
        if len(all_wal_files) < 1:
            self.log.warning("No WAL files found in directory: %s.", wal_log_dir)
            return None

        oldest_file = min(all_wal_files, key=os.path.getctime)
        now = time()
        oldest_file_age = now - os.path.getctime(oldest_file)
        return oldest_file_age

    def load_system_identifier(self):
        with self.db() as conn:
            with conn.cursor() as cursor:
                cursor.execute('SELECT system_identifier FROM pg_control_system();')
                self.system_identifier = cursor.fetchone()[0]

    def load_cluster_name(self):
        with self.db() as conn:
            with conn.cursor() as cursor:
                cursor.execute('SHOW cluster_name;')
                self.cluster_name = cursor.fetchone()[0]

    def load_version(self):
        self.raw_version = self._version_utils.get_raw_version(self.db())
        self.version = self._version_utils.parse_version(self.raw_version)
        self.set_metadata('version', self.raw_version)

    def initialize_is_aurora(self):
        if self.is_aurora is None:
            self.is_aurora = self._version_utils.is_aurora(self.db())
        return self.is_aurora

    def _get_wal_level(self):
        with self.db() as conn:
            with conn.cursor(cursor_factory=CommenterCursor) as cursor:
                cursor.execute('SHOW wal_level;')
                wal_level = cursor.fetchone()[0]
                return wal_level

    @property
    def reported_hostname(self):
        # type: () -> str
        if self._config.exclude_hostname:
            return None
        return self.resolved_hostname

    @property
    def resolved_hostname(self):
        # type: () -> str
        if self._resolved_hostname is None:
            if self._config.reported_hostname:
                self._resolved_hostname = self._config.reported_hostname
            else:
                self._resolved_hostname = self.resolve_db_host()
        return self._resolved_hostname

    @property
    def database_identifier(self):
        # type: () -> str
        if self._database_identifier is None:
            template = Template(self._config.database_identifier.get('template') or '$resolved_hostname')
            tag_dict = {}
            tags = self.tags.copy()
            # sort tags to ensure consistent ordering
            tags.sort()
            for t in tags:
                if ':' in t:
                    key, value = t.split(':', 1)
                    if key in tag_dict:
                        tag_dict[key] += f",{value}"
                    else:
                        tag_dict[key] = value
            tag_dict['resolved_hostname'] = self.resolved_hostname
            tag_dict['host'] = str(self._config.host)
            tag_dict['port'] = str(self._config.port)
            self._database_identifier = template.safe_substitute(**tag_dict)
        return self._database_identifier

    def set_resolved_hostname_metadata(self):
        """
        set_resolved_hostname_metadata cannot be invoked in the __init__ method because it calls self.set_metadata.
        self.set_metadata can only be called successfully after the __init__ method has completed because
        it relies on the metadata manager, which in turn relies on having a check_id set. The Agent only
        sets the check_id after initialization has completed.
        """
        self.set_metadata('resolved_hostname', self._resolved_hostname)

    @property
    def agent_hostname(self):
        # type: () -> str
        if self._agent_hostname is None:
            self._agent_hostname = datadog_agent.get_hostname()
        return self._agent_hostname

    @property
    def database_hostname(self):
        # type: () -> str
        if self._database_hostname is None:
            self._database_hostname = self.resolve_db_host()
        return self._database_hostname

    def resolve_db_host(self):
        return agent_host_resolver(self._config.host)

    def _run_query_scope(self, cursor, scope, is_custom_metrics, cols, descriptors):
        if scope is None:
            return None
        if scope == REPLICATION_METRICS or not self.version >= V9:
            log_func = self.log.debug
        else:
            log_func = self.log.warning

        results = None
        is_relations = scope.get('relation') and self._relations_manager.has_relations
        try:
            query = fmt.format(scope['query'], metrics_columns=", ".join(cols))
            with tracked_query(check=self, operation='custom_metrics' if is_custom_metrics else scope['name']):
                # if this is a relation-specific query, we need to list all relations last
                if is_relations:
                    schema_field = get_schema_field(descriptors)
                    formatted_query = self._relations_manager.filter_relation_query(query, schema_field)
                    cursor.execute(formatted_query)
                else:
                    self.log.debug("Running query: %s", str(query))
                    cursor.execute(query.replace(r'%', r'%%'))

                results = cursor.fetchall()
        except psycopg.errors.FeatureNotSupported as e:
            # This happens for example when trying to get replication metrics from readers in Aurora. Let's ignore it.
            log_func(e)
            self.log.debug("Disabling replication metrics")
            self.is_aurora = False
            self.metrics_cache.replication_metrics = {}
        except psycopg.errors.UndefinedFunction as e:
            log_func(e)
            log_func(
                "It seems the PG version has been incorrectly identified as %s. "
                "A reattempt to identify the right version will happen on next agent run." % self.version
            )
            self._clean_state()
        except (psycopg.ProgrammingError, psycopg.errors.QueryCanceled) as e:
            log_func("Not all metrics may be available: %s" % str(e))

        if not results:
            return None

        if is_custom_metrics and len(results) > MAX_CUSTOM_RESULTS:
            self.log.debug(
                "Query: %s returned more than %s results (%s). Truncating", query, MAX_CUSTOM_RESULTS, len(results)
            )
            results = results[:MAX_CUSTOM_RESULTS]

        if is_relations and len(results) > self._config.max_relations:
            self.log.debug(
                "Query: %s returned more than %s results (%s). "
                "Truncating. You can edit this limit by setting the `max_relations` config option",
                query,
                self._config.max_relations,
                len(results),
            )
            results = results[: self._config.max_relations]

        return results

    def _query_scope(self, cursor, scope, instance_tags, is_custom_metrics, dbname=None):
        if scope is None:
            return None
        # build query
        cols = list(scope['metrics'])  # list of metrics to query, in some order
        # we must remember that order to parse results

        # A descriptor is the association of a Postgres column name (e.g. 'schemaname')
        # to a tag name (e.g. 'schema').
        descriptors = scope['descriptors']
        results = self._run_query_scope(cursor, scope, is_custom_metrics, cols, descriptors)
        if not results:
            return None

        # Parse and submit results.

        num_results = 0

        for row in results:
            # A row contains descriptor values on the left (used for tagging), and
            # metric values on the right (used as values for metrics).
            # E.g.: (descriptor, descriptor, ..., value, value, value, value, ...)

            expected_number_of_columns = len(descriptors) + len(cols)
            if len(row) != expected_number_of_columns:
                raise RuntimeError(
                    'Row does not contain enough values: '
                    'expected {} ({} descriptors + {} columns), got {}'.format(
                        expected_number_of_columns, len(descriptors), len(cols), len(row)
                    )
                )

            descriptor_values = row[: len(descriptors)]
            column_values = row[len(descriptors) :]

            # build a map of descriptors and their values
            desc_map = {name: value for (_, name), value in zip(descriptors, descriptor_values)}

            # Build tags.

            # Add tags from the instance.
            # Special-case the "db" tag, which overrides the one that is passed as instance_tag
            # The reason is that pg_stat_database returns all databases regardless of the
            # connection.
            if not scope['relation'] and not scope.get('use_global_db_tag', False):
                tags = copy.copy(self.tags_without_db)
            elif dbname is not None:
                # if dbname is specified in this function, we are querying an autodiscovered database
                # and we need to tag it
                tags = copy.copy(self.tags_without_db)
                tags.append("db:{}".format(dbname))
            else:
                tags = copy.copy(instance_tags)

            # Add tags from descriptors.
            tags += [("%s:%s" % (k, v)) for (k, v) in desc_map.items()]

            # Submit metrics to the Agent.
            for column, value in zip(cols, column_values):
                name, submit_metric = scope['metrics'][column]
                submit_metric(self, name, value, tags=set(tags), hostname=self.reported_hostname)

                # if relation-level metrics idx_scan or seq_scan, cache it
                if name in ('index_scans', 'seq_scans'):
                    self._cache_table_activity(dbname, desc_map['table'], name, value)

            num_results += 1

        return num_results

    def _cache_table_activity(
        self,
        dbname: str,
        tablename: str,
        metric_name: str,
        value: int,
    ):
        db = dbname if self.autodiscovery else self._config.dbname
        if db not in self.metrics_cache.table_activity_metrics.keys():
            self.metrics_cache.table_activity_metrics[db] = {}
        if tablename not in self.metrics_cache.table_activity_metrics[db].keys():
            self.metrics_cache.table_activity_metrics[db][tablename] = {
                'index_scans': 0,
                'seq_scans': 0,
            }

        self.metrics_cache.table_activity_metrics[db][tablename][metric_name] = value

    def _collect_metric_autodiscovery(self, instance_tags, scopes, scope_type):
        if not self.autodiscovery:
            return

        start_time = time()
        databases = self.autodiscovery.get_items()
        for db in databases:
<<<<<<< HEAD
            with self.db_pool.get_connection(db, self._config.idle_connection_timeout) as conn:
                with conn.cursor() as cursor:
                    for scope in scopes:
                        self._query_scope(cursor, scope, instance_tags, False, db)
=======
            try:
                with self.db_pool.get_connection(db, self._config.idle_connection_timeout) as conn:
                    with conn.cursor(cursor_factory=CommenterCursor) as cursor:
                        for scope in scopes:
                            self._query_scope(cursor, scope, instance_tags, False, db)
            except Exception as e:
                self.log.error("Error collecting metrics for database %s %s", db, str(e))
>>>>>>> d88b1bf7
        elapsed_ms = (time() - start_time) * 1000
        self.histogram(
            f"dd.postgres.{scope_type}.time",
            elapsed_ms,
            tags=self.tags + self._get_debug_tags(),
            hostname=self.reported_hostname,
            raw=True,
        )
        telemetry_metric = scope_type.replace("_", "", 1)  # remove the first underscore to match telemetry convention
        datadog_agent.emit_agent_telemetry("postgres", f"{telemetry_metric}_ms", elapsed_ms, "histogram")
        if elapsed_ms > self._config.min_collection_interval * 1000:
            self.record_warning(
                DatabaseConfigurationError.autodiscovered_metrics_exceeds_collection_interval,
                warning_with_tags(
                    "Collecting metrics on autodiscovery metrics took %d ms, which is longer than "
                    "the minimum collection interval. Consider increasing the min_collection_interval parameter "
                    "in the postgres yaml configuration.",
                    int(elapsed_ms),
                    code=DatabaseConfigurationError.autodiscovered_metrics_exceeds_collection_interval.value,
                    min_collection_interval=self._config.min_collection_interval,
                ),
            )

    def _collect_dynamic_queries_autodiscovery(self, queries):
        if not self.autodiscovery:
            return

        databases = self.autodiscovery.get_items()
        for dbname in databases:
            db = functools.partial(
                self.db_pool.get_connection, dbname=dbname, ttl_ms=self._config.idle_connection_timeout
            )
            self._dynamic_queries.append(self._new_query_executor(queries, db=db))

    def _emit_running_metric(self):
        self.gauge("running", 1, tags=self.tags_without_db, hostname=self.reported_hostname)

    def _collect_stats(self, instance_tags):
        """Query pg_stat_* for various metrics
        If relations is not an empty list, gather per-relation metrics
        on top of that.
        If custom_metrics is not an empty list, gather custom metrics defined in postgres.yaml
        """
        db_instance_metrics = self.metrics_cache.get_instance_metrics(self.version)
        bgw_instance_metrics = self.metrics_cache.get_bgw_metrics(self.version)
        archiver_instance_metrics = self.metrics_cache.get_archiver_metrics(self.version)

        metric_scope = [CONNECTION_METRICS]
        per_database_metric_scope = []

        if self._config.collect_function_metrics:
            # Function metrics are collected from all databases discovered
            per_database_metric_scope.append(FUNCTION_METRICS)
        if self._config.collect_count_metrics:
            # Count metrics are collected from all databases discovered
            per_database_metric_scope.append(COUNT_METRICS)
        if self.version >= V13:
            metric_scope.append(SLRU_METRICS)

        # Do we need relation-specific metrics?
        if self._config.relations:
            relations_scopes = list(RELATION_METRICS)

            if self._config.collect_bloat_metrics:
                relations_scopes.extend([INDEX_BLOAT, TABLE_BLOAT])

            # If autodiscovery is enabled, get relation metrics from all databases found
            if self.autodiscovery:
                self._collect_metric_autodiscovery(
                    instance_tags,
                    scopes=relations_scopes,
                    scope_type='_collect_relations_autodiscovery',
                )
            # otherwise, continue just with dbname
            else:
                metric_scope.extend(relations_scopes)

        replication_metrics = self.metrics_cache.get_replication_metrics(self.version, self.is_aurora)
        if replication_metrics:
            replication_metrics_query = copy.deepcopy(REPLICATION_METRICS)
            replication_metrics_query['metrics'] = replication_metrics
            metric_scope.append(replication_metrics_query)

        with self.db() as conn:
            with conn.cursor() as cursor:
                results_len = self._query_scope(cursor, db_instance_metrics, instance_tags, False)
                if results_len is not None:
                    self.gauge(
                        "db.count",
                        results_len,
                        tags=self.tags_without_db,
                        hostname=self.reported_hostname,
                    )

            with conn.cursor() as cursor:
                self._query_scope(cursor, bgw_instance_metrics, instance_tags, False)
            with conn.cursor() as cursor:
                self._query_scope(cursor, archiver_instance_metrics, instance_tags, False)

            if self._config.collect_checksum_metrics and self.version >= V12:
                # SHOW queries need manual cursor execution so can't be bundled with the metrics
                with conn.cursor() as cursor:
                    cursor.execute("SHOW data_checksums;")
                    enabled = cursor.fetchone()[0]
                    self.count(
                        "checksums.enabled",
                        1,
                        tags=self.tags_without_db + ["enabled:" + "true" if enabled == "on" else "false"],
                        hostname=self.reported_hostname,
                    )
            if self._config.collect_activity_metrics:
                activity_metrics = self.metrics_cache.get_activity_metrics(self.version)
                with conn.cursor() as cursor:
                    self._query_scope(cursor, activity_metrics, instance_tags, False)

            if per_database_metric_scope:
                # if autodiscovery is enabled, get per-database metrics from all databases found
                if self.autodiscovery:
                    self._collect_metric_autodiscovery(
                        instance_tags,
                        scopes=per_database_metric_scope,
                        scope_type='_collect_stat_autodiscovery',
                    )
                else:
                    # otherwise, continue just with dbname
                    metric_scope.extend(per_database_metric_scope)

            for scope in list(metric_scope):
                with conn.cursor() as cursor:
                    self._query_scope(cursor, scope, instance_tags, False)

            for scope in self._config.custom_metrics:
                with conn.cursor() as cursor:
                    self._query_scope(cursor, scope, instance_tags, True)

        if self.dynamic_queries:
            for dynamic_query in self.dynamic_queries:
                dynamic_query.execute()

    def _new_connection(self, dbname):
        if self._config.host == 'localhost' and self._config.password == '':
            # Use ident method
            connection_string = "dbname=%s user=%s application_name=%s" % (
                self._config.user,
                dbname,
                self._config.application_name,
            )
            conn = psycopg.connect(conninfo=connection_string, autocommit=True, cursor_factory=CommenterCursor)
        else:
            password = self._config.password
            if 'aws' in self.cloud_metadata and 'managed_authentication' in self.cloud_metadata['aws']:
                # if we are running on AWS, check if IAM auth is enabled
                aws_managed_authentication = self.cloud_metadata['aws']['managed_authentication']
                if aws_managed_authentication['enabled']:
                    # if IAM auth is enabled, region must be set. Validation is done in the config
                    region = self.cloud_metadata['aws']['region']
                    password = aws.generate_rds_iam_token(
                        host=self._config.host,
                        username=self._config.user,
                        port=self._config.port,
                        region=region,
                        role_arn=aws_managed_authentication.get('role_arn'),
                    )
            elif 'azure' in self.cloud_metadata:
                azure_managed_authentication = self.cloud_metadata['azure']['managed_authentication']
                if azure_managed_authentication['enabled']:
                    client_id = azure_managed_authentication['client_id']
                    identity_scope = azure_managed_authentication.get('identity_scope', None)
                    password = azure.generate_managed_identity_token(client_id=client_id, identity_scope=identity_scope)

            self.log.debug(
                "Try to connect to %s with %s",
                self._config.host,
                "password" if password == self._config.password else "token",
            )

            args = {
                'host': self._config.host,
                'user': self._config.user,
                'password': password,
                'dbname': dbname,
                'sslmode': self._config.ssl_mode,
                'application_name': self._config.application_name,
            }
            if self._config.port:
                args['port'] = self._config.port
            if self._config.ssl_cert:
                args['sslcert'] = self._config.ssl_cert
            if self._config.ssl_root_cert:
                args['sslrootcert'] = self._config.ssl_root_cert
            if self._config.ssl_key:
                args['sslkey'] = self._config.ssl_key
            if self._config.ssl_password:
                args['sslpassword'] = self._config.ssl_password
            conn = psycopg.connect(**args, autocommit=True, cursor_factory=CommenterCursor)
        # Autocommit is enabled by default for safety for all new connections (to prevent long-lived transactions).
        if self._config.query_timeout:
            # Set the statement_timeout for the session
            with conn.cursor() as cursor:
                cursor.execute("SET statement_timeout TO %d" % self._config.query_timeout)
        return conn

    def _connect(self):
        """
        Get and memoize connections to instances.
        The connection created here will be persistent. It will not be automatically
        evicted from the connection pool.
        """
        with self.db() as conn:
            self._connection_health_check(conn)

    # Reload pg_settings on a new connection to the main db
    def _load_pg_settings(self, db):
        try:
            with db.cursor() as cursor:
                self.log.debug("Running query [%s]", PG_SETTINGS_QUERY)
                cursor.execute(
                    PG_SETTINGS_QUERY,
                    ("pg_stat_statements.max", "track_activity_query_size", "track_io_timing"),
                )
                rows = cursor.fetchall()
                self.pg_settings.clear()
                for setting in rows:
                    name, val = setting
                    self.pg_settings[name] = val
        except (psycopg.DatabaseError, psycopg.OperationalError) as err:
            self.log.warning("Failed to query for pg_settings: %s", repr(err))
            self.count(
                "dd.postgres.error",
                1,
                tags=self.tags + ["error:load-pg-settings"] + self._get_debug_tags(),
                hostname=self.reported_hostname,
                raw=True,
            )

    def _get_main_db(self):
        """
        Returns a memoized, persistent psycopg connection to `self.dbname`.
        Threadsafe as long as no transactions are used
        :return: a psycopg connection
        """
        # reload settings for the main DB only once every time the connection is reestablished
        return self.db_pool.get_connection(
            self._config.dbname,
            self._config.idle_connection_timeout,
            startup_fn=self._load_pg_settings,
            persistent=True,
        )

    def _close_db_pool(self):
        self.db_pool.close_all_connections()

    def record_warning(self, code, message):
        # type: (DatabaseConfigurationError, str) -> None
        self._warnings_by_code[code] = message

    def _report_warnings(self):
        messages = self._warnings_by_code.values()
        # Reset the warnings for the next check run
        self._warnings_by_code = {}

        for warning in messages:
            self.warning(warning)

    def _send_database_instance_metadata(self):
        if self.database_identifier not in self._database_instance_emitted:
            event = {
                "host": self.reported_hostname,
                "port": self._config.port,
                "database_instance": self.database_identifier,
                "database_hostname": self.database_hostname,
                "agent_version": datadog_agent.get_version(),
                "dbms": "postgres",
                "kind": "database_instance",
                "collection_interval": self._config.database_instance_collection_interval,
                'dbms_version': payload_pg_version(self.version),
                'integration_version': __version__,
                "tags": [t for t in self._non_internal_tags if not t.startswith('db:')],
                "timestamp": time() * 1000,
                "cloud_metadata": self.cloud_metadata,
                "metadata": {
                    "dbm": self._config.dbm_enabled,
                    "connection_host": self._config.host,
                },
            }
            self._database_instance_emitted[self.database_identifier] = event
            self.database_monitoring_metadata(json.dumps(event, default=default_json_event_encoding))

    def debug_stats_kwargs(self, tags=None):
        tags = self.tags + self._get_debug_tags() + (tags or [])
        return {
            'tags': tags,
            "hostname": self.resolved_hostname,
        }

    def check(self, _):
        tags = copy.copy(self.tags)
        self.tags_without_db = [t for t in copy.copy(self.tags) if not t.startswith("db:")]
        tags_to_add = []
        try:
            # Check version
            self._connect()
            # We don't want to cache versions between runs to capture minor updates for metadata
            self.load_version()

            # Check wal_level
            self.wal_level = self._get_wal_level()

            # Add raw version as a tag
            tags.append(f'postgresql_version:{self.raw_version}')
            tags_to_add.append(f'postgresql_version:{self.raw_version}')

            # Add system identifier as a tag
            if self.system_identifier:
                tags.append(f'system_identifier:{self.system_identifier}')
                tags_to_add.append(f'system_identifier:{self.system_identifier}')

            # Add cluster name if it was set
            if self.cluster_name:
                tags.append(f'postgresql_cluster_name:{self.cluster_name}')
                tags_to_add.append(f'postgresql_cluster_name:{self.cluster_name}')

            if self._config.tag_replication_role:
                replication_role_tag = "replication_role:{}".format(self._get_replication_role())
                tags.append(replication_role_tag)
                tags_to_add.append(replication_role_tag)
            self._update_tag_sets(tags_to_add)
            self._send_database_instance_metadata()

            self.log.debug("Running check against version %s: is_aurora: %s", str(self.version), str(self.is_aurora))
            self._emit_running_metric()
            self._collect_stats(tags)
            if self._query_manager.queries:
                self._query_manager.executor = functools.partial(self.execute_query_raw, db=self.db)
                self._query_manager.execute(extra_tags=tags)
            if self._config.dbm_enabled:
                self.statement_metrics.run_job_loop(tags)
                self.statement_samples.run_job_loop(tags)
                self.metadata_samples.run_job_loop(tags)
            if self._config.collect_wal_metrics:
                # collect wal metrics for pg < 10, disabled by enabled
                self._collect_wal_metrics()
        except Exception as e:
            self.log.exception("Unable to collect postgres metrics.")
            self._clean_state()
            message = u'Error establishing connection to postgres://{}:{}/{}, error is {}'.format(
                self._config.host, self._config.port, self._config.dbname, str(e)
            )
            self.service_check(
                self.SERVICE_CHECK_NAME,
                AgentCheck.CRITICAL,
                tags=tags,
                message=message,
                hostname=self.reported_hostname,
                raw=True,
            )
            raise e
        else:
            self.service_check(
                self.SERVICE_CHECK_NAME,
                AgentCheck.OK,
                tags=tags,
                hostname=self.reported_hostname,
                raw=True,
            )
        finally:
            # Add the warnings saved during the execution of the check
            self._report_warnings()

    def _update_tag_sets(self, tags):
        self._non_internal_tags = list(set(self._non_internal_tags) | set(tags))
        self.tags_without_db = list(set(self.tags_without_db) | set(tags))<|MERGE_RESOLUTION|>--- conflicted
+++ resolved
@@ -714,20 +714,13 @@
         start_time = time()
         databases = self.autodiscovery.get_items()
         for db in databases:
-<<<<<<< HEAD
-            with self.db_pool.get_connection(db, self._config.idle_connection_timeout) as conn:
-                with conn.cursor() as cursor:
-                    for scope in scopes:
-                        self._query_scope(cursor, scope, instance_tags, False, db)
-=======
             try:
                 with self.db_pool.get_connection(db, self._config.idle_connection_timeout) as conn:
-                    with conn.cursor(cursor_factory=CommenterCursor) as cursor:
+                    with conn.cursor() as cursor:
                         for scope in scopes:
                             self._query_scope(cursor, scope, instance_tags, False, db)
             except Exception as e:
                 self.log.error("Error collecting metrics for database %s %s", db, str(e))
->>>>>>> d88b1bf7
         elapsed_ms = (time() - start_time) * 1000
         self.histogram(
             f"dd.postgres.{scope_type}.time",
