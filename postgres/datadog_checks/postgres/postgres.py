# (C) Datadog, Inc. 2019-present
# All rights reserved
# Licensed under Simplified BSD License (see LICENSE)
import contextlib
import copy
import functools
import os
from string import Template
from time import time

import psycopg
from cachetools import TTLCache

from datadog_checks.base import AgentCheck
from datadog_checks.base.utils.db import QueryExecutor
from datadog_checks.base.utils.db.core import QueryManager
from datadog_checks.base.utils.db.health import HealthStatus
from datadog_checks.base.utils.db.utils import (
    default_json_event_encoding,
    tracked_query,
)
from datadog_checks.base.utils.db.utils import resolve_db_host as agent_host_resolver
from datadog_checks.base.utils.serialization import json
from datadog_checks.postgres import aws, azure
from datadog_checks.postgres.connections import MultiDatabaseConnectionPool
from datadog_checks.postgres.cursor import CommenterCursor, SQLASCIITextLoader
from datadog_checks.postgres.discovery import PostgresAutodiscovery
from datadog_checks.postgres.health import HealthEvent, PostgresHealth
from datadog_checks.postgres.metadata import PostgresMetadata
from datadog_checks.postgres.metrics_cache import PostgresMetricsCache
from datadog_checks.postgres.relationsmanager import (
    DYNAMIC_RELATION_QUERIES,
    INDEX_BLOAT,
    RELATION_METRICS,
    TABLE_BLOAT,
    RelationsManager,
)
from datadog_checks.postgres.statement_samples import PostgresStatementSamples
from datadog_checks.postgres.statements import PostgresStatementMetrics

from .__about__ import __version__
from .config import PostgresConfig
from .util import (
    ANALYZE_PROGRESS_METRICS,
    AWS_RDS_HOSTNAME_SUFFIX,
    AZURE_DEPLOYMENT_TYPE_TO_RESOURCE_TYPE,
    BUFFERCACHE_METRICS,
    CLUSTER_VACUUM_PROGRESS_METRICS,
    CONNECTION_METRICS,
    COUNT_METRICS,
    FUNCTION_METRICS,
    INDEX_PROGRESS_METRICS,
    QUERY_PG_CONTROL_CHECKPOINT,
    QUERY_PG_CONTROL_CHECKPOINT_LT_10,
    QUERY_PG_REPLICATION_SLOTS,
    QUERY_PG_REPLICATION_SLOTS_STATS,
    QUERY_PG_REPLICATION_STATS_METRICS,
    QUERY_PG_STAT_DATABASE,
    QUERY_PG_STAT_DATABASE_CONFLICTS,
    QUERY_PG_STAT_RECOVERY_PREFETCH,
    QUERY_PG_STAT_WAL_RECEIVER,
    QUERY_PG_UPTIME,
    QUERY_PG_WAIT_EVENT_METRICS,
    REPLICATION_METRICS,
    SLRU_METRICS,
    SNAPSHOT_TXID_METRICS,
    SNAPSHOT_TXID_METRICS_LT_13,
    STAT_IO_METRICS,
    STAT_SUBSCRIPTION_METRICS,
    STAT_SUBSCRIPTION_STATS_METRICS,
    STAT_WAL_METRICS,
    SUBSCRIPTION_STATE_METRICS,
    VACUUM_PROGRESS_METRICS,
    VACUUM_PROGRESS_METRICS_LT_17,
    WAL_FILE_METRICS,
    DatabaseConfigurationError,
    DatabaseHealthCheckError,  # noqa: F401
    fmt,
    get_schema_field,
    payload_pg_version,
    warning_with_tags,
)
from .version_utils import V9, V9_2, V10, V12, V13, V14, V15, V16, V17, VersionUtils

try:
    import datadog_agent
except ImportError:
    from datadog_checks.base.stubs import datadog_agent

MAX_CUSTOM_RESULTS = 100

PG_SETTINGS_QUERY = "SELECT name, setting FROM pg_settings WHERE name IN (%s, %s, %s)"


class PostgreSql(AgentCheck):
    """Collects per-database, and optionally per-relation metrics, custom metrics"""

    __NAMESPACE__ = 'postgresql'

    SOURCE_TYPE_NAME = 'postgresql'
    SERVICE_CHECK_NAME = 'postgres.can_connect'
    METADATA_TRANSFORMERS = {'version': VersionUtils.transform_version}

    HA_SUPPORTED = True

    def __init__(self, name, init_config, instances, **kwargs):
        super(PostgreSql, self).__init__(name, init_config, instances, **kwargs)
        self.health = PostgresHealth(self)
        self._resolved_hostname = None
        self._database_identifier = None
        self._agent_hostname = None
        self._database_hostname = None
        self._db = None
        self.version = None
        self.raw_version = None
        self.system_identifier = None
        self.cluster_name = None
        self.is_aurora = None
        self.wal_level = None
        self._version_utils = VersionUtils()
        # Deprecate custom_metrics in favor of custom_queries
        if 'custom_metrics' in self.instance:
            self.warning(
                "DEPRECATION NOTICE: Please use the new custom_queries option "
                "rather than the now deprecated custom_metrics"
            )
        if 'managed_identity' in self.instance:
            self.warning(
                "DEPRECATION NOTICE: The managed_identity option is deprecated and will be removed in a future version."
                " Please use the new azure.managed_authentication option instead."
            )

        # Initializing config will raise ConfigurationError if the config is too invalid to even construct the check
        self._config = PostgresConfig(self, self.init_config)
        validation_result = self._config.initialize(self.instance)
        # Log validation errors and warnings
        for error in validation_result.errors:
            self.log.error(error)
        for warning in validation_result.warnings:
            self.log.warning(warning)

        self.cloud_metadata = self._config.cloud_metadata
        self.tags = self._config.tags
        self.add_core_tags()

        # Handle the config validation result after we've set tags so those tags are included in the health event
        self.health.submit_health_event(
            name=HealthEvent.INITIALIZATION,
            status=HealthStatus.ERROR
            if not validation_result.valid
            else HealthStatus.WARNING
            if validation_result.warnings
            else HealthStatus.OK,
            errors=[str(error) for error in validation_result.errors],
            warnings=validation_result.warnings,
            config=sanitize(self._config.__dict__),
            features=validation_result.features,
        )

        # Abort initializing the check if the config is invalid
        if validation_result.valid is False:
            self.log.error("Configuration validation failed: %s", validation_result.errors)
            raise validation_result.errors[0]

        # Keep a copy of the tags without the internal resource tags so they can be used for paths that don't
        # go through the agent internal metrics submission processing those tags
        self._non_internal_tags = copy.deepcopy(self.tags)
        self.set_resource_tags()
        self.pg_settings = {}
        self._warnings_by_code = {}
        self.db_pool = MultiDatabaseConnectionPool(self._new_connection, self._config.max_connections)
        self.metrics_cache = PostgresMetricsCache(self._config)
        self.statement_metrics = PostgresStatementMetrics(self, self._config, shutdown_callback=self._close_db_pool)
        self.statement_samples = PostgresStatementSamples(self, self._config, shutdown_callback=self._close_db_pool)
        self.metadata_samples = PostgresMetadata(self, self._config, shutdown_callback=self._close_db_pool)
        self._relations_manager = RelationsManager(self._config.relations, self._config.max_relations)
        self._clean_state()
        self._query_manager = QueryManager(self, lambda _: None, queries=[])  # query executor is set later
        self.check_initializations.append(lambda: RelationsManager.validate_relations_config(self._config.relations))
        self.check_initializations.append(self.set_resolved_hostname_metadata)
        self.check_initializations.append(self._connect)
        self.check_initializations.append(self.load_cluster_name)
        self.check_initializations.append(self.load_version)
        self.check_initializations.append(self.load_system_identifier)
        self.check_initializations.append(self.initialize_is_aurora)
        self.check_initializations.append(self._query_manager.compile_queries)
        self.tags_without_db = [t for t in copy.copy(self.tags) if not t.startswith("db:")]
        self.autodiscovery = self._build_autodiscovery()
        self._dynamic_queries = []
        # _database_instance_emitted: limit the collection and transmission of the database instance metadata
        self._database_instance_emitted = TTLCache(
            maxsize=1,
            ttl=self._config.database_instance_collection_interval,
        )  # type: TTLCache

<<<<<<< HEAD
=======
        # Placeholder event, to be enhanced later
        self.health.submit_health_event(
            HealthEvent.INITIALIZATION,
            HealthStatus.OK,
            config=sanitize(self._config.__dict__),
            features=[],
        )

>>>>>>> 420e6d9f
    def _build_autodiscovery(self):
        if not self._config.discovery_config['enabled']:
            return None

        if not self._config.relations:
            self.log.warning(
                "Database autodiscovery is enabled, but relation-level metrics are not being collected."
                "All metrics will be gathered from global view."
            )

        discovery = PostgresAutodiscovery(
            self,
            self._config.discovery_config.get('global_view_db', 'postgres'),
            self._config.discovery_config,
            self._config.idle_connection_timeout,
        )
        return discovery

    def add_core_tags(self):
        """
        Add tags that should be attached to every metric/event but which require check calculations outside the config.
        """
        self.tags.append("database_hostname:{}".format(self.database_hostname))
        self.tags.append("database_instance:{}".format(self.database_identifier))

    def set_resource_tags(self):
        if self.cloud_metadata.get("gcp") is not None:
            self.tags.append(
                "dd.internal.resource:gcp_sql_database_instance:{}:{}".format(
                    self.cloud_metadata.get("gcp")["project_id"], self.cloud_metadata.get("gcp")["instance_id"]
                )
            )
        if self.cloud_metadata.get("aws") is not None and 'instance_endpoint' in self.cloud_metadata.get("aws"):
            self.tags.append(
                "dd.internal.resource:aws_rds_instance:{}".format(
                    self.cloud_metadata.get("aws")["instance_endpoint"],
                )
            )
        elif AWS_RDS_HOSTNAME_SUFFIX in self.resolved_hostname:
            # allow for detecting if the host is an RDS host, and emit
            # the resource properly even if the `aws` config is unset
            self.tags.append("dd.internal.resource:aws_rds_instance:{}".format(self.resolved_hostname))
            self.cloud_metadata["aws"] = self.cloud_metadata.get("aws", {})
            self.cloud_metadata["aws"]["instance_endpoint"] = self.resolved_hostname
        if self.cloud_metadata.get("azure") is not None:
            deployment_type = self.cloud_metadata.get("azure")["deployment_type"]
            # some `deployment_type`s map to multiple `resource_type`s
            resource_type = AZURE_DEPLOYMENT_TYPE_TO_RESOURCE_TYPE.get(deployment_type)
            if resource_type:
                self.tags.append(
                    "dd.internal.resource:{}:{}".format(resource_type, self.cloud_metadata.get("azure")["name"])
                )
        # finally, tag the `database_instance` resource for this instance
        # metrics intake will use this tag to add all the tags for the instance
        self.tags.append(
            "dd.internal.resource:database_instance:{}".format(
                self.database_identifier,
            )
        )

    def _new_query_executor(self, queries, db):
        return QueryExecutor(
            functools.partial(self.execute_query_raw, db=db),
            self,
            queries=queries,
            tags=self.tags_without_db,
            hostname=self.reported_hostname,
            track_operation_time=True,
        )

    def execute_query_raw(self, query, db):
        with db() as conn:
            with conn.cursor() as cursor:
                cursor.execute(query)
                rows = cursor.fetchall()
                return rows

    @contextlib.contextmanager
    def db(self):
        """
        db context manager that yields a healthy connection to the main database
        """
        if not self._db or self._db.closed:
            # if the connection is closed, we need to reinitialize the connection
            self._db = self._new_connection(self._config.dbname)
            # once the connection is reinitialized, we need to reload the pg_settings
            self._load_pg_settings(self._db)
        if self._db.info.status != psycopg.pq.ConnStatus.OK:
            self._db.rollback()
        try:
            yield self._db
        except (psycopg.InterfaceError, InterruptedError):
            # if we get an interface error or an interrupted error,
            # we gracefully close the connection
            self.log.warning(
                "Connection to the database %s has been interrupted, closing connection", self._config.dbname
            )
            try:
                self._db.close()
            except Exception:
                pass
            finally:
                self._db = None
            raise
        except Exception:
            self.log.exception("Unhandled exception while using database connection %s", self._config.dbname)
            raise

    def _connection_health_check(self, conn):
        try:
            # run a simple query to check if the connection is healthy
            # health check should run after a connection is established
            with conn.cursor() as cursor:
                cursor.execute("SELECT 1")
                cursor.fetchall()
        except psycopg.OperationalError as e:
            err_msg = f"Database {self._config.dbname} connection health check failed: {str(e)}"
            self.log.error(err_msg)
            raise DatabaseHealthCheckError(err_msg)

    @property
    def dynamic_queries(self):
        if self._dynamic_queries:
            return self._dynamic_queries

        if self.version is None:
            self.log.debug("Version set to None due to incorrect identified version, aborting dynamic queries")
            return None

        self.log.debug("Generating dynamic queries")
        queries = []
        per_database_queries = []  # queries that need to be run per database, used for autodiscovery
        if self.version >= V9_2:
            q_pg_stat_database = copy.deepcopy(QUERY_PG_STAT_DATABASE)
            if len(self._config.ignore_databases) > 0:
                q_pg_stat_database["query"] += " WHERE " + " AND ".join(
                    "datname not ilike '{}'".format(db) for db in self._config.ignore_databases
                )
            q_pg_stat_database_conflicts = copy.deepcopy(QUERY_PG_STAT_DATABASE_CONFLICTS)
            if len(self._config.ignore_databases) > 0:
                q_pg_stat_database_conflicts["query"] += " WHERE " + " AND ".join(
                    "datname not ilike '{}'".format(db) for db in self._config.ignore_databases
                )

            if self._config.dbstrict and len(self._config.ignore_databases) == 0:
                q_pg_stat_database["query"] += " WHERE datname in('{}')".format(self._config.dbname)
                q_pg_stat_database_conflicts["query"] += " WHERE datname in('{}')".format(self._config.dbname)
            elif self._config.dbstrict and len(self._config.ignore_databases) > 0:
                q_pg_stat_database["query"] += " AND datname in('{}')".format(self._config.dbname)
                q_pg_stat_database_conflicts["query"] += " AND datname in('{}')".format(self._config.dbname)

            queries.extend(
                [
                    q_pg_stat_database,
                    q_pg_stat_database_conflicts,
                    QUERY_PG_UPTIME,
                ]
            )

        if self.is_aurora and self.wal_level != 'logical':
            self.log.debug("logical wal_level is required to use pg_current_wal_lsn() on Aurora")

        else:
            self.log.debug("Adding control checkpoint metrics")

            if self.version >= V10:
                queries.append(QUERY_PG_CONTROL_CHECKPOINT)

            else:
                queries.append(QUERY_PG_CONTROL_CHECKPOINT_LT_10)

        if self.version >= V10:
            # Wal receiver is not supported on aurora
            # select * from pg_stat_wal_receiver;
            # ERROR:  Function pg_stat_get_wal_receiver() is currently not supported in Aurora
            if self.is_aurora is False:
                queries.append(QUERY_PG_STAT_WAL_RECEIVER)
                if self._config.collect_wal_metrics is not False:
                    # collect wal metrics for pg >= 10 only if the user has not explicitly disabled it
                    queries.append(WAL_FILE_METRICS)
            if self._config.collect_buffercache_metrics:
                queries.append(BUFFERCACHE_METRICS)
            queries.append(QUERY_PG_REPLICATION_SLOTS)
            queries.append(QUERY_PG_REPLICATION_STATS_METRICS)
            queries.append(VACUUM_PROGRESS_METRICS if self.version >= V17 else VACUUM_PROGRESS_METRICS_LT_17)
            queries.append(STAT_SUBSCRIPTION_METRICS)
            queries.append(QUERY_PG_WAIT_EVENT_METRICS)

        if self.version >= V12:
            queries.append(CLUSTER_VACUUM_PROGRESS_METRICS)
            queries.append(INDEX_PROGRESS_METRICS)

        if self.version >= V13:
            queries.append(ANALYZE_PROGRESS_METRICS)
            queries.append(SNAPSHOT_TXID_METRICS)
        if self.version < V13:
            queries.append(SNAPSHOT_TXID_METRICS_LT_13)
        if self.version >= V14:
            if self.is_aurora is False:
                queries.append(STAT_WAL_METRICS)
            queries.append(QUERY_PG_REPLICATION_SLOTS_STATS)
            queries.append(SUBSCRIPTION_STATE_METRICS)
        if self.version >= V15:
            queries.append(STAT_SUBSCRIPTION_STATS_METRICS)
            queries.append(QUERY_PG_STAT_RECOVERY_PREFETCH)
        if self.version >= V16:
            if self._config.dbm_enabled:
                queries.append(STAT_IO_METRICS)

        if not queries:
            self.log.debug("no dynamic queries defined")
            return None

        # Dynamic queries for relationsmanager
        if self._config.relations:
            for query in DYNAMIC_RELATION_QUERIES:
                query = copy.copy(query)
                formatted_query = self._relations_manager.filter_relation_query(query['query'], 'nspname')
                query['query'] = formatted_query
                per_database_queries.append(query)

        if self.autodiscovery:
            self._collect_dynamic_queries_autodiscovery(per_database_queries)
        else:
            queries.extend(per_database_queries)
        self._dynamic_queries.append(self._new_query_executor(queries, db=self.db))
        for dynamic_query in self._dynamic_queries:
            dynamic_query.compile_queries()
        self.log.debug("initialized %s dynamic querie(s)", len(queries))

        return self._dynamic_queries

    def cancel(self):
        """
        Cancels and sends cancel signal to all threads.
        """
        if self._config.dbm_enabled:
            self.statement_samples.cancel()
            self.statement_metrics.cancel()
            self.metadata_samples.cancel()
        self._close_db_pool()
        if self._db:
            self._db.close()

    def _clean_state(self):
        self.log.debug("Cleaning state")
        self.metrics_cache.clean_state()
        self._dynamic_queries = []

    def _get_debug_tags(self):
        return ['agent_hostname:{}'.format(self.agent_hostname)]

    def _get_replication_role(self):
        with self.db() as conn:
            with conn.cursor() as cursor:
                cursor.execute('SELECT pg_is_in_recovery();')
                role = cursor.fetchone()[0]
                # value fetched for role is of <type 'bool'>
                return "standby" if role else "master"

    def _collect_wal_metrics(self):
        if self.version >= V10:
            # _collect_stats will gather wal file metrics
            # for PG >= V10
            return
        wal_file_age = self._get_local_wal_file_age()
        if wal_file_age is not None:
            self.gauge(
                "wal_age",
                wal_file_age,
                tags=self.tags_without_db,
                hostname=self.reported_hostname,
            )

    def _get_local_wal_file_age(self):
        wal_log_dir = os.path.join(self._config.data_directory, "pg_xlog")
        if not os.path.isdir(wal_log_dir):
            self.log.warning(
                "Cannot access WAL log directory: %s. Ensure that you are "
                "running the agent on your local postgres database.",
                wal_log_dir,
            )
            return None

        all_dir_contents = os.listdir(wal_log_dir)
        all_files = [f for f in all_dir_contents if os.path.isfile(os.path.join(wal_log_dir, f))]

        # files extensions that are not valid WAL files
        exluded_file_exts = [".backup", ".history"]
        all_wal_files = [
            os.path.join(wal_log_dir, file_name)
            for file_name in all_files
            if not any(ext for ext in exluded_file_exts if file_name.endswith(ext))
        ]
        if len(all_wal_files) < 1:
            self.log.warning("No WAL files found in directory: %s.", wal_log_dir)
            return None

        oldest_file = min(all_wal_files, key=os.path.getctime)
        now = time()
        oldest_file_age = now - os.path.getctime(oldest_file)
        return oldest_file_age

    def load_system_identifier(self):
        with self.db() as conn:
            with conn.cursor() as cursor:
                cursor.execute('SELECT system_identifier FROM pg_control_system();')
                self.system_identifier = cursor.fetchone()[0]

    def load_cluster_name(self):
        with self.db() as conn:
            with conn.cursor() as cursor:
                cursor.execute('SHOW cluster_name;')
                self.cluster_name = cursor.fetchone()[0]

    def load_version(self):
        self.raw_version = self._version_utils.get_raw_version(self.db())
        self.version = self._version_utils.parse_version(self.raw_version)
        self.set_metadata('version', self.raw_version)

    def initialize_is_aurora(self):
        if self.is_aurora is None:
            self.is_aurora = self._version_utils.is_aurora(self.db())
        return self.is_aurora

    def _get_wal_level(self):
        with self.db() as conn:
            with conn.cursor() as cursor:
                cursor.execute('SHOW wal_level;')
                wal_level = cursor.fetchone()[0]
                return wal_level

    @property
    def reported_hostname(self):
        # type: () -> str
        if self._config.exclude_hostname:
            return None
        return self.resolved_hostname

    @property
    def resolved_hostname(self):
        # type: () -> str
        if self._resolved_hostname is None:
            if self._config.reported_hostname:
                self._resolved_hostname = self._config.reported_hostname
            else:
                self._resolved_hostname = self.resolve_db_host()
        return self._resolved_hostname

    @property
    def database_identifier(self):
        # type: () -> str
        if self._database_identifier is None:
            template = Template(self._config.database_identifier.get('template') or '$resolved_hostname')
            tag_dict = {}
            tags = self.tags.copy()
            # sort tags to ensure consistent ordering
            tags.sort()
            for t in tags:
                if ':' in t:
                    key, value = t.split(':', 1)
                    if key in tag_dict:
                        tag_dict[key] += f",{value}"
                    else:
                        tag_dict[key] = value
            tag_dict['resolved_hostname'] = self.resolved_hostname
            tag_dict['host'] = str(self._config.host)
            tag_dict['port'] = str(self._config.port)
            self._database_identifier = template.safe_substitute(**tag_dict)
        return self._database_identifier

    def set_resolved_hostname_metadata(self):
        """
        set_resolved_hostname_metadata cannot be invoked in the __init__ method because it calls self.set_metadata.
        self.set_metadata can only be called successfully after the __init__ method has completed because
        it relies on the metadata manager, which in turn relies on having a check_id set. The Agent only
        sets the check_id after initialization has completed.
        """
        self.set_metadata('resolved_hostname', self._resolved_hostname)

    @property
    def agent_hostname(self):
        # type: () -> str
        if self._agent_hostname is None:
            self._agent_hostname = datadog_agent.get_hostname()
        return self._agent_hostname

    @property
    def database_hostname(self):
        # type: () -> str
        if self._database_hostname is None:
            self._database_hostname = self.resolve_db_host()
        return self._database_hostname

    def resolve_db_host(self):
        return agent_host_resolver(self._config.host)

    def _run_query_scope(self, cursor, scope, is_custom_metrics, cols, descriptors):
        if scope is None:
            return None
        if scope == REPLICATION_METRICS or not self.version >= V9:
            log_func = self.log.debug
        else:
            log_func = self.log.warning

        results = None
        is_relations = scope.get('relation') and self._relations_manager.has_relations
        try:
            query = fmt.format(scope['query'], metrics_columns=", ".join(cols))
            with tracked_query(check=self, operation='custom_metrics' if is_custom_metrics else scope['name']):
                # if this is a relation-specific query, we need to list all relations last
                if is_relations:
                    schema_field = get_schema_field(descriptors)
                    formatted_query = self._relations_manager.filter_relation_query(query, schema_field)
                    cursor.execute(formatted_query)
                else:
                    self.log.debug("Running query: %s", str(query))
                    cursor.execute(query.replace(r'%', r'%%'))

                results = cursor.fetchall()
        except psycopg.errors.FeatureNotSupported as e:
            # This happens for example when trying to get replication metrics from readers in Aurora. Let's ignore it.
            log_func(e)
            self.log.debug("Disabling replication metrics")
            self.is_aurora = False
            self.metrics_cache.replication_metrics = {}
        except psycopg.errors.UndefinedFunction as e:
            log_func(e)
            log_func(
                "It seems the PG version has been incorrectly identified as %s. "
                "A reattempt to identify the right version will happen on next agent run." % self.version
            )
            self._clean_state()
        except (psycopg.ProgrammingError, psycopg.errors.QueryCanceled) as e:
            log_func("Not all metrics may be available: %s" % str(e))

        if not results:
            return None

        if is_custom_metrics and len(results) > MAX_CUSTOM_RESULTS:
            self.log.debug(
                "Query: %s returned more than %s results (%s). Truncating", query, MAX_CUSTOM_RESULTS, len(results)
            )
            results = results[:MAX_CUSTOM_RESULTS]

        if is_relations and len(results) > self._config.max_relations:
            self.log.debug(
                "Query: %s returned more than %s results (%s). "
                "Truncating. You can edit this limit by setting the `max_relations` config option",
                query,
                self._config.max_relations,
                len(results),
            )
            results = results[: self._config.max_relations]

        return results

    def _query_scope(self, cursor, scope, instance_tags, is_custom_metrics, dbname=None):
        if scope is None:
            return None
        # build query
        cols = list(scope['metrics'])  # list of metrics to query, in some order
        # we must remember that order to parse results

        # A descriptor is the association of a Postgres column name (e.g. 'schemaname')
        # to a tag name (e.g. 'schema').
        descriptors = scope['descriptors']
        results = self._run_query_scope(cursor, scope, is_custom_metrics, cols, descriptors)
        if not results:
            return None

        # Parse and submit results.

        num_results = 0

        for row in results:
            # A row contains descriptor values on the left (used for tagging), and
            # metric values on the right (used as values for metrics).
            # E.g.: (descriptor, descriptor, ..., value, value, value, value, ...)

            expected_number_of_columns = len(descriptors) + len(cols)
            if len(row) != expected_number_of_columns:
                raise RuntimeError(
                    'Row does not contain enough values: expected {} ({} descriptors + {} columns), got {}'.format(
                        expected_number_of_columns, len(descriptors), len(cols), len(row)
                    )
                )

            descriptor_values = row[: len(descriptors)]
            column_values = row[len(descriptors) :]

            # build a map of descriptors and their values
            desc_map = {name: value for (_, name), value in zip(descriptors, descriptor_values)}

            # Build tags.

            # Add tags from the instance.
            # Special-case the "db" tag, which overrides the one that is passed as instance_tag
            # The reason is that pg_stat_database returns all databases regardless of the
            # connection.
            if not scope['relation'] and not scope.get('use_global_db_tag', False):
                tags = copy.copy(self.tags_without_db)
            elif dbname is not None:
                # if dbname is specified in this function, we are querying an autodiscovered database
                # and we need to tag it
                tags = copy.copy(self.tags_without_db)
                tags.append("db:{}".format(dbname))
            else:
                tags = copy.copy(instance_tags)

            # Add tags from descriptors.
            tags += [("%s:%s" % (k, v)) for (k, v) in desc_map.items()]

            # Submit metrics to the Agent.
            for column, value in zip(cols, column_values):
                name, submit_metric = scope['metrics'][column]
                submit_metric(self, name, value, tags=set(tags), hostname=self.reported_hostname)

                # if relation-level metrics idx_scan or seq_scan, cache it
                if name in ('index_scans', 'seq_scans'):
                    self._cache_table_activity(dbname, desc_map['table'], name, value)

            num_results += 1

        return num_results

    def _cache_table_activity(
        self,
        dbname: str,
        tablename: str,
        metric_name: str,
        value: int,
    ):
        db = dbname if self.autodiscovery else self._config.dbname
        if db not in self.metrics_cache.table_activity_metrics.keys():
            self.metrics_cache.table_activity_metrics[db] = {}
        if tablename not in self.metrics_cache.table_activity_metrics[db].keys():
            self.metrics_cache.table_activity_metrics[db][tablename] = {
                'index_scans': 0,
                'seq_scans': 0,
            }

        self.metrics_cache.table_activity_metrics[db][tablename][metric_name] = value

    def _collect_metric_autodiscovery(self, instance_tags, scopes, scope_type):
        if not self.autodiscovery:
            return

        start_time = time()
        databases = self.autodiscovery.get_items()
        for db in databases:
            try:
                with self.db_pool.get_connection(db, self._config.idle_connection_timeout) as conn:
                    with conn.cursor() as cursor:
                        for scope in scopes:
                            self._query_scope(cursor, scope, instance_tags, False, db)
            except Exception as e:
                self.log.error("Error collecting metrics for database %s %s", db, str(e))
        elapsed_ms = (time() - start_time) * 1000
        self.histogram(
            f"dd.postgres.{scope_type}.time",
            elapsed_ms,
            tags=self.tags + self._get_debug_tags(),
            hostname=self.reported_hostname,
            raw=True,
        )
        telemetry_metric = scope_type.replace("_", "", 1)  # remove the first underscore to match telemetry convention
        datadog_agent.emit_agent_telemetry("postgres", f"{telemetry_metric}_ms", elapsed_ms, "histogram")
        if elapsed_ms > self._config.min_collection_interval * 1000:
            self.record_warning(
                DatabaseConfigurationError.autodiscovered_metrics_exceeds_collection_interval,
                warning_with_tags(
                    "Collecting metrics on autodiscovery metrics took %d ms, which is longer than "
                    "the minimum collection interval. Consider increasing the min_collection_interval parameter "
                    "in the postgres yaml configuration.",
                    int(elapsed_ms),
                    code=DatabaseConfigurationError.autodiscovered_metrics_exceeds_collection_interval.value,
                    min_collection_interval=self._config.min_collection_interval,
                ),
            )

    def _collect_dynamic_queries_autodiscovery(self, queries):
        if not self.autodiscovery:
            return

        databases = self.autodiscovery.get_items()
        for dbname in databases:
            db = functools.partial(
                self.db_pool.get_connection, dbname=dbname, ttl_ms=self._config.idle_connection_timeout
            )
            self._dynamic_queries.append(self._new_query_executor(queries, db=db))

    def _emit_running_metric(self):
        self.gauge("running", 1, tags=self.tags_without_db, hostname=self.reported_hostname)

    def _collect_stats(self, instance_tags):
        """Query pg_stat_* for various metrics
        If relations is not an empty list, gather per-relation metrics
        on top of that.
        If custom_metrics is not an empty list, gather custom metrics defined in postgres.yaml
        """
        db_instance_metrics = self.metrics_cache.get_instance_metrics(self.version)
        bgw_instance_metrics = self.metrics_cache.get_bgw_metrics(self.version)
        archiver_instance_metrics = self.metrics_cache.get_archiver_metrics(self.version)

        metric_scope = [CONNECTION_METRICS]
        per_database_metric_scope = []

        if self._config.collect_function_metrics:
            # Function metrics are collected from all databases discovered
            per_database_metric_scope.append(FUNCTION_METRICS)
        if self._config.collect_count_metrics:
            # Count metrics are collected from all databases discovered
            per_database_metric_scope.append(COUNT_METRICS)
        if self.version >= V13:
            metric_scope.append(SLRU_METRICS)

        # Do we need relation-specific metrics?
        if self._config.relations:
            relations_scopes = list(RELATION_METRICS)

            if self._config.collect_bloat_metrics:
                relations_scopes.extend([INDEX_BLOAT, TABLE_BLOAT])

            # If autodiscovery is enabled, get relation metrics from all databases found
            if self.autodiscovery:
                self._collect_metric_autodiscovery(
                    instance_tags,
                    scopes=relations_scopes,
                    scope_type='_collect_relations_autodiscovery',
                )
            # otherwise, continue just with dbname
            else:
                metric_scope.extend(relations_scopes)

        replication_metrics = self.metrics_cache.get_replication_metrics(self.version, self.is_aurora)
        if replication_metrics:
            replication_metrics_query = copy.deepcopy(REPLICATION_METRICS)
            replication_metrics_query['metrics'] = replication_metrics
            metric_scope.append(replication_metrics_query)

        with self.db() as conn:
            with conn.cursor() as cursor:
                results_len = self._query_scope(cursor, db_instance_metrics, instance_tags, False)
                if results_len is not None:
                    self.gauge(
                        "db.count",
                        results_len,
                        tags=self.tags_without_db,
                        hostname=self.reported_hostname,
                    )

            with conn.cursor() as cursor:
                self._query_scope(cursor, bgw_instance_metrics, instance_tags, False)
            with conn.cursor() as cursor:
                self._query_scope(cursor, archiver_instance_metrics, instance_tags, False)

            if self._config.collect_checksum_metrics and self.version >= V12:
                # SHOW queries need manual cursor execution so can't be bundled with the metrics
                with conn.cursor() as cursor:
                    cursor.execute("SHOW data_checksums;")
                    enabled = cursor.fetchone()[0]
                    self.count(
                        "checksums.enabled",
                        1,
                        tags=self.tags_without_db + ["enabled:" + "true" if enabled == "on" else "false"],
                        hostname=self.reported_hostname,
                    )
            if self._config.collect_activity_metrics:
                activity_metrics = self.metrics_cache.get_activity_metrics(self.version)
                with conn.cursor() as cursor:
                    self._query_scope(cursor, activity_metrics, instance_tags, False)

            if per_database_metric_scope:
                # if autodiscovery is enabled, get per-database metrics from all databases found
                if self.autodiscovery:
                    self._collect_metric_autodiscovery(
                        instance_tags,
                        scopes=per_database_metric_scope,
                        scope_type='_collect_stat_autodiscovery',
                    )
                else:
                    # otherwise, continue just with dbname
                    metric_scope.extend(per_database_metric_scope)

            for scope in list(metric_scope):
                with conn.cursor() as cursor:
                    self._query_scope(cursor, scope, instance_tags, False)

            for scope in self._config.custom_metrics:
                with conn.cursor() as cursor:
                    self._query_scope(cursor, scope, instance_tags, True)

        if self.dynamic_queries:
            for dynamic_query in self.dynamic_queries:
                dynamic_query.execute()

    def _new_connection(self, dbname):
        if self._config.host == 'localhost' and self._config.password == '':
            # Use ident method
            connection_string = "dbname=%s user=%s application_name=%s" % (
                self._config.user,
                dbname,
                self._config.application_name,
            )
            conn = psycopg.connect(conninfo=connection_string, autocommit=True, cursor_factory=CommenterCursor)
        else:
            password = self._config.password
            if 'aws' in self.cloud_metadata and 'managed_authentication' in self.cloud_metadata['aws']:
                # if we are running on AWS, check if IAM auth is enabled
                aws_managed_authentication = self.cloud_metadata['aws']['managed_authentication']
                if aws_managed_authentication['enabled']:
                    # if IAM auth is enabled, region must be set. Validation is done in the config
                    region = self.cloud_metadata['aws']['region']
                    password = aws.generate_rds_iam_token(
                        host=self._config.host,
                        username=self._config.user,
                        port=self._config.port,
                        region=region,
                        role_arn=aws_managed_authentication.get('role_arn'),
                    )
            elif 'azure' in self.cloud_metadata:
                azure_managed_authentication = self.cloud_metadata['azure']['managed_authentication']
                if azure_managed_authentication['enabled']:
                    client_id = azure_managed_authentication['client_id']
                    identity_scope = azure_managed_authentication.get('identity_scope', None)
                    password = azure.generate_managed_identity_token(client_id=client_id, identity_scope=identity_scope)

            self.log.debug(
                "Try to connect to %s with %s",
                self._config.host,
                "password" if password == self._config.password else "token",
            )

            args = {
                'host': self._config.host,
                'user': self._config.user,
                'password': password,
                'dbname': dbname,
                'sslmode': self._config.ssl_mode,
                'application_name': self._config.application_name,
            }
            if self._config.port:
                args['port'] = self._config.port
            if self._config.ssl_cert:
                args['sslcert'] = self._config.ssl_cert
            if self._config.ssl_root_cert:
                args['sslrootcert'] = self._config.ssl_root_cert
            if self._config.ssl_key:
                args['sslkey'] = self._config.ssl_key
            if self._config.ssl_password:
                args['sslpassword'] = self._config.ssl_password
            conn = psycopg.connect(**args, autocommit=True, cursor_factory=CommenterCursor)
        # Autocommit is enabled by default for safety for all new connections (to prevent long-lived transactions).
        if self._config.query_timeout:
            # Set the statement_timeout for the session
            with conn.cursor() as cursor:
                cursor.execute("SET statement_timeout TO %d" % self._config.query_timeout)
        if conn.info.encoding.lower() in ['ascii', 'sqlascii', 'sql_ascii']:
            text_loader = SQLASCIITextLoader
            text_loader.encodings = self._config.query_encodings
            conn.adapters.register_loader("text", text_loader)
            conn.adapters.register_loader("varchar", text_loader)
            conn.adapters.register_loader("name", text_loader)
            conn.adapters.register_loader("regclass", text_loader)
        return conn

    def _connect(self):
        """
        Get and memoize connections to instances.
        The connection created here will be persistent. It will not be automatically
        evicted from the connection pool.
        """
        with self.db() as conn:
            self._connection_health_check(conn)

    # Reload pg_settings on a new connection to the main db
    def _load_pg_settings(self, db):
        try:
            with db.cursor() as cursor:
                self.log.debug("Running query [%s]", PG_SETTINGS_QUERY)
                cursor.execute(
                    PG_SETTINGS_QUERY,
                    ("pg_stat_statements.max", "track_activity_query_size", "track_io_timing"),
                )
                rows = cursor.fetchall()
                self.pg_settings.clear()
                for setting in rows:
                    name, val = setting
                    self.pg_settings[name] = val
        except (psycopg.DatabaseError, psycopg.OperationalError) as err:
            self.log.warning("Failed to query for pg_settings: %s", repr(err))
            self.count(
                "dd.postgres.error",
                1,
                tags=self.tags + ["error:load-pg-settings"] + self._get_debug_tags(),
                hostname=self.reported_hostname,
                raw=True,
            )

    def _get_main_db(self):
        """
        Returns a memoized, persistent psycopg connection to `self.dbname`.
        Threadsafe as long as no transactions are used
        :return: a psycopg connection
        """
        # reload settings for the main DB only once every time the connection is reestablished
        conn = self.db_pool.get_connection(
            self._config.dbname,
            self._config.idle_connection_timeout,
            startup_fn=self._load_pg_settings,
            persistent=True,
        )

        return conn

    def _close_db_pool(self):
        self.db_pool.close_all_connections()

    def record_warning(self, code, message):
        # type: (DatabaseConfigurationError, str) -> None
        self._warnings_by_code[code] = message

    def _report_warnings(self):
        messages = self._warnings_by_code.values()
        # Reset the warnings for the next check run
        self._warnings_by_code = {}

        for warning in messages:
            self.warning(warning)

    def _send_database_instance_metadata(self):
        if self.database_identifier not in self._database_instance_emitted:
            event = {
                "host": self.reported_hostname,
                "port": self._config.port,
                "database_instance": self.database_identifier,
                "database_hostname": self.database_hostname,
                "agent_version": datadog_agent.get_version(),
                "dbms": "postgres",
                "kind": "database_instance",
                "collection_interval": self._config.database_instance_collection_interval,
                'dbms_version': payload_pg_version(self.version),
                'integration_version': __version__,
                "tags": [t for t in self._non_internal_tags if not t.startswith('db:')],
                "timestamp": time() * 1000,
                "cloud_metadata": self.cloud_metadata,
                "metadata": {
                    "dbm": self._config.dbm_enabled,
                    "connection_host": self._config.host,
                },
            }
            self._database_instance_emitted[self.database_identifier] = event
            self.database_monitoring_metadata(json.dumps(event, default=default_json_event_encoding))

    def debug_stats_kwargs(self, tags=None):
        tags = self.tags + self._get_debug_tags() + (tags or [])
        return {
            'tags': tags,
            "hostname": self.resolved_hostname,
        }

    def check(self, _):
        tags = copy.copy(self.tags)
        self.tags_without_db = [t for t in copy.copy(self.tags) if not t.startswith("db:")]
        tags_to_add = []
        try:
            # Check version
            self._connect()
            # We don't want to cache versions between runs to capture minor updates for metadata
            self.load_version()

            # Check wal_level
            self.wal_level = self._get_wal_level()

            # Add raw version as a tag
            tags.append(f'postgresql_version:{self.raw_version}')
            tags_to_add.append(f'postgresql_version:{self.raw_version}')

            # Add system identifier as a tag
            if self.system_identifier:
                tags.append(f'system_identifier:{self.system_identifier}')
                tags_to_add.append(f'system_identifier:{self.system_identifier}')

            # Add cluster name if it was set
            if self.cluster_name:
                tags.append(f'postgresql_cluster_name:{self.cluster_name}')
                tags_to_add.append(f'postgresql_cluster_name:{self.cluster_name}')

            if self._config.tag_replication_role:
                replication_role_tag = "replication_role:{}".format(self._get_replication_role())
                tags.append(replication_role_tag)
                tags_to_add.append(replication_role_tag)
            self._update_tag_sets(tags_to_add)
            self._send_database_instance_metadata()

            self.log.debug("Running check against version %s: is_aurora: %s", str(self.version), str(self.is_aurora))
            self._emit_running_metric()
            self._collect_stats(tags)
            if self._query_manager.queries:
                self._query_manager.executor = functools.partial(self.execute_query_raw, db=self.db)
                self._query_manager.execute(extra_tags=tags)
            if self._config.dbm_enabled:
                self.statement_metrics.run_job_loop(tags)
                self.statement_samples.run_job_loop(tags)
                self.metadata_samples.run_job_loop(tags)
            if self._config.collect_wal_metrics:
                # collect wal metrics for pg < 10, disabled by enabled
                self._collect_wal_metrics()
        except Exception as e:
            self.log.exception("Unable to collect postgres metrics.")
            self._clean_state()
            message = 'Error establishing connection to postgres://{}:{}/{}, error is {}'.format(
                self._config.host, self._config.port, self._config.dbname, str(e)
            )
            self.service_check(
                self.SERVICE_CHECK_NAME,
                AgentCheck.CRITICAL,
                tags=tags,
                message=message,
                hostname=self.reported_hostname,
                raw=True,
            )
            raise e
        else:
            self.service_check(
                self.SERVICE_CHECK_NAME,
                AgentCheck.OK,
                tags=tags,
                hostname=self.reported_hostname,
                raw=True,
            )
        finally:
            # Add the warnings saved during the execution of the check
            self._report_warnings()

    def _update_tag_sets(self, tags):
        self._non_internal_tags = list(set(self._non_internal_tags) | set(tags))
        self.tags_without_db = list(set(self.tags_without_db) | set(tags))


def sanitize(dict: dict):
    sanitized = {k: v for k, v in copy.deepcopy(dict).items() if k != "check"}
    sanitized['password'] = '***' if sanitized.get('password') else None
    sanitized['ssl_password'] = '***' if sanitized.get('ssl_password') else None

    return sanitized<|MERGE_RESOLUTION|>--- conflicted
+++ resolved
@@ -193,17 +193,7 @@
             ttl=self._config.database_instance_collection_interval,
         )  # type: TTLCache
 
-<<<<<<< HEAD
-=======
-        # Placeholder event, to be enhanced later
-        self.health.submit_health_event(
-            HealthEvent.INITIALIZATION,
-            HealthStatus.OK,
-            config=sanitize(self._config.__dict__),
-            features=[],
-        )
-
->>>>>>> 420e6d9f
+
     def _build_autodiscovery(self):
         if not self._config.discovery_config['enabled']:
             return None
