# (C) Datadog, Inc. 2019-present
# All rights reserved
# Licensed under Simplified BSD License (see LICENSE)
import copy
from contextlib import closing

import psycopg2
from six import iteritems

from datadog_checks.base import AgentCheck, ConfigurationError, is_affirmative

from .util import (
    ACTIVITY_DD_METRICS,
    ACTIVITY_METRICS_8_3,
    ACTIVITY_METRICS_9_2,
    ACTIVITY_METRICS_9_6,
    ACTIVITY_METRICS_LT_8_3,
    ACTIVITY_QUERY_10,
    ACTIVITY_QUERY_LT_10,
    ALL_SCHEMAS,
    COMMON_ARCHIVER_METRICS,
    COMMON_BGW_METRICS,
    COMMON_METRICS,
    CONNECTION_METRICS,
    COUNT_METRICS,
    DATABASE_SIZE_METRICS,
    FUNCTION_METRICS,
    IDX_METRICS,
    LOCK_METRICS,
    NEWER_91_BGW_METRICS,
    NEWER_92_BGW_METRICS,
    NEWER_92_METRICS,
    REL_METRICS,
    REPLICATION_METRICS,
    REPLICATION_METRICS_9_1,
    REPLICATION_METRICS_9_2,
    REPLICATION_METRICS_10,
    SIZE_METRICS,
    STATIO_METRICS,
    build_relations_filter,
    fmt,
    get_schema_field,
)
from .version_utils import V8_3, V9, V9_1, V9_2, V9_4, V9_6, V10, get_raw_version, parse_version, transform_version

MAX_CUSTOM_RESULTS = 100
TABLE_COUNT_LIMIT = 200

# https://www.postgresql.org/docs/current/libpq-connect.html#LIBPQ-PARAMKEYWORDS
SSL_MODES = {'disable', 'allow', 'prefer', 'require', 'verify-ca', 'verify-full'}


class PostgreSql(AgentCheck):
    """Collects per-database, and optionally per-relation metrics, custom metrics"""

    SOURCE_TYPE_NAME = 'postgresql'
    RATE = AgentCheck.rate
    GAUGE = AgentCheck.gauge
    MONOTONIC = AgentCheck.monotonic_count
    SERVICE_CHECK_NAME = 'postgres.can_connect'
    METADATA_TRANSFORMERS = {'version': transform_version}

    def __init__(self, name, init_config, instances):
        AgentCheck.__init__(self, name, init_config, instances)
        self._clean_state()
        self.db = None
        self._version = None
        self.custom_metrics = None

        # Deprecate custom_metrics in favor of custom_queries
        if 'custom_metrics' in self.instance:
            self.warning(
                "DEPRECATION NOTICE: Please use the new custom_queries option "
                "rather than the now deprecated custom_metrics"
            )
        host = self.instance.get('host', '')
        port = self.instance.get('port', '')
        if port != '':
            port = int(port)
        dbname = self.instance.get('dbname', 'postgres')
        self.relations = self.instance.get('relations', [])
        if self.relations and not dbname:
            raise ConfigurationError('"dbname" parameter must be set when using the "relations" parameter.')

        self.key = (host, port, dbname)
        self.tags = self._build_tags(self.instance.get('tags', []), host, port, dbname)

    def _build_tags(self, custom_tags, host, port, dbname):
        # Clean up tags in case there was a None entry in the instance
        # e.g. if the yaml contains tags: but no actual tags
        if custom_tags is None:
            tags = []
        else:
            tags = list(set(custom_tags))

        # preset tags to host
        tags.append('server:{}'.format(host))
        if port:
            tags.append('port:{}'.format(port))
        else:
            tags.append('port:socket')

        # preset tags to the database name
        tags.extend(["db:%s" % dbname])
        return tags

    def _clean_state(self):
        self._version = None
        self.instance_metrics = None
        self.bgw_metrics = None
        self.archiver_metrics = None
        self.db_bgw_metrics = []
        self.db_archiver_metrics = []
        self.replication_metrics = None
        self.activity_metrics = None

    def _get_replication_role(self):
        cursor = self.db.cursor()
        cursor.execute('SELECT pg_is_in_recovery();')
        role = cursor.fetchone()[0]
        # value fetched for role is of <type 'bool'>
        return "standby" if role else "master"

    @property
    def version(self):
        if self._version is None:
            raw_version = get_raw_version(self.db)
            self._version = parse_version(raw_version)
            self.set_metadata('version', raw_version)
        return self._version

    def _get_instance_metrics(self, database_size_metrics, collect_default_db):
        """
        Add NEWER_92_METRICS to the default set of COMMON_METRICS when server
        version is 9.2 or later.

        Store the list of metrics in the check instance to avoid rebuilding it at
        every collection cycle.

        In case we have multiple instances pointing to the same postgres server
        monitoring different databases, we want to collect server metrics
        only once. See https://github.com/DataDog/dd-agent/issues/1211
        """
        metrics = self.instance_metrics

        if metrics is None:
            # select the right set of metrics to collect depending on postgres version
            if self.version >= V9_2:
                self.instance_metrics = dict(COMMON_METRICS, **NEWER_92_METRICS)
            else:
                self.instance_metrics = dict(COMMON_METRICS)

            # add size metrics if needed
            if database_size_metrics:
                self.instance_metrics.update(DATABASE_SIZE_METRICS)

            metrics = self.instance_metrics

        res = {
            'descriptors': [('psd.datname', 'db')],
            'metrics': metrics,
            'query': "SELECT psd.datname, {metrics_columns} "
            "FROM pg_stat_database psd "
            "JOIN pg_database pd ON psd.datname = pd.datname "
            "WHERE psd.datname not ilike 'template%%' "
            "  AND psd.datname not ilike 'rdsadmin' "
            "  AND psd.datname not ilike 'azure_maintenance' ",
            'relation': False,
        }

        if not collect_default_db:
            res["query"] += "  AND psd.datname not ilike 'postgres'"

        return res

    def _get_bgw_metrics(self):
        """Use either COMMON_BGW_METRICS or COMMON_BGW_METRICS + NEWER_92_BGW_METRICS
        depending on the postgres version.
        Uses a dictionary to save the result for each instance
        """
        # Extended 9.2+ metrics if needed
        metrics = self.bgw_metrics

        if metrics is None:
            # Hack to make sure that if we have multiple instances that connect to
            # the same host, port, we don't collect metrics twice
            # as it will result in https://github.com/DataDog/dd-agent/issues/1211
            sub_key = self.key[:2]
            if sub_key in self.db_bgw_metrics:
                self.bgw_metrics = None
                self.log.debug(
                    "Not collecting bgw metrics for key: %s as they are already collected by another instance", self.key
                )
                return None

            self.db_bgw_metrics.append(sub_key)
            self.bgw_metrics = dict(COMMON_BGW_METRICS)

            if self.version >= V9_1:
                self.bgw_metrics.update(NEWER_91_BGW_METRICS)
            if self.version >= V9_2:
                self.bgw_metrics.update(NEWER_92_BGW_METRICS)

            metrics = self.bgw_metrics

        if not metrics:
            return None

        return {
            'descriptors': [],
            'metrics': metrics,
            'query': "select {metrics_columns} FROM pg_stat_bgwriter",
            'relation': False,
        }

    def _get_count_metrics(self, table_count_limit):
        metrics = dict(COUNT_METRICS)
        metrics['query'] = COUNT_METRICS['query'].format(
            metrics_columns="{metrics_columns}", table_count_limit=table_count_limit
        )
        return metrics

    def _get_archiver_metrics(self):
        """Use COMMON_ARCHIVER_METRICS to read from pg_stat_archiver as
        defined in 9.4 (first version to have this table).
        Uses a dictionary to save the result for each instance
        """
        # While there's only one set for now, prepare for future additions to
        # the table, mirroring _get_bgw_metrics()
        metrics = self.archiver_metrics

        if metrics is None and self.version >= V9_4:
            # Collect from only one instance. See _get_bgw_metrics() for details on why.
            sub_key = self.key[:2]
            if sub_key in self.db_archiver_metrics:
                self.archiver_metrics = None
                self.log.debug(
                    "Not collecting archiver metrics for key: %s as they are already collected by another instance",
                    self.key,
                )
                return None

            self.db_archiver_metrics.append(sub_key)

            self.archiver_metrics = dict(COMMON_ARCHIVER_METRICS)
            metrics = self.archiver_metrics

        if not metrics:
            return None

        return {
            'descriptors': [],
            'metrics': metrics,
            'query': "select {metrics_columns} FROM pg_stat_archiver",
            'relation': False,
        }

    def _get_replication_metrics(self):
        """ Use either REPLICATION_METRICS_10, REPLICATION_METRICS_9_1, or
        REPLICATION_METRICS_9_1 + REPLICATION_METRICS_9_2, depending on the
        postgres version.
        Uses a dictionnary to save the result for each instance
        """
        metrics = self.replication_metrics
        if self.version >= V10 and metrics is None:
            self.replication_metrics = dict(REPLICATION_METRICS_10)
            metrics = self.replication_metrics
        elif self.version >= V9_1 and metrics is None:
            self.replication_metrics = dict(REPLICATION_METRICS_9_1)
            if self.version >= V9_2:
                self.replication_metrics.update(REPLICATION_METRICS_9_2)
            metrics = self.replication_metrics
        return metrics

    def _get_activity_metrics(self, user):
        """ Use ACTIVITY_METRICS_LT_8_3 or ACTIVITY_METRICS_8_3 or ACTIVITY_METRICS_9_2
        depending on the postgres version in conjunction with ACTIVITY_QUERY_10 or ACTIVITY_QUERY_LT_10.
        Uses a dictionnary to save the result for each instance
        """
        metrics_data = self.activity_metrics

        if metrics_data is None:
            query = ACTIVITY_QUERY_10 if self.version >= V10 else ACTIVITY_QUERY_LT_10
            if self.version >= V9_6:
                metrics_query = ACTIVITY_METRICS_9_6
            elif self.version >= V9_2:
                metrics_query = ACTIVITY_METRICS_9_2
            elif self.version >= V8_3:
                metrics_query = ACTIVITY_METRICS_8_3
            else:
                metrics_query = ACTIVITY_METRICS_LT_8_3

            for i, q in enumerate(metrics_query):
                if '{dd__user}' in q:
                    metrics_query[i] = q.format(dd__user=user)

            metrics = {k: v for k, v in zip(metrics_query, ACTIVITY_DD_METRICS)}
            self.activity_metrics = (metrics, query)
        else:
            metrics, query = metrics_data

        return {'descriptors': [('datname', 'db')], 'metrics': metrics, 'query': query, 'relation': False}

    def _build_relations_config(self, yamlconfig):
        """Builds a dictionary from relations configuration while maintaining compatibility
        """
        config = {}

        for element in yamlconfig:
            if isinstance(element, str):
                config[element] = {'relation_name': element, 'schemas': [ALL_SCHEMAS]}
            elif isinstance(element, dict):
                if not ('relation_name' in element or 'relation_regex' in element):
                    self.log.warning(
                        "Parameter 'relation_name' or 'relation_regex' is required for relation element %s", element
                    )
                    continue
                if 'relation_name' in element and 'relation_regex' in element:
                    self.log.warning(
                        "Expecting only of parameters 'relation_name', 'relation_regex' for relation element %s",
                        element,
                    )
                    continue
                schemas = element.get('schemas', [])
                if not isinstance(schemas, list):
                    self.log.warning("Expected a list of schemas for %s", element)
                    continue
                name = element.get('relation_name') or element['relation_regex']
                config[name] = element.copy()
                if len(schemas) == 0:
                    config[name]['schemas'] = [ALL_SCHEMAS]
            else:
                self.log.warning('Unhandled relations config type: %s', element)
        return config

    def _query_scope(self, cursor, scope, instance_tags, is_custom_metrics, relations_config):
        if scope is None:
            return None
        if scope == REPLICATION_METRICS or not self.version >= V9:
            log_func = self.log.debug
        else:
            log_func = self.log.warning

        # build query
        cols = list(scope['metrics'])  # list of metrics to query, in some order
        # we must remember that order to parse results

        # A descriptor is the association of a Postgres column name (e.g. 'schemaname')
        # to a tag name (e.g. 'schema').
        descriptors = scope['descriptors']

        results = None
        try:
            query = fmt.format(scope['query'], metrics_columns=", ".join(cols))
            # if this is a relation-specific query, we need to list all relations last
            if scope['relation'] and len(relations_config) > 0:
                schema_field = get_schema_field(descriptors)
                relations_filter = build_relations_filter(relations_config, schema_field)
                self.log.debug("Running query: %s with relations matching: %s", query, relations_filter)
                cursor.execute(query.format(relations=relations_filter))
            else:
                self.log.debug("Running query: %s", query)
                cursor.execute(query.replace(r'%', r'%%'))

            results = cursor.fetchall()
        except psycopg2.errors.FeatureNotSupported as e:
            # This happens for example when trying to get replication metrics
            # from readers in Aurora. Let's ignore it.
            log_func(e)
            self.db.rollback()
        except psycopg2.errors.UndefinedFunction as e:
            log_func(e)
            log_func(
                "It seems the PG version has been incorrectly identified as %s. "
                "A reattempt to identify the right version will happen on next agent run." % self._version
            )
            self._clean_state()
            self.db.rollback()
        except (psycopg2.ProgrammingError, psycopg2.errors.QueryCanceled) as e:
            log_func("Not all metrics may be available: %s" % str(e))
            self.db.rollback()

        if not results:
            return None

        if is_custom_metrics and len(results) > MAX_CUSTOM_RESULTS:
            self.warning(
                "Query: %s returned more than %s results (%s). Truncating", query, MAX_CUSTOM_RESULTS, len(results)
            )
            results = results[:MAX_CUSTOM_RESULTS]

        # Parse and submit results.

        num_results = 0

        for row in results:
            # A row contains descriptor values on the left (used for tagging), and
            # metric values on the right (used as values for metrics).
            # E.g.: (descriptor, descriptor, ..., value, value, value, value, ...)

            expected_number_of_columns = len(descriptors) + len(cols)
            if len(row) != expected_number_of_columns:
                raise RuntimeError(
                    'Row does not contain enough values: '
                    'expected {} ({} descriptors + {} columns), got {}'.format(
                        expected_number_of_columns, len(descriptors), len(cols), len(row)
                    )
                )

            descriptor_values = row[: len(descriptors)]
            column_values = row[len(descriptors) :]

            # build a map of descriptors and their values
            desc_map = {name: value for (_, name), value in zip(descriptors, descriptor_values)}

            # Build tags.

            # Add tags from the instance.
            # Special-case the "db" tag, which overrides the one that is passed as instance_tag
            # The reason is that pg_stat_database returns all databases regardless of the
            # connection.
            if not scope['relation'] and not scope.get('use_global_db_tag', False):
                tags = [t for t in instance_tags if not t.startswith("db:")]
            else:
                tags = copy.copy(instance_tags)

            # Add tags from descriptors.
            tags += [("%s:%s" % (k, v)) for (k, v) in iteritems(desc_map)]

            # Submit metrics to the Agent.
            for column, value in zip(cols, column_values):
                name, submit_metric = scope['metrics'][column]
                submit_metric(self, name, value, tags=set(tags))

            num_results += 1

        return num_results

    def _collect_stats(
        self,
        user,
        instance_tags,
        relations,
        custom_metrics,
        table_count_limit,
        collect_function_metrics,
        collect_count_metrics,
        collect_activity_metrics,
        collect_database_size_metrics,
        collect_default_db,
    ):
        """Query pg_stat_* for various metrics
        If relations is not an empty list, gather per-relation metrics
        on top of that.
        If custom_metrics is not an empty list, gather custom metrics defined in postgres.yaml
        """
        db_instance_metrics = self._get_instance_metrics(collect_database_size_metrics, collect_default_db)
        bgw_instance_metrics = self._get_bgw_metrics()
        archiver_instance_metrics = self._get_archiver_metrics()

        metric_scope = [CONNECTION_METRICS]

        if collect_function_metrics:
            metric_scope.append(FUNCTION_METRICS)
        if collect_count_metrics:
            metric_scope.append(self._get_count_metrics(table_count_limit))

        # Do we need relation-specific metrics?
        relations_config = {}
        if relations:
            metric_scope += [LOCK_METRICS, REL_METRICS, IDX_METRICS, SIZE_METRICS, STATIO_METRICS]
            relations_config = self._build_relations_config(relations)

        replication_metrics = self._get_replication_metrics()
        if replication_metrics is not None:
            replication_metrics_query = copy.deepcopy(REPLICATION_METRICS)
            replication_metrics_query['metrics'] = replication_metrics
            metric_scope.append(replication_metrics_query)

        cursor = self.db.cursor()
        results_len = self._query_scope(cursor, db_instance_metrics, instance_tags, False, relations_config)
        if results_len is not None:
            self.gauge("postgresql.db.count", results_len, tags=[t for t in instance_tags if not t.startswith("db:")])

        self._query_scope(cursor, bgw_instance_metrics, instance_tags, False, relations_config)
        self._query_scope(cursor, archiver_instance_metrics, instance_tags, False, relations_config)

        if collect_activity_metrics:
            activity_metrics = self._get_activity_metrics(user)
            self._query_scope(cursor, activity_metrics, instance_tags, False, relations_config)

        for scope in list(metric_scope) + custom_metrics:
            self._query_scope(cursor, scope, instance_tags, scope in custom_metrics, relations_config)

        cursor.close()

    @classmethod
    def _get_service_check_tags(cls, host, tags):
        service_check_tags = ["host:%s" % host]
        service_check_tags.extend(tags)
        service_check_tags = list(set(service_check_tags))
        return service_check_tags

    def _connect(self, host, port, user, password, dbname, ssl, query_timeout):
        """Get and memoize connections to instances"""
        if self.db and self.db.closed:
            # Reset the connection object to retry to connect
            self.db = None

        if self.db:
            if self.db.status != psycopg2.extensions.STATUS_READY:
                # Some transaction went wrong and the connection is in an unhealthy state. Let's fix that
                self.db.rollback()
        else:
            if host == 'localhost' and password == '':
                # Use ident method
<<<<<<< HEAD
                self.db = psycopg2.connect("user=%s dbname=%s, application_name=%s" % (user, dbname, "datadog-agent"))
            else:
                args = {
                    'host': host,
                    'user': user,
                    'password': password,
                    'database': dbname,
                    'sslmode': ssl,
                    'application_name': "datadog-agent",
                }
                if port:
                    args['port'] = port
                self.db = psycopg2.connect(**args)
=======
                connection_string = "user=%s dbname=%s, application_name=%s" % (user, dbname, "datadog-agent")
                if query_timeout:
                    connection_string += " options='-c statement_timeout=%s'" % query_timeout
                self.db = psycopg2.connect(connection_string)
            elif port != '':
                self.db = psycopg2.connect(
                    host=host,
                    port=port,
                    user=user,
                    password=password,
                    database=dbname,
                    sslmode=ssl,
                    application_name="datadog-agent",
                    options='-c statement_timeout=%s' % query_timeout if query_timeout else None,
                )
            else:
                self.db = psycopg2.connect(
                    host=host,
                    user=user,
                    password=password,
                    database=dbname,
                    sslmode=ssl,
                    application_name="datadog-agent",
                    options='-c statement_timeout=%s' % query_timeout if query_timeout else None,
                )
>>>>>>> 279322c2

    def _get_custom_queries(self, tags, custom_queries):
        """
        Given a list of custom_queries, execute each query and parse the result for metrics
        """
        for custom_query in custom_queries:
            metric_prefix = custom_query.get('metric_prefix')
            if not metric_prefix:
                self.log.error("custom query field `metric_prefix` is required")
                continue
            metric_prefix = metric_prefix.rstrip('.')

            query = custom_query.get('query')
            if not query:
                self.log.error("custom query field `query` is required for metric_prefix `%s`", metric_prefix)
                continue

            columns = custom_query.get('columns')
            if not columns:
                self.log.error("custom query field `columns` is required for metric_prefix `%s`", metric_prefix)
                continue

            cursor = self.db.cursor()
            with closing(cursor) as cursor:
                try:
                    self.log.debug("Running query: %s", query)
                    cursor.execute(query)
                except (psycopg2.ProgrammingError, psycopg2.errors.QueryCanceled) as e:
                    self.log.error("Error executing query for metric_prefix %s: %s", metric_prefix, str(e))
                    self.db.rollback()
                    continue

                for row in cursor:
                    if not row:
                        self.log.debug("query result for metric_prefix %s: returned an empty result", metric_prefix)
                        continue

                    if len(columns) != len(row):
                        self.log.error(
                            "query result for metric_prefix %s: expected %s columns, got %s",
                            metric_prefix,
                            len(columns),
                            len(row),
                        )
                        continue

                    metric_info = []
                    query_tags = list(custom_query.get('tags', []))
                    query_tags.extend(tags)

                    for column, value in zip(columns, row):
                        # Columns can be ignored via configuration.
                        if not column:
                            continue

                        name = column.get('name')
                        if not name:
                            self.log.error("column field `name` is required for metric_prefix `%s`", metric_prefix)
                            break

                        column_type = column.get('type')
                        if not column_type:
                            self.log.error(
                                "column field `type` is required for column `%s` of metric_prefix `%s`",
                                name,
                                metric_prefix,
                            )
                            break

                        if column_type == 'tag':
                            query_tags.append('{}:{}'.format(name, value))
                        else:
                            if not hasattr(self, column_type):
                                self.log.error(
                                    "invalid submission method `%s` for column `%s` of metric_prefix `%s`",
                                    column_type,
                                    name,
                                    metric_prefix,
                                )
                                break
                            try:
                                metric_info.append(('{}.{}'.format(metric_prefix, name), float(value), column_type))
                            except (ValueError, TypeError):
                                self.log.error(
                                    "non-numeric value `%s` for metric column `%s` of metric_prefix `%s`",
                                    value,
                                    name,
                                    metric_prefix,
                                )
                                break

                    # Only submit metrics if there were absolutely no errors - all or nothing.
                    else:
                        for info in metric_info:
                            metric, value, method = info
                            getattr(self, method)(metric, value, tags=set(query_tags))

    def _get_custom_metrics(self, custom_metrics):
        # Pre-processed cached custom_metrics
        if self.custom_metrics is not None:
            return self.custom_metrics

        # Otherwise pre-process custom metrics and verify definition
        required_parameters = ("descriptors", "metrics", "query", "relation")

        for m in custom_metrics:
            for param in required_parameters:
                if param not in m:
                    raise ConfigurationError('Missing {} parameter in custom metric'.format(param))

            self.log.debug("Metric: %s", m)

            # Old formatting to new formatting. The first params is always the columns names from which to
            # read metrics. The `relation` param instructs the check to replace the next '%s' with the list of
            # relations names.
            if m['relation']:
                m['query'] = m['query'] % ('{metrics_columns}', '{relations_names}')
            else:
                m['query'] = m['query'] % '{metrics_columns}'

            try:
                for ref, (_, mtype) in iteritems(m['metrics']):
                    cap_mtype = mtype.upper()
                    if cap_mtype not in ('RATE', 'GAUGE', 'MONOTONIC'):
                        raise ConfigurationError(
                            'Collector method {} is not known. '
                            'Known methods are RATE, GAUGE, MONOTONIC'.format(cap_mtype)
                        )

                    m['metrics'][ref][1] = getattr(PostgreSql, cap_mtype)
                    self.log.debug("Method: %s", mtype)
            except Exception as e:
                raise Exception('Error processing custom metric `{}`: {}'.format(m, e))

        self.custom_metrics = custom_metrics
        return custom_metrics

    def check(self, instance):
        ssl = self.instance.get('ssl', False)
        if ssl not in SSL_MODES:
            ssl = 'require' if is_affirmative(ssl) else 'disable'

        user = self.instance.get('username', '')
        password = self.instance.get('password', '')
        query_timeout = self.instance.get('query_timeout')

        table_count_limit = self.instance.get('table_count_limit', TABLE_COUNT_LIMIT)
        collect_function_metrics = is_affirmative(self.instance.get('collect_function_metrics', False))
        # Default value for `count_metrics` is True for backward compatibility
        collect_count_metrics = is_affirmative(self.instance.get('collect_count_metrics', True))
        collect_activity_metrics = is_affirmative(self.instance.get('collect_activity_metrics', False))
        collect_database_size_metrics = is_affirmative(self.instance.get('collect_database_size_metrics', True))
        collect_default_db = is_affirmative(self.instance.get('collect_default_database', False))

        custom_metrics = self._get_custom_metrics(instance.get('custom_metrics', []))
        custom_queries = instance.get('custom_queries', [])

        (host, port, dbname) = self.key
        if not host:
            raise ConfigurationError('Please specify a Postgres host to connect to.')
        elif not user:
            raise ConfigurationError('Please specify a user to connect to Postgres as.')

        self.log.debug("Custom metrics: %s", custom_metrics)

        tag_replication_role = is_affirmative(self.instance.get('tag_replication_role', False))
        tags = self.tags

        service_check_tags = self._get_service_check_tags(host, tags)
        # Collect metrics
        try:
            # Check version
            self._connect(host, port, user, password, dbname, ssl, query_timeout)
            if tag_replication_role:
                tags.extend(["replication_role:{}".format(self._get_replication_role())])
            self.log.debug("Running check against version %s", str(self.version))
            self._collect_stats(
                user,
                tags,
                self.relations,
                custom_metrics,
                table_count_limit,
                collect_function_metrics,
                collect_count_metrics,
                collect_activity_metrics,
                collect_database_size_metrics,
                collect_default_db,
            )
            self._get_custom_queries(tags, custom_queries)
        except Exception as e:
            self.log.error("Unable to collect postgres metrics.")
            self._clean_state()
            self.db = None
            message = u'Error establishing connection to postgres://{}:{}/{}, error is {}'.format(
                host, port, dbname, str(e)
            )
            self.service_check(self.SERVICE_CHECK_NAME, AgentCheck.CRITICAL, tags=service_check_tags, message=message)
            raise e
        else:
            message = u'Established connection to postgres://%s:%s/%s' % (host, port, dbname)
            self.service_check(self.SERVICE_CHECK_NAME, AgentCheck.OK, tags=service_check_tags, message=message)
            try:
                # commit to close the current query transaction
                self.db.commit()
            except Exception as e:
                self.log.warning("Unable to commit: %s", e)
            self._version = None  # We don't want to cache versions between runs to capture minor updates for metadata<|MERGE_RESOLUTION|>--- conflicted
+++ resolved
@@ -514,8 +514,10 @@
         else:
             if host == 'localhost' and password == '':
                 # Use ident method
-<<<<<<< HEAD
-                self.db = psycopg2.connect("user=%s dbname=%s, application_name=%s" % (user, dbname, "datadog-agent"))
+                connection_string = "user=%s dbname=%s, application_name=%s" % (user, dbname, "datadog-agent")
+                if query_timeout:
+                    connection_string += " options='-c statement_timeout=%s'" % query_timeout
+                self.db = psycopg2.connect(connection_string)
             else:
                 args = {
                     'host': host,
@@ -527,34 +529,9 @@
                 }
                 if port:
                     args['port'] = port
+                if query_timeout:
+                    args['options'] = '-c statement_timeout=%s' % query_timeout
                 self.db = psycopg2.connect(**args)
-=======
-                connection_string = "user=%s dbname=%s, application_name=%s" % (user, dbname, "datadog-agent")
-                if query_timeout:
-                    connection_string += " options='-c statement_timeout=%s'" % query_timeout
-                self.db = psycopg2.connect(connection_string)
-            elif port != '':
-                self.db = psycopg2.connect(
-                    host=host,
-                    port=port,
-                    user=user,
-                    password=password,
-                    database=dbname,
-                    sslmode=ssl,
-                    application_name="datadog-agent",
-                    options='-c statement_timeout=%s' % query_timeout if query_timeout else None,
-                )
-            else:
-                self.db = psycopg2.connect(
-                    host=host,
-                    user=user,
-                    password=password,
-                    database=dbname,
-                    sslmode=ssl,
-                    application_name="datadog-agent",
-                    options='-c statement_timeout=%s' % query_timeout if query_timeout else None,
-                )
->>>>>>> 279322c2
 
     def _get_custom_queries(self, tags, custom_queries):
         """
