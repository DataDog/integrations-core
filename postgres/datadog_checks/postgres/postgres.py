--- conflicted
+++ resolved
@@ -9,27 +9,12 @@
 
 from datadog_checks.base import AgentCheck
 from datadog_checks.postgres.metrics_cache import PostgresMetricsCache
-<<<<<<< HEAD
 from datadog_checks.postgres.relationsmanager import RELATION_METRICS, RelationsManager
-=======
-from datadog_checks.postgres.relationsmanager import (
-    IDX_METRICS,
-    LOCK_METRICS,
-    REL_METRICS,
-    SIZE_METRICS,
-    STATIO_METRICS,
-    RelationsManager,
-)
->>>>>>> 23b5f363
 from datadog_checks.postgres.statement_samples import PostgresStatementSamples
 from datadog_checks.postgres.statements import PostgresStatementMetrics
 
 from .config import PostgresConfig
-<<<<<<< HEAD
-from .util import CONNECTION_METRICS, FUNCTION_METRICS, REPLICATION_METRICS, fmt
-=======
 from .util import CONNECTION_METRICS, FUNCTION_METRICS, REPLICATION_METRICS, fmt, get_schema_field
->>>>>>> 23b5f363
 from .version_utils import V9, VersionUtils
 
 MAX_CUSTOM_RESULTS = 100
@@ -60,9 +45,7 @@
         self.statement_samples = PostgresStatementSamples(self, self._config)
         self._relations_manager = RelationsManager(self._config.relations)
         self._clean_state()
-        self.check_initializations.append(
-            lambda: self._relations_manager.validate_relations_config(self._config.relations)
-        )
+        self.check_initializations.append(lambda: RelationsManager.validate_relations_config(self._config.relations))
 
     def cancel(self):
         self.statement_samples.cancel()
@@ -94,11 +77,7 @@
             self._is_aurora = self._version_utils.is_aurora(self.db)
         return self._is_aurora
 
-<<<<<<< HEAD
     def _run_query_scope(self, cursor, scope, is_custom_metrics, cols, descriptors):
-=======
-    def _run_query_scope(self, cursor, scope, is_custom_metrics, cols, descriptors, is_relations):
->>>>>>> 23b5f363
         if scope is None:
             return None
         if scope == REPLICATION_METRICS or not self.version >= V9:
@@ -112,12 +91,8 @@
             query = fmt.format(scope['query'], metrics_columns=", ".join(cols))
             # if this is a relation-specific query, we need to list all relations last
             if is_relations:
-<<<<<<< HEAD
-                relations_filter = self._relations_manager.build_relations_filter(descriptors)
-=======
                 schema_field = get_schema_field(descriptors)
                 relations_filter = self._relations_manager.build_relations_filter(schema_field)
->>>>>>> 23b5f363
                 self.log.debug("Running query: %s with relations matching: %s", str(query), relations_filter)
                 cursor.execute(query.format(relations=relations_filter))
             else:
@@ -175,13 +150,7 @@
         # A descriptor is the association of a Postgres column name (e.g. 'schemaname')
         # to a tag name (e.g. 'schema').
         descriptors = scope['descriptors']
-<<<<<<< HEAD
-        is_relations = scope['relation'] and self._relations_manager.has_relations
-=======
-        is_relations = scope['relation'] and len(self._relations_manager.config) > 0
->>>>>>> 23b5f363
-
-        results = self._run_query_scope(cursor, scope, is_custom_metrics, cols, descriptors, is_relations)
+        results = self._run_query_scope(cursor, scope, is_custom_metrics, cols, descriptors)
         if not results:
             return None
 
@@ -251,11 +220,7 @@
 
         # Do we need relation-specific metrics?
         if self._config.relations:
-<<<<<<< HEAD
             metric_scope.extend(RELATION_METRICS)
-=======
-            metric_scope += [LOCK_METRICS, REL_METRICS, IDX_METRICS, SIZE_METRICS, STATIO_METRICS]
->>>>>>> 23b5f363
 
         replication_metrics = self.metrics_cache.get_replication_metrics(self.version, self.is_aurora)
         if replication_metrics:
