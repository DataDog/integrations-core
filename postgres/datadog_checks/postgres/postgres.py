--- conflicted
+++ resolved
@@ -40,11 +40,7 @@
     STATIO_METRICS,
     fmt,
 )
-<<<<<<< HEAD
 from .version_utils import V8_3, V9, V9_1, V9_2, V9_4, V9_6, V10, get_version, transform_version
-=======
-from .version_utils import V8_3, V9, V9_1, V9_2, V9_4, V9_6, V10, get_version
->>>>>>> c6537d79
 
 MAX_CUSTOM_RESULTS = 100
 TABLE_COUNT_LIMIT = 200
@@ -129,13 +125,8 @@
     @property
     def version(self):
         if self._version is None:
-<<<<<<< HEAD
             raw_version, self._version = get_version(self.db)
             self.set_metadata('version', raw_version)
-=======
-            self._version = get_version(self.db)
-            self.service_metadata('version', [self._version.major, self._version.minor, self._version.patch])
->>>>>>> c6537d79
         return self._version
 
     def _get_instance_metrics(self, database_size_metrics, collect_default_db):
