# (C) Datadog, Inc. 2021-present
# All rights reserved
# Licensed under a 3-clause BSD style license (see LICENSE)
from __future__ import annotations

from typing import Any, Mapping, Optional, Sequence, Union

from pydantic import BaseModel, root_validator, validator

from datadog_checks.base.utils.functions import identity
from datadog_checks.base.utils.models import validation

from . import defaults, validators


<<<<<<< HEAD
class ObfuscatorOptions(BaseModel):
    class Config:
        allow_mutation = False

    quantize_sql_tables: Optional[bool]


class Relation(BaseModel):
=======
class QueryMetrics(BaseModel):
>>>>>>> 0d1d2904
    class Config:
        allow_mutation = False

    collection_interval: Optional[float]
    enabled: Optional[bool]


class QuerySamples(BaseModel):
    class Config:
        allow_mutation = False

    collection_interval: Optional[float]
    enabled: Optional[bool]
    explain_function: Optional[str]
    explained_queries_cache_maxsize: Optional[int]
    explained_queries_per_hour_per_query: Optional[int]
    samples_per_hour_per_query: Optional[int]
    seen_samples_cache_maxsize: Optional[int]


class Relation(BaseModel):
    class Config:
        allow_mutation = False

    relation_name: Optional[str]
    relation_regex: Optional[str]
    relation_schema: Optional[str]
    relkind: Optional[Sequence[str]]
    schemas: Optional[Sequence[str]]


class InstanceConfig(BaseModel):
    class Config:
        allow_mutation = False

    application_name: Optional[str]
    collect_activity_metrics: Optional[bool]
    collect_count_metrics: Optional[bool]
    collect_database_size_metrics: Optional[bool]
    collect_default_database: Optional[bool]
    collect_function_metrics: Optional[bool]
    custom_queries: Optional[Sequence[Mapping[str, Any]]]
    dbm: Optional[bool]
    dbname: Optional[str]
    dbstrict: Optional[bool]
    empty_default_hostname: Optional[bool]
    host: str
    ignore_databases: Optional[Sequence[str]]
    max_relations: Optional[int]
    min_collection_interval: Optional[float]
    obfuscator_options: Optional[ObfuscatorOptions]
    password: Optional[str]
    pg_stat_statements_view: Optional[str]
    port: Optional[int]
    query_metrics: Optional[QueryMetrics]
    query_samples: Optional[QuerySamples]
    query_timeout: Optional[int]
    relations: Optional[Sequence[Union[str, Relation]]]
    service: Optional[str]
    ssl: Optional[str]
    table_count_limit: Optional[int]
    tag_replication_role: Optional[bool]
    tags: Optional[Sequence[str]]
    username: str

    @root_validator(pre=True)
    def _initial_validation(cls, values):
        return validation.core.initialize_config(getattr(validators, 'initialize_instance', identity)(values))

    @validator('*', pre=True, always=True)
    def _ensure_defaults(cls, v, field):
        if v is not None or field.required:
            return v

        return getattr(defaults, f'instance_{field.name}')(field, v)

    @validator('*')
    def _run_validations(cls, v, field):
        if not v:
            return v

        return getattr(validators, f'instance_{field.name}', identity)(v, field=field)

    @root_validator(pre=False)
    def _final_validation(cls, values):
        return validation.core.finalize_config(getattr(validators, 'finalize_instance', identity)(values))<|MERGE_RESOLUTION|>--- conflicted
+++ resolved
@@ -13,7 +13,6 @@
 from . import defaults, validators
 
 
-<<<<<<< HEAD
 class ObfuscatorOptions(BaseModel):
     class Config:
         allow_mutation = False
@@ -21,10 +20,7 @@
     quantize_sql_tables: Optional[bool]
 
 
-class Relation(BaseModel):
-=======
 class QueryMetrics(BaseModel):
->>>>>>> 0d1d2904
     class Config:
         allow_mutation = False
 
