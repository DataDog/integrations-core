# (C) Datadog, Inc. 2021-present
# All rights reserved
# Licensed under a 3-clause BSD style license (see LICENSE)
from datadog_checks.base.utils.models.fields import get_default_field_value


def shared_service(field, value):
    return get_default_field_value(field, value)


def instance_application_name(field, value):
    return 'datadog-agent'


def instance_collect_activity_metrics(field, value):
    return False


def instance_collect_count_metrics(field, value):
    return True


def instance_collect_database_size_metrics(field, value):
    return True


def instance_collect_default_database(field, value):
    return False


def instance_collect_function_metrics(field, value):
    return False


def instance_collect_wal_metrics(field, value):
    return False


def instance_custom_queries(field, value):
    return get_default_field_value(field, value)


def instance_data_directory(field, value):
<<<<<<< HEAD
    return '/usr/local/pgsql/data'
=======
    return '/var/lib/postgresql/data'
>>>>>>> c1f1df4c


def instance_dbm(field, value):
    return False


def instance_dbname(field, value):
    return 'postgres'


def instance_dbstrict(field, value):
    return False


def instance_empty_default_hostname(field, value):
    return False


def instance_ignore_databases(field, value):
    return ['template%', 'rdsadmin', 'azure_maintenance', 'postgres']


def instance_max_relations(field, value):
    return 300


def instance_min_collection_interval(field, value):
    return 15


def instance_obfuscator_options(field, value):
    return get_default_field_value(field, value)


def instance_password(field, value):
    return get_default_field_value(field, value)


def instance_pg_stat_statements_view(field, value):
    return 'show_pg_stat_statements()'


def instance_port(field, value):
    return 5432


def instance_query_metrics(field, value):
    return get_default_field_value(field, value)


def instance_query_samples(field, value):
    return get_default_field_value(field, value)


def instance_query_timeout(field, value):
    return get_default_field_value(field, value)


def instance_relations(field, value):
    return get_default_field_value(field, value)


def instance_service(field, value):
    return get_default_field_value(field, value)


def instance_ssl(field, value):
    return False


def instance_table_count_limit(field, value):
    return 200


def instance_tag_replication_role(field, value):
    return False


def instance_tags(field, value):
    return get_default_field_value(field, value)<|MERGE_RESOLUTION|>--- conflicted
+++ resolved
@@ -41,11 +41,7 @@
 
 
 def instance_data_directory(field, value):
-<<<<<<< HEAD
-    return '/usr/local/pgsql/data'
-=======
     return '/var/lib/postgresql/data'
->>>>>>> c1f1df4c
 
 
 def instance_dbm(field, value):
