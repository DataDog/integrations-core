--- conflicted
+++ resolved
@@ -23,11 +23,9 @@
 
 
 def _parse_version(raw_version):
-    version_parts = None
     try:
-<<<<<<< HEAD
         # Only works for MAJOR.MINOR.PATCH(-PRE_RELEASE)
-        version_parts = semver.parse(raw_version)
+        return semver.parse_version_info(raw_version)
     except ValueError:
         try:
             # Version may be missing minor eg: 10.0
@@ -35,21 +33,14 @@
             version = [int(part) for part in version]
             while len(version) < 3:
                 version.append(0)
-            version_parts = semver.parse('{}.{}.{}'.format(*version))
+            return semver.parse_version_info('{}.{}.{}'.format(*version))
         except ValueError as e:
             # Postgres might be in development, with format \d+[beta|rc]\d+
             match = re.match(r'(\d+)([a-zA-Z]+)(\d+)', raw_version)
             if match:
                 version = list(match.groups())
-                version_parts = semver.parse('{}.0.0-{}.{}'.format(*version))
-    if version_parts:
-        return semver.VersionInfo(
-            major=version_parts.get('major'),
-            minor=version_parts.get('minor'),
-            patch=version_parts.get('patch'),
-            prerelease=version_parts.get('prerelease', None),
-        )
-    return None
+                return semver.parse_version_info('{}.0.0-{}.{}'.format(*version))
+    raise Exception("Cannot determine which version is {}".format(raw_version))
 
 
 def transform_version(raw_version, options=None):
@@ -58,26 +49,7 @@
         'version.major': version.major,
         'version.minor': version.minor,
         'version.patch': version.patch,
-        'version.build': version.prerelease,
+        'version.release': version.prerelease,
         'version.raw': raw_version,
         'version.scheme': 'semver',
-    }
-=======
-        version_parts = raw_version.split(' ')[0].split('.')
-        version = [int(part) for part in version_parts]
-        while len(version) < 3:
-            version.append(0)
-        return semver.VersionInfo(*version)
-    except Exception:
-        # Postgres might be in development, with format \d+[beta|rc]\d+
-        match = re.match(r'(\d+)([a-zA-Z]+)(\d+)', raw_version)
-        if match:
-            version = list(match.groups())
-            # We found a valid development version
-            if len(version) == 3:
-                # Replace development tag with a negative number to properly compare versions
-                version[1] = -1
-                version = [int(part) for part in version]
-            return semver.VersionInfo(*version)
-    raise Exception("Cannot determine which version is {}".format(raw_version))
->>>>>>> 7735c419
+    }