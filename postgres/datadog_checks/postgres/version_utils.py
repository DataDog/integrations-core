--- conflicted
+++ resolved
@@ -17,27 +17,9 @@
 V10 = VersionInfo(**semver.parse("10.0.0"))
 
 
-<<<<<<< HEAD
-def get_raw_version(db):
-    cursor = db.cursor()
-    cursor.execute('SHOW SERVER_VERSION;')
-    raw_version = cursor.fetchone()[0]
-    return raw_version
-
-
-def is_aurora(db):
-    cursor = db.cursor()
-    try:
-        cursor.execute('select AURORA_VERSION();')
-        return True
-    except Exception:
-        db.rollback()
-        return False
-=======
 class VersionUtils(object):
     def __init__(self):
         self.log = get_check_logger()
->>>>>>> 8d7432c2
 
     @staticmethod
     def get_raw_version(db):
