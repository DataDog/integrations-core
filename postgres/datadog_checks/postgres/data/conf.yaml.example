## All options defined here are available to all instances.
#
init_config:

    ## @param propagate_agent_tags - boolean - optional - default: false
    ## Set to `true` to propagate the tags from `datadog.yaml` and the agent host tags to the check.
    ## When set to `true`, the tags from the agent host are added to the check's tags for all instances.
    #
    # propagate_agent_tags: false

    ## @param global_custom_queries - list of mappings - optional
    ## See `custom_queries` defined below.
    ##
    ## Global custom queries can be applied to all instances using the
    ## `use_global_custom_queries` setting at the instance level.
    #
    # global_custom_queries:
    #   - query: <QUERY>
    #     columns: <COLUMNS>
    #     tags: <TAGS>
    #     collection_interval: <COLLECTION_INTERVAL>

    ## @param service - string - optional
    ## Attach the tag `service:<SERVICE>` to every metric, event, and service check emitted by this integration.
    ##
    ## Additionally, this sets the default `service` for every log source.
    #
    # service: <SERVICE>

## Every instance is scheduled independently of the others.
#
instances:

    ## @param host - string - required
    ## The hostname to connect to. To connect to a Unix socket, specify the full path to the socket file,
    ## e.g. `/var/run/postgresql/.s.PGSQL.5432`.
    #
  - host: localhost

    ## @param port - integer - optional - default: 5432
    ## The port to use when connecting to PostgreSQL.
    #
    # port: 5432

    ## @param username - string - required
    ## The Datadog username created to connect to PostgreSQL.
    #
    username: datadog

    ## @param password - string - optional
    ## The password associated with the Datadog user.
    #
    # password: <PASSWORD>

    ## @param dbname - string - optional - default: postgres
    ## The name of the PostgresSQL database to monitor.
    ## Note: If omitted, the default system Postgres database is queried.
    #
    # dbname: <DBNAME>

    ## @param reported_hostname - string - optional
    ## Set the reported hostname for this instance. This value overrides the hostname detected by the Agent
    ## and can be useful to set a custom hostname when connecting to a remote database through a proxy.
    #
    # reported_hostname: <REPORTED_HOSTNAME>

<<<<<<< HEAD
    ## @param exclude_hostname - boolean - optional - default: false
    ## Omit the hostname from tags and events. This is useful when the database host is not monitored by an agent.
    #
    # exclude_hostname: false

=======
>>>>>>> 7b6c4186
    ## Controls how the database is identified. The default value is the resolved hostname for the instance, 
    ## which respects the `reported_hostname` option.
    ##
    ## This value will be used as-is for the display name of the instance but will be normalized
    ## when applied as the `database_instance` tag. Please see https://docs.datadoghq.com/getting_started/tagging/
    ## for more details on Datadog tag normalization.
    #
    # database_identifier:

        ## @param template - string - optional - default: $resolved_hostname
        ## The template to use for the database identifier. The default value is `$resolved_hostname`.
        ## You can use the following variables, prefixed by `$` in the template:
        ## - resolved_hostname: The resolved hostname of the instance, which respects the `reported_hostname` option.
        ## - host: The provided host of the instance.
        ## - port: The port number of the instance.
        ## In addition, you can use any key from the `tags` section of the configuration.
        #
        # template: $env-$resolved_hostname:$port

    ## @param dbstrict - boolean - optional - default: false
    ## Whether to restrict the scope of the check to just the database in question.
    ## Set to `true` if you only want to gather metrics from the database provided in the dbname parameter.
    #
    # dbstrict: false

    ## @param ignore_databases - list of strings - optional
    ## A list of database to ignore. No metrics or statement samples will be collected for these databases.
    ## Each value can be a plain string or a Postgres pattern. If you want to ignore the postgres database,
    ## set collect_default_database to false in addition to adding it to this array.
    ## For more information on how patterns work, see https://www.postgresql.org/docs/12/functions-matching.html
    #
    # ignore_databases:
    #   - template0
    #   - template1
    #   - rdsadmin
    #   - azure_maintenance
    #   - cloudsqladmin
    #   - alloydbadmin
    #   - alloydbmetadata

    ## @param ssl - string - optional - default: allow
    ## This option determines whether or not and with what priority a secure SSL TCP/IP connection
    ## is negotiated with the server. There are six modes:
    ## - `disable`: Only tries a non-SSL connection.
    ## - `allow`: First tries a non-SSL connection; if if fails, tries an SSL connection.
    ## - `prefer`: First tries an SSL connection; if it fails, tries a non-SSL connection.
    ## - `require`: Only tries an SSL connection. If a root CA file is present, verifies the certificate in
    ##              the same way as if verify-ca was specified.
    ## - `verify-ca`: Only tries an SSL connection, and verifies that the server certificate is issued by a
    ##                trusted certificate authority (CA).
    ## - `verify-full`: Only tries an SSL connection and verifies that the server certificate is issued by a
    ##                  trusted CA and that the requested server host name matches the one in the certificate.
    ##
    ## For a detailed description of how these options work see https://www.postgresql.org/docs/current/libpq-ssl.html
    #
    # ssl: allow

    ## @param ssl_root_cert - string - optional
    ## The path to the ssl root certificate.
    ##
    ## For a detailed description of how this option works see https://www.postgresql.org/docs/current/libpq-ssl.html
    #
    # ssl_root_cert: <SSL_ROOT_CERT>

    ## @param ssl_cert - string - optional
    ## The path to the ssl certificate.
    ##
    ## For a detailed description of how this option works see https://www.postgresql.org/docs/current/libpq-ssl.html
    #
    # ssl_cert: <SSL_CERT>

    ## @param ssl_key - string - optional
    ## The path to the ssl client key.
    ##
    ## For a detailed description of how this option works see https://www.postgresql.org/docs/current/libpq-ssl.html
    #
    # ssl_key: <SSL_KEY>

    ## @param ssl_password - string - optional
    ## The password for the secret key specified in ssl_key, allowing client certificate private keys to be stored
    ## in encrypted form on disk.
    ##
    ## For a detailed description of how this option works see https://www.postgresql.org/docs/current/libpq-ssl.html
    #
    # ssl_password: <SSL_PASSWORD>

    ## @param query_timeout - integer - optional - default: 5000
    ## Adds a statement_timeout https://www.postgresql.org/docs/current/runtime-config-client.html#GUC-STATEMENT-TIMEOUT
    ## to all metric collection queries. Aborts any statement that takes more than the specified number of milliseconds,
    ## starting from the time the command arrives at the server from the client. A value of zero turns this off.
    ## Cancelled queries won't log any metrics.
    #
    # query_timeout: 5000

    ## @param relations - (list of string or mapping) - optional
    ## The list of relations/tables must be specified here to track per-relation (table, index , view, etc.) metrics.
    ## If enabled, `dbname` should be specified to collect database-specific relations metrics.
    ## You can either specify a single relation by its exact name in 'relation_name' or use a regex to track metrics
    ## from all matching relations (useful in cases where relation names are dynamically generated, e.g. TimescaleDB).
    ## Each relation generates many metrics (10 + 10 per index).
    ##
    ## By default all schemas are included. To track relations from specific schemas only,
    ## you can specify the `schemas` attribute and provide a list of schemas to use for filtering.
    ##
    ## Size metrics are collected only for ordinary tables. Index metrics are collected only for user indexes. Lock
    ## metrics are collected for all relation types (table, index , view, etc.). The rest of the metrics are
    ## collected only for user tables.
    ## To track lock metrics for relations of a specific kind only, specify the `relkind` attribute
    ## as a list of the options:
    ## * r = ordinary table
    ## * i = index
    ## * S = sequence
    ## * t = TOAST table
    ## * m = materialized view
    ## * c = composite type
    ## * f = foreign table
    ## * p = partitioned table
    ##
    ## Note: For compatibility reasons you can also use the following syntax to track relations metrics by specifying
    ## the list of table names. All schemas are included.
    ## relations:
    #
    # relations:
    #   - relation_name: <TABLE_NAME>
    #     schemas:
    #     - <SCHEMA_NAME1>
    #   - relation_regex: <TABLE_PATTERN>
    #     relkind:
    #     - r
    #     - p

    ## @param max_relations - integer - optional - default: 300
    ## Determines the maximum number of relations to fetch.
    #
    # max_relations: 300

    ## @param collect_function_metrics - boolean - optional - default: false
    ## If set to true, collects metrics regarding PL/pgSQL functions from pg_stat_user_functions.
    #
    # collect_function_metrics: false

    ## @param collect_count_metrics - boolean - optional - default: true
    ## Collect count of user tables from pg_class.
    #
    # collect_count_metrics: true

    ## @param collect_checksum_metrics - boolean - optional - default: false
    ## Collect counts of database failed checksums. Only supported on versions >= 12.
    #
    # collect_checksum_metrics: false

    ## @param collect_activity_metrics - boolean - optional - default: false
    ## Collect metrics regarding transactions from pg_stat_activity. Please make sure the user
    ## has sufficient privileges to read from pg_stat_activity before enabling this option.
    #
    # collect_activity_metrics: false

    ## @param activity_metrics_excluded_aggregations - list of strings - optional
    ## A list of columns to remove from the pg_stat_activity aggregation.
    ## By default, datname, usename and application_name will be used.
    ## If applications with different application_name are creating a lot of short-lived queries,
    ## removing application_name from the aggregation can help generate more stable metrics.
    ## Note that datname is a required aggregation on activity metrics and can't be excluded.
    #
    # activity_metrics_excluded_aggregations:
    #   - application_name

    ## @param collect_buffercache_metrics - boolean - optional - default: false
    ## If set to true, collects metrics regarding buffer cache usage from pg_buffercache.
    ## pg_buffercache extension must be installed.
    #
    # collect_buffercache_metrics: false

    ## @param collect_database_size_metrics - boolean - optional - default: true
    ## Collect database size metrics.
    #
    # collect_database_size_metrics: true

    ## @param collect_default_database - boolean - optional - default: true
    ## Include statistics from the default database 'postgres' in the check metrics.
    #
    # collect_default_database: true

    ## @param collect_bloat_metrics - boolean - optional - default: false
    ## Collect metrics about table bloat. Only available when `relation` metrics are enabled.
    #
    collect_bloat_metrics: false

    ## @param collect_wal_metrics - boolean - optional - default: false
    ## Collect metrics about WAL file age.
    ## NOTE:
    ## For Postgres 9.6 and below, you must run the check local to your database if you want to enable this option.
    ## Starting Postgres 10, WAL file metrics are enabled by default using `pg_ls_waldir` and don't need local access.
    #
    # collect_wal_metrics: false

    ## @param data_directory - string - optional - default: /usr/local/pgsql/data
    ## The data directory of your postgres installation
    ## Required when collecting WAL metrics.
    #
    # data_directory: /usr/local/pgsql/data

    ## @param tag_replication_role - boolean - optional - default: false
    ## Tag metrics and checks with `replication_role:<master|standby>`.
    #
    # tag_replication_role: false

    ## @param table_count_limit - integer - optional - default: 200
    ## The maximum number of tables to collect metrics from.
    #
    # table_count_limit: 200

    ## @param only_custom_queries - boolean - optional - default: false
    ## Set this parameter to `true` if you want to skip the integration's default metrics collection.
    ## Only metrics specified in `custom_queries` will be collected.
    #
    # only_custom_queries: false

    ## @param use_global_custom_queries - string - optional - default: true
    ## How `global_custom_queries` should be used for this instance. There are 3 options:
    ##
    ## 1. true - `global_custom_queries` override `custom_queries`.
    ## 2. false - `custom_queries` override `global_custom_queries`.
    ## 3. extend - `global_custom_queries` are used in addition to any `custom_queries`.
    #
    # use_global_custom_queries: 'true'

    ## @param custom_queries - list of mappings - optional
    ## Each query must have 2 fields, and can have a third optional field:
    ##
    ## 1. query - The SQL to execute. It can be a simple statement or a multi-line script.
    ##            Use the pipe `|` if you require a multi-line script.
    ## 2. columns - The list representing each column, ordered sequentially from left to right.
    ##              The number of columns must equal the number of columns returned in the query.
    ##              There are 2 required pieces of data:
    ##                a. name - The suffix to append to `<INTEGRATION>.` to form
    ##                          the full metric name. If `type` is a `tag` type, this column is
    ##                          considered a tag and applied to every
    ##                          metric collected by this particular query.
    ##                b. type - The submission method (gauge, monotonic_count, etc.).
    ##                          This can also be set to the following `tag` types to
    ##                          tag each metric in the row with the name and value
    ##                          of the item in this column:
    ##                           i. tag           - This is the default tag type
    ##                           ii. tag_list     - This allows multiple values to be attached
    ##                                             to the tag name. For example: 
    ##
    ##                                             query = {
    ##                                               "name": "example",
    ##                                               "query": "...",
    ##                                               "columns": [
    ##                                                 {"name": "server_tag", "type": "tag_list"},
    ##                                                 {"name": "foo", "type": "gauge"},
    ##                                               ]
    ##                                             }
    ##
    ##                                             May result in:
    ##                                             gauge("foo", tags=[
    ##                                                                 "server_tag:us",
    ##                                                                 "server_tag:primary",
    ##                                                                 "server_tag:default"
    ##                                                               ])
    ##                                             gauge("foo", tags=["server_tag:eu"])
    ##                                             gauge("foo", tags=["server_tag:eu", "server_tag:primary"])
    ##                           iii. tag_not_null - This only sets tags in the metric if the value is not null
    ##                          You can use the `count` type to perform aggregation
    ##                          for queries that return multiple rows with the same or no tags.
    ##              Columns without a name are ignored. To skip a column, enter:
    ##                - {}
    ## 3. tags (optional) - A list of tags to apply to each metric.
    ## 4. collection_interval (optional) - The frequency at which to collect the metrics.
    ##     If collection_interval is not set, the query will be run every check run.
    ##     If the collection interval is less than check collection interval, 
    ##     the query will be run every check run.
    ##     If the collection interval is greater than check collection interval, 
    ##     the query will NOT BE RUN exactly at the collection interval.
    ##     The query will be run at the next check run after the collection interval has passed.
    ## 5. metric_prefix (optional) - The prefix to apply to each metric.
    #
    # custom_queries:
    #   - query: SELECT foo, COUNT(*) FROM table.events GROUP BY foo
    #     columns:
    #     - name: foo
    #       type: tag
    #     - name: event.total
    #       type: gauge
    #     tags:
    #     - test:postgresql
    #     metric_prefix: postgresql

    ## Define the configuration for database autodiscovery.
    ## Complete this section if you want to auto-discover databases on this host
    ## instead of specifying each using dbname.
    #
    # database_autodiscovery:

        ## @param enabled - boolean - optional - default: false
        ## Enable database autodiscovery.
        #
        # enabled: false

        ## @param global_view_db - string - optional - default: postgres
        ## Database the agent connects to perform autodiscovery operations
        #
        # global_view_db: postgres

        ## @param max_databases - integer - optional - default: 100
        ## The maximum number of databases this host should monitor.
        #
        # max_databases: 100

        ## @param include - list of strings - optional - default: ['.*']
        ## Regular expression for database names to include as part of
        ## database autodiscovery.
        ## Will report metrics for databases that are found in this instance,
        ## ignores databases listed but not found.
        ## Character casing is ignored. The regular expressions start matching from
        ## the beginning, so to match anywhere, prepend `.*`. For exact matches append `$`.
        ## Defaults to `.*` to include everything.
        #
        # include:
        #   - master$
        #   - AdventureWorks.*

        ## @param exclude - list of strings - optional - default: ['cloudsqladmin']
        ## Regular expression for database names to exclude as part of `database_autodiscovery`.
        ## Character casing is ignored. The regular expressions start matching from the beginning,
        ## so to match anywhere, prepend `.*`. For exact matches append `$`.
        ## In case of conflicts, database exclusion via `exclude` takes precedence over
        ## those found via `include`
        #
        # exclude:
        #   - model
        #   - msdb
        #   - cloudsqladmin
        #   - rdsadmin

        ## @param refresh - integer - optional - default: 600
        ## Frequency in seconds of scans for new databases. Defaults to 10 minutes.
        #
        # refresh: 600

    ## @param application_name - string - optional - default: datadog-agent
    ## The application_name can be any string of less than NAMEDATALEN characters (64 characters in a standard build).
    ## It is typically set by an application upon connection to the server.
    ## The name is displayed in the pg_stat_activity view and included in CSV log entries.
    #
    # application_name: datadog-agent

    ## @param dbm - boolean - optional - default: false
    ## Set to `true` to enable Database Monitoring.
    #
    # dbm: false

    ## @param pg_stat_statements_view - string - optional - default: pg_stat_statements
    ## Set this value if you want to define a custom view or function to allow the datadog user to query the
    ## `pg_stat_statements` table, which is useful for restricting the permissions given to the datadog agent.
    ## Please note this is an ALPHA feature and is subject to change or deprecation without notice.
    #
    # pg_stat_statements_view: show_pg_stat_statements()

    ## Configure collection of query metrics
    #
    # query_metrics:

        ## @param enabled - boolean - optional - default: true
        ## Enable collection of query metrics. Requires `dbm: true`.
        #
        # enabled: true

        ## @param collection_interval - number - optional - default: 10
        ## Set the query metric collection interval (in seconds). Each collection involves a single query to
        ## `pg_stat_statements`. If a non-default value is chosen then that exact same value must be used for *every*
        ## check instance. Running different instances with different collection intervals is not supported.
        #
        # collection_interval: 10

    ## Configure collection of query samples
    #
    # query_samples:

        ## @param enabled - boolean - optional - default: true
        ## Enable collection of query samples. Requires `dbm: true`.
        #
        # enabled: true

        ## @param collection_interval - number - optional - default: 1
        ## Set the query sample collection interval (in seconds). Each collection involves a single query to
        ## `pg_stat_activity` followed by at most one `EXPLAIN` query per unique normalized query seen.
        #
        # collection_interval: 1

        ## @param explain_function - string - optional - default: datadog.explain_statement
        ## Override the default function used to collect execution plans for queries.
        #
        # explain_function: datadog.explain_statement

        ## @param explained_queries_per_hour_per_query - integer - optional - default: 60
        ## Set the rate limit for how many execution plans will be collected per hour per normalized query.
        #
        # explained_queries_per_hour_per_query: 60

        ## @param samples_per_hour_per_query - integer - optional - default: 15
        ## Set the rate limit for how many query sample events will be ingested per hour per normalized execution
        ## plan.
        #
        # samples_per_hour_per_query: 15

        ## @param explained_queries_cache_maxsize - integer - optional - default: 5000
        ## Set the max size of the cache used for the explained_queries_per_hour_per_query rate limit. This should
        ## be increased for databases with a very large number unique normalized queries which exceed the cache's
        ## limit.
        #
        # explained_queries_cache_maxsize: 5000

        ## @param seen_samples_cache_maxsize - integer - optional - default: 10000
        ## Set the max size of the cache used for the samples_per_hour_per_query rate limit. This should be increased
        ## for databases with a very large number of unique normalized execution plans which exceed the cache's limit.
        #
        # seen_samples_cache_maxsize: 10000

        ## @param explain_parameterized_queries - boolean - optional - default: true
        ## This option will enable the ability to explain parameterized queries.
        ## This is useful if your SQL clients are using the extended query protocol or prepared statements.
        #
        # explain_parameterized_queries: true

    ## Configure collection of query activity
    #
    # query_activity:

        ## @param enabled - boolean - optional - default: true
        ## Enable collection of query activity. Requires `dbm: true`.
        #
        # enabled: true

        ## @param collection_interval - number - optional - default: 10
        ## Set the query activity collection interval (in seconds). This number cannot be smaller than
        ## query_samples configured collection_interval.
        #
        # collection_interval: 10

        ## @param payload_row_limit - number - optional - default: 3500
        ## Set the query activity maximum number of pg_stat_activity rows you want to report. If the table is larger
        ## than the maximum rows set, then the top N longest running transactions will be reported.
        #
        # payload_row_limit: 3500

    ## Configure collection of pg_settings.
    #
    # collect_settings:

        ## @param enabled - boolean - optional - default: false
        ## Enable collection of pg_settings. Requires `dbm: true`.
        #
        # enabled: false

        ## @param collection_interval - number - optional - default: 600
        ## Set the database settings collection interval (in seconds). Each collection involves a single query to
        ## `pg_settings`.
        #
        # collection_interval: 600

        ## @param ignored_settings_patterns - list of strings - optional
        ## A list of setting patterns to ignore. Any setting key matching one of the value in this list will
        ## not be collected. This uses the traditional LIKE pattern-matching approach.
        #
        # ignored_settings_patterns:
        #   - plpgsql%

    ## Enable collection of database schemas. In order to collect schemas from all user databases,
    ## enable `database_autodiscovery`. To collect from a single database, set `dbname` to collect
    ## the schema for that database.
    #
    # collect_schemas:

        ## @param enabled - boolean - optional - default: false
        ## Enable collection of database schemas. Requires `dbm: true`.
        #
        # enabled: false

        ## @param max_tables - number - optional - default: 300
        ## Maximum amount of tables the Agent collects from the instance.
        #
        # max_tables: 300

        ## @param max_columns - number - optional - default: 50
        ## Maximum amount of columns the Agent collects per table.
        #
        # max_columns: 50

        ## @param collection_interval - number - optional - default: 600
        ## The database schema collection interval (in seconds).
        #
        # collection_interval: 600

        ## @param include_databases - list of strings - optional
        ## A list of regex patterns to include databases. 
        ## Any database whose name matches any one of these patterns will be included. 
        ## If empty, all databases matching other filters are included.
        #
        # include_databases:
        #   - mydb

        ## @param exclude_databases - list of strings - optional
        ## A list of regex patterns to exclude databases. 
        ## Any database whose name matches any one of these patterns will be excluded.
        ## If empty, all databases matching other filters are included.
        #
        # exclude_databases:
        #   - privatedb.*

        ## @param include_schemas - list of strings - optional
        ## A list of regex patterns to include schemas. 
        ## Any schema whose name matches any one of these patterns will be included.
        ## If empty, all schemas matching other filters are included.
        #
        # include_schemas:
        #   - myschema

        ## @param exclude_schemas - list of strings - optional
        ## A list of regex patterns to exclude schemas. 
        ## Any schema whose name matches any one of these patterns will be excluded.
        ## If empty, all schemas matching other filters are included.
        #
        # exclude_schemas:
        #   - privateschema.*

        ## @param include_tables - list of strings - optional
        ## A list of regex patterns to include tables. 
        ## Any table whose name matches any one of these patterns will be included.
        ## If empty, all tables matching other filters are included.
        #
        # include_tables:
        #   - users.*

        ## @param exclude_tables - list of strings - optional
        ## A list of regex patterns to exclude tables. 
        ## Any table whose name matches any one of these patterns will be excluded.
        ## If empty, all tables matching other filters are included.
        #
        # exclude_tables:
        #   - customer.*

    ## This block defines the configuration for AWS RDS and Aurora instances.
    ##
    ## Complete this section if you have installed the Datadog AWS Integration
    ## (https://docs.datadoghq.com/integrations/amazon_web_services) to enrich instances
    ## with Postgres integration telemetry.
    ##
    ## These values are only applied when `dbm: true` option is set.
    #
    # aws:

        ## @param instance_endpoint - string - optional - default: mydb.cfxgae8cilcf.us-east-1.rds.amazonaws.com
        ## Equal to the Endpoint.Address of the instance the agent is connecting to.
        ## This value is optional if the value of `host` is already configured to the instance endpoint.
        ##
        ## For more information on instance endpoints,
        ## see the AWS docs https://docs.aws.amazon.com/AmazonRDS/latest/APIReference/API_Endpoint.html
        #
        # instance_endpoint: mydb.cfxgae8cilcf.us-east-1.rds.amazonaws.com

        ## @param region - string - optional - default: us-east-1
        ## Equal to the region of the instance the agent is connecting to.
        ## This value is used to configure IAM authentication.
        #
        # region: us-east-1

        ## @param managed_authentication - mapping - optional
        ## Configure section used for AWS IAM Authentication with RDS.
        ##
        ## This supports using IAM database authentication to connect to your database instance.
        ##
        ## For more information on configuration, see
        ## https://docs.datadoghq.com/database_monitoring/guide/managed_authentication
        ##
        ## For more information on RDS IAM Authentication, see the AWS docs
        ## https://docs.aws.amazon.com/AmazonRDS/latest/UserGuide/UsingWithRDS.IAMDBAuth.Connecting.html
        ##
        ## To enable IAM Authentication, set `aws.managed_authentication.enabled` to `true`.
        ## If `aws.managed_authentication.enabled` is set, then the `password` fields will be ignored.
        ## `aws.region` is required to enable IAM Authentication.
        ##
        ## Optionally, you can set `aws.managed_authentication.role_arn` to specify the IAM role ARN.
        ## This can be used to perform cross-account authentication.
        #
        # managed_authentication: {}

    ## This block defines the configuration for Google Cloud SQL instances.
    ##
    ## Complete this section if you have installed the Datadog GCP Integration
    ## (https://docs.datadoghq.com/integrations/google_cloud_platform) to enrich instances
    ## with Postgres integration telemetry.
    ##
    ## These values are only applied when `dbm: true` option is set.
    #
    # gcp:

        ## @param project_id - string - optional - default: foo-project
        ## Equal to the GCP resource's project ID.
        ##
        ## For more information on project IDs,
        ## See the GCP docs https://cloud.google.com/resource-manager/docs/creating-managing-projects
        #
        # project_id: foo-project

        ## @param instance_id - string - optional - default: foo-database
        ## Equal to the GCP resource's instance ID.
        ##
        ## For more information on instance IDs,
        ## See the GCP docs https://cloud.google.com/sql/docs/postgres/instance-settings#instance-id-2ndgen
        #
        # instance_id: foo-database

    ## This block defines the configuration for Azure Database for PostgreSQL.
    ##
    ## Complete this section if you have installed the Datadog Azure Integration
    ## (https://docs.datadoghq.com/integrations/azure) to enrich instances
    ## with Postgres integration telemetry.
    ## These values are only applied when `dbm: true` option is set.
    #
    # azure:

        ## @param deployment_type - string - optional - default: flexible_server
        ## Equal to the deployment type for the managed database.
        ##
        ## Acceptable values are:
        ##   - `flexible_server`
        ##   - `single_server`
        ##   - `virtual_machine`
        ##
        ## For more information on deployment types,
        ## see the Azure docs https://docs.microsoft.com/en-us/azure/postgresql/overview-postgres-choose-server-options
        #
        # deployment_type: flexible_server

        ## @param fully_qualified_domain_name - string - optional - default: my-postgres-database.database.windows.net
        ## Equal to the full qualified domain name of the Azure PostgreSQL database.
        ##
        ## This value is optional if the value of `host` is already configured to the fully qualified domain name.
        #
        # fully_qualified_domain_name: my-postgres-database.database.windows.net

        ## @param managed_authentication - mapping - optional
        ## Configuration section used for Azure AD Authentication.
        ##
        ## This supports using System or User assigned managed identities.
        ##
        ## For more information on configuration, see
        ## https://docs.datadoghq.com/database_monitoring/guide/managed_authentication
        ##
        ## For more information on Managed Identities, see the Azure docs
        ## https://learn.microsoft.com/en-us/azure/active-directory/managed-identities-azure-resources/overview
        ##
        ## To enable Azure AD Authentication, set `azure.managed_authentication.enabled` to `true`.
        ## If `azure.managed_authentication.enabled` is set, then the `password` fields will be ignored.
        ## `azure.managed_authentication.client_id` is required to enable Azure AD Authentication.
        ##
        ## For more information on scopes, see the Azure docs
        ## https://learn.microsoft.com/en-us/azure/active-directory/develop/scopes-oidc
        #
        # managed_authentication: {}

    ## DEPRECATED: Please use `azure.managed_authentication` instead.
    ##
    ## Configuration section used for Azure AD Authentication.
    ##
    ## This supports using System or User assigned managed identities.
    ## If this section is set, then the `username` and `password` fields will be ignored.
    ##
    ## For more information on Managed Identities, see the Azure docs
    ## https://learn.microsoft.com/en-us/azure/active-directory/managed-identities-azure-resources/overview
    #
    # managed_identity:

        ## @param client_id - string - optional
        ## Client ID of the Managed Identity.
        #
        # client_id: <CLIENT_ID>

        ## @param identity_scope - string - optional - default: https://ossrdbms-aad.database.windows.net/.default
        ## The permission scope from where to access the identity token. This value is optional if using the default
        ## identity scope for Azure managed databases.
        ##
        ## For more information on scopes, see the Azure docs
        ## https://learn.microsoft.com/en-us/azure/active-directory/develop/scopes-oidc
        #
        # identity_scope: https://ossrdbms-aad.database.windows.net/.default

    ## Configure how the SQL obfuscator behaves.
    ## Note: This option only applies when `dbm` is enabled.
    #
    # obfuscator_options:

        ## @param obfuscation_mode - string - optional - default: obfuscate_and_normalize
        ## Set the obfuscation mode. The obfuscation mode determines how the SQL obfuscator will obfuscate your SQL
        ## statements. The following modes are supported:
        ## - `obfuscate_only`: Obfuscate the SQL statement without normalizing the statement.
        ## - `obfuscate_and_normalize`: Obfuscate the SQL statement and normalize the statement.
        #
        # obfuscation_mode: obfuscate_and_normalize

        ## @param replace_digits - boolean - optional - default: false
        ## Set to `true` to replace digits in identifiers and table names with question marks in your SQL statements.
        ## Note: This option also applies to extracted tables using `collect_tables`.
        #
        # replace_digits: false

        ## @param collect_metadata - boolean - optional - default: true
        ## Set to `false` to disable the collection of metadata in your SQL statements.
        ## Metadata includes things such as tables, commands, and comments.
        #
        # collect_metadata: true

        ## @param collect_tables - boolean - optional - default: true
        ## Set to `false` to disable the collection of tables in your SQL statements.
        ## Requires `collect_metadata: true`.
        #
        # collect_tables: true

        ## @param collect_commands - boolean - optional - default: true
        ## Set to `false` to disable the collection of commands in your SQL statements.
        ## Requires `collect_metadata: true`.
        ##
        ## Examples: SELECT, UPDATE, DELETE, etc.
        #
        # collect_commands: true

        ## @param collect_comments - boolean - optional - default: true
        ## Set to `false` to disable the collection of comments in your SQL statements.
        ## Requires `collect_metadata: true`.
        ## Note: This option must be `true` in order to correlate Database Monitoring samples and APM traces.
        ## See https://docs.datadoghq.com/database_monitoring/connect_dbm_and_apm
        #
        # collect_comments: true

        ## @param keep_sql_alias - boolean - optional - default: true
        ## Set to `true` to keep sql aliases in obfuscated SQL statements. Examples of aliases are
        ## `with select 1 as alias`, `select column as other_name`, or `select * from table t`.
        ## When `true` these aliases will not be removed.
        #
        # keep_sql_alias: true

        ## @param keep_dollar_quoted_func - boolean - optional - default: true
        ## Set to `true` to prevent dollar quoted function strings (e.g. `$func$`) from being removed.
        ## When not removed, the sql content of dollar quoted func strings will be obfuscated.
        ## Only strings with the tag `$func$` are supported.
        #
        # keep_dollar_quoted_func: true

        ## @param remove_space_between_parentheses - boolean - optional - default: false
        ## Set to `true` to remove spaces between parentheses in your normalized SQL statements.
        #
        # remove_space_between_parentheses: false

        ## @param keep_null - boolean - optional - default: false
        ## Set to `true` to keep the keyword `NULL` in your obfuscated SQL statements.
        #
        # keep_null: false

        ## @param keep_boolean - boolean - optional - default: false
        ## Set to `true` to keep the keywords `TRUE` and `FALSE` in your obfuscated SQL statements.
        #
        # keep_boolean: false

        ## @param keep_positional_parameter - boolean - optional - default: false
        ## Set to `true` to keep positional parameters (e.g. `$1`) in your obfuscated SQL statements.
        #
        # keep_positional_parameter: false

        ## @param keep_trailing_semicolon - boolean - optional - default: false
        ## Set to `true` to keep trailing semicolons in your normalized SQL statements.
        #
        # keep_trailing_semicolon: false

        ## @param keep_identifier_quotation - boolean - optional - default: false
        ## Set to `true` to keep identifier quotations (e.g. `"my_table"`) in your normalized SQL statements.
        #
        # keep_identifier_quotation: false

        ## @param keep_json_path - boolean - optional - default: false
        ## Set to `true` to keep JSON path expressions (e.g. `data->'key'`) in your normalized SQL statements.
        #
        # keep_json_path: false

    ## Configure the collection of raw query statements in query activity and execution plans.
    ## Raw query statements and execution plans may contain sensitive information (e.g., passwords)
    ## or personally identifiable information in query text.
    ## Enabling this option will allow the collection and ingestion of raw query statements and 
    ## execution plans into Datadog, which can then become viewable in query samples or explain plans. 
    ## This option is disabled by default.
    ## Note: Collection of raw query statements is currently in preview.
    ## If you are interested in participating, please reach out to your Datadog Customer Success Manager.
    ## This option only applies when dbm is enabled.
    #
    # collect_raw_query_statement:

        ## @param enabled - boolean - optional - default: false
        ## Set to `true` to collect the raw query statements.
        #
        # enabled: false

    ## @param propagate_agent_tags - boolean - optional - default: false
    ## Set to `true` to propagate the tags from `datadog.yaml` and the agent host tags to the check.
    ## When set to `true`, the tags from the agent host are added to the check's tags for all instances.
    ## This option takes precedence over the `propagate_agent_tags` option in `init_config`.
    #
    # propagate_agent_tags: false

    ## @param tags - list of strings - optional
    ## A list of tags to attach to every metric and service check emitted by this instance.
    ##
    ## Learn more about tagging at https://docs.datadoghq.com/tagging
    #
    # tags:
    #   - <KEY_1>:<VALUE_1>
    #   - <KEY_2>:<VALUE_2>

    ## @param service - string - optional
    ## Attach the tag `service:<SERVICE>` to every metric, event, and service check emitted by this integration.
    ##
    ## Overrides any `service` defined in the `init_config` section.
    #
    # service: <SERVICE>

    ## @param min_collection_interval - number - optional - default: 15
    ## This changes the collection interval of the check. For more information, see:
    ## https://docs.datadoghq.com/developers/write_agent_check/#collection-interval
    #
    # min_collection_interval: 15

    ## @param empty_default_hostname - boolean - optional - default: false
    ## This forces the check to send metrics with no hostname.
    ##
    ## This is useful for cluster-level checks.
    #
    # empty_default_hostname: false

    ## @param disable_generic_tags - boolean - optional - default: false
    ## The integration will stop sending server tag as is reduntant with host tag
    #
    disable_generic_tags: true

    ## @param metric_patterns - mapping - optional
    ## A mapping of metrics to include or exclude, with each entry being a regular expression.
    ##
    ## Metrics defined in `exclude` will take precedence in case of overlap.
    #
    # metric_patterns:
    #   include:
    #   - <INCLUDE_REGEX>
    #   exclude:
    #   - <EXCLUDE_REGEX>

## Log Section
##
## type - required - Type of log input source (tcp / udp / file / windows_event).
## port / path / channel_path - required - Set port if type is tcp or udp.
##                                         Set path if type is file.
##                                         Set channel_path if type is windows_event.
## source  - required - Attribute that defines which integration sent the logs.
## encoding - optional - For file specifies the file encoding. Default is utf-8. Other
##                       possible values are utf-16-le and utf-16-be.
## service - optional - The name of the service that generates the log.
##                      Overrides any `service` defined in the `init_config` section.
## tags - optional - Add tags to the collected logs.
##
## Discover Datadog log collection: https://docs.datadoghq.com/logs/log_collection/
#
# logs:
#   - type: file
#     path: /path/to/postgres.log
#     source: postgresql
#     service: <SERVICE>
#     log_processing_rules:
#     - type: multi_line
#       pattern: \d{4}\-(0?[1-9]|1[012])\-(0?[1-9]|[12][0-9]|3[01])
#       name: new_log_start_with_date<|MERGE_RESOLUTION|>--- conflicted
+++ resolved
@@ -64,14 +64,11 @@
     #
     # reported_hostname: <REPORTED_HOSTNAME>
 
-<<<<<<< HEAD
     ## @param exclude_hostname - boolean - optional - default: false
     ## Omit the hostname from tags and events. This is useful when the database host is not monitored by an agent.
     #
     # exclude_hostname: false
 
-=======
->>>>>>> 7b6c4186
     ## Controls how the database is identified. The default value is the resolved hostname for the instance, 
     ## which respects the `reported_hostname` option.
     ##
