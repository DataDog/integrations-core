--- conflicted
+++ resolved
@@ -2,15 +2,12 @@
 
 <!-- towncrier release notes start -->
 
-<<<<<<< HEAD
-=======
 ## 18.2.1 / 2024-04-30
 
 ***Fixed***:
 
 * Fixed a bug where schemas with tables of the same name were incorrectly reporting indexes of those tables multiple times ([#17480](https://github.com/DataDog/integrations-core/pull/17480))
 
->>>>>>> 6d0b7455
 ## 18.2.0 / 2024-04-26
 
 ***Added***:
@@ -31,11 +28,7 @@
 * Improved performance of database schema collection. ([#17381](https://github.com/DataDog/integrations-core/pull/17381))
 * Fix default value for pg_stat_statements_view ([#17400](https://github.com/DataDog/integrations-core/pull/17400))
 
-<<<<<<< HEAD
 ## 18.1.1 / 2024-04-17 / Agent 7.53.0
-=======
-## 18.1.1 / 2024-04-17
->>>>>>> 6d0b7455
 
 ***Fixed***:
 
