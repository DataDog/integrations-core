# CHANGELOG - postgres

<!-- towncrier release notes start -->

<<<<<<< HEAD
=======
## 19.0.1 / 2024-07-31

***Fixed***:

* Emit dead/live toast rows as gauge ([#18009](https://github.com/DataDog/integrations-core/pull/18009))

>>>>>>> de756fe2
## 19.0.0 / 2024-07-05

***Changed***:

* Drop explain plan errors to debug level.

  Explain plan collection can fail for any number of legitimate reasons, so avoid polluting the logs by logging them at the debug level. ([#17974](https://github.com/DataDog/integrations-core/pull/17974))

***Added***:

* Update dependencies ([#17817](https://github.com/DataDog/integrations-core/pull/17817)), ([#17953](https://github.com/DataDog/integrations-core/pull/17953))
* Add toast metrics to relation metrics and remove usage of pg_stat_user_tables ([#17897](https://github.com/DataDog/integrations-core/pull/17897))
* Add collect of metrics for buffer cache usage ([#17960](https://github.com/DataDog/integrations-core/pull/17960))

***Fixed***:

* Update config model names ([#17802](https://github.com/DataDog/integrations-core/pull/17802))
* Upgrade `azure-identity` dependency ([#17862](https://github.com/DataDog/integrations-core/pull/17862))
* Ignore DBM explain plan collection queries in query metrics. ([#17903](https://github.com/DataDog/integrations-core/pull/17903))

## 18.3.0 / 2024-05-31

***Added***:

* Added the following metrics from `pg_stat_io` when DBM is enabled. Only available with PostgreSQL 16 and newer
  - postgresql.io.evictions
  - postgresql.io.extends
  - postgresql.io.extend_time
  - postgresql.io.fsyncs
  - postgresql.io.fsync_time
  - postgresql.io.hits
  - postgresql.io.reads
  - postgresql.io.read_time
  - postgresql.io.writes
  - postgresql.io.write_time ([#17423](https://github.com/DataDog/integrations-core/pull/17423))
* Update dependencies ([#17424](https://github.com/DataDog/integrations-core/pull/17424)), ([#17519](https://github.com/DataDog/integrations-core/pull/17519))

***Fixed***:

* This un-reverts https://github.com/DataDog/integrations-core/pull/17187, which was reverted due to a flaw in the logic that could result in improper metric counts. The fixed version caches an initial state of pg_stat_statements and updates it with incremental partial query data. This allows the agent to only fetch full rows for queries that were called between check runs, while also accounting for queryids that can map to the same query_signature. ([#17554](https://github.com/DataDog/integrations-core/pull/17554))
* Send database instance metadata prior to check queries. This prevents a scenario where exceptions thrown during check execution can cause the database_instance resource to not be emitted. When the resource is not emitted, this can cause flapping in host tags. For example, a customer might see dbms:N/A for a period of time until a new database_instance resource is created. Moving this means it will always be sent, even if an unexepected exception is thrown during check execution. ([#17590](https://github.com/DataDog/integrations-core/pull/17590))
* Adds debug info for exceptions in custom queries and preserves running of the remaining queries ([#17679](https://github.com/DataDog/integrations-core/pull/17679))

## 18.2.2 / 2024-05-09 / Agent 7.54.0

***Fixed***:

* Decreased database instance collection interval from 1800 seconds to 300 seconds to improve reliability ([#17535](https://github.com/DataDog/integrations-core/pull/17535))

## 18.2.1 / 2024-04-30

***Fixed***:

* Fixed a bug where schemas with tables of the same name were incorrectly reporting indexes of those tables multiple times ([#17480](https://github.com/DataDog/integrations-core/pull/17480))

## 18.2.0 / 2024-04-26

***Added***:

* Added collect_checksum_metrics option to collect Postgres failed checksum counts for databases with it enabled. ([#17203](https://github.com/DataDog/integrations-core/pull/17203))
* Collect postgres setting parameter `source`, `sourcefile` and `pending_restart` from pg_settings ([#17250](https://github.com/DataDog/integrations-core/pull/17250))
* Collect the postgres table owner field in postgres schema payloads, which will be displayed in the database-monitoring schemas feature. ([#17314](https://github.com/DataDog/integrations-core/pull/17314))
* Update dependencies ([#17319](https://github.com/DataDog/integrations-core/pull/17319))
* Upgrade boto dependencies ([#17332](https://github.com/DataDog/integrations-core/pull/17332))
* Add new postgresql.running metric ([#17418](https://github.com/DataDog/integrations-core/pull/17418))
* Add fastpath tag to lock metrics ([#17451](https://github.com/DataDog/integrations-core/pull/17451))

***Fixed***:

* Fixed bug where `statement_timeout` setting incorrectly reflected integration connection value instead of database level
  - Adjusted `statement_timeout` to apply at the session level post-database connection.
  - Modified the `pg_settings` query to select `reset_val` when sourced from 'session', guaranteeing the retrieval of the accurate server-level setting. ([#17264](https://github.com/DataDog/integrations-core/pull/17264))
* Improved performance of database schema collection. ([#17381](https://github.com/DataDog/integrations-core/pull/17381))
* Fix default value for pg_stat_statements_view ([#17400](https://github.com/DataDog/integrations-core/pull/17400))

## 18.1.1 / 2024-04-17 / Agent 7.53.0

***Fixed***:

* Revert Postgres Optimization (#17187).

  This appears to lead to inflated metrics in certain cases. Removing this optimization while we fix the inflated metrics. ([#17397](https://github.com/DataDog/integrations-core/pull/17397))

## 18.1.0 / 2024-03-27

***Added***:

* Add config option `propagate_agent_tags` to propagate agent tags from `datadog.yaml` to postgres check. By default, the propagation is disabled. ([#17122](https://github.com/DataDog/integrations-core/pull/17122))

## 18.0.0 / 2024-03-22

***Changed***:

* PostgreSQL: Enable replication role tag by default ([#16895](https://github.com/DataDog/integrations-core/pull/16895))
* PostgreSQL: Optimise table count query. postgresql.table.count metric doesn't use max_relations parameter anymore and will always yield the total number of tables per schema. Parent table of partitions tables will also be included in the table count for PG 11, 12 and 13. All versions after PG 14 already included parent table. ([#17109](https://github.com/DataDog/integrations-core/pull/17109))

***Added***:

* Update dependencies ([#16899](https://github.com/DataDog/integrations-core/pull/16899)), ([#16963](https://github.com/DataDog/integrations-core/pull/16963))
* PostgreSQL: Add PostgreSQL server version as a tag ([#16900](https://github.com/DataDog/integrations-core/pull/16900))
* PostgreSQL: Add system_identifier as a metric tag ([#16911](https://github.com/DataDog/integrations-core/pull/16911))
* Set `collect_wal_metrics` to false will disable wal file metrics collection for all pg versions ([#16990](https://github.com/DataDog/integrations-core/pull/16990))
* Perform database connection health check at the start of check run ([#17007](https://github.com/DataDog/integrations-core/pull/17007))
* Added support for new query metrics wal_bytes, wal_records, and wal_fpi for PG versions >= 13. These metrics can now be accessed under postgresql.queries.wal_bytes, postgresql.queries.wal_records, and postgresql.queries.wal_fpi. In order to collect these metrics Database Monitoring must be enabled. ([#17144](https://github.com/DataDog/integrations-core/pull/17144))
* Added support for collecting total_plan_time, max_plan_time, mean_plan_time , min_plan_time, stddev_plan_time query metrics for PostgreSQL versions 13 and above.
  These new query metrics can now be accessed under postgresql.queries.total_plan_time, postgresql.queries.max_plan_time, postgresql.queries.mean_plan_time, postgresql.queries.min_plan_time, and postgresql.queries.stddev_plan_time.
  To collect these metrics Database monitoring needs to be enabled. You will also need to enable pg_stat_statements.track_planning in your database. ([#17148](https://github.com/DataDog/integrations-core/pull/17148))
* Tag postgres integration queries with service:datadog-agent ([#17156](https://github.com/DataDog/integrations-core/pull/17156))

***Fixed***:

* Performance optimization: Limit how many records are pulled from pg_stat_statements.

  There's no need to send a metric if no calls of a query have occurred since the last check. So this makes an additional up-front query to pg_stat_statements that pulls just enough data to create a mapping from queryid to calls which we cache in between runs. We then use that to determine what has been executed since the last check, and only query full metrics data for queries that have been executed.

  In the benchmark environment, this led to a 98% reduction in how many queries need to be returned to the Agent, which reduces Agent processing time, memory consumption, and network ingress. ([#17187](https://github.com/DataDog/integrations-core/pull/17187))
* Skip relations with granted AccessExclusiveLock to avoid relations metrics query timeout ([#17234](https://github.com/DataDog/integrations-core/pull/17234))
* Fix NoneType error in schema collection when partition tables have no activities ([#17235](https://github.com/DataDog/integrations-core/pull/17235))

## 17.0.0 / 2024-02-16 / Agent 7.52.0

***Changed***:

* Postgres schemas: don't exclude tables without metrics from schema collection ([#16834](https://github.com/DataDog/integrations-core/pull/16834))
* Don't require relation metrics to be enabled to collect schemas ([#16870](https://github.com/DataDog/integrations-core/pull/16870))

***Added***:

* Collect function & count metrics for auto discovered databases ([#16530](https://github.com/DataDog/integrations-core/pull/16530))
* Allow configuration of ignored patterns for settings collection, under the `ignored_settings_patterns` key ([#16634](https://github.com/DataDog/integrations-core/pull/16634))
* DBM integrations now defaulted to use new go-sqllexer pkg to obfuscate sql statements ([#16681](https://github.com/DataDog/integrations-core/pull/16681))
* Update dependencies ([#16788](https://github.com/DataDog/integrations-core/pull/16788))
* Bump dependencies ([#16858](https://github.com/DataDog/integrations-core/pull/16858))

***Fixed***:

* Update default table schema collection limit to 300 ([#16880](https://github.com/DataDog/integrations-core/pull/16880))

## 16.1.1 / 2024-01-15 / Agent 7.51.0

***Fixed***:

* Fix incompatibility issues with Python 3.9 and lower ([#16608](https://github.com/DataDog/integrations-core/pull/16608))
* Fix autovacuum metrics for postgres >= 10 ([#16612](https://github.com/DataDog/integrations-core/pull/16612))

## 16.1.0 / 2024-01-10

***Added***:

* When host auto discovery is enabled, do nothing and emit OK for check status ([#16540](https://github.com/DataDog/integrations-core/pull/16540))

***Fixed***:

* Fix vacuum age computation ([#16581](https://github.com/DataDog/integrations-core/pull/16581))

## 16.0.0 / 2024-01-05

***Changed***:

* Always use the database instance's resolved hostname for metrics regardless of how dbm and disable_generic_tags is set. For non-dbm customers or users of disable_generic_tags, this change will result in the host tag having a different value than before. It is possible that dashboards and monitors using the integration's metrics will need to be updated if they relied on the faulty host tagging. ([#16199](https://github.com/DataDog/integrations-core/pull/16199))

***Added***:

* Bump the Python version from py3.9 to py3.11 ([#15997](https://github.com/DataDog/integrations-core/pull/15997))
* PostgreSQL: Add metrics for logical replication subscriptions ([#16191](https://github.com/DataDog/integrations-core/pull/16191))
* PostgreSQL: Add replication slots stats metric from pg_stat_replication_slots ([#16197](https://github.com/DataDog/integrations-core/pull/16197))
* Add managed_authentication config option to explicitly enable or disable AWS IAM Authentication and Azure Managed Identity Authentication ([#16221](https://github.com/DataDog/integrations-core/pull/16221))
* Add metrics tracking vacuum, analyze and cluster progress ([#16236](https://github.com/DataDog/integrations-core/pull/16236))
* PostgreSQL: Add granted tag to `postgresql.locks` metric ([#16268](https://github.com/DataDog/integrations-core/pull/16268))
* Add metrics tracking vacuum and analyze age ([#16272](https://github.com/DataDog/integrations-core/pull/16272))
* Create `postgresql.create_index.*` metrics tracking progress of index creation ([#16330](https://github.com/DataDog/integrations-core/pull/16330))
* Update dependencies ([#16394](https://github.com/DataDog/integrations-core/pull/16394)), ([#16448](https://github.com/DataDog/integrations-core/pull/16448)), ([#16502](https://github.com/DataDog/integrations-core/pull/16502))
* Add new obfuscator options to customize SQL obfuscation and normaliza… ([#16429](https://github.com/DataDog/integrations-core/pull/16429))

***Fixed***:

* PostgreSQL: Exclude manually launched vacuum from pg_stat_activity metrics ([#16206](https://github.com/DataDog/integrations-core/pull/16206))
* Exclude manual vacuum from reported xid and xmin age ([#16290](https://github.com/DataDog/integrations-core/pull/16290))
* Add rdsadmin to autodiscovery exclusion list ([#16396](https://github.com/DataDog/integrations-core/pull/16396))
* Emit correct error message when explain parameterized query fails ([#16516](https://github.com/DataDog/integrations-core/pull/16516))
* Improve edge case handling on partitioned table activity query  when a partitioned table has no children (partitioned sub-tables) ([#16517](https://github.com/DataDog/integrations-core/pull/16517))

## 15.3.1 / 2023-12-28 / Agent 7.50.2

***Fixed***:

* Revert "report sql obfuscation error count (#15990)" ([#16439](https://github.com/DataDog/integrations-core/pull/16439))

## 15.3.0 / 2023-11-10 / Agent 7.50.0

***Added***:

* Updated dependencies. ([#16154](https://github.com/DataDog/integrations-core/pull/16154))

***Fixed***:

* Remove an unnecessary print statement ([#15594](https://github.com/DataDog/integrations-core/pull/15594))
* * Fix edge-case causing potentially duplicate/wrong timeseries for activity metrics when `activity_metrics_excluded_aggregations` included `datname` ([#16106](https://github.com/DataDog/integrations-core/pull/16106)) ([#16106](https://github.com/DataDog/integrations-core/pull/16106))
* Database instance metadata payloads should not contain duplicate `db` tags ([#16146](https://github.com/DataDog/integrations-core/pull/16146))

## 15.2.0 / 2023-10-26

***Added***:

* Upgrade `psycopg2-binary` to `v2.9.8` ([#15949](https://github.com/DataDog/integrations-core/pull/15949))
* Add support for reporting SQL obfuscation errors ([#15990](https://github.com/DataDog/integrations-core/pull/15990))
* Emit postgres metrics queries operation time ([#16040](https://github.com/DataDog/integrations-core/pull/16040))
* Add obfuscation_mode config option to allow enabling obfuscation with go-sqllexer ([#16071](https://github.com/DataDog/integrations-core/pull/16071))

***Fixed***:

* Add cloudsqladmin to default list of databases to exclude from autodiscovery and databases to ignore to prevent failures on Postgres 15 on Google CloudSQL ([#16027](https://github.com/DataDog/integrations-core/pull/16027))
* Bump the minimum base check version to 34.1.0 ([#16062](https://github.com/DataDog/integrations-core/pull/16062))
* Collect Postgres size metrics for auto-discovered databases ([#16076](https://github.com/DataDog/integrations-core/pull/16076))

## 15.1.1 / 2023-10-17 / Agent 7.49.0

***Fixed***:

* Fix check cancellation timeout due to `DBMAsyncJob` cancellation being blocked ([#16028](https://github.com/DataDog/integrations-core/pull/16028))

## 15.1.0 / 2023-10-06

***Added***:

* Establish a dedicated main db connection to prevent the main thread db from closing prematurely ([#15962](https://github.com/DataDog/integrations-core/pull/15962))

## 15.0.0 / 2023-09-29

***Changed***:

* Update `ssl` default configuration to 'allow' ([#15917](https://github.com/DataDog/integrations-core/pull/15917))

***Added***:

* Update dependencies ([#15922](https://github.com/DataDog/integrations-core/pull/15922))

***Fixed***:

* Revise `postgresql.replication_delay` to function with archive WAL-driven replica ([#15925](https://github.com/DataDog/integrations-core/pull/15925))
* Prevent Postgres integration from collecting WAL metrics from Aurora instances that cannot be collected ([#15896](https://github.com/DataDog/integrations-core/pull/15896))
* Set lower log level for relations metrics truncated ([#15903](https://github.com/DataDog/integrations-core/pull/15903))

## 14.4.0 / 2023-09-19 / Agent 7.48.0

***Added***:

* Add schema collection to Postgres integration (#15484) ([#15866](https://github.com/DataDog/integrations-core/pull/15866))

## 14.3.0 / 2023-09-19

***Added***:

* Attempt to connect to the database and fail fast before trying to establish a connection pool ([#15839](https://github.com/DataDog/integrations-core/pull/15839))

***Fixed***:

* Revert psycopg3 upgrade ([#15859](https://github.com/DataDog/integrations-core/pull/15859))

## 14.2.4 / 2023-09-07

***Fixed***:

* Initialize pg_settings on Postgres check start and lazy load pg_settings if it's not set ([#15773](https://github.com/DataDog/integrations-core/pull/15773))

## 14.2.3 / 2023-09-06

***Fixed***:

* Set lower connection timeout on connection pool to avoid long running checks ([#15768](https://github.com/DataDog/integrations-core/pull/15768))

## 14.2.2 / 2023-09-05

***Fixed***:

* Pass timeout when connection pool closes ([#15724](https://github.com/DataDog/integrations-core/pull/15724))

## 14.2.1 / 2023-08-29

***Fixed***:

* Return Azure AD auth token in correct format ([#15701](https://github.com/DataDog/integrations-core/pull/15701))

## 14.2.0 / 2023-08-18

***Added***:

* Add schema collection to Postgres integration ([#15484](https://github.com/DataDog/integrations-core/pull/15484))
* Add support for sending `database_instance` metadata ([#15559](https://github.com/DataDog/integrations-core/pull/15559))
* Update dependencies for Agent 7.48 ([#15585](https://github.com/DataDog/integrations-core/pull/15585))
* Add support for authenticating through Azure Managed Identity ([#15609](https://github.com/DataDog/integrations-core/pull/15609))

***Fixed***:

* Fix explaining parameterized queries flood server logs ([#15612](https://github.com/DataDog/integrations-core/pull/15612))
* Update datadog-checks-base dependency version to 32.6.0 ([#15604](https://github.com/DataDog/integrations-core/pull/15604))
* Prevent `command already in progress` errors in the Postgres integration ([#15489](https://github.com/DataDog/integrations-core/pull/15489))

***Fixed***:

* Fix InstanceConfig loading error for `ssl` config because `true` is not a valid value. Please, use `require` instead of `true` ([#15611](https://github.com/DataDog/integrations-core/pull/15611))

## 14.1.0 / 2023-08-10

***Added***:

* Add support to ingest sys.configurations for SQL Server instances ([#15496](https://github.com/DataDog/integrations-core/pull/15496))
* Bump psycopg3 version && add timeouts on blocking functions ([#15492](https://github.com/DataDog/integrations-core/pull/15492))
* Update generated config models ([#15212](https://github.com/DataDog/integrations-core/pull/15212))
* Add `max_connections` config option and enforce it in Postgres integration ([#15194](https://github.com/DataDog/integrations-core/pull/15194))
* Add database autodiscovery to Postgres integration ([#14811](https://github.com/DataDog/integrations-core/pull/14811))

***Fixed***:

* Fix error handling for psycopg3 err messages ([#15488](https://github.com/DataDog/integrations-core/pull/15488))
* Upgrade postgres check to psycopg3 ([#15411](https://github.com/DataDog/integrations-core/pull/15411))
* Fix types for generated config models ([#15334](https://github.com/DataDog/integrations-core/pull/15334))

## 14.0.1 / 2023-07-13 / Agent 7.47.0

***Fixed***:

* Bump the minimum datadog-checks-base version ([#15238](https://github.com/DataDog/integrations-core/pull/15238))

## 14.0.0 / 2023-07-10

***Changed***:

* Require Python 3 for Postgres integration ([#14813](https://github.com/DataDog/integrations-core/pull/14813))

***Added***:

* Bump dependencies for Agent 7.47 ([#15145](https://github.com/DataDog/integrations-core/pull/15145))
* Add limited pool + LRU cache to MultiDatabaseConnectionPool ([#14786](https://github.com/DataDog/integrations-core/pull/14786))
* Rewrite Postgres size query and add `postgresql.relation.{tuples,pages,all_visible}` + toast_size metrics ([#14500](https://github.com/DataDog/integrations-core/pull/14500))
* Add metrics for timeline id and checkpoint delay ([#14759](https://github.com/DataDog/integrations-core/pull/14759))
* Add `postgresql.wal.*` metrics from `pg_stat_wal`  ([#13768](https://github.com/DataDog/integrations-core/pull/13768))
* PG: Add metrics for wal files: count, size and age ([#13725](https://github.com/DataDog/integrations-core/pull/13725))
*  Allow explain plan collection to be configured separately from activity collection in pg agent ([#14673](https://github.com/DataDog/integrations-core/pull/14673))
* Make cancel() synchronous in DBMAsyncJob ([#14717](https://github.com/DataDog/integrations-core/pull/14717))
* Postgres: Add `postgres.snapshot.{xmin,xmax,xip_count}` metric ([#13777](https://github.com/DataDog/integrations-core/pull/13777))
* Report per-index disk usage metrics for PostgreSQL ([#13880](https://github.com/DataDog/integrations-core/pull/13880)) Thanks [jcoleman](https://github.com/jcoleman).

***Fixed***:

* Fix version parsing of version strings with an edition suffix ([#14803](https://github.com/DataDog/integrations-core/pull/14803))
* Move cancel waiting logic to test functions for DBMAsyncJob  ([#14773](https://github.com/DataDog/integrations-core/pull/14773))
* Bump Python version from py3.8 to py3.9 ([#14701](https://github.com/DataDog/integrations-core/pull/14701))
* Properly close db connections for metadata check on cancel ([#14709](https://github.com/DataDog/integrations-core/pull/14709))

## 13.7.0 / 2023-05-26 / Agent 7.46.0

***Added***:

* Support IAM-based RDS authentication ([#14581](https://github.com/DataDog/integrations-core/pull/14581))

## 13.6.0 / 2023-05-26

***Deprecated***:

* No longer test postgres 9.5 ([#14582](https://github.com/DataDog/integrations-core/pull/14582))

***Added***:

* Support ingesting pg_settings for `dbm` users ([#14577](https://github.com/DataDog/integrations-core/pull/14577))
* Enable explain parameterized query feature by default ([#14543](https://github.com/DataDog/integrations-core/pull/14543))
* Create `postgresql.uptime` metric ([#14470](https://github.com/DataDog/integrations-core/pull/14470))
* Add pgss dealloc metric ([#14289](https://github.com/DataDog/integrations-core/pull/14289))

***Fixed***:

* Fix pg_replication_slots query generating errors on posgres replica database with replication slot ([#14531](https://github.com/DataDog/integrations-core/pull/14531)) Thanks [boluwaji-deriv](https://github.com/boluwaji-deriv).
* Don't try to collect wal receiver if aurora is detected ([#14537](https://github.com/DataDog/integrations-core/pull/14537))
* Rename azure.name configuration key to azure.fully_qualified_domain_name ([#14532](https://github.com/DataDog/integrations-core/pull/14532))
* Fix query sampler producing constant errors about undefined parameters ([#14440](https://github.com/DataDog/integrations-core/pull/14440))

## 13.5.0 / 2023-04-14 / Agent 7.45.0

***Added***:

* Send resource_type/name for postgres integration metrics ([#14338](https://github.com/DataDog/integrations-core/pull/14338))
* Update dependencies ([#14357](https://github.com/DataDog/integrations-core/pull/14357))
* Add cloud_metadata to DBM event payloads ([#14313](https://github.com/DataDog/integrations-core/pull/14313))
* Add PostgreSQL replication conflict metrics from `pg_stat_database_conflicts` ([#13542](https://github.com/DataDog/integrations-core/pull/13542))
* Add new sessions metrics from PG14 ([#13723](https://github.com/DataDog/integrations-core/pull/13723))

***Fixed***:

* Reduce the number of idle connections opened when running explain plans across databases ([#14164](https://github.com/DataDog/integrations-core/pull/14164))

## 13.4.0 / 2023-03-03 / Agent 7.44.0

***Added***:

* Add resolved_hostname to metadata ([#14092](https://github.com/DataDog/integrations-core/pull/14092))
* Add `postgresql.replication_slot.*` metrics ([#14013](https://github.com/DataDog/integrations-core/pull/14013))
* Add `postgresql.wal_receiver.*` metrics ([#13852](https://github.com/DataDog/integrations-core/pull/13852))

***Fixed***:

* Avoid brief `postgresql.replication_delay` spikes after Postgres restart/reload ([#13796](https://github.com/DataDog/integrations-core/pull/13796))

## 13.3.0 / 2023-01-20 / Agent 7.43.0

***Added***:

* Add `application_name` to activity metrics and report oldest `backend_xmin`, `backend_xid` and `xact_start` ([#13523](https://github.com/DataDog/integrations-core/pull/13523))
* Add SLRU cache metrics for Postgres ([#13476](https://github.com/DataDog/integrations-core/pull/13476))
* Add `postgresql.replication.backend_xmin_age` metric and use `client_addr` as additional label ([#13413](https://github.com/DataDog/integrations-core/pull/13413))

***Fixed***:

* Update dependencies ([#13726](https://github.com/DataDog/integrations-core/pull/13726))
* Fix bug in replication role tag ([#13694](https://github.com/DataDog/integrations-core/pull/13694))
* Bump the base check dependency ([#13643](https://github.com/DataDog/integrations-core/pull/13643))

## 13.2.0 / 2022-12-09 / Agent 7.42.0

***Added***:

* Explain parameterized queries ([#13434](https://github.com/DataDog/integrations-core/pull/13434))
* Add deadlocks monotonic count metric ([#13374](https://github.com/DataDog/integrations-core/pull/13374))

***Fixed***:

* Update dependencies ([#13478](https://github.com/DataDog/integrations-core/pull/13478))
* Fix inflated query metrics when pg_stat_statements.max is set above 10k ([#13426](https://github.com/DataDog/integrations-core/pull/13426))
* Do not install psycopg2-binary on arm macs ([#13343](https://github.com/DataDog/integrations-core/pull/13343))

## 13.1.0 / 2022-10-31 / Agent 7.41.0

***Added***:

* Improve DBM explain plan error collection errors ([#13224](https://github.com/DataDog/integrations-core/pull/13224))

## 13.0.0 / 2022-10-28

***Removed***:

* Remove postgres tag truncation for metrics ([#13210](https://github.com/DataDog/integrations-core/pull/13210))

***Changed***:

* Update default configuration to collect postgres database by default ([#12999](https://github.com/DataDog/integrations-core/pull/12999))

***Added***:

* Add Agent settings to log original unobfuscated strings ([#12926](https://github.com/DataDog/integrations-core/pull/12926))

***Fixed***:

* Fix deprecation warnings with `semver` ([#12967](https://github.com/DataDog/integrations-core/pull/12967))
* Honor `ignore_databases` in query metrics collection ([#12998](https://github.com/DataDog/integrations-core/pull/12998))

## 12.5.1 / 2022-08-05 / Agent 7.39.0

***Fixed***:

* Dependency updates ([#12653](https://github.com/DataDog/integrations-core/pull/12653))
* Escape underscore in LOCK_METRICS query ([#12652](https://github.com/DataDog/integrations-core/pull/12652))
* Fix operator precedence in relation filter ([#12645](https://github.com/DataDog/integrations-core/pull/12645)) Thanks [jonremy](https://github.com/jonremy).
* Use readonly connections ([#12608](https://github.com/DataDog/integrations-core/pull/12608))
* Add missing arguments to log statement ([#12499](https://github.com/DataDog/integrations-core/pull/12499)) Thanks [carobme](https://github.com/carobme).

## 12.5.0 / 2022-06-27 / Agent 7.38.0

***Added***:

* Track blk_read_time and blk_write_time for Postgres databases if track_io_timing is enabled ([#12380](https://github.com/DataDog/integrations-core/pull/12380))

***Fixed***:

* Fix Postgres calculation of blk_read_time and blk_write_time metrics ([#12399](https://github.com/DataDog/integrations-core/pull/12399))

## 12.4.0 / 2022-05-15 / Agent 7.37.0

***Added***:

* Add option to keep alias and dollar quote functions in postgres (`keep_sql_alias` and `keep_dollar_quoted_func`) ([#12019](https://github.com/DataDog/integrations-core/pull/12019))
* Add support to ingest cloud_metadata for DBM host linking ([#11987](https://github.com/DataDog/integrations-core/pull/11987))
* Add query_truncated field on activity rows ([#11885](https://github.com/DataDog/integrations-core/pull/11885))

***Fixed***:

* Fix uncommented parent options ([#12013](https://github.com/DataDog/integrations-core/pull/12013))

## 12.3.2 / 2022-04-20 / Agent 7.36.0

***Fixed***:

* Fix activity and sample host reporting ([#11855](https://github.com/DataDog/integrations-core/pull/11855))

## 12.3.1 / 2022-04-14

***Fixed***:

* Update base version ([#11824](https://github.com/DataDog/integrations-core/pull/11824))

## 12.3.0 / 2022-04-05

***Added***:

* Upgrade dependencies ([#11726](https://github.com/DataDog/integrations-core/pull/11726))
* Add metric_patterns options to filter all metric submission by a list of regexes ([#11695](https://github.com/DataDog/integrations-core/pull/11695))

***Fixed***:

* Fix postgres activity inflated query durations ([#11765](https://github.com/DataDog/integrations-core/pull/11765))

## 12.2.0 / 2022-03-15

***Added***:

* Enable SQL metadata collection by default ([#11602](https://github.com/DataDog/integrations-core/pull/11602))

***Fixed***:

* Include SQL metadata in FQT ([#11640](https://github.com/DataDog/integrations-core/pull/11640))

## 12.1.1 / 2022-03-14 / Agent 7.35.0

***Fixed***:

* Cache pg_stat_activity columns for sampling query ([#11588](https://github.com/DataDog/integrations-core/pull/11588))

## 12.1.0 / 2022-02-19

***Added***:

* Add ability to collect blocking pids for queries run on postgres dbs ([#11497](https://github.com/DataDog/integrations-core/pull/11497))
* Add `pyproject.toml` file ([#11417](https://github.com/DataDog/integrations-core/pull/11417))
* Report known postgres database configuration errors as warnings ([#11209](https://github.com/DataDog/integrations-core/pull/11209))

***Fixed***:

* Fix namespace packaging on Python 2 ([#11532](https://github.com/DataDog/integrations-core/pull/11532))
* Update base version ([#11289](https://github.com/DataDog/integrations-core/pull/11289))
* Fix relations config parsing when multiple relations are specified ([#11195](https://github.com/DataDog/integrations-core/pull/11195))
* Fix license header dates in autogenerated files ([#11187](https://github.com/DataDog/integrations-core/pull/11187))

## 12.0.4 / 2022-02-03 / Agent 7.34.0

***Fixed***:

* Update base version ([#11289](https://github.com/DataDog/integrations-core/pull/11289))

## 12.0.3 / 2022-01-27

***Fixed***:

* Fix relations config parsing when multiple relations are specified ([#11195](https://github.com/DataDog/integrations-core/pull/11195))

## 12.0.2 / 2022-01-21

***Fixed***:

* Fix license header dates in autogenerated files ([#11187](https://github.com/DataDog/integrations-core/pull/11187))

## 12.0.1 / 2022-01-13

***Fixed***:

* Update base version ([#11116](https://github.com/DataDog/integrations-core/pull/11116))

## 12.0.0 / 2022-01-08

***Changed***:

* Improve internal explain error troubleshooting metrics ([#10933](https://github.com/DataDog/integrations-core/pull/10933))

***Added***:

* Add statement metadata to events and metrics payload ([#10879](https://github.com/DataDog/integrations-core/pull/10879))
* Add the option to set a reported hostname (Postgres) ([#10682](https://github.com/DataDog/integrations-core/pull/10682))
* Add new metric for waiting queries where state is active ([#10734](https://github.com/DataDog/integrations-core/pull/10734)) Thanks [jfrost](https://github.com/jfrost).

***Fixed***:

* Add comment to autogenerated model files ([#10945](https://github.com/DataDog/integrations-core/pull/10945))
* Bump cachetools ([#10742](https://github.com/DataDog/integrations-core/pull/10742))

## 11.1.1 / 2021-11-30 / Agent 7.33.0

***Fixed***:

* Add datname to connections query for postgresql.connections ([#10748](https://github.com/DataDog/integrations-core/pull/10748))

## 11.1.0 / 2021-11-13

***Added***:

* Add internal debug metric for explain error cache length ([#10616](https://github.com/DataDog/integrations-core/pull/10616))
* Add index bloat metric  ([#10431](https://github.com/DataDog/integrations-core/pull/10431))
* Add ssl configuration options to postgres integration ([#10429](https://github.com/DataDog/integrations-core/pull/10429))
* Add postgres vacuumed and autoanalyzed metrics ([#10350](https://github.com/DataDog/integrations-core/pull/10350)) Thanks [jeroenj](https://github.com/jeroenj).
* Add option to disable bloat metrics ([#10406](https://github.com/DataDog/integrations-core/pull/10406))

***Fixed***:

* Use optimized pg_stat_statements function to fetch the count of rows ([#10507](https://github.com/DataDog/integrations-core/pull/10507))

## 11.0.0 / 2021-10-26 / Agent 7.32.0

***Changed***:

* Change `postgresql.connections` metric collection when DBM is enabled  ([#10482](https://github.com/DataDog/integrations-core/pull/10482))

***Fixed***:

* Fix bug in PG activity collection interval logic ([#10487](https://github.com/DataDog/integrations-core/pull/10487))
* Upgrade datadog checks base to 23.1.5 ([#10466](https://github.com/DataDog/integrations-core/pull/10466))

## 10.0.0 / 2021-10-04

***Changed***:

* Add option to disable generic tags ([#10099](https://github.com/DataDog/integrations-core/pull/10099))

***Added***:

* Add support for live queries feature  ([#9866](https://github.com/DataDog/integrations-core/pull/9866))
* Disable generic tags ([#10027](https://github.com/DataDog/integrations-core/pull/10027))

***Fixed***:

* Bump datadog checks base version ([#10300](https://github.com/DataDog/integrations-core/pull/10300))
* Avoid re-explaining queries that cannot be explained ([#9941](https://github.com/DataDog/integrations-core/pull/9941))

## 9.0.2 / 2021-08-27 / Agent 7.31.0

***Fixed***:

* Fix missing caching of pg_settings ([#10006](https://github.com/DataDog/integrations-core/pull/10006))

## 9.0.1 / 2021-08-25

***Fixed***:

* Fix postgres collection_errors error reference ([#9982](https://github.com/DataDog/integrations-core/pull/9982))

## 9.0.0 / 2021-08-22

***Changed***:

* Update postgres obfuscator options config ([#9884](https://github.com/DataDog/integrations-core/pull/9884))
* Set a default statement timeout for postgres to 5s ([#9847](https://github.com/DataDog/integrations-core/pull/9847))
* Remove messages for integrations for OK service checks ([#9888](https://github.com/DataDog/integrations-core/pull/9888))

***Added***:

* Collect settings from pg_settings and submit pg_stat_statements metrics ([#9928](https://github.com/DataDog/integrations-core/pull/9928))
* Add agent version to postgres database monitoring payloads ([#9917](https://github.com/DataDog/integrations-core/pull/9917))

***Fixed***:

* Send the correct hostname with metrics when DBM is enabled ([#9865](https://github.com/DataDog/integrations-core/pull/9865))
* Revert "Upgrade `psycopg2` on Python 3" ([#9835](https://github.com/DataDog/integrations-core/pull/9835))

## 8.2.0 / 2021-08-03

***Added***:

* Add metric for estimated table bloat percentage ([#9786](https://github.com/DataDog/integrations-core/pull/9786))
* Collect WAL file age metric ([#9784](https://github.com/DataDog/integrations-core/pull/9784))

## 8.1.0 / 2021-07-26

***Added***:

* Add new relation metrics ([#9758](https://github.com/DataDog/integrations-core/pull/9758))
* Use `display_default` as a fallback for `default` when validating config models ([#9739](https://github.com/DataDog/integrations-core/pull/9739))

***Fixed***:

* Fix debug log formatting ([#9752](https://github.com/DataDog/integrations-core/pull/9752))

## 8.0.5 / 2021-07-21 / Agent 7.30.0

***Fixed***:

* Fix wrong errors related to pg_stat_statements setup ([#9733](https://github.com/DataDog/integrations-core/pull/9733))
* Bump `datadog-checks-base` version requirement ([#9719](https://github.com/DataDog/integrations-core/pull/9719))

## 8.0.4 / 2021-07-15

***Fixed***:

* fix incorrect `min_collection_interval` on DBM metrics payload ([#9696](https://github.com/DataDog/integrations-core/pull/9696))

## 8.0.3 / 2021-07-13

***Fixed***:

* fix None-version crash for DBM statement metrics ([#9692](https://github.com/DataDog/integrations-core/pull/9692))

## 8.0.2 / 2021-07-13

***Fixed***:

* Fix obfuscator options being converted into bytes rather than string ([#9677](https://github.com/DataDog/integrations-core/pull/9677))

## 8.0.1 / 2021-07-12

***Fixed***:

* fix broken error handling in reading of pg_settings ([#9672](https://github.com/DataDog/integrations-core/pull/9672))

## 8.0.0 / 2021-07-12

***Changed***:

* Change DBM `statement` config keys and metric terminology to `query` ([#9664](https://github.com/DataDog/integrations-core/pull/9664))
* remove execution plan cost extraction ([#9632](https://github.com/DataDog/integrations-core/pull/9632))
* decouple DBM query metrics interval from check run interval ([#9657](https://github.com/DataDog/integrations-core/pull/9657))
* DBM statement_samples enabled by default, rename DBM-enabled key ([#9618](https://github.com/DataDog/integrations-core/pull/9618))
* Upgrade psycopg2-binary to 2.8.6 ([#9535](https://github.com/DataDog/integrations-core/pull/9535))

***Added***:

* Add DBM SQL obfuscator options ([#9640](https://github.com/DataDog/integrations-core/pull/9640))
* Add truncated statement indicator to postgres query sample events ([#9597](https://github.com/DataDog/integrations-core/pull/9597))
* Add better error handling/reporting for database errors when querying pg_stat_statements ([#9628](https://github.com/DataDog/integrations-core/pull/9628))
* Provide a reason for not having an execution plan (Postgres) ([#9563](https://github.com/DataDog/integrations-core/pull/9563))

***Fixed***:

* Fix insufficient rate limiting of statement samples  ([#9581](https://github.com/DataDog/integrations-core/pull/9581))
* log execution plan collection failure at debug level ([#9562](https://github.com/DataDog/integrations-core/pull/9562))
* Enable autocommit on all connections ([#9494](https://github.com/DataDog/integrations-core/pull/9494))

## 7.0.2 / 2021-06-03 / Agent 7.29.0

***Fixed***:

* Remove instance-level database tag from DBM metrics & events ([#9469](https://github.com/DataDog/integrations-core/pull/9469))

## 7.0.1 / 2021-06-01

***Fixed***:

* Bump minimum base package requirement ([#9449](https://github.com/DataDog/integrations-core/pull/9449))

## 7.0.0 / 2021-05-28

***Removed***:

* Remove unused query metric limit configuration ([#9377](https://github.com/DataDog/integrations-core/pull/9377))

***Changed***:

* Send database monitoring "full query text" events ([#9405](https://github.com/DataDog/integrations-core/pull/9405))
* Exclude `EXPLAIN` queries from `pg_stat_statements` ([#9358](https://github.com/DataDog/integrations-core/pull/9358))
* Extract relations logic to RelationsManager ([#9322](https://github.com/DataDog/integrations-core/pull/9322))
* Collect statement metrics & samples from all databases on host ([#9252](https://github.com/DataDog/integrations-core/pull/9252))
* Remove `service` event facet ([#9275](https://github.com/DataDog/integrations-core/pull/9275))
* Send database monitoring query metrics to new intake ([#9222](https://github.com/DataDog/integrations-core/pull/9222))

***Added***:

* Filter lock relation metrics by relkind ([#9323](https://github.com/DataDog/integrations-core/pull/9323))

***Fixed***:

* Allow strings in relations ([#9432](https://github.com/DataDog/integrations-core/pull/9432))
* Postgres 13 support for statement metrics ([#9365](https://github.com/DataDog/integrations-core/pull/9365))
* Fix erroneous postgres statement metrics on duplicate queries ([#9231](https://github.com/DataDog/integrations-core/pull/9231))

## 6.0.2 / 2021-04-27

***Fixed***:

* Revert way of checking if it's aurora ([#9224](https://github.com/DataDog/integrations-core/pull/9224))

## 6.0.1 / 2021-04-26 / Agent 7.28.0

***Fixed***:

* Fix config validation for `relations` ([#9242](https://github.com/DataDog/integrations-core/pull/9242))

## 6.0.0 / 2021-04-19

***Changed***:

* Submit DBM query samples via new aggregator API ([#9045](https://github.com/DataDog/integrations-core/pull/9045))

***Added***:

* Add runtime configuration validation ([#8971](https://github.com/DataDog/integrations-core/pull/8971))

***Fixed***:

* Fix wrong timestamp for DBM beta feature ([#9024](https://github.com/DataDog/integrations-core/pull/9024))

## 5.4.0 / 2021-03-07 / Agent 7.27.0

***Added***:

* Collect postgres statement samples & execution plans for deep database monitoring ([#8627](https://github.com/DataDog/integrations-core/pull/8627))
* Apply default limits to Postres statement metrics ([#8647](https://github.com/DataDog/integrations-core/pull/8647))

***Fixed***:

* Shutdown statement sampler thread on cancel ([#8766](https://github.com/DataDog/integrations-core/pull/8766))
* Improve orjson compatibility ([#8767](https://github.com/DataDog/integrations-core/pull/8767))

## 5.3.4 / 2021-02-19

***Fixed***:

* Fix query syntax ([#8661](https://github.com/DataDog/integrations-core/pull/8661))

## 5.3.3 / 2021-02-19

***Fixed***:

* Add dbstrict option to limit queries to specified databases ([#8643](https://github.com/DataDog/integrations-core/pull/8643))
* Rename config spec example consumer option `default` to `display_default` ([#8593](https://github.com/DataDog/integrations-core/pull/8593))

## 5.3.2 / 2021-02-01 / Agent 7.26.0

***Fixed***:

* Fix Postgres statements to remove information_schema query ([#8498](https://github.com/DataDog/integrations-core/pull/8498))
* Bump minimum package ([#8443](https://github.com/DataDog/integrations-core/pull/8443))
* Do not run replication metrics on newer aurora versions ([#8492](https://github.com/DataDog/integrations-core/pull/8492))

## 5.3.1 / 2020-12-11 / Agent 7.25.0

***Fixed***:

* Removed duplicated metrics ([#8116](https://github.com/DataDog/integrations-core/pull/8116))

## 5.3.0 / 2020-11-26

***Added***:

* Add new metrics for WAL based logical replication ([#8026](https://github.com/DataDog/integrations-core/pull/8026))

## 5.2.1 / 2020-11-10 / Agent 7.24.0

***Fixed***:

* Fix query tag to use the normalized query ([#7982](https://github.com/DataDog/integrations-core/pull/7982))
* Change `deep_database_monitoring` language from BETA to ALPHA ([#7947](https://github.com/DataDog/integrations-core/pull/7947))

## 5.2.0 / 2020-10-31

***Added***:

* Support postgres statement-level metrics for deep database monitoring ([#7852](https://github.com/DataDog/integrations-core/pull/7852))
* [doc] Add encoding in log config sample ([#7708](https://github.com/DataDog/integrations-core/pull/7708))

***Fixed***:

* Fix noisy log when not running on Aurora ([#7542](https://github.com/DataDog/integrations-core/pull/7542)) Thanks [lucasviecelli](https://github.com/lucasviecelli).

## 5.1.0 / 2020-09-09 / Agent 7.23.0

***Added***:

* Allow customizing application name in Postgres database ([#7528](https://github.com/DataDog/integrations-core/pull/7528))

***Fixed***:

* Fix PostgreSQL connection string when using ident authentication ([#7219](https://github.com/DataDog/integrations-core/pull/7219)) Thanks [verdie-g](https://github.com/verdie-g).

## 5.0.3 / 2020-09-02

***Fixed***:

* Cache version and is_aurora independently ([#7480](https://github.com/DataDog/integrations-core/pull/7480))
* Fix style for the latest release of Black ([#7438](https://github.com/DataDog/integrations-core/pull/7438))
* [datadog_checks_dev] Use consistent formatting for boolean values ([#7405](https://github.com/DataDog/integrations-core/pull/7405))

## 5.0.2 / 2020-08-10 / Agent 7.22.0

***Fixed***:

* Update logs config service field to optional ([#7209](https://github.com/DataDog/integrations-core/pull/7209))

## 5.0.1 / 2020-07-16

***Fixed***:

* Avoid aurora pg warnings ([#7123](https://github.com/DataDog/integrations-core/pull/7123))

## 5.0.0 / 2020-06-29 / Agent 7.21.0

***Changed***:

* Add `max_relations` config ([#6725](https://github.com/DataDog/integrations-core/pull/6725))

***Added***:

* Add config specs ([#6547](https://github.com/DataDog/integrations-core/pull/6547))

***Fixed***:

* Remove references to `use_psycopg2` ([#6975](https://github.com/DataDog/integrations-core/pull/6975))
* Fix template specs typos ([#6912](https://github.com/DataDog/integrations-core/pull/6912))
* Extract config to new class ([#6500](https://github.com/DataDog/integrations-core/pull/6500))

## 4.0.0 / 2020-05-17 / Agent 7.20.0

***Changed***:

* Postgres lock metrics are relation metrics ([#6498](https://github.com/DataDog/integrations-core/pull/6498))

***Added***:

* Allow optional dependency installation for all checks ([#6589](https://github.com/DataDog/integrations-core/pull/6589))
* Refactor multiple instance to single instance ([#6510](https://github.com/DataDog/integrations-core/pull/6510))

## 3.5.4 / 2020-04-04 / Agent 7.19.0

***Fixed***:

* Fix service check on unexpected exception ([#6196](https://github.com/DataDog/integrations-core/pull/6196))
* Remove logs sourcecategory ([#6121](https://github.com/DataDog/integrations-core/pull/6121))

## 3.5.3 / 2020-02-26 / Agent 7.18.0

***Fixed***:

* Rollback db connection when we get a 'FeatureNotSupported' exception ([#5882](https://github.com/DataDog/integrations-core/pull/5882))

## 3.5.2 / 2020-02-22

***Fixed***:

* Handle FeatureNotSupported errors in queries ([#5749](https://github.com/DataDog/integrations-core/pull/5749))

## 3.5.1 / 2020-02-13

***Fixed***:

* Filter out schemas in the queries directly ([#5710](https://github.com/DataDog/integrations-core/pull/5710))
* Refactor query_scope utility method ([#5433](https://github.com/DataDog/integrations-core/pull/5433))

## 3.5.0 / 2019-12-30 / Agent 7.17.0

***Added***:

* Add version metadata ([#4874](https://github.com/DataDog/integrations-core/pull/4874))

***Fixed***:

* Handle connection closed ([#5350](https://github.com/DataDog/integrations-core/pull/5350))

## 3.4.0 / 2019-12-02 / Agent 7.16.0

***Added***:

* Add lock_type tag to lock metric ([#5006](https://github.com/DataDog/integrations-core/pull/5006)) Thanks [tjwp](https://github.com/tjwp).
* Extract version utils and use semver for version comparison ([#4844](https://github.com/DataDog/integrations-core/pull/4844))

## 3.3.0 / 2019-10-30

***Added***:

* Upgrade psycopg2-binary to 2.8.4 ([#4840](https://github.com/DataDog/integrations-core/pull/4840))

***Fixed***:

* Remove multi instance from code ([#4831](https://github.com/DataDog/integrations-core/pull/4831))

## 3.2.1 / 2019-10-11 / Agent 6.15.0

***Fixed***:

* Add cache invalidation and better thread lock ([#4723](https://github.com/DataDog/integrations-core/pull/4723))

## 3.2.0 / 2019-09-10

***Added***:

* Add schema tag to Lock and Size metrics ([#3721](https://github.com/DataDog/integrations-core/pull/3721)) Thanks [fischaz](https://github.com/fischaz).

## 3.1.3 / 2019-09-04 / Agent 6.14.0

***Fixed***:

* Catch statement timeouts correctly ([#4501](https://github.com/DataDog/integrations-core/pull/4501))

## 3.1.2 / 2019-08-31

***Fixed***:

* Document new config option ([#4480](https://github.com/DataDog/integrations-core/pull/4480))

## 3.1.1 / 2019-08-30

***Fixed***:

* Fix query condition ([#4484](https://github.com/DataDog/integrations-core/pull/4484)) Thanks [dpierce-aledade](https://github.com/dpierce-aledade).

## 3.1.0 / 2019-08-24

***Added***:

* Make table_count_limit a parameter ([#3729](https://github.com/DataDog/integrations-core/pull/3729)) Thanks [fischaz](https://github.com/fischaz).
* Add postgresql application name to connection ([#4295](https://github.com/DataDog/integrations-core/pull/4295))

## 3.0.0 / 2019-07-12 / Agent 6.13.0

***Changed***:

* Add SSL support for psycopg2, remove pg8000 ([#4096](https://github.com/DataDog/integrations-core/pull/4096))

## 2.9.1 / 2019-07-04

***Fixed***:

* Fix tagging for custom queries using custom tags ([#3930](https://github.com/DataDog/integrations-core/pull/3930))

## 2.9.0 / 2019-06-20

***Added***:

* Add regex matching for per-relation metrics ([#3916](https://github.com/DataDog/integrations-core/pull/3916))

## 2.8.0 / 2019-05-14 / Agent 6.12.0

***Added***:

* Upgrade psycopg2-binary to 2.8.2 ([#3649](https://github.com/DataDog/integrations-core/pull/3649))
* Adhere to code style ([#3557](https://github.com/DataDog/integrations-core/pull/3557))

***Fixed***:

* Use configuration user for pgsql activity metric ([#3720](https://github.com/DataDog/integrations-core/pull/3720)) Thanks [fischaz](https://github.com/fischaz).
* Fix schema filtering on query relations ([#3449](https://github.com/DataDog/integrations-core/pull/3449)) Thanks [fischaz](https://github.com/fischaz).

## 2.7.0 / 2019-04-05 / Agent 6.11.0

***Added***:

* Adds an option to tag metrics with `replication_role` ([#2929](https://github.com/DataDog/integrations-core/pull/2929))
* Add `server` tag to metrics and service_check ([#2928](https://github.com/DataDog/integrations-core/pull/2928))

## 2.6.0 / 2019-03-11

***Added***:

* Support multiple rows for custom queries ([#3242](https://github.com/DataDog/integrations-core/pull/3242))

## 2.5.0 / 2019-02-18 / Agent 6.10.0

***Added***:

* Finish Python3 Support ([#2949](https://github.com/DataDog/integrations-core/pull/2949))

## 2.4.0 / 2019-01-04 / Agent 6.9.0

***Added***:

* Bump psycopg2-binary version to 2.7.5 ([#2799](https://github.com/DataDog/integrations-core/pull/2799))

## 2.3.0 / 2018-11-30 / Agent 6.8.0

***Added***:

* Include db tag with postgresql.locks metrics ([#2567](https://github.com/DataDog/integrations-core/pull/2567)) Thanks [sj26](https://github.com/sj26).
* Support Python 3 ([#2616](https://github.com/DataDog/integrations-core/pull/2616))

## 2.2.3 / 2018-10-14 / Agent 6.6.0

***Fixed***:

* Fix version detection for new development releases ([#2401](https://github.com/DataDog/integrations-core/pull/2401))

## 2.2.2 / 2018-09-11 / Agent 6.5.0

***Fixed***:

* Fix version detection for Postgres v10+ ([#2208](https://github.com/DataDog/integrations-core/pull/2208))

## 2.2.1 / 2018-09-06

***Fixed***:

*  Gracefully handle errors when performing custom_queries ([#2184](https://github.com/DataDog/integrations-core/pull/2184))
* Gracefully handle failed version regex match ([#2178](https://github.com/DataDog/integrations-core/pull/2178))

## 2.2.0 / 2018-09-04

***Added***:

* Add number of "idle in transaction" transactions and open transactions ([#2118](https://github.com/DataDog/integrations-core/pull/2118))
* Implement custom_queries and start deprecating custom_metrics ([#2043](https://github.com/DataDog/integrations-core/pull/2043))
* Re-enable instance tags for server metrics on Agent version 6 ([#2049](https://github.com/DataDog/integrations-core/pull/2049))
* Rename dependency psycopg2 to pyscopg2-binary ([#1842](https://github.com/DataDog/integrations-core/pull/1842))
* Correcting duplicate metric name, add index_rows_fetched ([#1762](https://github.com/DataDog/integrations-core/pull/1762))

***Fixed***:

* Fix Postgres version parsing for beta versions ([#2064](https://github.com/DataDog/integrations-core/pull/2064))
* Add data files to the wheel package ([#1727](https://github.com/DataDog/integrations-core/pull/1727))

## 2.1.3 / 2018-06-20 / Agent 6.4.0

***Fixed***:

* Fixed postgres verification script ([#1764](https://github.com/DataDog/integrations-core/pull/1764))

## 2.1.2 / 2018-06-07

***Security***:

* Update psycopg2 for security fixes ([#1538](https://github.com/DataDog/integrations-core/pull/1538))

***Fixed***:

* Fix function metrics tagging issue for no-args functions ([#1452](https://github.com/DataDog/integrations-core/pull/1452)) Thanks [zorgz](https://github.com/zorgz).

## 2.1.1 / 2018-05-11

***Fixed***:

* Adding db rollback when transaction fails in postgres metrics collection. See[#1193](https://github.com/DataDog/integrations-core/pull/1193).

## 2.1.0 / 2018-03-07

***Fixed***:

* Adding support for postgres 10 ([#1172](https://github.com/DataDog/integrations-core/issues/1172))

## 2.0.0 / 2018-02-13

***Deprecated***:

* Starting with agent6 the postgres check no longer tag server wide metrics with instance tags ([#1073](https://github)com/DataDog/integrations-core/issues/1073)

***Added***:

* Adding configuration for log collection in `conf.yaml`

## 1.2.1 / 2018-02-13

***Fixed***:

* Adding instance tags to service check See [#1042](https://github.com/DataDog/integrations-core/issues/1042)

## 1.2.0 / 2017-11-21

***Added***:

* Adding an option to include the default 'postgres' database when gathering stats [#740](https://github.com/DataDog/integrations-core/issues/740)

***Fixed***:

* Allows `schema` as tag for custom metrics when no schema relations have been defined See[#776](https://github.com/DataDog/integrations-core/issues/776)

## 1.1.0 / 2017-08-28

***Changed***:

* Deprecating "postgres.replication_delay_bytes" in favor of "postgresql.replication_delay_bytes". See[#639](https://github.com/DataDog/integrations-core/issues/639) and [#699](https://github.com/DataDog/integrations-core/issues/699), thanks to [@Erouan50](https://github.com/Erouan50)

***Fixed***:

* Allow specifying postgres port as string ([#607](https://github.com/DataDog/integrations-core/issues/607), thanks [@infothrill](https://github)com/infothrill)

## 1.0.3 / 2017-07-18

***Added***:

* Collect pg_stat_archiver stats in PG>=9.4.

## 1.0.2 / 2017-06-05

***Added***:

* Provide a meaningful error when custom metrics are misconfigured ([#446](https://github)com/DataDog/integrations-core/issues/446)

## 1.0.1 / 2017-03-22

***Changed***:

* bump psycopg2 to 2.7.1 ([#295](https://github.com/DataDog/integrations-core/issues/295))

## 1.0.0 / 2017-03-22

***Added***:

* adds postgres integration.<|MERGE_RESOLUTION|>--- conflicted
+++ resolved
@@ -2,15 +2,12 @@
 
 <!-- towncrier release notes start -->
 
-<<<<<<< HEAD
-=======
 ## 19.0.1 / 2024-07-31
 
 ***Fixed***:
 
 * Emit dead/live toast rows as gauge ([#18009](https://github.com/DataDog/integrations-core/pull/18009))
 
->>>>>>> de756fe2
 ## 19.0.0 / 2024-07-05
 
 ***Changed***:
