[build-system]
requires = [
    "hatchling>=0.11.2",
]
build-backend = "hatchling.build"

[project]
name = "datadog-postgres"
description = "The Postgres check"
readme = "README.md"
requires-python = ">=3.8"
keywords = [
    "datadog",
    "datadog agent",
    "datadog check",
    "postgres",
]
authors = [
    { name = "Datadog", email = "packages@datadoghq.com" },
]
classifiers = [
    "Development Status :: 5 - Production/Stable",
    "Intended Audience :: Developers",
    "Intended Audience :: System Administrators",
    "License :: OSI Approved :: BSD License",
    "Programming Language :: Python :: 3.12",
    "Topic :: System :: Monitoring",
    "Private :: Do Not Upload",
]
dependencies = [
    "datadog-checks-base>=37.10.0",
]
dynamic = [
    "version",
]
license = "BSD-3-Clause"

[project.optional-dependencies]
deps = [
<<<<<<< HEAD
    "azure-identity==1.17.1",
    "boto3==1.35.10",
    "cachetools==5.5.0",
    "psycopg[c]==3.2.3",
    "semver==3.0.2",
=======
    "azure-identity==1.23.0",
    "boto3==1.38.41",
    "cachetools==6.1.0",
    "psycopg2-binary==2.9.9",
    "semver==3.0.4",
>>>>>>> d88b1bf7
]

[project.urls]
Source = "https://github.com/DataDog/integrations-core"

[tool.hatch.version]
path = "datadog_checks/postgres/__about__.py"

[tool.hatch.build.targets.sdist]
include = [
    "/datadog_checks",
    "/tests",
    "/manifest.json",
]

[tool.hatch.build.targets.wheel]
include = [
    "/datadog_checks/postgres",
]
dev-mode-dirs = [
    ".",
]<|MERGE_RESOLUTION|>--- conflicted
+++ resolved
@@ -37,19 +37,11 @@
 
 [project.optional-dependencies]
 deps = [
-<<<<<<< HEAD
-    "azure-identity==1.17.1",
-    "boto3==1.35.10",
-    "cachetools==5.5.0",
-    "psycopg[c]==3.2.3",
-    "semver==3.0.2",
-=======
     "azure-identity==1.23.0",
     "boto3==1.38.41",
     "cachetools==6.1.0",
-    "psycopg2-binary==2.9.9",
+    "psycopg[c]==3.2.3",
     "semver==3.0.4",
->>>>>>> d88b1bf7
 ]
 
 [project.urls]
