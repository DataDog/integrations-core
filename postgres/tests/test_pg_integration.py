# (C) Datadog, Inc. 2010-present
# All rights reserved
# Licensed under Simplified BSD License (see LICENSE)
import socket
import time

import mock
import psycopg2
import pytest

from datadog_checks.base.errors import ConfigurationError
from datadog_checks.postgres import PostgreSql
from datadog_checks.postgres.__about__ import __version__
from datadog_checks.postgres.util import PartialFormatter, fmt

from .common import (
    COMMON_METRICS,
    DB_NAME,
    DBM_MIGRATED_METRICS,
    HOST,
    POSTGRES_VERSION,
    _get_expected_tags,
    assert_metric_at_least,
    check_activity_metrics,
    check_bgw_metrics,
    check_common_metrics,
    check_conflict_metrics,
    check_connection_metrics,
    check_control_metrics,
    check_db_count,
    check_file_wal_metrics,
    check_logical_replication_slots,
    check_performance_metrics,
    check_physical_replication_slots,
    check_slru_metrics,
    check_snapshot_txid_metrics,
    check_stat_replication,
    check_stat_wal_metrics,
    check_uptime_metrics,
    check_wal_receiver_metrics,
    requires_static_version,
)
from .utils import (
    _get_conn,
    _get_superconn,
    requires_over_10,
    requires_over_14,
    run_one_check,
)

CONNECTION_METRICS = [
    "postgresql.max_connections",
    "postgresql.percent_usage_connections",
]

pytestmark = [pytest.mark.integration, pytest.mark.usefixtures("dd_environment")]


@pytest.mark.parametrize(
    "is_aurora",
    [True, False],
)
def test_common_metrics(aggregator, integration_check, pg_instance, is_aurora):
    check = integration_check(pg_instance)
    check.is_aurora = is_aurora
    check.check(pg_instance)

    expected_tags = _get_expected_tags(check, pg_instance)
    check_common_metrics(aggregator, expected_tags=expected_tags)
    check_control_metrics(aggregator, expected_tags=expected_tags)
    check_bgw_metrics(aggregator, expected_tags)
    check_connection_metrics(aggregator, expected_tags=expected_tags)
    check_conflict_metrics(aggregator, expected_tags=expected_tags)
    check_db_count(aggregator, expected_tags=expected_tags)
    check_slru_metrics(aggregator, expected_tags=expected_tags)
    check_stat_replication(aggregator, expected_tags=expected_tags)
    if is_aurora is False:
        check_wal_receiver_metrics(aggregator, expected_tags=expected_tags, connected=0)
        check_file_wal_metrics(aggregator, expected_tags=expected_tags)
        check_stat_wal_metrics(aggregator, expected_tags=expected_tags)
    check_uptime_metrics(aggregator, expected_tags=expected_tags)

    check_logical_replication_slots(aggregator, expected_tags)
    check_physical_replication_slots(aggregator, expected_tags)
    check_snapshot_txid_metrics(aggregator, expected_tags=expected_tags)

    check_performance_metrics(
        aggregator,
        expected_tags=check.debug_stats_kwargs()["tags"],
        is_aurora=is_aurora,
    )

    aggregator.assert_all_metrics_covered()


def test_snapshot_xmin(aggregator, integration_check, pg_instance):
    with psycopg2.connect(host=HOST, dbname=DB_NAME, user="postgres", password="datad0g") as conn:
        conn.set_session(autocommit=True)
        with conn.cursor() as cur:
            if float(POSTGRES_VERSION) >= 13.0:
                query = "select pg_snapshot_xmin(pg_current_snapshot());"
            else:
                query = "select txid_snapshot_xmin(txid_current_snapshot());"
            cur.execute(query)
            xmin = float(cur.fetchall()[0][0])
    check = integration_check(pg_instance)
    check.check(pg_instance)

    expected_tags = _get_expected_tags(check, pg_instance)
    aggregator.assert_metric("postgresql.snapshot.xmin", value=xmin, count=1, tags=expected_tags)
    aggregator.assert_metric("postgresql.snapshot.xmax", value=xmin, count=1, tags=expected_tags)

    with psycopg2.connect(host=HOST, dbname=DB_NAME, user="postgres", password="datad0g") as conn:
        # Force autocommit
        conn.set_session(autocommit=True)
        with conn.cursor() as cur:
            # Force increases of txid
            if float(POSTGRES_VERSION) >= 13.0:
                query = "select pg_current_xact_id();"
            else:
                query = "select txid_current();"
            cur.execute(query)

    check = integration_check(pg_instance)
    check.check(pg_instance)
    aggregator.assert_metric("postgresql.snapshot.xmin", value=xmin + 1, count=1, tags=expected_tags)
    aggregator.assert_metric("postgresql.snapshot.xmax", value=xmin + 1, count=1, tags=expected_tags)


def test_snapshot_xip(aggregator, integration_check, pg_instance):
    conn1 = _get_conn(pg_instance)
    cur = conn1.cursor()

    # Start a transaction
    cur.execute("BEGIN;")
    # Force assignement of a txid and keep the transaction opened
    cur.execute("select txid_current();")
    # Make sure to fetch the result to make sure we start the timer after the transaction started
    cur.fetchall()

    conn2 = _get_conn(pg_instance)
    conn2.set_session(autocommit=True)
    with conn2.cursor() as cur2:
        # Force increases of txid
        cur2.execute("select txid_current();")

    check = integration_check(pg_instance)
    check.check(pg_instance)
    expected_tags = _get_expected_tags(check, pg_instance)
    aggregator.assert_metric("postgresql.snapshot.xip_count", value=1, count=1, tags=expected_tags)


def test_common_metrics_without_size(aggregator, integration_check, pg_instance):
    pg_instance["collect_database_size_metrics"] = False
    check = integration_check(pg_instance)
    check.check(pg_instance)
    assert "postgresql.database_size" not in aggregator.metric_names


def test_uptime(aggregator, integration_check, pg_instance):
    conn = _get_conn(pg_instance)
    with conn.cursor() as cur:
        cur.execute("SELECT FLOOR(EXTRACT(EPOCH FROM current_timestamp - pg_postmaster_start_time()))")
        uptime = cur.fetchall()[0][0]
    check = integration_check(pg_instance)
    check.check(pg_instance)
    expected_tags = _get_expected_tags(check, pg_instance)
    assert_metric_at_least(
        aggregator,
        "postgresql.uptime",
        count=1,
        lower_bound=uptime,
        higher_bound=uptime + 1,
        tags=expected_tags,
    )


@requires_over_14
def test_session_number(aggregator, integration_check, pg_instance):
    check = integration_check(pg_instance)
    check.check(pg_instance)
    expected_tags = _get_expected_tags(check, pg_instance, db="postgres")
    conn = _get_conn(pg_instance)
    with conn.cursor() as cur:
        cur.execute("select sessions from pg_stat_database where datname='postgres'")
        session_number = cur.fetchall()[0][0]
    aggregator.assert_metric("postgresql.sessions.count", value=session_number, count=1, tags=expected_tags)

    # Generate a new session in postgres database
    conn = _get_conn(pg_instance, dbname="postgres")
    conn.close()

    # Leave time for stats to be flushed in the stats collector
    time.sleep(0.5)

    aggregator.reset()
    check.check(pg_instance)

    aggregator.assert_metric(
        "postgresql.sessions.count",
        value=session_number + 1,
        count=1,
        tags=expected_tags,
    )


@requires_over_14
def test_session_idle_and_killed(aggregator, integration_check, pg_instance):
    # Reset idle time to 0
    postgres_conn = _get_superconn(pg_instance)
    with postgres_conn.cursor() as cur:
        cur.execute("select pg_stat_reset();")
        cur.fetchall()
    # Make sure the stats collector is updated
    time.sleep(0.5)

    check = integration_check(pg_instance)
    check.check(pg_instance)
    expected_tags = _get_expected_tags(check, pg_instance, db=DB_NAME)

    aggregator.assert_metric(
        "postgresql.sessions.idle_in_transaction_time",
        value=0,
        count=1,
        tags=expected_tags,
    )
    aggregator.assert_metric("postgresql.sessions.killed", value=0, count=1, tags=expected_tags)
    aggregator.assert_metric("postgresql.sessions.fatal", value=0, count=1, tags=expected_tags)
    aggregator.assert_metric("postgresql.sessions.abandoned", value=0, count=1, tags=expected_tags)

    conn = _get_conn(pg_instance)
    with conn.cursor() as cur:
        cur.execute("BEGIN;")
        cur.execute("select txid_current();")
        cur.fetchall()
        # Keep transaction idle for 500ms
        time.sleep(0.5)
        cur.execute("select pg_backend_pid();")
        pid = cur.fetchall()[0][0]

    # Kill session
    with postgres_conn.cursor() as cur:
        cur.execute("SELECT pg_terminate_backend({})".format(pid))
        cur.fetchall()

    # Abandon session
    sock = socket.fromfd(postgres_conn.fileno(), socket.AF_INET, socket.SOCK_STREAM)
    sock.shutdown(socket.SHUT_RDWR)

    aggregator.reset()
    check.check(pg_instance)

    assert_metric_at_least(
        aggregator,
        "postgresql.sessions.idle_in_transaction_time",
        count=1,
        lower_bound=0.5,
        tags=expected_tags,
    )
    aggregator.assert_metric("postgresql.sessions.killed", value=1, count=1, tags=expected_tags)
    aggregator.assert_metric("postgresql.sessions.fatal", value=0, count=1, tags=expected_tags)
    aggregator.assert_metric("postgresql.sessions.abandoned", value=1, count=1, tags=expected_tags)


def test_unsupported_replication(aggregator, integration_check, pg_instance):
    check = integration_check(pg_instance)
    unpatched_fmt = PartialFormatter()

    called = []

    def format_with_error(value, **kwargs):
        if "pg_is_in_recovery" in value:
            called.append(True)
            raise psycopg2.errors.FeatureNotSupported("Not available")
        return unpatched_fmt.format(value, **kwargs)

    # This simulate an error in the fmt function, as it's a bit hard to mock psycopg
    with mock.patch.object(fmt, "format", passthrough=True) as mock_fmt:
        mock_fmt.side_effect = format_with_error
        check.check(pg_instance)

    # Verify our mocking was called
    assert called == [True]

    expected_tags = _get_expected_tags(check, pg_instance)
    check_bgw_metrics(aggregator, expected_tags)

    check_common_metrics(aggregator, expected_tags=expected_tags)


def test_can_connect_service_check(aggregator, integration_check, pg_instance):
    # First: check run with a valid postgres instance
    check = integration_check(pg_instance)

    check.check(pg_instance)
    expected_tags = _get_expected_tags(check, pg_instance, db=DB_NAME)
    aggregator.assert_service_check("postgres.can_connect", count=1, status=PostgreSql.OK, tags=expected_tags)
    aggregator.reset()

    # Second: keep the connection open but an unexpected error happens during check run
    orig_db = check.db

    # Second: keep the connection open but an unexpected error happens during check run
    with pytest.raises(AttributeError):
        check.db = mock.MagicMock(side_effect=AttributeError("foo"))
        check.check(pg_instance)
    aggregator.assert_service_check("postgres.can_connect", count=1, status=PostgreSql.CRITICAL, tags=expected_tags)
    aggregator.reset()

    # Third: connection still open but this time no error
    check.db = orig_db
    check.check(pg_instance)
    aggregator.assert_service_check("postgres.can_connect", count=1, status=PostgreSql.OK, tags=expected_tags)


def test_schema_metrics(aggregator, integration_check, pg_instance):
    pg_instance["table_count_limit"] = 1
    check = integration_check(pg_instance)
    check.check(pg_instance)

    expected_tags = _get_expected_tags(check, pg_instance, db=DB_NAME, schema="public")
    aggregator.assert_metric("postgresql.table.count", value=1, count=1, tags=expected_tags)
    aggregator.assert_metric("postgresql.db.count", value=106, count=1)


def test_connections_metrics(aggregator, integration_check, pg_instance):
    check = integration_check(pg_instance)
    check.check(pg_instance)

    expected_tags = _get_expected_tags(check, pg_instance)
    for name in CONNECTION_METRICS:
        aggregator.assert_metric(name, count=1, tags=expected_tags)
    expected_tags += ["db:datadog_test"]
    aggregator.assert_metric("postgresql.connections", count=1, tags=expected_tags)


def test_locks_metrics_no_relations(aggregator, integration_check, pg_instance):
    """
    Since 4.0.0, to prevent tag explosion, lock metrics are not collected anymore unless relations are specified
    """
    check = integration_check(pg_instance)
    with psycopg2.connect(host=HOST, dbname=DB_NAME, user="postgres", password="datad0g") as conn:
        with conn.cursor() as cur:
            cur.execute("LOCK persons")
            check.check(pg_instance)

    aggregator.assert_metric("postgresql.locks", count=0)


def test_activity_metrics(aggregator, integration_check, pg_instance):
    pg_instance["collect_activity_metrics"] = True
    check = integration_check(pg_instance)
    check.check(pg_instance)

    expected_tags = _get_expected_tags(check, pg_instance, db=DB_NAME, app="datadog-agent", user="datadog")
    check_activity_metrics(aggregator, expected_tags)


def test_activity_metrics_no_application_aggregation(aggregator, integration_check, pg_instance):
    pg_instance["collect_activity_metrics"] = True
    pg_instance["activity_metrics_excluded_aggregations"] = ["application_name"]
    check = integration_check(pg_instance)
    check.check(pg_instance)

    expected_tags = _get_expected_tags(check, pg_instance, db=DB_NAME, user="datadog")
    check_activity_metrics(aggregator, expected_tags)


def test_activity_metrics_no_aggregations(aggregator, integration_check, pg_instance):
    pg_instance["collect_activity_metrics"] = True
    # datname is a required aggregation because our activity metric query is always grouping by database id.
    # Setting it should issue a warning, be ignored and still produce an aggregation by db
    pg_instance["activity_metrics_excluded_aggregations"] = [
        "datname",
        "application_name",
        "usename",
    ]
    check = integration_check(pg_instance)
    check.check(pg_instance)

    expected_tags = _get_expected_tags(check, pg_instance, db=DB_NAME)
    check_activity_metrics(aggregator, expected_tags)


def test_backend_transaction_age(aggregator, integration_check, pg_instance):
    pg_instance["collect_activity_metrics"] = True
    check = integration_check(pg_instance)

    check.check(pg_instance)

    dd_agent_tags = _get_expected_tags(check, pg_instance, db=DB_NAME, app="datadog-agent", user="datadog")
    test_tags = _get_expected_tags(check, pg_instance, db=DB_NAME, app="test", user="datadog")
    # No transaction in progress, we have 0
    if float(POSTGRES_VERSION) >= 9.6:
        aggregator.assert_metric("postgresql.activity.backend_xmin_age", value=0, count=1, tags=dd_agent_tags)
    else:
        aggregator.assert_metric("postgresql.activity.backend_xmin_age", count=0, tags=dd_agent_tags)
    aggregator.assert_metric("postgresql.activity.xact_start_age", count=1, tags=dd_agent_tags)

    conn1 = _get_conn(pg_instance)
    cur = conn1.cursor()

    conn2 = _get_conn(pg_instance)
    cur2 = conn2.cursor()

    # Start a transaction in repeatable read to force pinning of backend_xmin
    cur.execute("BEGIN TRANSACTION ISOLATION LEVEL REPEATABLE READ;")
    # Force assignement of a txid and keep the transaction opened
    cur.execute("select txid_current();")
    # Make sure to fetch the result to make sure we start the timer after the transaction started
    cur.fetchall()
    start_transaction_time = time.time()

    aggregator.reset()
    check.check(pg_instance)

    if float(POSTGRES_VERSION) >= 9.6:
        aggregator.assert_metric("postgresql.activity.backend_xid_age", value=1, count=1, tags=test_tags)
        aggregator.assert_metric("postgresql.activity.backend_xmin_age", value=1, count=1, tags=test_tags)

        aggregator.assert_metric("postgresql.activity.backend_xid_age", count=0, tags=dd_agent_tags)
        aggregator.assert_metric("postgresql.activity.backend_xmin_age", value=1, count=1, tags=dd_agent_tags)
    else:
        aggregator.assert_metric("postgresql.activity.backend_xid_age", count=0, tags=test_tags)
        aggregator.assert_metric("postgresql.activity.backend_xmin_age", count=0, tags=test_tags)

        aggregator.assert_metric("postgresql.activity.backend_xid_age", count=0, tags=dd_agent_tags)
        aggregator.assert_metric("postgresql.activity.backend_xmin_age", count=0, tags=dd_agent_tags)

    aggregator.assert_metric("postgresql.activity.xact_start_age", count=1, tags=test_tags)

    # Open a new session and assign a new txid to it.
    cur2.execute("select txid_current()")

    aggregator.reset()
    transaction_age_lower_bound = time.time() - start_transaction_time
    check.check(pg_instance)

    if float(POSTGRES_VERSION) >= 9.6:
        # Check that the xmin and xid is 2 tx old
        aggregator.assert_metric("postgresql.activity.backend_xid_age", value=2, count=1, tags=test_tags)
        aggregator.assert_metric("postgresql.activity.backend_xmin_age", value=2, count=1, tags=test_tags)

        aggregator.assert_metric("postgresql.activity.backend_xid_age", count=0, tags=dd_agent_tags)
        aggregator.assert_metric("postgresql.activity.backend_xmin_age", value=2, count=1, tags=dd_agent_tags)

    # Check that xact_start_age has a value greater than the trasaction_age lower bound
    aggregator.assert_metric("postgresql.activity.xact_start_age", count=1, tags=test_tags)
    assert_metric_at_least(
        aggregator,
        "postgresql.activity.xact_start_age",
        tags=test_tags,
        count=1,
        lower_bound=transaction_age_lower_bound,
    )


@requires_over_10
def test_wrong_version(aggregator, integration_check, pg_instance):
    check = integration_check(pg_instance)
    # Enforce the wrong version
    check._version_utils.get_raw_version = mock.MagicMock(return_value="9.6.0")

    check.check(pg_instance)
    assert_state_clean(check)
    # Reset the mock to a good version
    check._version_utils.get_raw_version = mock.MagicMock(return_value="13.0.0")

    check.check(pg_instance)
    assert_state_set(check)


@requires_static_version
def test_version_metadata(integration_check, pg_instance, datadog_agent):
    check = integration_check(pg_instance)
    check.check_id = "test:123"
    # Enforce to cache wrong version
    check.check(pg_instance)
    version = POSTGRES_VERSION.split(".")
    version_metadata = {
        "version.scheme": "semver",
        "version.major": version[0],
    }
    if len(version) == 2:
        version_metadata["version.minor"] = version[1]

    datadog_agent.assert_metadata("test:123", version_metadata)
    datadog_agent.assert_metadata_count(5)  # for raw and patch


def test_state_clears_on_connection_error(integration_check, pg_instance):
    check = integration_check(pg_instance)
    check.check(pg_instance)
    assert_state_set(check)

    def throw_exception_first_time(*args, **kwargs):
        throw_exception_first_time.counter += 1
        if throw_exception_first_time.counter > 1:
            pass  # avoid throwing exception again
        else:
            raise socket.error

    throw_exception_first_time.counter = 0

    with mock.patch(
        "datadog_checks.postgres.PostgreSql._collect_stats",
        side_effect=throw_exception_first_time,
    ):
        with pytest.raises(socket.error):
            check.check(pg_instance)
    assert_state_clean(check)


@requires_over_14
@pytest.mark.parametrize(
    "is_aurora",
    [True, False],
)
def test_wal_stats(aggregator, integration_check, pg_instance, is_aurora):
    conn = _get_superconn(pg_instance)
    with conn.cursor() as cur:
        cur.execute("select wal_records, wal_fpi, wal_bytes from pg_stat_wal;")
        (wal_records, wal_fpi, wal_bytes) = cur.fetchall()[0]
        cur.execute("insert into persons (lastname) values ('test');")

    # Wait for pg_stat_wal to be updated
    for _ in range(10):
        with conn.cursor() as cur:
            cur.execute("select wal_records, wal_bytes from pg_stat_wal;")
            new_wal_records = cur.fetchall()[0][0]
            if new_wal_records > wal_records:
                break
        time.sleep(0.1)

    check = integration_check(pg_instance)
    check.is_aurora = is_aurora
    if is_aurora is True:
        return
    check.check(pg_instance)

    expected_tags = _get_expected_tags(check, pg_instance)
    aggregator.assert_metric("postgresql.wal.records", count=1, tags=expected_tags)
    aggregator.assert_metric("postgresql.wal.bytes", count=1, tags=expected_tags)

    # Expect at least one Heap + one Transaction additional records in the WAL
    assert_metric_at_least(
        aggregator,
        "postgresql.wal.records",
        tags=expected_tags,
        count=1,
        lower_bound=wal_records + 2,
    )
    # We should have at least one full page write
    assert_metric_at_least(
        aggregator,
        "postgresql.wal.bytes",
        tags=expected_tags,
        count=1,
        lower_bound=wal_bytes + 100,
    )
    assert_metric_at_least(
        aggregator,
        "postgresql.wal.full_page_images",
        tags=expected_tags,
        count=1,
        lower_bound=wal_fpi,
    )


def test_query_timeout(integration_check, pg_instance):
    pg_instance["query_timeout"] = 1000
    check = integration_check(pg_instance)
    check._connect()
    with pytest.raises(psycopg2.errors.QueryCanceled):
        with check.db() as conn:
            with conn.cursor() as cursor:
                cursor.execute("select pg_sleep(2000)")


@requires_over_10
@pytest.mark.parametrize(
    "is_aurora",
    [True, False],
)
def test_wal_metrics(aggregator, integration_check, pg_instance, is_aurora):
    check = integration_check(pg_instance)
    check.is_aurora = is_aurora

    if is_aurora is True:
        return
    # Default PG's wal size is 16MB
    wal_size = 16777216

    postgres_conn = _get_superconn(pg_instance)
    with postgres_conn.cursor() as cur:
        cur.execute("select count(*) from pg_ls_waldir();")
        expected_num_wals = cur.fetchall()[0][0]

    check.check(pg_instance)

    expected_wal_size = expected_num_wals * wal_size
    dd_agent_tags = _get_expected_tags(check, pg_instance)
    aggregator.assert_metric("postgresql.wal_count", count=1, value=expected_num_wals, tags=dd_agent_tags)
    aggregator.assert_metric("postgresql.wal_size", count=1, value=expected_wal_size, tags=dd_agent_tags)


def test_pg_control(aggregator, integration_check, pg_instance):
    check = integration_check(pg_instance)
    check.check(pg_instance)

    dd_agent_tags = _get_expected_tags(check, pg_instance)
    aggregator.assert_metric("postgresql.control.timeline_id", count=1, value=1, tags=dd_agent_tags)

    postgres_conn = _get_superconn(pg_instance)
    with postgres_conn.cursor() as cur:
        cur.execute("CHECKPOINT;")

    aggregator.reset()
    check.check(pg_instance)
    # checkpoint should be less than 2s old
    assert_metric_at_least(
        aggregator,
        "postgresql.control.checkpoint_delay",
        count=1,
        higher_bound=2.0,
        tags=dd_agent_tags,
    )


def test_config_tags_is_unchanged_between_checks(integration_check, pg_instance):
    pg_instance["tag_replication_role"] = True
    check = integration_check(pg_instance)

    # Put elements in set as we don't care about order, only elements equality
    expected_tags = set(_get_expected_tags(check, pg_instance, db=DB_NAME))
    for _ in range(3):
        check.check(pg_instance)
        assert set(check._config.tags) == expected_tags


@mock.patch.dict("os.environ", {"DDEV_SKIP_GENERIC_TAGS_CHECK": "true"})
@pytest.mark.parametrize(
    "dbm_enabled, reported_hostname, expected_hostname",
    [
<<<<<<< HEAD
        (True, "", "resolved.hostname"),
        (False, "", "stubbed.hostname"),
        (False, "forced_hostname", "forced_hostname"),
        (True, "forced_hostname", "forced_hostname"),
=======
        (True, '', 'resolved.hostname'),
        (False, '', 'resolved.hostname'),
        (False, 'forced_hostname', 'forced_hostname'),
        (True, 'forced_hostname', 'forced_hostname'),
>>>>>>> e0ca77ec
    ],
)
def test_correct_hostname(dbm_enabled, reported_hostname, expected_hostname, aggregator, pg_instance):
    pg_instance["dbm"] = dbm_enabled
    pg_instance["collect_activity_metrics"] = True
    pg_instance["query_samples"] = {"enabled": False}
    pg_instance["query_activity"] = {"enabled": False}
    pg_instance["query_metrics"] = {"enabled": False}
    pg_instance["collect_resources"] = {"enabled": False}

    pg_instance["disable_generic_tags"] = False  # This flag also affects the hostname
    pg_instance["reported_hostname"] = reported_hostname

    with mock.patch(
        "datadog_checks.postgres.PostgreSql.resolve_db_host",
        return_value=expected_hostname,
    ) as resolve_db_host:
        check = PostgreSql("test_instance", {}, [pg_instance])
        check.check(pg_instance)
        if reported_hostname:
            assert resolve_db_host.called is False, "Expected resolve_db_host.called to be False"
        else:
<<<<<<< HEAD
            assert resolve_db_host.called == dbm_enabled, "Expected resolve_db_host.called to be " + str(dbm_enabled)
=======
            assert resolve_db_host.called is True
>>>>>>> e0ca77ec

    expected_tags_no_db = _get_expected_tags(check, pg_instance, server=HOST)
    expected_tags_with_db = expected_tags_no_db + ["db:datadog_test"]
    expected_activity_tags = expected_tags_with_db + [
        "app:datadog-agent",
        "user:datadog",
    ]
    c_metrics = COMMON_METRICS
    if not dbm_enabled:
        c_metrics = c_metrics + DBM_MIGRATED_METRICS
    for name in c_metrics:
        aggregator.assert_metric(name, count=1, tags=expected_tags_with_db, hostname=expected_hostname)
    check_activity_metrics(aggregator, tags=expected_activity_tags, hostname=expected_hostname)

    for name in CONNECTION_METRICS:
        aggregator.assert_metric(name, count=1, tags=expected_tags_no_db, hostname=expected_hostname)

    aggregator.assert_service_check(
        "postgres.can_connect",
        count=1,
        status=PostgreSql.OK,
        tags=expected_tags_with_db,
        hostname=expected_hostname,
    )


@pytest.mark.parametrize(
    "dbm_enabled, reported_hostname",
    [
        (True, None),
        (False, None),
        (True, "forced_hostname"),
        (True, "forced_hostname"),
    ],
)
@pytest.mark.integration
@pytest.mark.usefixtures("dd_environment")
def test_database_instance_metadata(aggregator, dd_run_check, pg_instance, dbm_enabled, reported_hostname):
    pg_instance["dbm"] = dbm_enabled
    # this will block on cancel and wait for the coll interval of 600 seconds,
    # unless the collection_interval is set to a short amount of time
    pg_instance["collect_resources"] = {"collection_interval": 0.1}
    if reported_hostname:
        pg_instance["reported_hostname"] = reported_hostname
    expected_host = reported_hostname if reported_hostname else "stubbed.hostname"
    expected_tags = pg_instance["tags"] + ["port:{}".format(pg_instance["port"])]
    check = PostgreSql("test_instance", {}, [pg_instance])
    run_one_check(check, pg_instance)

    dbm_metadata = aggregator.get_event_platform_events("dbm-metadata")
    event = next((e for e in dbm_metadata if e["kind"] == "database_instance"), None)
    assert event is not None
    assert event["host"] == expected_host
    assert event["dbms"] == "postgres"
    assert event["tags"].sort() == expected_tags.sort()
    assert event["integration_version"] == __version__
    assert event["collection_interval"] == 1800
    assert event["metadata"] == {
        "dbm": dbm_enabled,
        "connection_host": pg_instance["host"],
    }

    # Run a second time and expect the metadata to not be emitted again because of the cache TTL
    aggregator.reset()
    run_one_check(check, pg_instance)

    dbm_metadata = aggregator.get_event_platform_events("dbm-metadata")
    event = next((e for e in dbm_metadata if e["kind"] == "database_instance"), None)
    assert event is None


@pytest.mark.parametrize(
    "aws_metadata, expected_error, error_msg, expected_managed_auth_enabled",
    [
        (
            {
                "instance_endpoint": "mydb.cfxgae8cilcf.us-east-1.rds.amazonaws.com",
            },
            None,
            None,
            False,
        ),
        (
            {
                "instance_endpoint": "mydb.cfxgae8cilcf.us-east-1.rds.amazonaws.com",
                "region": "us-east-1",
            },
            psycopg2.OperationalError,
            'password authentication failed',
            True,
        ),
        (
            {
                "instance_endpoint": "mydb.cfxgae8cilcf.us-east-1.rds.amazonaws.com",
                "region": "us-east-1",
                "managed_authentication": {
                    "enabled": True,
                },
            },
            psycopg2.OperationalError,
            'password authentication failed',
            True,
        ),
        (
            {
                'region': 'us-east-1',
            },
            psycopg2.OperationalError,
            'password authentication failed',
            True,
        ),
        (
            {
                "region": "us-east-1",
                "managed_authentication": {
                    "enabled": 'false',
                },
            },
            None,
            None,
            False,
        ),
        (
            {
                'region': 'us-east-1',
                "managed_authentication": {
                    "enabled": 'true',
                },
            },
            psycopg2.OperationalError,
            'password authentication failed',
            True,
        ),
        (
            {
                "managed_authentication": {
                    "enabled": 'true',
                }
            },
            ConfigurationError,
            'AWS region must be set when using AWS managed authentication',
            None,  # IAM auth requires region so this should fail
        ),
    ],
)
def test_database_instance_cloud_metadata_aws(
    aggregator, integration_check, pg_instance, aws_metadata, expected_error, error_msg, expected_managed_auth_enabled
):
    '''
    This test is to verify different combinations of aws metadata and managed_authentication settings.
    In legacy config, managed_authentication is inferred from the presence of region.
    With the updated config, managed_authentication is explicitly set.
    This test verifies that the check runs with the expected managed_authentication setting and tags.
    '''
    pg_instance["aws"] = aws_metadata
    if not expected_error:
        check = integration_check(pg_instance)
        check.check(pg_instance)
    else:
        # When IAM auth is enabled, unit test should fail with password authentication error
        # this is because boto3.generate_rds_iam_token will always return a token (presigned url)
        with mock.patch('datadog_checks.postgres.aws.generate_rds_iam_token') as mocked_generate_rds_iam_token:
            mocked_generate_rds_iam_token.return_value = 'faketoken'
            with pytest.raises(expected_error, match=error_msg):
                check = integration_check(pg_instance)
                check.check(pg_instance)
            if expected_managed_auth_enabled:
                assert mocked_generate_rds_iam_token.called

    if not expected_error == ConfigurationError:
        # we only assert the check ran if we don't expect a ConfigurationError
        assert check.cloud_metadata['aws']['managed_authentication']['enabled'] == expected_managed_auth_enabled

        expected_tags = _get_expected_tags(check, pg_instance, db=DB_NAME)
        if "instance_endpoint" in aws_metadata:
            expected_tags.append("dd.internal.resource:aws_rds_instance:{}".format(aws_metadata["instance_endpoint"]))

        status = check.CRITICAL if expected_error else check.OK
        aggregator.assert_service_check(check.SERVICE_CHECK_NAME, status=status, tags=expected_tags)


@pytest.mark.parametrize(
    "azure_metadata, managed_identity, expected_error, error_msg, expected_managed_auth_enabled",
    [
        (
            {
                "deployment_type": "flexible_server",
                "fully_qualified_domain_name": "my-postgres-database.database.windows.net",
            },
            None,
            None,
            None,
            False,
        ),
        (
            {
                "deployment_type": "flexible_server",
                "fully_qualified_domain_name": "my-postgres-database.database.windows.net",
            },
            {
                "client_id": "my-client-id",
            },
            psycopg2.OperationalError,
            'password authentication failed',
            True,
        ),
        (
            {
                "deployment_type": "flexible_server",
                "fully_qualified_domain_name": "my-postgres-database.database.windows.net",
                "managed_authentication": {
                    "enabled": False,
                },
            },
            {
                "client_id": "my-client-id",
            },
            None,
            None,
            False,
        ),
        (
            {
                "deployment_type": "flexible_server",
                "fully_qualified_domain_name": "my-postgres-database.database.windows.net",
                "managed_authentication": {
                    "enabled": 'false',
                },
            },
            {
                "client_id": "my-client-id",
            },
            None,
            None,
            False,
        ),
        (
            {
                "deployment_type": "flexible_server",
                "fully_qualified_domain_name": "my-postgres-database.database.windows.net",
                "managed_authentication": {
                    "enabled": True,
                    "client_id": "my-client-id",
                },
            },
            {
                "client_id": "my-client-id",
            },
            psycopg2.OperationalError,
            'password authentication failed',
            True,
        ),
        (
            {
                "deployment_type": "flexible_server",
                "fully_qualified_domain_name": "my-postgres-database.database.windows.net",
                "managed_authentication": {
                    "enabled": 'true',
                    "client_id": "my-client-id",
                    'identity_scope': 'https://database.windows.net/.default',
                },
            },
            None,
            psycopg2.OperationalError,
            'password authentication failed',
            True,
        ),
        (
            {
                "deployment_type": "flexible_server",
                "fully_qualified_domain_name": "my-postgres-database.database.windows.net",
                "managed_authentication": {
                    "enabled": True,
                },
            },
            None,
            ConfigurationError,
            'Azure client_id must be set when using Azure managed authentication',
            None,
        ),
    ],
)
def test_database_instance_cloud_metadata_azure(
    aggregator,
    integration_check,
    pg_instance,
    azure_metadata,
    managed_identity,
    expected_error,
    error_msg,
    expected_managed_auth_enabled,
):
    '''
    This test is to verify different combinations of aws metadata and managed_authentication settings.
    In legacy config, managed_authentication is inferred from the presence of region.
    With the updated config, managed_authentication is explicitly set.
    This test verifies that the check runs with the expected managed_authentication setting and tags.
    '''
    pg_instance["azure"] = azure_metadata
    if managed_identity:
        pg_instance["managed_identity"] = managed_identity
    if not expected_error:
        check = integration_check(pg_instance)
        check.check(pg_instance)
    else:
        # When IAM auth is enabled, unit test should fail with password authentication error
        # this is because boto3.generate_rds_iam_token will always return a token (presigned url)
        with mock.patch(
            'datadog_checks.postgres.azure.generate_managed_identity_token'
        ) as generate_managed_identity_token:
            generate_managed_identity_token.return_value = 'faketoken'
            with pytest.raises(expected_error, match=error_msg):
                check = integration_check(pg_instance)
                check.check(pg_instance)
            if expected_managed_auth_enabled:
                assert generate_managed_identity_token.called

    if not expected_error == ConfigurationError:
        # we only assert the check ran if we don't expect a ConfigurationError
        assert check.cloud_metadata['azure']['managed_authentication']['enabled'] == expected_managed_auth_enabled

        expected_tags = _get_expected_tags(check, pg_instance, db=DB_NAME)
        if "fully_qualified_domain_name" in azure_metadata:
            expected_tags.append(
                "dd.internal.resource:azure_postgresql_flexible_server:{}".format(
                    azure_metadata["fully_qualified_domain_name"]
                )
            )

        status = check.CRITICAL if expected_error else check.OK
        aggregator.assert_service_check(check.SERVICE_CHECK_NAME, status=status, tags=expected_tags)

        if managed_identity:
            assert check.warnings == [
                (
                    'DEPRECATION NOTICE: The managed_identity option is deprecated and will be removed '
                    'in a future version. Please use the new azure.managed_authentication option instead.'
                )
            ]


def assert_state_clean(check):
    assert check.metrics_cache.instance_metrics is None
    assert check.metrics_cache.bgw_metrics is None
    assert check.metrics_cache.archiver_metrics is None
    assert check.metrics_cache.replication_metrics is None
    assert check.metrics_cache.activity_metrics is None


def assert_state_set(check):
    assert check.metrics_cache.instance_metrics
    assert check.metrics_cache.bgw_metrics
    if POSTGRES_VERSION != "9.3":
        assert check.metrics_cache.archiver_metrics
    assert check.metrics_cache.replication_metrics<|MERGE_RESOLUTION|>--- conflicted
+++ resolved
@@ -642,17 +642,10 @@
 @pytest.mark.parametrize(
     "dbm_enabled, reported_hostname, expected_hostname",
     [
-<<<<<<< HEAD
-        (True, "", "resolved.hostname"),
-        (False, "", "stubbed.hostname"),
-        (False, "forced_hostname", "forced_hostname"),
-        (True, "forced_hostname", "forced_hostname"),
-=======
         (True, '', 'resolved.hostname'),
         (False, '', 'resolved.hostname'),
         (False, 'forced_hostname', 'forced_hostname'),
         (True, 'forced_hostname', 'forced_hostname'),
->>>>>>> e0ca77ec
     ],
 )
 def test_correct_hostname(dbm_enabled, reported_hostname, expected_hostname, aggregator, pg_instance):
@@ -675,11 +668,7 @@
         if reported_hostname:
             assert resolve_db_host.called is False, "Expected resolve_db_host.called to be False"
         else:
-<<<<<<< HEAD
-            assert resolve_db_host.called == dbm_enabled, "Expected resolve_db_host.called to be " + str(dbm_enabled)
-=======
             assert resolve_db_host.called is True
->>>>>>> e0ca77ec
 
     expected_tags_no_db = _get_expected_tags(check, pg_instance, server=HOST)
     expected_tags_with_db = expected_tags_no_db + ["db:datadog_test"]
