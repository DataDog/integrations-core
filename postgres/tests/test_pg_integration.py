--- conflicted
+++ resolved
@@ -126,15 +126,10 @@
     aggregator.reset()
     check = integration_check(pg_instance)
     check.check(pg_instance)
-<<<<<<< HEAD
-    aggregator.assert_metric("postgresql.snapshot.xmin", value=xmin + 1, count=1, tags=expected_tags)
-    aggregator.assert_metric("postgresql.snapshot.xmax", value=xmin + 1, count=1, tags=expected_tags)
-=======
     aggregator.assert_metric('postgresql.snapshot.xmin', count=1, tags=expected_tags)
     aggregator.metrics('postgresql.snapshot.xmin')[0].value > xmin
     aggregator.assert_metric('postgresql.snapshot.xmax', count=1, tags=expected_tags)
     aggregator.metrics('postgresql.snapshot.xmax')[0].value > xmin
->>>>>>> 2cdf5d31
 
 
 def test_snapshot_xip(aggregator, integration_check, pg_instance):
