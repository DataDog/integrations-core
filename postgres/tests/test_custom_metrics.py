# (C) Datadog, Inc. 2010-2018
# All rights reserved
# Licensed under Simplified BSD License (see LICENSE)
import pytest

from datadog_checks.postgres import PostgreSql


@pytest.mark.integration
@pytest.mark.usefixtures('dd_environment')
def test_custom_metrics(aggregator, pg_instance):
    pg_instance.update(
        {
            'relations': ['persons'],
            'custom_metrics': [
                {
                    'descriptors': [('letter', 'customdb')],
                    'metrics': {'num': ['custom.num', 'Gauge']},
                    'query': (
                        "SELECT letter, %s FROM (VALUES (21, 'a'), (22, 'b'), (23, 'c')) AS t (num,letter) LIMIT 1"
                    ),
                    'relation': False,
                }
            ],
        }
    )
    postgres_check = PostgreSql('postgres', {}, {})
    postgres_check.check(pg_instance)

    tags = ['customdb:a', 'server:{}'.format(pg_instance['host']), 'port:{}'.format(pg_instance['port'])]
    tags.extend(pg_instance['tags'])

    aggregator.assert_metric('custom.num', value=21, tags=tags)


@pytest.mark.integration
@pytest.mark.usefixtures('dd_environment')
def test_custom_queries(aggregator, pg_instance):
    pg_instance.update(
        {
            'custom_queries': [
                {
                    'metric_prefix': 'custom',
                    'query': "SELECT letter, num FROM (VALUES (97, 'a'), (98, 'b'), (99, 'c')) AS t (num,letter)",
                    'columns': [{'name': 'customtag', 'type': 'tag'}, {'name': 'num', 'type': 'gauge'}],
                    'tags': ['query:custom'],
                },
                {
                    'metric_prefix': 'another_custom_one',
                    'query': "SELECT letter, num FROM (VALUES (97, 'a'), (98, 'b'), (99, 'c')) AS t (num,letter)",
                    'columns': [{'name': 'customtag', 'type': 'tag'}, {'name': 'num', 'type': 'gauge'}],
                    'tags': ['query:another_custom_one'],
                },
            ]
        }
    )
    postgres_check = PostgreSql('postgres', {}, {})
    postgres_check.check(pg_instance)
    tags = [
        'db:{}'.format(pg_instance['dbname']),
        'server:{}'.format(pg_instance['host']),
        'port:{}'.format(pg_instance['port']),
    ]
    tags.extend(pg_instance['tags'])

    for tag in ('a', 'b', 'c'):
        value = ord(tag)
        custom_tags = ['customtag:{}'.format(tag)]
        custom_tags.extend(tags)

<<<<<<< HEAD
        aggregator.assert_metric('custom.num', value=value, tags=custom_tags)
        aggregator.assert_metric('another_custom_one.num', value=value,
                                 tags=['query:another_custom_one', 'foo:bar', 'server:localhost', 'port:5432',
                                       'db:datadog_test', 'customtag:a'])
=======
        aggregator.assert_metric('custom.num', value=value, tags=custom_tags + ['query:custom'])
        aggregator.assert_metric('another_custom_one.num', value=value, tags=custom_tags + ['query:another_custom_one'])
>>>>>>> dfd29f99
<|MERGE_RESOLUTION|>--- conflicted
+++ resolved
@@ -68,12 +68,5 @@
         custom_tags = ['customtag:{}'.format(tag)]
         custom_tags.extend(tags)
 
-<<<<<<< HEAD
-        aggregator.assert_metric('custom.num', value=value, tags=custom_tags)
-        aggregator.assert_metric('another_custom_one.num', value=value,
-                                 tags=['query:another_custom_one', 'foo:bar', 'server:localhost', 'port:5432',
-                                       'db:datadog_test', 'customtag:a'])
-=======
         aggregator.assert_metric('custom.num', value=value, tags=custom_tags + ['query:custom'])
-        aggregator.assert_metric('another_custom_one.num', value=value, tags=custom_tags + ['query:another_custom_one'])
->>>>>>> dfd29f99
+        aggregator.assert_metric('another_custom_one.num', value=value, tags=custom_tags + ['query:another_custom_one'])