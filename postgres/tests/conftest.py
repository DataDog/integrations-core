# (C) Datadog, Inc. 2010-present
# All rights reserved
# Licensed under Simplified BSD License (see LICENSE)
import copy
import os
from collections.abc import Callable
from typing import Optional

import psycopg
import pytest
from semver import VersionInfo

from datadog_checks.dev import WaitFor, docker_run
from datadog_checks.postgres import PostgreSql
from datadog_checks.postgres.config import build_config
from datadog_checks.postgres.metrics_cache import PostgresMetricsCache

from .common import (
    DB_NAME,
    HOST,
    PASSWORD,
    PORT,
    PORT_REPLICA,
    PORT_REPLICA2,
    PORT_REPLICA_LOGICAL,
    POSTGRES_IMAGE,
    POSTGRES_LOCALE,
    POSTGRES_VERSION,
    USER,
)

HERE = os.path.dirname(os.path.abspath(__file__))
INSTANCE = {
    'host': HOST,
    'port': PORT,
    'username': USER,
    'password': PASSWORD,
    'dbname': DB_NAME,
    'tags': ['foo:bar'],
    'disable_generic_tags': True,
}


E2E_METADATA = {
    'start_commands': [
        'apt update',
        'apt install -y --no-install-recommends build-essential python3-dev libpq-dev',
    ],
}


def connect_to_pg():
    psycopg.connect(host=HOST, dbname=DB_NAME, user=USER, password=PASSWORD)
    if float(POSTGRES_VERSION) >= 10.0:
        psycopg.connect(host=HOST, dbname=DB_NAME, user=USER, port=PORT_REPLICA, password=PASSWORD)
        psycopg.connect(host=HOST, dbname=DB_NAME, user=USER, port=PORT_REPLICA2, password=PASSWORD)
        psycopg.connect(host=HOST, dbname=DB_NAME, user=USER, port=PORT_REPLICA_LOGICAL, password=PASSWORD)


@pytest.fixture(scope='session')
def dd_environment(e2e_instance):
    """
    Start a standalone postgres server requiring authentication.
    """
    compose_file = 'docker-compose.yaml'
    if float(POSTGRES_VERSION) >= 10.0:
        compose_file = 'docker-compose-replication.yaml'
    with docker_run(
        os.path.join(HERE, 'compose', compose_file),
        conditions=[WaitFor(connect_to_pg)],
        env_vars={"POSTGRES_IMAGE": POSTGRES_IMAGE, "POSTGRES_LOCALE": POSTGRES_LOCALE},
        capture=True,
    ):
        yield e2e_instance, E2E_METADATA


@pytest.fixture
def check():
    c = PostgreSql('postgres', {}, [{'dbname': 'dbname', 'host': 'localhost', 'port': '5432', 'username': USER}])
    c._version = VersionInfo(9, 2, 0)
    return c


@pytest.fixture
def integration_check() -> Callable[[dict, Optional[dict]], PostgreSql]:
    def _check(instance: dict, init_config: dict = None):
        c = PostgreSql('postgres', init_config or {}, [instance])
        return c

    return _check


@pytest.fixture
def pg_instance():
    return copy.deepcopy(INSTANCE)


@pytest.fixture
def pg_replica_instance():
    instance = copy.deepcopy(INSTANCE)
    instance['port'] = PORT_REPLICA
    return instance


@pytest.fixture
def pg_replica_instance2():
    instance = copy.deepcopy(INSTANCE)
    instance['port'] = PORT_REPLICA2
    return instance


@pytest.fixture
def pg_replica_logical():
    instance = copy.deepcopy(INSTANCE)
    instance['port'] = PORT_REPLICA_LOGICAL
    return instance


@pytest.fixture
def metrics_cache(pg_instance):
    config = build_config(check={'warning': print}, init_config={}, instance=pg_instance)
    return PostgresMetricsCache(config)


@pytest.fixture
def metrics_cache_replica(pg_replica_instance):
    config, _ = build_config(instance=pg_replica_instance, init_config={}, check={'warning': print})
    return PostgresMetricsCache(config)


@pytest.fixture(scope='session')
def e2e_instance():
    instance = copy.deepcopy(INSTANCE)
    instance['dbm'] = True
<<<<<<< HEAD
    return instance
=======
    return instance


def pytest_addoption(parser: pytest.Parser):
    parser.addoption(
        "--snapshot-mode", action="store", default="replay", help="set snapshot mode", choices=("record", "replay")
    )


@pytest.fixture
def snapshot_mode(request):
    return request.config.getoption("--snapshot-mode")


def pytest_collection_modifyitems(config: pytest.Config, items: list[pytest.Item]):
    for item in items:
        # We only want to load the dd_environment fixture for snapshot tests if we are recording
        # If we are replaying we don't need the database and we can run much faster without it
        if "snapshot" in item.keywords and config.getoption("--snapshot-mode") == "record":
            item.fixturenames.append('dd_environment')
>>>>>>> 56a69345
<|MERGE_RESOLUTION|>--- conflicted
+++ resolved
@@ -132,9 +132,6 @@
 def e2e_instance():
     instance = copy.deepcopy(INSTANCE)
     instance['dbm'] = True
-<<<<<<< HEAD
-    return instance
-=======
     return instance
 
 
@@ -154,5 +151,4 @@
         # We only want to load the dd_environment fixture for snapshot tests if we are recording
         # If we are replaying we don't need the database and we can run much faster without it
         if "snapshot" in item.keywords and config.getoption("--snapshot-mode") == "record":
-            item.fixturenames.append('dd_environment')
->>>>>>> 56a69345
+            item.fixturenames.append('dd_environment')