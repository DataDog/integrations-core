# (C) Datadog, Inc. 2023-present
# All rights reserved
# Licensed under a 3-clause BSD style license (see LICENSE)
import time

import psycopg
import pytest

from datadog_checks.dev.docker import get_container_ip
from datadog_checks.postgres.util import QUERY_PG_REPLICATION_SLOTS_STATS, QUERY_PG_REPLICATION_STATS_METRICS

from .common import (
    DB_NAME,
    HOST,
    REPLICA_LOGICAL_1_NAME,
    _get_expected_tags,
    _iterate_metric_name,
    assert_metric_at_least,
)
from .utils import requires_over_10, requires_over_14

pytestmark = [pytest.mark.integration, pytest.mark.usefixtures("dd_environment")]


@requires_over_10
def test_physical_replication_slots(aggregator, integration_check, pg_instance):
    check = integration_check(pg_instance)
    # It seemingly can take a small amount of time for the pg_replication_slots to be saturated
    # TODO: Poll for its existence as a ready check
    time.sleep(5)
    redo_lsn_age = 0
    xmin_age_higher_bound = 1
<<<<<<< HEAD
    conn = psycopg.connect(host=HOST, dbname=DB_NAME, user="postgres", password="datad0g")
    with conn.cursor() as cur:
        cur.execute("select pg_wal_lsn_diff(pg_current_wal_lsn(), redo_lsn) from pg_control_checkpoint();")
        redo_lsn_age = int(cur.fetchall()[0][0])
        cur.execute('select age(xmin) FROM pg_replication_slots;')
        bound = cur.fetchall()[0][0]
        xmin_age_higher_bound += int(bound) if bound is not None else 0

        cur.execute("select * from pg_create_physical_replication_slot('phys_1');")
        cur.execute("select * from pg_create_physical_replication_slot('phys_2', true);")
        cur.execute("select * from pg_create_physical_replication_slot('phys_3', true, true);")
=======
    with psycopg2.connect(host=HOST, dbname=DB_NAME, user="postgres", password="datad0g") as conn:
        with conn.cursor() as cur:
            cur.execute("select pg_wal_lsn_diff(pg_current_wal_lsn(), redo_lsn) from pg_control_checkpoint();")
            redo_lsn_age = int(cur.fetchall()[0][0])
            cur.execute("select age(xmin) FROM pg_replication_slots;")
            bound = cur.fetchall()[0][0]
            xmin_age_higher_bound += int(bound) if bound is not None else 0

            cur.execute("select * from pg_create_physical_replication_slot('phys_1');")
            cur.execute("select * from pg_create_physical_replication_slot('phys_2', true);")
            cur.execute("select * from pg_create_physical_replication_slot('phys_3', true, true);")
>>>>>>> d88b1bf7
    check.check(pg_instance)

    #     slot_name     | slot_type | temporary | active | active_pid | xmin | restart_lsn
    # ------------------+-----------+-----------+--------+------------+------+-------------
    #  replication_slot | physical  | f         | t      |         99 |  806 | 0/30385B0
    #  phys_1           | physical  | f         | f      |            |      |
    #  phys_2           | physical  | f         | f      |            |      | 0/2000028
    #  phys_3           | physical  | t         | t      |        344 |      | 0/2000028

    # Nothing reported for phys_1
    base_tags = _get_expected_tags(check, pg_instance)
    expected_phys2_tags = base_tags + [
        "slot_name:phys_2",
        "slot_persistence:permanent",
        "slot_state:inactive",
        "slot_type:physical",
    ]
    expected_phys3_tags = base_tags + [
        "slot_name:phys_3",
        "slot_persistence:temporary",
        "slot_state:active",
        "slot_type:physical",
    ]
    expected_repslot_tags = base_tags + [
        "slot_name:replication_slot",
        "slot_persistence:permanent",
        "slot_state:active",
        "slot_type:physical",
    ]

    assert_metric_at_least(
        aggregator,
        "postgresql.replication_slot.restart_delay_bytes",
        lower_bound=redo_lsn_age,
        tags=expected_phys2_tags,
        count=1,
    )

    assert_metric_at_least(
        aggregator,
        "postgresql.replication_slot.restart_delay_bytes",
        lower_bound=redo_lsn_age,
        tags=expected_phys3_tags,
        count=1,
    )
    assert_metric_at_least(
        aggregator,
        "postgresql.replication_slot.xmin_age",
        higher_bound=xmin_age_higher_bound,
        tags=expected_repslot_tags,
        count=1,
    )

    conn.close()


@requires_over_10
def test_logical_replication_slots(aggregator, integration_check, pg_instance):
    check = integration_check(pg_instance)
    with psycopg.connect(host=HOST, dbname=DB_NAME, user="postgres", password="datad0g") as conn:
        with conn.cursor() as cur:
            cur.execute("SELECT pg_wal_lsn_diff(pg_current_wal_lsn(), restart_lsn) FROM pg_replication_slots;")
            restart_age = cur.fetchall()[0][0]

    check.check(pg_instance)

    base_tags = _get_expected_tags(check, pg_instance)
    expected_tags = base_tags + [
        "slot_name:logical_slot",
        "slot_persistence:permanent",
        "slot_state:inactive",
        "slot_type:logical",
    ]
    # Both should be in the past
    assert_metric_at_least(
        aggregator,
        "postgresql.replication_slot.confirmed_flush_delay_bytes",
        count=1,
        lower_bound=50,
        tags=expected_tags,
    )
    assert_metric_at_least(
        aggregator,
        "postgresql.replication_slot.restart_delay_bytes",
        count=1,
        lower_bound=restart_age,
        tags=expected_tags,
    )


@requires_over_14
def test_replication_slot_stats(aggregator, integration_check, pg_instance):
    check = integration_check(pg_instance)
    check.check(pg_instance)

    expected_tags = _get_expected_tags(check, pg_instance) + [
        "slot_name:logical_slot",
        "slot_state:inactive",
        "slot_type:logical",
    ]
    for metric_name in _iterate_metric_name(QUERY_PG_REPLICATION_SLOTS_STATS):
        aggregator.assert_metric(metric_name, count=1, tags=expected_tags)


@requires_over_10
def test_replication_slot_information(aggregator, integration_check, pg_instance):
    client_address = None
    check = integration_check(pg_instance)
    client_address = get_container_ip(REPLICA_LOGICAL_1_NAME)
    check.check(pg_instance)
    base_tags = _get_expected_tags(check, pg_instance)
    expected_tags = base_tags + [
        "wal_app_name:subscription_cities",
        "wal_state:streaming",
        "wal_sync_state:async",
        "wal_client_addr:" + client_address,
        "slot_name:subscription_cities",
        "slot_type:logical",
    ]

    for metric_name in _iterate_metric_name(QUERY_PG_REPLICATION_STATS_METRICS):
        assert_metric_at_least(aggregator, metric_name, count=1, lower_bound=0, tags=expected_tags)<|MERGE_RESOLUTION|>--- conflicted
+++ resolved
@@ -30,20 +30,7 @@
     time.sleep(5)
     redo_lsn_age = 0
     xmin_age_higher_bound = 1
-<<<<<<< HEAD
-    conn = psycopg.connect(host=HOST, dbname=DB_NAME, user="postgres", password="datad0g")
-    with conn.cursor() as cur:
-        cur.execute("select pg_wal_lsn_diff(pg_current_wal_lsn(), redo_lsn) from pg_control_checkpoint();")
-        redo_lsn_age = int(cur.fetchall()[0][0])
-        cur.execute('select age(xmin) FROM pg_replication_slots;')
-        bound = cur.fetchall()[0][0]
-        xmin_age_higher_bound += int(bound) if bound is not None else 0
-
-        cur.execute("select * from pg_create_physical_replication_slot('phys_1');")
-        cur.execute("select * from pg_create_physical_replication_slot('phys_2', true);")
-        cur.execute("select * from pg_create_physical_replication_slot('phys_3', true, true);")
-=======
-    with psycopg2.connect(host=HOST, dbname=DB_NAME, user="postgres", password="datad0g") as conn:
+    with psycopg.connect(host=HOST, dbname=DB_NAME, user="postgres", password="datad0g") as conn:
         with conn.cursor() as cur:
             cur.execute("select pg_wal_lsn_diff(pg_current_wal_lsn(), redo_lsn) from pg_control_checkpoint();")
             redo_lsn_age = int(cur.fetchall()[0][0])
@@ -51,10 +38,9 @@
             bound = cur.fetchall()[0][0]
             xmin_age_higher_bound += int(bound) if bound is not None else 0
 
-            cur.execute("select * from pg_create_physical_replication_slot('phys_1');")
-            cur.execute("select * from pg_create_physical_replication_slot('phys_2', true);")
-            cur.execute("select * from pg_create_physical_replication_slot('phys_3', true, true);")
->>>>>>> d88b1bf7
+        cur.execute("select * from pg_create_physical_replication_slot('phys_1');")
+        cur.execute("select * from pg_create_physical_replication_slot('phys_2', true);")
+        cur.execute("select * from pg_create_physical_replication_slot('phys_3', true, true);")
     check.check(pg_instance)
 
     #     slot_name     | slot_type | temporary | active | active_pid | xmin | restart_lsn
