--- conflicted
+++ resolved
@@ -801,11 +801,7 @@
             "FROM persons WHERE city = %s",
             # Use some multi-byte characters (the euro symbol) so we can validate that the code is correctly
             # looking at the length in bytes when testing for truncated statements
-<<<<<<< HEAD
-            '\u20ac\u20ac\u20ac\u20ac\u20ac\u20ac\u20ac\u20ac\u20ac\u20ac',
-=======
             u"€€€€€€€€€€€€€€€€€€€€€€€€€€",
->>>>>>> 83ef84ab
             "error:explain-query_truncated-track_activity_query_size=1024",
             [{'code': 'query_truncated', 'message': 'track_activity_query_size=1024'}],
             StatementTruncationState.truncated.value,
