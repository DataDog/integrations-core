--- conflicted
+++ resolved
@@ -806,19 +806,12 @@
 
         expected_query = query % ('\'' + arg + '\'' if isinstance(arg, str) else arg)
 
-<<<<<<< HEAD
         # Find matching events by checking if the expected query is continaed the event statement. Using this
         # instead of a direct equality check covers cases of truncated statements and leading comments
         matching = [
             e
             for e in dbm_samples
             if e['db']['statement'].encode("utf-8") in expected_query.encode("utf-8") and e['dbm_type'] == 'plan'
-=======
-        # Find matching events by checking if the expected query starts with the event statement. Using this
-        # instead of a direct equality check covers cases of truncated statements
-        matching = [
-            e for e in dbm_samples if expected_query.encode("utf-8").startswith(e['db']['statement'].encode("utf-8"))
->>>>>>> ba11c256
         ]
 
         if POSTGRES_VERSION.split('.')[0] == "9" and pg_stat_activity_view == "pg_stat_activity":
@@ -1256,8 +1249,8 @@
         assert bobs_query['state'] == "idle in transaction"
 
     finally:
+        blocking_conn.close()
         conn.close()
-        blocking_conn.close()
 
 
 def test_activity_raw_statement_collection(aggregator, integration_check, dbm_instance, datadog_agent):
@@ -1275,7 +1268,7 @@
     check = integration_check(dbm_instance)
     check._connect()
 
-    conn = psycopg.connect(
+    conn = psycopg2.connect(
         host=HOST, dbname='datadog_test', user='bob', password='bob', autocommit=True, cursor_factory=ClientCursor
     )
     query = "BEGIN TRANSACTION; SELECT * FROM persons WHERE city like 'hello';"
