--- conflicted
+++ resolved
@@ -1022,10 +1022,7 @@
     dbm_instance['pg_stat_activity_view'] = pg_stat_activity_view
     # No need for query metrics here
     dbm_instance['query_metrics']['enabled'] = False
-<<<<<<< HEAD
-=======
     dbm_instance['query_samples']['enabled'] = False
->>>>>>> 56a69345
     check = integration_check(dbm_instance)
     check._connect()
 
