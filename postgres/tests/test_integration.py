# (C) Datadog, Inc. 2010-2018
# All rights reserved
# Licensed under Simplified BSD License (see LICENSE)

import psycopg2
import pytest

from datadog_checks.postgres import PostgreSql

<<<<<<< HEAD
from .common import DB_NAME, HOST, PORT, POSTGRES_VERSION, check_bgw_metrics, check_common_metrics
from .utils import requires_over_10
=======
from .common import DB_NAME, HOST, PORT, check_bgw_metrics, check_common_metrics
>>>>>>> 9a496ffa

CONNECTION_METRICS = ['postgresql.max_connections', 'postgresql.percent_usage_connections']

ACTIVITY_METRICS = [
    'postgresql.transactions.open',
    'postgresql.transactions.idle_in_transaction',
    'postgresql.active_queries',
    'postgresql.waiting_queries',
]


@pytest.mark.integration
@pytest.mark.usefixtures('dd_environment')
def test_common_metrics(aggregator, check, pg_instance):
    check.check(pg_instance)

    expected_tags = pg_instance['tags'] + ['server:{}'.format(HOST), 'port:{}'.format(PORT)]
    check_bgw_metrics(aggregator, expected_tags)

    expected_tags += ['db:{}'.format(DB_NAME)]
    check_common_metrics(aggregator, expected_tags=expected_tags)


@pytest.mark.integration
@pytest.mark.usefixtures('dd_environment')
def test_common_metrics_without_size(aggregator, check, pg_instance):
    pg_instance['collect_database_size_metrics'] = False
    check.check(pg_instance)
    assert 'postgresql.database_size' not in aggregator.metric_names


@pytest.mark.integration
@pytest.mark.usefixtures('dd_environment')
def test_can_connect_service_check(aggregator, check, pg_instance):
    expected_tags = pg_instance['tags'] + [
        'host:{}'.format(HOST),
        'server:{}'.format(HOST),
        'port:{}'.format(PORT),
        'db:{}'.format(DB_NAME),
    ]
    check.check(pg_instance)
    aggregator.assert_service_check('postgres.can_connect', count=1, status=PostgreSql.OK, tags=expected_tags)


@pytest.mark.integration
@pytest.mark.usefixtures('dd_environment')
def test_schema_metrics(aggregator, check, pg_instance):
    pg_instance['table_count_limit'] = 1
    check.check(pg_instance)

    expected_tags = pg_instance['tags'] + [
        'db:{}'.format(DB_NAME),
        'server:{}'.format(HOST),
        'port:{}'.format(PORT),
        'schema:public',
    ]
    aggregator.assert_metric('postgresql.table.count', value=1, count=1, tags=expected_tags)
    aggregator.assert_metric('postgresql.db.count', value=2, count=1)


@pytest.mark.integration
@pytest.mark.usefixtures('dd_environment')
def test_connections_metrics(aggregator, check, pg_instance):
    check.check(pg_instance)

    expected_tags = pg_instance['tags'] + ['server:{}'.format(HOST), 'port:{}'.format(PORT)]
    for name in CONNECTION_METRICS:
        aggregator.assert_metric(name, count=1, tags=expected_tags)
    expected_tags += ['db:datadog_test']
    aggregator.assert_metric('postgresql.connections', count=1, tags=expected_tags)


@pytest.mark.integration
@pytest.mark.usefixtures('dd_environment')
def test_locks_metrics(aggregator, check, pg_instance):
    with psycopg2.connect(host=HOST, dbname=DB_NAME, user="postgres") as conn:
        with conn.cursor() as cur:
            cur.execute('LOCK persons')
            check.check(pg_instance)

    expected_tags = pg_instance['tags'] + [
        'server:{}'.format(HOST),
        'port:{}'.format(PORT),
        'db:datadog_test',
        'lock_mode:AccessExclusiveLock',
        'table:persons',
        'schema:public',
    ]
    aggregator.assert_metric('postgresql.locks', count=1, tags=expected_tags)


@pytest.mark.integration
@pytest.mark.usefixtures('dd_environment')
def test_activity_metrics(aggregator, check, pg_instance):
    pg_instance['collect_activity_metrics'] = True
    check.check(pg_instance)

    expected_tags = pg_instance['tags'] + ['server:{}'.format(HOST), 'port:{}'.format(PORT), 'db:datadog_test']
    for name in ACTIVITY_METRICS:
<<<<<<< HEAD
        aggregator.assert_metric(name, count=1, tags=expected_tags)


@requires_over_10
@pytest.mark.integration
@pytest.mark.usefixtures('dd_environment')
def test_wrong_version(aggregator, check, pg_instance):
    # Enforce to cache wrong version
    db_key = ('localhost', 5432, 'datadog_test')
    check.versions[db_key] = [9, 6, 0]

    check.check(pg_instance)
    assert db_key not in check.versions  # version invalidated
    assert db_key not in check.instance_metrics
    assert db_key not in check.bgw_metrics
    assert db_key not in check.archiver_metrics
    assert check.db_bgw_metrics == []
    assert check.db_archiver_metrics == []
    assert db_key not in check.replication_metrics
    assert db_key not in check.activity_metrics

    check.check(pg_instance)
    assert check.versions[db_key][0] == int(POSTGRES_VERSION)
    assert db_key in check.instance_metrics
    assert db_key in check.bgw_metrics
    assert db_key in check.archiver_metrics
    assert check.db_bgw_metrics != []
    assert check.db_archiver_metrics != []
    assert db_key in check.replication_metrics
=======
        aggregator.assert_metric(name, count=1, tags=expected_tags)
>>>>>>> 9a496ffa
<|MERGE_RESOLUTION|>--- conflicted
+++ resolved
@@ -7,12 +7,8 @@
 
 from datadog_checks.postgres import PostgreSql
 
-<<<<<<< HEAD
-from .common import DB_NAME, HOST, PORT, POSTGRES_VERSION, check_bgw_metrics, check_common_metrics
+from .common import DB_NAME, HOST, PORT, check_bgw_metrics, check_common_metrics
 from .utils import requires_over_10
-=======
-from .common import DB_NAME, HOST, PORT, check_bgw_metrics, check_common_metrics
->>>>>>> 9a496ffa
 
 CONNECTION_METRICS = ['postgresql.max_connections', 'postgresql.percent_usage_connections']
 
@@ -112,7 +108,6 @@
 
     expected_tags = pg_instance['tags'] + ['server:{}'.format(HOST), 'port:{}'.format(PORT), 'db:datadog_test']
     for name in ACTIVITY_METRICS:
-<<<<<<< HEAD
         aggregator.assert_metric(name, count=1, tags=expected_tags)
 
 
@@ -141,7 +136,4 @@
     assert db_key in check.archiver_metrics
     assert check.db_bgw_metrics != []
     assert check.db_archiver_metrics != []
-    assert db_key in check.replication_metrics
-=======
-        aggregator.assert_metric(name, count=1, tags=expected_tags)
->>>>>>> 9a496ffa
+    assert db_key in check.replication_metrics