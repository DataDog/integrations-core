--- conflicted
+++ resolved
@@ -179,13 +179,8 @@
     # Make sure we gracefully handle an error while performing custom queries
     malformed_custom_query_column = {}
     malformed_custom_query['columns'] = [malformed_custom_query_column]
-<<<<<<< HEAD
-    db.cursor().execute.side_effect = psycopg2.ProgrammingError
-    check._get_custom_queries([], [malformed_custom_query])
-=======
     db.cursor().execute.side_effect = psycopg2.ProgrammingError('FOO')
-    check._get_custom_queries(db, [], [malformed_custom_query])
->>>>>>> a1e91d7c
+    check._get_custom_queries([], [malformed_custom_query])
     check.log.error.assert_called_once_with(
         "Error executing query for metric_prefix %s: %s", malformed_custom_query['metric_prefix'], 'FOO'
     )
