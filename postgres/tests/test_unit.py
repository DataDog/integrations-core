# (C) Datadog, Inc. 2018-present
# All rights reserved
# Licensed under Simplified BSD License (see LICENSE)
import mock
import psycopg2
import pytest
from mock import MagicMock
from pytest import fail
from semver import VersionInfo
from six import iteritems

from datadog_checks.postgres import util

from .common import SCHEMA_NAME

pytestmark = pytest.mark.unit


def test_get_instance_metrics_lt_92(integration_check, pg_instance):
    """
    check output when 9.2+
    """
    pg_instance['collect_database_size_metrics'] = False
    check = integration_check(pg_instance)
<<<<<<< HEAD

    res = check.metric_utils.get_instance_metrics(VersionInfo(9, 1, 0))
=======
    check._version = VersionInfo(9, 1, 0)

    res = check._get_instance_metrics()
>>>>>>> ec9fa4b2
    assert res['metrics'] == util.COMMON_METRICS


def test_get_instance_metrics_92(integration_check, pg_instance):
    """
    check output when <9.2
    """
    pg_instance['collect_database_size_metrics'] = False
    check = integration_check(pg_instance)
<<<<<<< HEAD

    res = check.metric_utils.get_instance_metrics(VersionInfo(9, 2, 0))
=======
    check._version = VersionInfo(9, 2, 0)

    res = check._get_instance_metrics()
>>>>>>> ec9fa4b2
    assert res['metrics'] == dict(util.COMMON_METRICS, **util.NEWER_92_METRICS)


def test_get_instance_metrics_state(integration_check, pg_instance):
    """
    Ensure data is consistent when the function is called more than once
    """
    pg_instance['collect_database_size_metrics'] = False
    check = integration_check(pg_instance)
    check._version = VersionInfo(9, 2, 0)

<<<<<<< HEAD
    res = check.metric_utils.get_instance_metrics(check._version)
    assert res['metrics'] == dict(util.COMMON_METRICS, **util.NEWER_92_METRICS)
    check._version = 'foo'  # metrics were cached so this shouldn't be called
    res = check.metric_utils.get_instance_metrics(check._version)
=======
    res = check._get_instance_metrics()
    assert res['metrics'] == dict(util.COMMON_METRICS, **util.NEWER_92_METRICS)
    check._version = 'foo'  # metrics were cached so this shouldn't be called
    res = check._get_instance_metrics()
>>>>>>> ec9fa4b2
    assert res['metrics'] == dict(util.COMMON_METRICS, **util.NEWER_92_METRICS)


def test_get_instance_metrics_database_size_metrics(integration_check, pg_instance):
    """
    Test the function behaves correctly when `database_size_metrics` is passed
    """
    pg_instance['collect_default_database'] = True
    pg_instance['collect_database_size_metrics'] = False
    check = integration_check(pg_instance)
<<<<<<< HEAD
=======
    check._version = VersionInfo(9, 2, 0)
>>>>>>> ec9fa4b2

    expected = util.COMMON_METRICS
    expected.update(util.NEWER_92_METRICS)
    expected.update(util.DATABASE_SIZE_METRICS)
<<<<<<< HEAD
    res = check.metric_utils.get_instance_metrics(VersionInfo(9, 2, 0))
=======
    res = check._get_instance_metrics()
>>>>>>> ec9fa4b2
    assert res['metrics'] == expected


def test_get_instance_with_default(check):
    """
    Test the contents of the query string with different `collect_default_db` values
    """
<<<<<<< HEAD
    version = VersionInfo(9, 2, 0)
    res = check.metric_utils.get_instance_metrics(version)
    assert "  AND psd.datname not ilike 'postgres'" in res['query']

    check.config.collect_default_db = True
    res = check.metric_utils.get_instance_metrics(version)
=======
    res = check._get_instance_metrics()
    assert "  AND psd.datname not ilike 'postgres'" in res['query']

    check.config.collect_default_db = True
    res = check._get_instance_metrics()
>>>>>>> ec9fa4b2
    assert "  AND psd.datname not ilike 'postgres'" not in res['query']


def test_malformed_get_custom_queries(check):
    """
    Test early-exit conditions for _get_custom_queries()
    """
    check.log = MagicMock()
    db = MagicMock()
    check.db = db

    check.config.custom_queries = [{}]

    # Make sure 'metric_prefix' is defined
    check._collect_custom_queries([],)
    check.log.error.assert_called_once_with("custom query field `metric_prefix` is required")
    check.log.reset_mock()

    # Make sure 'query' is defined
    malformed_custom_query = {'metric_prefix': 'postgresql'}
    check.config.custom_queries = [malformed_custom_query]

    check._collect_custom_queries([])
    check.log.error.assert_called_once_with(
        "custom query field `query` is required for metric_prefix `%s`", malformed_custom_query['metric_prefix']
    )
    check.log.reset_mock()

    # Make sure 'columns' is defined
    malformed_custom_query['query'] = 'SELECT num FROM sometable'
    check._collect_custom_queries([])
    check.log.error.assert_called_once_with(
        "custom query field `columns` is required for metric_prefix `%s`", malformed_custom_query['metric_prefix']
    )
    check.log.reset_mock()

    # Make sure we gracefully handle an error while performing custom queries
    malformed_custom_query_column = {}
    malformed_custom_query['columns'] = [malformed_custom_query_column]
    db.cursor().execute.side_effect = psycopg2.ProgrammingError('FOO')
    check._collect_custom_queries([])
    check.log.error.assert_called_once_with(
        "Error executing query for metric_prefix %s: %s", malformed_custom_query['metric_prefix'], 'FOO'
    )
    check.log.reset_mock()

    # Make sure the number of columns defined is the same as the number of columns return by the query
    malformed_custom_query_column = {}
    malformed_custom_query['columns'] = [malformed_custom_query_column]
    query_return = ['num', 1337]
    db.cursor().execute.side_effect = None
    db.cursor().__iter__.return_value = iter([query_return])
    check._collect_custom_queries([])
    check.log.error.assert_called_once_with(
        "query result for metric_prefix %s: expected %s columns, got %s",
        malformed_custom_query['metric_prefix'],
        len(malformed_custom_query['columns']),
        len(query_return),
    )
    check.log.reset_mock()

    # Make sure the query does not return an empty result
    db.cursor().__iter__.return_value = iter([[]])
    check._collect_custom_queries([])
    check.log.debug.assert_called_with(
        "query result for metric_prefix %s: returned an empty result", malformed_custom_query['metric_prefix']
    )
    check.log.reset_mock()

    # Make sure 'name' is defined in each column
    malformed_custom_query_column['some_key'] = 'some value'
    db.cursor().__iter__.return_value = iter([[1337]])
    check._collect_custom_queries([])
    check.log.error.assert_called_once_with(
        "column field `name` is required for metric_prefix `%s`", malformed_custom_query['metric_prefix']
    )
    check.log.reset_mock()

    # Make sure 'type' is defined in each column
    malformed_custom_query_column['name'] = 'num'
    db.cursor().__iter__.return_value = iter([[1337]])
    check._collect_custom_queries([])
    check.log.error.assert_called_once_with(
        "column field `type` is required for column `%s` of metric_prefix `%s`",
        malformed_custom_query_column['name'],
        malformed_custom_query['metric_prefix'],
    )
    check.log.reset_mock()

    # Make sure 'type' is a valid metric type
    malformed_custom_query_column['type'] = 'invalid_type'
    db.cursor().__iter__.return_value = iter([[1337]])
    check._collect_custom_queries([])
    check.log.error.assert_called_once_with(
        "invalid submission method `%s` for column `%s` of metric_prefix `%s`",
        malformed_custom_query_column['type'],
        malformed_custom_query_column['name'],
        malformed_custom_query['metric_prefix'],
    )
    check.log.reset_mock()

    # Make sure we're only collecting numeric value metrics
    malformed_custom_query_column['type'] = 'gauge'
    query_return = MagicMock()
    query_return.__float__.side_effect = ValueError('Mocked exception')
    db.cursor().__iter__.return_value = iter([[query_return]])
    check._collect_custom_queries([])
    check.log.error.assert_called_once_with(
        "non-numeric value `%s` for metric column `%s` of metric_prefix `%s`",
        query_return,
        malformed_custom_query_column['name'],
        malformed_custom_query['metric_prefix'],
    )


@pytest.mark.parametrize(
    'test_case, params',
    [
        ('9.6.2', {'version.major': '9', 'version.minor': '6', 'version.patch': '2'}),
        ('10.0', {'version.major': '10', 'version.minor': '0', 'version.patch': '0'}),
        (
            '11nightly3',
            {'version.major': '11', 'version.minor': '0', 'version.patch': '0', 'version.release': 'nightly.3'},
        ),
    ],
)
def test_version_metadata(check, test_case, params):
    check.check_id = 'test:123'
    with mock.patch('datadog_checks.base.stubs.datadog_agent.set_check_metadata') as m:
        check.set_metadata('version', test_case)
        for name, value in iteritems(params):
            m.assert_any_call('test:123', name, value)
        m.assert_any_call('test:123', 'version.scheme', 'semver')
        m.assert_any_call('test:123', 'version.raw', test_case)


def test_relation_filter():
    relations_config = {'breed': {'relation_name': 'breed', 'schemas': ['public']}}
    query_filter = util.build_relations_filter(relations_config, SCHEMA_NAME)
    assert query_filter == "( relname = 'breed' AND schemaname = ANY(array['public']::text[]) )"


def test_relation_filter_no_schemas():
    relations_config = {'persons': {'relation_name': 'persons', 'schemas': [util.ALL_SCHEMAS]}}
    query_filter = util.build_relations_filter(relations_config, SCHEMA_NAME)
    assert query_filter == "( relname = 'persons' )"


def test_relation_filter_regex():
    relations_config = {'persons': {'relation_regex': 'b.*', 'schemas': [util.ALL_SCHEMAS]}}
    query_filter = util.build_relations_filter(relations_config, SCHEMA_NAME)
    assert query_filter == "( relname ~ 'b.*' )"


def test_query_timeout_connection_string(aggregator, integration_check, pg_instance):
    pg_instance['password'] = ''
    pg_instance['query_timeout'] = 1000

    check = integration_check(pg_instance)
    try:
        check._connect()
    except psycopg2.ProgrammingError as e:
        fail(str(e))
    except psycopg2.OperationalError:
        # could not connect to server because there is no server running
        pass<|MERGE_RESOLUTION|>--- conflicted
+++ resolved
@@ -22,14 +22,8 @@
     """
     pg_instance['collect_database_size_metrics'] = False
     check = integration_check(pg_instance)
-<<<<<<< HEAD
 
     res = check.metric_utils.get_instance_metrics(VersionInfo(9, 1, 0))
-=======
-    check._version = VersionInfo(9, 1, 0)
-
-    res = check._get_instance_metrics()
->>>>>>> ec9fa4b2
     assert res['metrics'] == util.COMMON_METRICS
 
 
@@ -39,14 +33,8 @@
     """
     pg_instance['collect_database_size_metrics'] = False
     check = integration_check(pg_instance)
-<<<<<<< HEAD
 
     res = check.metric_utils.get_instance_metrics(VersionInfo(9, 2, 0))
-=======
-    check._version = VersionInfo(9, 2, 0)
-
-    res = check._get_instance_metrics()
->>>>>>> ec9fa4b2
     assert res['metrics'] == dict(util.COMMON_METRICS, **util.NEWER_92_METRICS)
 
 
@@ -56,20 +44,12 @@
     """
     pg_instance['collect_database_size_metrics'] = False
     check = integration_check(pg_instance)
-    check._version = VersionInfo(9, 2, 0)
-
-<<<<<<< HEAD
-    res = check.metric_utils.get_instance_metrics(check._version)
+
+    res = check.metric_utils.get_instance_metrics(VersionInfo(9, 2, 0))
     assert res['metrics'] == dict(util.COMMON_METRICS, **util.NEWER_92_METRICS)
-    check._version = 'foo'  # metrics were cached so this shouldn't be called
-    res = check.metric_utils.get_instance_metrics(check._version)
-=======
-    res = check._get_instance_metrics()
+
+    res = check.metric_utils.get_instance_metrics('foo')  # metrics were cached so this shouldn't be called
     assert res['metrics'] == dict(util.COMMON_METRICS, **util.NEWER_92_METRICS)
-    check._version = 'foo'  # metrics were cached so this shouldn't be called
-    res = check._get_instance_metrics()
->>>>>>> ec9fa4b2
-    assert res['metrics'] == dict(util.COMMON_METRICS, **util.NEWER_92_METRICS)
 
 
 def test_get_instance_metrics_database_size_metrics(integration_check, pg_instance):
@@ -79,19 +59,11 @@
     pg_instance['collect_default_database'] = True
     pg_instance['collect_database_size_metrics'] = False
     check = integration_check(pg_instance)
-<<<<<<< HEAD
-=======
-    check._version = VersionInfo(9, 2, 0)
->>>>>>> ec9fa4b2
 
     expected = util.COMMON_METRICS
     expected.update(util.NEWER_92_METRICS)
     expected.update(util.DATABASE_SIZE_METRICS)
-<<<<<<< HEAD
     res = check.metric_utils.get_instance_metrics(VersionInfo(9, 2, 0))
-=======
-    res = check._get_instance_metrics()
->>>>>>> ec9fa4b2
     assert res['metrics'] == expected
 
 
@@ -99,20 +71,12 @@
     """
     Test the contents of the query string with different `collect_default_db` values
     """
-<<<<<<< HEAD
     version = VersionInfo(9, 2, 0)
     res = check.metric_utils.get_instance_metrics(version)
     assert "  AND psd.datname not ilike 'postgres'" in res['query']
 
     check.config.collect_default_db = True
     res = check.metric_utils.get_instance_metrics(version)
-=======
-    res = check._get_instance_metrics()
-    assert "  AND psd.datname not ilike 'postgres'" in res['query']
-
-    check.config.collect_default_db = True
-    res = check._get_instance_metrics()
->>>>>>> ec9fa4b2
     assert "  AND psd.datname not ilike 'postgres'" not in res['query']
 
 
