--- conflicted
+++ resolved
@@ -9,11 +9,7 @@
 from semver import VersionInfo
 from six import iteritems
 
-<<<<<<< HEAD
-from datadog_checks.postgres import util
-=======
 from datadog_checks.postgres import PostgreSql, util
->>>>>>> 23b5f363
 
 pytestmark = pytest.mark.unit
 
