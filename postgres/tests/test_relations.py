# (C) Datadog, Inc. 2010-present
# All rights reserved
# Licensed under Simplified BSD License (see LICENSE)
import psycopg2
import pytest

from datadog_checks.base import ConfigurationError
from datadog_checks.postgres.relationsmanager import RelationsManager

from .common import DB_NAME, HOST, PORT

RELATION_METRICS = [
    'postgresql.seq_scans',
    'postgresql.seq_rows_read',
    'postgresql.rows_inserted',
    'postgresql.rows_updated',
    'postgresql.rows_deleted',
    'postgresql.rows_hot_updated',
    'postgresql.live_rows',
    'postgresql.dead_rows',
    'postgresql.heap_blocks_read',
    'postgresql.heap_blocks_hit',
    'postgresql.toast_blocks_read',
    'postgresql.toast_blocks_hit',
    'postgresql.toast_index_blocks_read',
    'postgresql.toast_index_blocks_hit',
    'postgresql.autovacuumed',
    'postgresql.analyzed',
]

RELATION_SIZE_METRICS = ['postgresql.table_size', 'postgresql.total_size', 'postgresql.index_size']

RELATION_INDEX_METRICS = [
    'postgresql.index_scans',
    'postgresql.index_rows_fetched',  # deprecated
    'postgresql.index_rel_rows_fetched',
    'postgresql.index_blocks_read',
    'postgresql.index_blocks_hit',
]

IDX_METRICS = ['postgresql.index_scans', 'postgresql.index_rows_read', 'postgresql.index_rows_fetched']


@pytest.mark.integration
@pytest.mark.usefixtures('dd_environment')
def test_relations_metrics(aggregator, integration_check, pg_instance):
    pg_instance['relations'] = ['persons']

    posgres_check = integration_check(pg_instance)
    posgres_check.check(pg_instance)

    expected_tags = pg_instance['tags'] + [
        'port:{}'.format(pg_instance['port']),
        'db:%s' % pg_instance['dbname'],
        'table:persons',
        'schema:public',
    ]

    expected_size_tags = pg_instance['tags'] + [
        'port:{}'.format(pg_instance['port']),
        'db:%s' % pg_instance['dbname'],
        'table:persons',
        'schema:public',
    ]

    for name in RELATION_METRICS:
        aggregator.assert_metric(name, count=1, tags=expected_tags)

    # 'persons' db don't have any indexes
    for name in RELATION_INDEX_METRICS:
        aggregator.assert_metric(name, count=0, tags=expected_tags)

    for name in RELATION_SIZE_METRICS:
        aggregator.assert_metric(name, count=1, tags=expected_size_tags)


@pytest.mark.integration
@pytest.mark.usefixtures('dd_environment')
<<<<<<< HEAD
def test_bloat_metrics(aggregator, integration_check, pg_instance):
=======
@pytest.mark.parametrize(
    'collect_bloat_metrics, expected_count',
    [
        pytest.param(True, 1, id='bloat enabled'),
        pytest.param(False, 0, id='bloat disabled'),
    ],
)
def test_bloat_metric(aggregator, collect_bloat_metrics, expected_count, integration_check, pg_instance):
>>>>>>> add8a30a
    pg_instance['relations'] = ['pg_index']
    pg_instance['collect_bloat_metrics'] = collect_bloat_metrics

    posgres_check = integration_check(pg_instance)
    posgres_check.check(pg_instance)

    base_tags = pg_instance['tags'] + [
        'port:{}'.format(pg_instance['port']),
        'db:%s' % pg_instance['dbname'],
        'table:pg_index',
        'schema:pg_catalog',
    ]

<<<<<<< HEAD
    aggregator.assert_metric('postgresql.table_bloat', count=1, tags=base_tags)

    indices = ['pg_index_indrelid_index', 'pg_index_indexrelid_index']
    for index in indices:
        expected_tags = base_tags + ['index:{}'.format(index)]
        aggregator.assert_metric('postgresql.index_bloat', count=1, tags=expected_tags)
=======
    aggregator.assert_metric('postgresql.table_bloat', count=expected_count, tags=expected_tags)
>>>>>>> add8a30a


@pytest.mark.integration
@pytest.mark.usefixtures('dd_environment')
def test_relations_metrics_regex(aggregator, integration_check, pg_instance):
    pg_instance['relations'] = [
        {'relation_regex': '.*', 'schemas': ['hello', 'hello2']},
        # Empty schemas means all schemas, even though the first relation matches first.
        {'relation_regex': r'[pP]ersons[-_]?(dup\d)?'},
    ]
    relations = ['persons', 'personsdup1', 'Personsdup2']
    posgres_check = integration_check(pg_instance)
    posgres_check.check(pg_instance)

    expected_tags = {}
    for relation in relations:
        expected_tags[relation] = pg_instance['tags'] + [
            'port:{}'.format(pg_instance['port']),
            'db:%s' % pg_instance['dbname'],
            'table:{}'.format(relation.lower()),
            'schema:public',
        ]

    for relation in relations:
        for name in RELATION_METRICS:
            aggregator.assert_metric(name, count=1, tags=expected_tags[relation])

        # 'persons' db don't have any indexes
        for name in RELATION_INDEX_METRICS:
            aggregator.assert_metric(name, count=0, tags=expected_tags[relation])

        for name in RELATION_SIZE_METRICS:
            aggregator.assert_metric(name, count=1, tags=expected_tags[relation])


@pytest.mark.integration
@pytest.mark.usefixtures('dd_environment')
def test_max_relations(aggregator, integration_check, pg_instance):
    pg_instance.update({'relations': [{'relation_regex': '.*'}], 'max_relations': 1})
    posgres_check = integration_check(pg_instance)
    posgres_check.check(pg_instance)

    for name in RELATION_METRICS:
        relation_metrics = []
        for m in aggregator._metrics[name]:
            if any(['table:' in tag for tag in m.tags]):
                relation_metrics.append(m)
        assert len(relation_metrics) == 1

    for name in RELATION_SIZE_METRICS:
        relation_metrics = []
        for m in aggregator._metrics[name]:
            if any(['table:' in tag for tag in m.tags]):
                relation_metrics.append(m)
        assert len(relation_metrics) == 1


@pytest.mark.integration
@pytest.mark.usefixtures('dd_environment')
def test_index_metrics(aggregator, integration_check, pg_instance):
    pg_instance['relations'] = ['breed']
    pg_instance['dbname'] = 'dogs'

    posgres_check = integration_check(pg_instance)
    posgres_check.check(pg_instance)

    expected_tags = pg_instance['tags'] + [
        'port:{}'.format(pg_instance['port']),
        'db:dogs',
        'table:breed',
        'index:breed_names',
        'schema:public',
    ]

    for name in IDX_METRICS:
        aggregator.assert_metric(name, count=1, tags=expected_tags)


@pytest.mark.integration
@pytest.mark.usefixtures('dd_environment')
def test_locks_metrics(aggregator, integration_check, pg_instance):
    pg_instance['relations'] = ['persons']
    pg_instance['query_timeout'] = 1000  # One of the relation queries waits for the table to not be locked

    check = integration_check(pg_instance)
    check_with_lock(check, pg_instance)

    expected_tags = pg_instance['tags'] + [
        'port:{}'.format(PORT),
        'db:datadog_test',
        'lock_mode:AccessExclusiveLock',
        'lock_type:relation',
        'table:persons',
        'schema:public',
    ]

    aggregator.assert_metric('postgresql.locks', count=1, tags=expected_tags)


@pytest.mark.integration
@pytest.mark.usefixtures('dd_environment')
def test_locks_relkind_match(aggregator, integration_check, pg_instance):
    pg_instance['relations'] = [{'relation_regex': 'perso.*', 'relkind': ['r']}]
    pg_instance['query_timeout'] = 1000  # One of the relation queries waits for the table to not be locked

    check = integration_check(pg_instance)
    check_with_lock(check, pg_instance)

    aggregator.assert_metric('postgresql.locks', count=1)


@pytest.mark.integration
@pytest.mark.usefixtures('dd_environment')
def test_locks_metrics_no_relkind_match(aggregator, integration_check, pg_instance):
    pg_instance['relations'] = [{'relation_regex': 'perso.*', 'relkind': ['i']}]
    pg_instance['query_timeout'] = 1000  # One of the relation queries waits for the table to not be locked

    check = integration_check(pg_instance)
    check_with_lock(check, pg_instance)
    aggregator.assert_metric('postgresql.locks', count=0)


@pytest.mark.integration
@pytest.mark.usefixtures('dd_environment')
def check_with_lock(check, instance):
    with psycopg2.connect(host=HOST, dbname=DB_NAME, user="postgres", password="datad0g") as conn:
        with conn.cursor() as cur:
            cur.execute('LOCK persons')
            check.check(instance)


@pytest.mark.unit
def test_relations_validation_accepts_list_of_str_and_dict():
    RelationsManager.validate_relations_config(
        [
            'alert_cycle_keys_aggregate',
            'api_keys',
            {'relation_regex': 'perso.*', 'relkind': ['i']},
            {'relation_name': 'person', 'relkind': ['i']},
            {'relation_name': 'person', 'schemas': ['foo']},
        ]
    )


@pytest.mark.unit
def test_relations_validation_fails_if_no_relname_or_regex():
    with pytest.raises(ConfigurationError):
        RelationsManager.validate_relations_config([{'relkind': ['i']}])


@pytest.mark.unit
def test_relations_validation_fails_if_schemas_is_wrong_type():
    with pytest.raises(ConfigurationError):
        RelationsManager.validate_relations_config([{'relation_name': 'person', 'schemas': 'foo'}])


@pytest.mark.unit
def test_relations_validation_fails_if_relkind_is_wrong_type():
    with pytest.raises(ConfigurationError):
        RelationsManager.validate_relations_config([{'relation_name': 'person', 'relkind': 'foo'}])<|MERGE_RESOLUTION|>--- conflicted
+++ resolved
@@ -76,9 +76,6 @@
 
 @pytest.mark.integration
 @pytest.mark.usefixtures('dd_environment')
-<<<<<<< HEAD
-def test_bloat_metrics(aggregator, integration_check, pg_instance):
-=======
 @pytest.mark.parametrize(
     'collect_bloat_metrics, expected_count',
     [
@@ -86,8 +83,7 @@
         pytest.param(False, 0, id='bloat disabled'),
     ],
 )
-def test_bloat_metric(aggregator, collect_bloat_metrics, expected_count, integration_check, pg_instance):
->>>>>>> add8a30a
+def test_bloat_metrics(aggregator, collect_bloat_metrics, expected_count, integration_check, pg_instance):
     pg_instance['relations'] = ['pg_index']
     pg_instance['collect_bloat_metrics'] = collect_bloat_metrics
 
@@ -101,16 +97,12 @@
         'schema:pg_catalog',
     ]
 
-<<<<<<< HEAD
-    aggregator.assert_metric('postgresql.table_bloat', count=1, tags=base_tags)
+    aggregator.assert_metric('postgresql.table_bloat', count=expected_count, tags=base_tags)
 
     indices = ['pg_index_indrelid_index', 'pg_index_indexrelid_index']
     for index in indices:
         expected_tags = base_tags + ['index:{}'.format(index)]
-        aggregator.assert_metric('postgresql.index_bloat', count=1, tags=expected_tags)
-=======
-    aggregator.assert_metric('postgresql.table_bloat', count=expected_count, tags=expected_tags)
->>>>>>> add8a30a
+        aggregator.assert_metric('postgresql.index_bloat', count=expected_count, tags=expected_tags)
 
 
 @pytest.mark.integration
