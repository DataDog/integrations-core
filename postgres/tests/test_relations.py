--- conflicted
+++ resolved
@@ -7,10 +7,6 @@
 import psycopg
 import pytest
 
-<<<<<<< HEAD
-# from datadog_checks.base import ConfigurationError
-=======
->>>>>>> 56a69345
 from datadog_checks.postgres.relationsmanager import (
     QUERY_PG_CLASS,
     QUERY_PG_CLASS_SIZE,
