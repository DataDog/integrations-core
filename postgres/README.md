# PostgreSQL Integration

![PostgreSQL Graph][1]

## Overview

The Postgres integration provides health and performance metrics for your Postgres database in near real-time. Visualize these metrics with the provided dashboard and create monitors to alert your team on PostgreSQL states.

Enable [Database Monitoring][28] (DBM) for enhanced insights into query performance and database health. In addition to the standard integration, Datadog DBM provides query-level metrics, live and historical query snapshots, wait event analysis, database load, query explain plans, and blocking query insights.

## Setup

<div class="alert alert-info">This page describes the standard Postgres Agent integration. If you are looking for the Database Monitoring product for Postgres, see <a href="https://docs.datadoghq.com/database_monitoring" target="_blank">Datadog Database Monitoring</a>.</div>

### Installation

The PostgreSQL check is packaged with the Agent. To start gathering your PostgreSQL metrics and logs, [install the Agent][2].

### Configuration

**Note**: To install Database Monitoring for PostgreSQL, select your hosting solution in the [Database Monitoring documentation][29] for instructions.

Proceed with the following steps in this guide only if you are installing the standard integration alone.

#### Prepare Postgres

To get started with the standard PostgreSQL integration, create a read-only `datadog` user with proper access to your PostgreSQL server. Start `psql` on your PostgreSQL database.

For PostgreSQL version 10 and above, run:

```shell
create user datadog with password '<PASSWORD>';
grant pg_monitor to datadog;
grant SELECT ON pg_stat_database to datadog;
```

For older PostgreSQL versions, run:

```shell
create user datadog with password '<PASSWORD>';
grant SELECT ON pg_stat_database to datadog;
```

To verify the permissions are correct, run the following command:

```shell
psql -h localhost -U datadog postgres -c \
"select * from pg_stat_database LIMIT(1);" \
&& echo -e "\e[0;32mPostgres connection - OK\e[0m" \
|| echo -e "\e[0;31mCannot connect to Postgres\e[0m"
```

When it prompts for a password, enter the one used in the first command.

**Note**: For PostgreSQL versions 9.6 and below, run the following and create a `SECURITY DEFINER` to read from `pg_stat_activity`.

```shell
CREATE FUNCTION pg_stat_activity() RETURNS SETOF pg_catalog.pg_stat_activity AS
$$ SELECT * from pg_catalog.pg_stat_activity; $$
LANGUAGE sql VOLATILE SECURITY DEFINER;

CREATE VIEW pg_stat_activity_dd AS SELECT * FROM pg_stat_activity();
grant SELECT ON pg_stat_activity_dd to datadog;
```

<!-- xxx tabs xxx -->
<!-- xxx tab "Host" xxx -->

**Note**: When generating custom metrics that require querying additional tables, you may need to grant the `SELECT` permission on those tables to the `datadog` user. Example: `grant SELECT on <TABLE_NAME> to datadog;`. Check the [FAQ section](#faq) for more information.

#### Host

To configure this check for an Agent running on a host:

##### Metric collection

1. Edit the `postgres.d/conf.yaml` file to point to your `host` / `port` and set the masters to monitor. See the [sample postgres.d/conf.yaml][3] for all available configuration options.

   ```yaml
   init_config:

   instances:
     ## @param host - string - required
     ## The hostname to connect to.
     ## NOTE: Even if the server name is "localhost", the agent connects to
     ## PostgreSQL using TCP/IP, unless you also provide a value for the sock key.
     #
     - host: localhost

       ## @param port - integer - required
       ## Port to use when connecting to PostgreSQL.
       #
       port: 5432

       ## @param user - string - required
       ## Datadog Username created to connect to PostgreSQL.
       #
       username: datadog

       ## @param pass - string - required
       ## Password associated with the Datadog user.
       #
       password: "<PASSWORD>"

       ## @param dbname - string - optional - default: postgres
       ## Name of the PostgresSQL database to monitor.
       ## Note: If omitted, the default system postgres database is queried.
       #
       dbname: "<DB_NAME>"
   
       # @param disable_generic_tags - boolean - optional - default: false
       # The integration will stop sending server tag as is redundant with host tag
       disable_generic_tags: true
   ```

   To collect relation metrics, the Agent must connect to every logical database. These databases can be discovered automatically, or each one can be listed explicitly in the configuration. 
   
   To discover logical databases automatically on a given instance, enable autodiscovery on that instance:
   ```yaml
    instances:
      - host: localhost
        port: 5432
        database_autodiscovery:
          enabled: true
          # Optionally, set the include field to specify
          # a set of databases you are interested in discovering
          include:
            - mydb.*
            - example.*
        relations:
          - relation_regex: .*
   ```

  Alternatively, you can list each logical database as an instance in the configuration:
  ```yaml
  instances:
    - host: example-service-primary.example-host.com
      port: 5432
      username: datadog
      password: '<PASSWORD>'
<<<<<<< HEAD
      relations:
        - relation_name: products
        - relation_name: external_seller_products
    - host: example-service–replica-1.example-host.com
      port: 5432
      username: datadog
      password: '<PASSWORD>'
      relations:
        - relation_regex: inventory_.*
          relkind:
            - r
            - i
    - host: example-service–replica-2.example-host.com
=======
    - host: example-service-replica-1.example-host.com
      port: 5432
      username: datadog
      password: '<PASSWORD>'
    - host: example-service-replica-2.example-host.com
>>>>>>> f5baf6a3
      port: 5432
      username: datadog
      password: '<PASSWORD>'
      relations:
        - relation_regex: .*
   ```
2. [Restart the Agent][4].

##### Trace collection

Datadog APM integrates with Postgres to see the traces across your distributed system. Trace collection is enabled by default in the Datadog Agent v6+. To start collecting traces:

1. [Enable trace collection in Datadog][5].
2. [Instrument your application that makes requests to Postgres][6].

##### Log collection

_Available for Agent versions >6.0_

PostgreSQL default logging is to `stderr`, and logs do not include detailed information. It is recommended to log into a file with additional details specified in the log line prefix. See the PostgreSQL documentation on[Error Reporting and Logging][7] for more information.

1. Logging is configured within the file `/etc/postgresql/<VERSION>/main/postgresql.conf`. For regular log results, including statement outputs, uncomment the following parameters in the log section:

   ```conf
     logging_collector = on
     log_directory = 'pg_log'  # directory where log files are written,
                               # can be absolute or relative to PGDATA
     log_filename = 'pg.log'   # log file name, can include pattern
     log_statement = 'all'     # log all queries
     #log_duration = on
     log_line_prefix= '%m [%p] %d %a %u %h %c '
     log_file_mode = 0644
     ## For Windows
     #log_destination = 'eventlog'
   ```

2. To gather detailed duration metrics and make them searchable in the Datadog interface, they should be configured inline with the statement themselves. See below for the recommended configuration differences from above. **Note**: Both `log_statement` and `log_duration` options are commented out. See [Logging statement/duration on the same line][8] for discussion on this topic.

    This config logs all statements. To reduce the output based on duration, set the `log_min_duration_statement` value to the desired minimum duration (in milliseconds):

   ```conf
     log_min_duration_statement = 0    # -1 is disabled, 0 logs all statements
                                       # and their durations, > 0 logs only
                                       # statements running at least this number
                                       # of milliseconds
     #log_statement = 'all'
     #log_duration = on
   ```

3. Collecting logs is disabled by default in the Datadog Agent, enable it in your `datadog.yaml` file:

   ```yaml
   logs_enabled: true
   ```

4. Add and edit this configuration block to your `postgres.d/conf.yaml` file to start collecting your PostgreSQL logs:

   ```yaml
   logs:
     - type: file
       path: "<LOG_FILE_PATH>"
       source: postgresql
       service: "<SERVICE_NAME>"
       #To handle multi line that starts with yyyy-mm-dd use the following pattern
       #log_processing_rules:
       #  - type: multi_line
       #    pattern: \d{4}\-(0?[1-9]|1[012])\-(0?[1-9]|[12][0-9]|3[01])
       #    name: new_log_start_with_date
   ```

      Change the `service` and `path` parameter values to configure for your environment. See the [sample postgres.d/conf.yaml][3] for all available configuration options.

5. [Restart the Agent][4].

<!-- xxz tab xxx -->
<!-- xxx tab "Docker" xxx -->

#### Docker

To configure this check for an Agent running on a container:

##### Metric collection

Set [Autodiscovery Integrations Templates][9] as Docker labels on your application container:

```yaml
LABEL "com.datadoghq.ad.check_names"='["postgres"]'
LABEL "com.datadoghq.ad.init_configs"='[{}]'
LABEL "com.datadoghq.ad.instances"='[{"host":"%%host%%", "port":5432,"username":"datadog","password":"<PASSWORD>"}]'
```

##### Log collection


Collecting logs is disabled by default in the Datadog Agent. To enable it, see [Docker Log Collection][10].

Then, set [Log Integrations][11] as Docker labels:

```yaml
LABEL "com.datadoghq.ad.logs"='[{"source":"postgresql","service":"postgresql"}]'
```

##### Trace collection

APM for containerized apps is supported on Agent v6+ but requires extra configuration to begin collecting traces.

Required environment variables on the Agent container:

| Parameter            | Value                                                                      |
| -------------------- | -------------------------------------------------------------------------- |
| `<DD_API_KEY>` | `api_key`                                                                  |
| `<DD_APM_ENABLED>`      | true                                                              |
| `<DD_APM_NON_LOCAL_TRAFFIC>`  | true |

See [Tracing Docker Applications][12] for a complete list of available environment variables and configuration.

Then, [instrument your application container that makes requests to Postgres][11] and set `DD_AGENT_HOST` to the name of your Agent container.


<!-- xxz tab xxx -->
<!-- xxx tab "Kubernetes" xxx -->

#### Kubernetes

To configure this check for an Agent running on Kubernetes:

##### Metric collection

Set [Autodiscovery Integrations Templates][13] as pod annotations on your application container. Aside from this, templates can also be configured with [a file, a configmap, or a key-value store][14].

**Annotations v1** (for Datadog Agent < v7.36)

```yaml
apiVersion: v1
kind: Pod
metadata:
  name: postgres
  annotations:
    ad.datadoghq.com/postgresql.check_names: '["postgres"]'
    ad.datadoghq.com/postgresql.init_configs: '[{}]'
    ad.datadoghq.com/postgresql.instances: |
      [
        {
          "host": "%%host%%",
          "port":"5432",
          "username":"datadog",
          "password":"<PASSWORD>"
        }
      ]
spec:
  containers:
    - name: postgres
```

**Annotations v2** (for Datadog Agent v7.36+)

```yaml
apiVersion: v1
kind: Pod
metadata:
  name: postgres
  annotations:
    ad.datadoghq.com/postgres.checks: |
      {
        "postgres": {
          "init_config": {},
          "instances": [
            {
              "host": "%%host%%",
              "port":"5432",
              "username":"datadog",
              "password":"<PASSWORD>"
            }
          ]
        }
      }
spec:
  containers:
    - name: postgres
```

##### Log collection


Collecting logs is disabled by default in the Datadog Agent. To enable it, see [Kubernetes Log Collection][15].

Then, set [Log Integrations][11] as pod annotations. This can also be configured with [a file, a configmap, or a key-value store][16].

**Annotations v1/v2**

```yaml
apiVersion: v1
kind: Pod
metadata:
  name: postgres
  annotations:
    ad.datadoghq.com/postgres.logs: '[{"source":"postgresql","service":"<SERVICE_NAME>"}]'
spec:
  containers:
    - name: postgres
```

##### Trace collection

APM for containerized apps is supported on hosts running Agent v6+ but requires extra configuration to begin collecting traces.

Required environment variables on the Agent container:

| Parameter            | Value                                                                      |
| -------------------- | -------------------------------------------------------------------------- |
| `<DD_API_KEY>` | `api_key`                                                                  |
| `<DD_APM_ENABLED>`      | true                                                              |
| `<DD_APM_NON_LOCAL_TRAFFIC>`  | true |

See [Tracing Kubernetes Applications][17] and the [Kubernetes DaemonSet Setup][18] for a complete list of available environment variables and configuration.

Then, [instrument your application container that makes requests to Postgres][11].

<!-- xxz tab xxx -->
<!-- xxx tab "ECS" xxx -->

#### ECS

To configure this check for an Agent running on ECS:

##### Metric collection

Set [Autodiscovery Integrations Templates][9] as Docker labels on your application container:

```json
{
  "containerDefinitions": [{
    "name": "postgres",
    "image": "postgres:latest",
    "dockerLabels": {
      "com.datadoghq.ad.check_names": "[\"postgres\"]",
      "com.datadoghq.ad.init_configs": "[{}]",
      "com.datadoghq.ad.instances": "[{\"host\":\"%%host%%\", \"port\":5432,\"username\":\"datadog\",\"password\":\"<PASSWORD>\"}]"
    }
  }]
}
```

##### Log collection


Collecting logs is disabled by default in the Datadog Agent. To enable it, see [ECS Log Collection][12].

Then, set [Log Integrations][11] as Docker labels:

```json
{
  "containerDefinitions": [{
    "name": "postgres",
    "image": "postgres:latest",
    "dockerLabels": {
      "com.datadoghq.ad.logs": "[{\"source\":\"postgresql\",\"service\":\"postgresql\"}]"
    }
  }]
}
```

##### Trace collection

APM for containerized apps is supported on Agent v6+ but requires extra configuration to begin collecting traces.

Required environment variables on the Agent container:

| Parameter            | Value                                                                      |
| -------------------- | -------------------------------------------------------------------------- |
| `<DD_API_KEY>` | `api_key`                                                                  |
| `<DD_APM_ENABLED>`      | true                                                              |
| `<DD_APM_NON_LOCAL_TRAFFIC>`  | true |

See [Tracing Docker Applications][27] for a complete list of available environment variables and configuration.

Then, [instrument your application container that makes requests to Postgres][11] and set `DD_AGENT_HOST` to the [EC2 private IP address][17].

<!-- xxz tab xxx -->
<!-- xxz tabs xxx -->

### Validation

[Run the Agent's status subcommand][19] and look for `postgres` under the Checks section.

## Data Collected

Some of the metrics listed below require additional configuration, see the [sample postgres.d/conf.yaml][3] for all configurable options.

### Metrics

See [metadata.csv][20] for a list of metrics provided by this integration.

For Agent version `7.32.0` and later, if you have Database Monitoring enabled, the `postgresql.connections` metric is tagged with `state`, `app`, `db` and `user`.

### Events

The PostgreSQL check does not include any events.

### Service Checks

See [service_checks.json][18] for a list of service checks provided by this integration.

## Troubleshooting

Need help? Contact [Datadog support][21].

## Further Reading

Additional helpful documentation, links, and articles:

### FAQ

- [PostgreSQL custom metric collection explained][22]

### Blog posts

- [100x faster Postgres performance by changing 1 line][23]
- [Key metrics for PostgreSQL monitoring][24]
- [Collecting metrics with PostgreSQL monitoring tools][25]
- [How to collect and monitor PostgreSQL data with Datadog][26]

[1]: https://raw.githubusercontent.com/DataDog/integrations-core/master/postgres/images/postgresql_dashboard.png
[2]: https://app.datadoghq.com/account/settings/agent/latest
[3]: https://github.com/DataDog/integrations-core/blob/master/postgres/datadog_checks/postgres/data/conf.yaml.example
[4]: https://docs.datadoghq.com/agent/guide/agent-commands/#start-stop-and-restart-the-agent
[5]: https://docs.datadoghq.com/tracing/send_traces/
[6]: https://docs.datadoghq.com/tracing/setup/
[7]: https://www.postgresql.org/docs/11/runtime-config-logging.html
[8]: https://www.postgresql.org/message-id/20100210180532.GA20138@depesz.com
[9]: https://docs.datadoghq.com/agent/docker/integrations/?tab=docker
[10]: https://docs.datadoghq.com/agent/docker/log/?tab=containerinstallation#installation
[11]: https://docs.datadoghq.com/agent/docker/log/?tab=containerinstallation#log-integrations
[12]: https://docs.datadoghq.com/agent/amazon_ecs/logs/?tab=linux
[13]: https://docs.datadoghq.com/agent/kubernetes/integrations/?tab=kubernetes
[14]: https://docs.datadoghq.com/agent/kubernetes/integrations/?tab=kubernetes#configuration
[15]: https://docs.datadoghq.com/agent/kubernetes/log/?tab=containerinstallation#setup
[16]: https://docs.datadoghq.com/agent/kubernetes/log/?tab=daemonset#configuration
[17]: https://docs.datadoghq.com/agent/amazon_ecs/apm/?tab=ec2metadataendpoint#setup
[18]: https://github.com/DataDog/integrations-core/blob/master/postgres/assets/service_checks.json
[19]: https://docs.datadoghq.com/agent/guide/agent-commands/#agent-status-and-information
[20]: https://github.com/DataDog/integrations-core/blob/master/postgres/metadata.csv
[21]: https://docs.datadoghq.com/help
[22]: https://docs.datadoghq.com/integrations/faq/postgres-custom-metric-collection-explained/
[23]: https://www.datadoghq.com/blog/100x-faster-postgres-performance-by-changing-1-line
[24]: https://www.datadoghq.com/blog/postgresql-monitoring
[25]: https://www.datadoghq.com/blog/postgresql-monitoring-tools
[26]: https://www.datadoghq.com/blog/collect-postgresql-data-with-datadog
[27]: https://docs.datadoghq.com/agent/docker/apm/
[28]: https://docs.datadoghq.com/database_monitoring/
[29]: https://docs.datadoghq.com/database_monitoring/#postgres<|MERGE_RESOLUTION|>--- conflicted
+++ resolved
@@ -138,11 +138,10 @@
       port: 5432
       username: datadog
       password: '<PASSWORD>'
-<<<<<<< HEAD
       relations:
         - relation_name: products
         - relation_name: external_seller_products
-    - host: example-service–replica-1.example-host.com
+    - host: example-service-replica-1.example-host.com
       port: 5432
       username: datadog
       password: '<PASSWORD>'
@@ -151,14 +150,7 @@
           relkind:
             - r
             - i
-    - host: example-service–replica-2.example-host.com
-=======
-    - host: example-service-replica-1.example-host.com
-      port: 5432
-      username: datadog
-      password: '<PASSWORD>'
     - host: example-service-replica-2.example-host.com
->>>>>>> f5baf6a3
       port: 5432
       username: datadog
       password: '<PASSWORD>'
