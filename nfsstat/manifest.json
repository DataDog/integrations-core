--- conflicted
+++ resolved
@@ -1,27 +1,4 @@
 {
-<<<<<<< HEAD
-  "categories": [
-    "os & system",
-    "log collection"
-  ],
-  "creates_events": false,
-  "display_name": "Nfsstat",
-  "guid": "9f2fe3a7-ae19-4da9-a253-ae817a5557ab",
-  "is_public": true,
-  "maintainer": "help@datadoghq.com",
-  "manifest_version": "1.0.0",
-  "metric_prefix": "system.",
-  "metric_to_check": "system.nfs.ops",
-  "name": "nfsstat",
-  "public_title": "Nfsstat",
-  "short_description": "nfsstat gets nfsiostat-sysstat metrics.",
-  "support": "core",
-  "supported_os": [
-    "linux"
-  ],
-  "type": "check",
-  "integration_id": "system",
-=======
   "manifest_version": "2.0.0",
   "app_uuid": "423f4b03-ce99-4ffc-a553-e522ebd451be",
   "app_id": "system",
@@ -47,7 +24,6 @@
     "sales_email": "info@datadoghq.com"
   },
   "oauth": {},
->>>>>>> 076cd0ec
   "assets": {
     "integration": {
       "source_type_name": "Nfsstat",
