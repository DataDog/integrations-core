--- conflicted
+++ resolved
@@ -20,12 +20,7 @@
     pip install -r requirements.in
     py36: pip install flup==1.0.3
     unit: pytest -v -m "not integration"
-<<<<<<< HEAD
-    {py27,py36}-integration: pytest -v -m "integration"
-=======
-    py36-integration: pip install flup==1.0.3
     integration: pytest -v -m "integration"
->>>>>>> ec8c2276
 
 [testenv:flake8]
 skip_install = true
