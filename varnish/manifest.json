{
<<<<<<< HEAD
  "categories": [
    "web",
    "caching",
    "log collection"
  ],
  "creates_events": false,
  "display_name": "Varnish",
  "guid": "d2052eae-89b8-4cb1-b631-f373010da4b8",
  "is_public": true,
  "maintainer": "help@datadoghq.com",
  "manifest_version": "1.0.0",
  "metric_prefix": "varnish.",
  "metric_to_check": "varnish.n_backend",
  "name": "varnish",
  "process_signatures": [
    "service varnish start",
    "varnishd"
  ],
  "public_title": "Varnish",
  "short_description": "Track client and backend connections, cache misses and evictions, and more.",
  "support": "core",
  "supported_os": [
    "linux",
    "mac_os",
    "windows"
  ],
  "type": "check",
  "integration_id": "varnish",
=======
  "manifest_version": "2.0.0",
  "app_uuid": "e342e5eb-71ce-4c5b-a9c9-2c33691e858f",
  "app_id": "varnish",
  "display_on_public_website": true,
  "tile": {
    "overview": "README.md#Overview",
    "configuration": "README.md#Setup",
    "support": "README.md#Support",
    "changelog": "CHANGELOG.md",
    "description": "Track client and backend connections, cache misses and evictions, and more.",
    "title": "Varnish",
    "media": [],
    "classifier_tags": [
      "Supported OS::Linux",
      "Supported OS::macOS",
      "Supported OS::Windows",
      "Category::Web",
      "Category::Caching",
      "Category::Log Collection"
    ]
  },
  "author": {
    "support_email": "help@datadoghq.com",
    "name": "Datadog",
    "homepage": "https://www.datadoghq.com",
    "sales_email": "info@datadoghq.com"
  },
  "oauth": {},
>>>>>>> 7bf7924d
  "assets": {
    "integration": {
      "source_type_name": "Varnish",
      "configuration": {
        "spec": "assets/configuration/spec.yaml"
      },
      "events": {
        "creates_events": false
      },
      "metrics": {
        "prefix": "varnish.",
        "check": "varnish.n_backend",
        "metadata_path": "metadata.csv"
      },
      "service_checks": {
        "metadata_path": "assets/service_checks.json"
      }
    },
    "dashboards": {
      "varnish": "assets/dashboards/varnish_dashboard.json"
    },
    "saved_views": {
      "4xx_errors": "assets/saved_views/4xx_errors.json",
      "5xx_errors": "assets/saved_views/5xx_errors.json",
      "status_code_overview": "assets/saved_views/status_code_overview.json",
      "bot_errors": "assets/saved_views/bot_errors.json",
      "varnish_processes": "assets/saved_views/varnish_processes.json"
    },
    "logs": {
      "source": "varnish"
    }
  }
}<|MERGE_RESOLUTION|>--- conflicted
+++ resolved
@@ -1,34 +1,4 @@
 {
-<<<<<<< HEAD
-  "categories": [
-    "web",
-    "caching",
-    "log collection"
-  ],
-  "creates_events": false,
-  "display_name": "Varnish",
-  "guid": "d2052eae-89b8-4cb1-b631-f373010da4b8",
-  "is_public": true,
-  "maintainer": "help@datadoghq.com",
-  "manifest_version": "1.0.0",
-  "metric_prefix": "varnish.",
-  "metric_to_check": "varnish.n_backend",
-  "name": "varnish",
-  "process_signatures": [
-    "service varnish start",
-    "varnishd"
-  ],
-  "public_title": "Varnish",
-  "short_description": "Track client and backend connections, cache misses and evictions, and more.",
-  "support": "core",
-  "supported_os": [
-    "linux",
-    "mac_os",
-    "windows"
-  ],
-  "type": "check",
-  "integration_id": "varnish",
-=======
   "manifest_version": "2.0.0",
   "app_uuid": "e342e5eb-71ce-4c5b-a9c9-2c33691e858f",
   "app_id": "varnish",
@@ -57,7 +27,6 @@
     "sales_email": "info@datadoghq.com"
   },
   "oauth": {},
->>>>>>> 7bf7924d
   "assets": {
     "integration": {
       "source_type_name": "Varnish",
