{
  "maintainer": "help@datadoghq.com",
  "manifest_version": "0.1.0",
  "max_agent_version": "6.0.0",
  "min_agent_version": "5.15.0",
  "name": "varnish",
  "short_description": "Track client and backend connections, cache misses and evictions, and more.",
  "support": "core",
  "supported_os": [
    "linux",
    "mac_os",
    "windows"
  ],
<<<<<<< HEAD
  "version": "1.0.2",
=======
  "version": "1.0.3",
>>>>>>> 01d16725
  "guid": "d2052eae-89b8-4cb1-b631-f373010da4b8"
}<|MERGE_RESOLUTION|>--- conflicted
+++ resolved
@@ -11,10 +11,6 @@
     "mac_os",
     "windows"
   ],
-<<<<<<< HEAD
-  "version": "1.0.2",
-=======
-  "version": "1.0.3",
->>>>>>> 01d16725
+  "version": "1.0.4",
   "guid": "d2052eae-89b8-4cb1-b631-f373010da4b8"
 }