--- conflicted
+++ resolved
@@ -2,11 +2,7 @@
 minversion = 2.0
 basepython = py36
 envlist =
-<<<<<<< HEAD
-    py{27,36}-{unit,4.1.7,5.2.1}
-=======
-    {py27,py36}-{417,521,unit}
->>>>>>> e17b849f
+    py{27,36}-{unit,417,521}
     flake8
 
 [testenv]
