--- conflicted
+++ resolved
@@ -4,18 +4,13 @@
 
 import pytest
 import os
-<<<<<<< HEAD
-=======
-
-from datadog_checks.dev import docker_run
->>>>>>> 8346de7e
 
 from datadog_checks.dev import docker_run
 from datadog_checks.varnish import Varnish
+
 from . import common
 
 
-<<<<<<< HEAD
 @pytest.fixture
 def check():
     return Varnish(common.CHECK_NAME, {}, {})
@@ -23,22 +18,11 @@
 
 @pytest.fixture(scope='session')
 def dd_environment():
-    with docker_run(
-            compose_file=os.path.join(common.HERE, 'compose', 'docker-compose.yaml'),
-            sleep=2,
-    ):
-        yield common.get_config_by_version()
+    compose_file = os.path.join(common.HERE, 'compose', 'docker-compose.yaml')
+    with docker_run(compose_file, sleep=2):
+        yield common.get_config_by_version(), 'local'
 
 
 @pytest.fixture
 def instance():
-    return common.get_config_by_version()
-=======
-@pytest.fixture(scope="session")
-def dd_environment():
-    target = "varnish{}".format(os.environ["VARNISH_VERSION"].split(".")[0])
-
-    compose_file = os.path.join(common.HERE, 'compose', 'docker-compose.yaml')
-    with docker_run(compose_file, service_name=target):
-        yield common.get_config_by_version(), 'local'
->>>>>>> 8346de7e
+    return common.get_config_by_version()