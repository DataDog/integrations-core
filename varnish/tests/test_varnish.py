--- conflicted
+++ resolved
@@ -22,10 +22,6 @@
 
 def test_check(aggregator, check, instance):
     check.check(instance)
-<<<<<<< HEAD
-    metrics_to_check = []
-=======
->>>>>>> e5efbcec
     exclude = []
 
     if common.VARNISH_VERSION.startswith("5"):
@@ -37,14 +33,8 @@
     for mname in metrics_to_check:
         aggregator.assert_metric(mname, count=1, tags=['cluster:webs', 'varnish_name:default'])
 
-<<<<<<< HEAD
     aggregator.assert_all_metrics_covered()
     aggregator.assert_metrics_using_metadata(get_metadata_metrics(), exclude=exclude)
-=======
-    metadata_metrics = get_metadata_metrics()
-    exclude.extend([m for m in aggregator.metric_names if m not in metadata_metrics])
-    aggregator.assert_metrics_using_metadata(metadata_metrics, exclude=exclude)
->>>>>>> e5efbcec
 
 
 def test_inclusion_filter(aggregator, check, instance):
