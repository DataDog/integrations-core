--- conflicted
+++ resolved
@@ -10,32 +10,15 @@
 @pytest.mark.usefixtures('dd_environment')
 @pytest.mark.integration
 def test_check(aggregator, check, instance):
-
-<<<<<<< HEAD
     check.check(instance)
-=======
-@pytest.mark.usefixtures('dd_environment')
-def test_check(aggregator):
-    check = Varnish(common.CHECK_NAME, {}, {})
-    config = common.get_config_by_version()
-
-    check.check(config)
->>>>>>> 8346de7e
     for mname in common.COMMON_METRICS:
         aggregator.assert_metric(mname, count=1, tags=['cluster:webs', 'varnish_name:default'])
 
 
 @pytest.mark.usefixtures('dd_environment')
-<<<<<<< HEAD
 @pytest.mark.integration
 def test_inclusion_filter(aggregator, check, instance):
     instance['metrics_filter'] = ['SMA.*']
-=======
-def test_inclusion_filter(aggregator):
-    check = Varnish(common.CHECK_NAME, {}, {})
-    config = common.get_config_by_version()
-    config['metrics_filter'] = ['SMA.*']
->>>>>>> 8346de7e
 
     check.check(instance)
     for mname in common.COMMON_METRICS:
@@ -46,16 +29,9 @@
 
 
 @pytest.mark.usefixtures('dd_environment')
-<<<<<<< HEAD
 @pytest.mark.integration
 def test_exclusion_filter(aggregator, check, instance):
     instance['metrics_filter'] = ['^SMA.Transient.c_req']
-=======
-def test_exclusion_filter(aggregator):
-    check = Varnish(common.CHECK_NAME, {}, {})
-    config = common.get_config_by_version()
-    config['metrics_filter'] = ['^SMA.Transient.c_req']
->>>>>>> 8346de7e
 
     check.check(instance)
     for mname in common.COMMON_METRICS:
