# (C) Datadog, Inc. 2010-2016
# All rights reserved
# Licensed under Simplified BSD License (see LICENSE)

# stdlib
from collections import defaultdict
from os import geteuid
from distutils.version import LooseVersion # pylint: disable=E0611,E0401
import re
import xml.parsers.expat # python 2.4 compatible

# project
from checks import AgentCheck
from utils.subprocess_output import get_subprocess_output


class BackendStatus(object):
    HEALTHY = 'healthy'
    SICK = 'sick'
    ALL = (HEALTHY, SICK)

    @classmethod
    def to_check_status(cls, status):
        if status == cls.HEALTHY:
            return AgentCheck.OK
        elif status == cls.SICK:
            return AgentCheck.CRITICAL
        return AgentCheck.UNKNOWN

class Varnish(AgentCheck):
    SERVICE_CHECK_NAME = 'varnish.backend_healthy'

    # Output of varnishstat -V : `varnishstat (varnish-4.1.1 revision 66bb824)`
    version_pattern = re.compile(r'(\d+\.\d+\.\d+)')

    # XML parsing bits, a.k.a. Kafka in Code
    def _reset(self):
        self._current_element = ""
        self._current_metric = "varnish"
        self._current_value = 0
        self._current_str = ""
        self._current_type = ""

    def _start_element(self, name, attrs):
        self._current_element = name

    def _end_element(self, name, tags):
        if name == "stat":
            m_name = self.normalize(self._current_metric)
            if self._current_type in ("a", "c"):
                self.rate(m_name, long(self._current_value), tags=tags)
            elif self._current_type in ("i", "g"):
                self.gauge(m_name, long(self._current_value), tags=tags)
            else:
                # Unsupported data type, ignore
                self._reset()
                return # don't save

            # reset for next stat element
            self._reset()
        elif name in ("ident", "name") or (name == "type" and self._current_str != "MAIN"):
            self._current_metric += "." + self._current_str

    def _char_data(self, data):
        self.log.debug("Data %s [%s]" % (data, self._current_element))
        data = data.strip()
        if len(data) > 0 and self._current_element != "":
            if self._current_element == "value":
                self._current_value = long(data)
            elif self._current_element == "flag":
                self._current_type = data
            else:
                self._current_str = data

    def check(self, instance):
        # Not configured? Not a problem.
        if instance.get("varnishstat", None) is None:
            raise Exception("varnishstat is not configured")
        tags = instance.get('tags', [])
        if tags is None:
            tags = []
        else:
            tags = list(set(tags))
        varnishstat_path = instance.get("varnishstat").split(' ')
        name = instance.get('name')
        metrics_filter = instance.get("metrics_filter", [])
        if not isinstance(metrics_filter, list):
            raise Exception("The parameter 'metrics_filter' must be a list")

        # Get version and version-specific args from varnishstat -V.
        version, use_xml = self._get_version_info(varnishstat_path)

        # Parse metrics from varnishstat.
        arg = '-x' if use_xml else '-1'
<<<<<<< HEAD
        cmd = varnishstat_path + [arg]
=======
        cmd = [varnishstat_path, arg]
        for metric in metrics_filter:
            cmd.extend(["-f", metric])
>>>>>>> 01d16725

        if name is not None:
            cmd.extend(['-n', name])
            tags += [u'varnish_name:%s' % name]
        else:
            tags += [u'varnish_name:default']

        output, _, _ = get_subprocess_output(cmd, self.log)

        self._parse_varnishstat(output, use_xml, tags)

        # Parse service checks from varnishadm.
        varnishadm_path = instance.get('varnishadm').split(' ')
        if varnishadm_path:
            secretfile_path = instance.get('secretfile', '/etc/varnish/secret')

            cmd = []
            if geteuid() != 0:
                cmd.append('sudo')

            if version < LooseVersion('4.1.0'):
                cmd.extend(varnishadm_path + ['-S', secretfile_path, 'debug.health'])
            else:
                cmd.extend(varnishadm_path + ['-S', secretfile_path, 'backend.list', '-p'])

            try:
                output, err, _ = get_subprocess_output(cmd, self.log)
            except OSError as e:
                self.log.error("There was an error running varnishadm. Make sure 'sudo' is available. %s", e)
                output = None
            if err:
                self.log.error('Error getting service check from varnishadm: %s', err)

            if output:
                self._parse_varnishadm(output)

    def _get_version_info(self, varnishstat_path):
        # Get the varnish version from varnishstat
        output, error, _ = get_subprocess_output(varnishstat_path + ["-V"], self.log,
            raise_on_empty_output=False)

        # Assumptions regarding varnish's version
        use_xml = True
        version = LooseVersion('3.0.0')

        m1 = self.version_pattern.search(output, re.MULTILINE)
        # v2 prints the version on stderr, v3 on stdout
        m2 = self.version_pattern.search(error, re.MULTILINE)

        if m1 is None and m2 is None:
            self.log.warn("Cannot determine the version of varnishstat, assuming 3 or greater")
            self.warning("Cannot determine the version of varnishstat, assuming 3 or greater")
        else:
            if m1 is not None:
                version = LooseVersion(m1.group())
            elif m2 is not None:
                version = LooseVersion(m2.group())

        self.log.debug("Varnish version: %s", version)

        # Location of varnishstat
        if version < LooseVersion('3.0.0'):
            use_xml = False

        return version, use_xml

    def _parse_varnishstat(self, output, use_xml, tags=None):
        """Extract stats from varnishstat -x

        The text option (-1) is not reliable enough when counters get large.
        VBE.media_video_prd_services_01(10.93.67.16,,8080).happy18446744073709551615

        2 types of data, "a" for counter ("c" in newer versions of varnish), "i" for gauge ("g")
        https://github.com/varnish/Varnish-Cache/blob/master/include/tbl/vsc_fields.h

        Bitmaps are not supported.

        Example XML output (with `use_xml=True`)
        <varnishstat>
            <stat>
                <name>fetch_304</name>
                <value>0</value>
                <flag>a</flag>
                <description>Fetch no body (304)</description>
            </stat>
            <stat>
                <name>n_sess_mem</name>
                <value>334</value>
                <flag>i</flag>
                <description>N struct sess_mem</description>
            </stat>
            <stat>
                <type>LCK</type>
                <ident>vcl</ident>
                <name>creat</name>
                <value>1</value>
                <flag>a</flag>
                <description>Created locks</description>
            </stat>
        </varnishstat>
        """
        tags = tags or []
        # FIXME: this check is processing an unbounded amount of data
        # we should explicitly list the metrics we want to get from the check
        if use_xml:
            p = xml.parsers.expat.ParserCreate()
            p.StartElementHandler = self._start_element
            end_handler = lambda name: self._end_element(name, tags)
            p.EndElementHandler = end_handler
            p.CharacterDataHandler = self._char_data
            self._reset()
            p.Parse(output, True)
        else:
            for line in output.split("\n"):
                self.log.debug("Parsing varnish results: %s" % line)
                fields = line.split()
                if len(fields) < 3:
                    break
                name, gauge_val, rate_val = fields[0], fields[1], fields[2]
                metric_name = self.normalize(name, prefix="varnish")

                # Now figure out which value to pick
                if rate_val.lower() in ("nan", "."):
                    # col 2 matters
                    self.log.debug("Varnish (gauge) %s %d" % (metric_name, int(gauge_val)))
                    self.gauge(metric_name, int(gauge_val), tags=tags)
                else:
                    # col 3 has a rate (since restart)
                    self.log.debug("Varnish (rate) %s %d" % (metric_name, int(gauge_val)))
                    self.rate(metric_name, float(gauge_val), tags=tags)

    def _parse_varnishadm(self, output):
        """ Parse out service checks from varnishadm.

        Example output:

            Backend b0 is Sick
            Current states  good:  2 threshold:  3 window:  5
            Average responsetime of good probes: 0.000000
            Oldest                                                    Newest
            ================================================================
            -------------------------------------------------------------444 Good IPv4
            -------------------------------------------------------------XXX Good Xmit
            -------------------------------------------------------------RRR Good Recv
            ----------------------------------------------------------HHH--- Happy
            Backend b1 is Sick
            Current states  good:  2 threshold:  3 window:  5
            Average responsetime of good probes: 0.000000
            Oldest                                                    Newest
            ================================================================
            ----------------------------------------------------------HHH--- Happy

        """
        # Process status by backend.
        backends_by_status = defaultdict(list)
        backend, status, message = None, None, None
        for line in output.split("\n"):
            tokens = line.strip().split(' ')
            if len(tokens) > 0:
                if tokens[0] == 'Backend':
                    backend = tokens[1]
                    status = tokens[-1].lower()
                elif tokens[0] == 'Current' and backend is not None:
                    try:
                        message = ' '.join(tokens[2:]).strip()
                    except Exception:
                        # If we can't parse a message still send a status.
                        self.log.exception('Error when parsing message from varnishadm')
                        message = ''
                    backends_by_status[status].append((backend, message))

        for status, backends in backends_by_status.iteritems():
            check_status = BackendStatus.to_check_status(status)
            for backend, message in backends:
                tags = ['backend:%s' % backend]
                self.service_check(self.SERVICE_CHECK_NAME, check_status,
                                   tags=tags, message=message)<|MERGE_RESOLUTION|>--- conflicted
+++ resolved
@@ -8,6 +8,7 @@
 from distutils.version import LooseVersion # pylint: disable=E0611,E0401
 import re
 import xml.parsers.expat # python 2.4 compatible
+import shlex
 
 # project
 from checks import AgentCheck
@@ -81,7 +82,15 @@
             tags = []
         else:
             tags = list(set(tags))
-        varnishstat_path = instance.get("varnishstat").split(' ')
+        # Split the varnishstat command so that additional arguments can be passed in
+        # In order to support monitoring a Varnish instance which is running as a Docker
+        # container we need to wrap commands (varnishstat, varnishadm) with scripts which
+        # perform a docker exec on the running container. This works fine when running a
+        # single container on the host but breaks down when attempting to use the auto
+        # discovery feature. This change allows for passing in additional parameters to
+        # the script (i.e. %%host%%) so that the command is properly formatted and the
+        # desired container is queried.
+        varnishstat_path = shlex.split(instance.get("varnishstat"))
         name = instance.get('name')
         metrics_filter = instance.get("metrics_filter", [])
         if not isinstance(metrics_filter, list):
@@ -92,13 +101,9 @@
 
         # Parse metrics from varnishstat.
         arg = '-x' if use_xml else '-1'
-<<<<<<< HEAD
         cmd = varnishstat_path + [arg]
-=======
-        cmd = [varnishstat_path, arg]
         for metric in metrics_filter:
             cmd.extend(["-f", metric])
->>>>>>> 01d16725
 
         if name is not None:
             cmd.extend(['-n', name])
@@ -111,8 +116,16 @@
         self._parse_varnishstat(output, use_xml, tags)
 
         # Parse service checks from varnishadm.
-        varnishadm_path = instance.get('varnishadm').split(' ')
-        if varnishadm_path:
+        if instance.get("varnishadm", None):
+            # Split the varnishadm command so that additional arguments can be passed in
+            # In order to support monitoring a Varnish instance which is running as a Docker
+            # container we need to wrap commands (varnishstat, varnishadm) with scripts which
+            # perform a docker exec on the running container. This works fine when running a
+            # single container on the host but breaks down when attempting to use the auto
+            # discovery feature. This change allows for passing in additional parameters to
+            # the script (i.e. %%host%%) so that the command is properly formatted and the
+            # desired container is queried.
+            varnishadm_path = shlex.split(instance.get('varnishadm'))
             secretfile_path = instance.get('secretfile', '/etc/varnish/secret')
 
             cmd = []
