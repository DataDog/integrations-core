{
  "manifest_version": "2.0.0",
  "app_uuid": "d9b9104f-ffd1-42be-8e18-d8a3aa289b98",
  "app_id": "vsphere",
  "display_on_public_website": true,
  "tile": {
    "overview": "README.md#Overview",
    "configuration": "README.md#Setup",
    "support": "README.md#Support",
    "changelog": "CHANGELOG.md",
    "description": "Understand how vSphere resource usage affects your application.",
    "title": "vSphere",
    "media": [],
    "classifier_tags": [
      "Supported OS::Linux",
      "Supported OS::macOS",
      "Supported OS::Windows",
      "Category::Cloud"
    ]
  },
  "author": {
    "support_email": "help@datadoghq.com",
    "name": "Datadog",
    "homepage": "https://www.datadoghq.com",
    "sales_email": "info@datadoghq.com"
  },
  "oauth": {},
  "assets": {
    "integration": {
      "source_type_name": "vSphere",
      "configuration": {
        "spec": "assets/configuration/spec.yaml"
      },
      "events": {
        "creates_events": true
      },
      "metrics": {
        "prefix": "vsphere.",
        "check": "vsphere.vm.count",
        "metadata_path": "metadata.csv"
      },
      "service_checks": {
        "metadata_path": "assets/service_checks.json"
      }
    },
    "dashboards": {
<<<<<<< HEAD
      "vsphere-overview": "assets/dashboards/vsphere_overview.json",
      "VMware vSphere TKG - Overview": "assets/dashboards/vmware_vsphere_tkg_-_overview.json"
    },
    "service_checks": "assets/service_checks.json",
    "logs": {},
    "metrics_metadata": "metadata.csv"
=======
      "vsphere-overview": "assets/dashboards/vsphere_overview.json"
    }
>>>>>>> 71e9a096
  }
}<|MERGE_RESOLUTION|>--- conflicted
+++ resolved
@@ -1,59 +1,41 @@
 {
-  "manifest_version": "2.0.0",
-  "app_uuid": "d9b9104f-ffd1-42be-8e18-d8a3aa289b98",
-  "app_id": "vsphere",
-  "display_on_public_website": true,
-  "tile": {
-    "overview": "README.md#Overview",
-    "configuration": "README.md#Setup",
-    "support": "README.md#Support",
-    "changelog": "CHANGELOG.md",
-    "description": "Understand how vSphere resource usage affects your application.",
-    "title": "vSphere",
-    "media": [],
-    "classifier_tags": [
-      "Supported OS::Linux",
-      "Supported OS::macOS",
-      "Supported OS::Windows",
-      "Category::Cloud"
-    ]
-  },
-  "author": {
-    "support_email": "help@datadoghq.com",
-    "name": "Datadog",
-    "homepage": "https://www.datadoghq.com",
-    "sales_email": "info@datadoghq.com"
-  },
-  "oauth": {},
+  "aliases": [
+    "/integrations/vmware/",
+    "/integrations/faq/can-i-limit-the-number-of-vms-that-are-pulled-in-via-the-vmware-integration/"
+  ],
+  "categories": [
+    "cloud"
+  ],
+  "creates_events": true,
+  "display_name": "vSphere",
+  "guid": "930b1839-cc1f-4e7a-b706-0e8cf3218464",
+  "is_public": true,
+  "maintainer": "help@datadoghq.com",
+  "manifest_version": "1.0.0",
+  "metric_prefix": "vsphere.",
+  "metric_to_check": "vsphere.vm.count",
+  "name": "vsphere",
+  "public_title": "vSphere Integration",
+  "short_description": "Understand how vSphere resource usage affects your application.",
+  "support": "core",
+  "supported_os": [
+    "linux",
+    "mac_os",
+    "windows"
+  ],
+  "type": "check",
+  "integration_id": "vsphere",
   "assets": {
-    "integration": {
-      "source_type_name": "vSphere",
-      "configuration": {
-        "spec": "assets/configuration/spec.yaml"
-      },
-      "events": {
-        "creates_events": true
-      },
-      "metrics": {
-        "prefix": "vsphere.",
-        "check": "vsphere.vm.count",
-        "metadata_path": "metadata.csv"
-      },
-      "service_checks": {
-        "metadata_path": "assets/service_checks.json"
-      }
+    "configuration": {
+      "spec": "assets/configuration/spec.yaml"
     },
+    "monitors": {},
     "dashboards": {
-<<<<<<< HEAD
       "vsphere-overview": "assets/dashboards/vsphere_overview.json",
       "VMware vSphere TKG - Overview": "assets/dashboards/vmware_vsphere_tkg_-_overview.json"
     },
     "service_checks": "assets/service_checks.json",
     "logs": {},
     "metrics_metadata": "metadata.csv"
-=======
-      "vsphere-overview": "assets/dashboards/vsphere_overview.json"
-    }
->>>>>>> 71e9a096
   }
 }