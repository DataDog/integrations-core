--- conflicted
+++ resolved
@@ -7,28 +7,20 @@
 from six import iteritems
 
 from datadog_checks.base import to_string
-<<<<<<< HEAD
 from datadog_checks.vsphere.config import VSphereConfig  # noqa: F401
+from datadog_checks.vsphere.metrics import ALLOWED_METRICS_FOR_MOR
 from datadog_checks.vsphere.constants import (
     BOTH,
     HISTORICAL,
     MOR_TYPE_AS_STRING,
-    REALTIME,
-    REFERENCE_METRIC,
-    SHORT_ROLLUP,
-)
-from datadog_checks.vsphere.metrics import ALLOWED_METRICS_FOR_MOR
-=======
-from datadog_checks.vsphere.constants import (
-    MOR_TYPE_AS_STRING,
     OBJECT_PROPERTIES_BY_RESOURCE_TYPE,
     OBJECT_PROPERTIES_TO_METRIC_NAME,
     PROPERTY_METRICS_BY_RESOURCE_TYPE,
+    REALTIME
     REFERENCE_METRIC,
     SHORT_ROLLUP,
     SIMPLE_PROPERTIES_BY_RESOURCE_TYPE,
 )
->>>>>>> 0f9efa44
 from datadog_checks.vsphere.resource_filters import ResourceFilter, match_any_regex  # noqa: F401
 from datadog_checks.vsphere.types import InfrastructureData, MetricFilters, MetricName  # noqa: F401
 
@@ -105,7 +97,6 @@
     return True
 
 
-<<<<<<< HEAD
 def is_metric_allowed_for_collection_type(mor_type, metric_name, collection_type):
     allowed_metrics = ALLOWED_METRICS_FOR_MOR[mor_type]
     if collection_type == BOTH:
@@ -117,9 +108,6 @@
     return metric_name in metrics
 
 
-def get_tags_recursively(mor, infrastructure_data, config, include_only=None):
-    # type: (vim.ManagedEntity, InfrastructureData, VSphereConfig, Optional[List[str]]) -> List[str]
-=======
 def property_metrics_to_collect(mor_type, metric_filters):
     # type: (str, MetricFilters) -> List[str]
     filters = metric_filters.get(mor_type)
@@ -189,7 +177,6 @@
 
 def get_tags_recursively(mor, infrastructure_data, include_datastore_cluster_folder_tag, include_only=None):
     # type: (vim.ManagedEntity, InfrastructureData, bool, Optional[List[str]]) -> List[str]
->>>>>>> 0f9efa44
     """Go up the resources hierarchy from the given mor. Note that a host running a VM is not considered to be a
     parent of that VM.
 
