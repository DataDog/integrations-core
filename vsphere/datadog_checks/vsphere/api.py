--- conflicted
+++ resolved
@@ -258,7 +258,8 @@
         query_filter = vim.event.EventFilterSpec()
         time_filter = vim.event.EventFilterSpec.ByTime(beginTime=start_time)
         query_filter.time = time_filter
-<<<<<<< HEAD
+        query_filter.type = ALLOWED_EVENTS
+        return event_manager.QueryEvents(query_filter)
         try:
             events = event_manager.QueryEvents(query_filter)
         except SoapAdapter.ParserError as e:
@@ -302,11 +303,6 @@
             events.extend(collected_events)
         return events
 
-=======
-        query_filter.type = ALLOWED_EVENTS
-        return event_manager.QueryEvents(query_filter)
-
->>>>>>> 7f4c35ce
     @smart_retry
     def get_max_query_metrics(self):
         # type: () -> float
