--- conflicted
+++ resolved
@@ -8,12 +8,7 @@
 
 import vsanapiutils
 from pyVim import connect
-<<<<<<< HEAD
 from pyVmomi import SoapStubAdapter, vim, vmodl
-from six import itervalues
-=======
-from pyVmomi import vim, vmodl
->>>>>>> 250b813d
 
 from datadog_checks.base.log import CheckLoggingAdapter  # noqa: F401
 from datadog_checks.vsphere.config import VSphereConfig  # noqa: F401
