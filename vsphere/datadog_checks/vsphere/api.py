--- conflicted
+++ resolved
@@ -14,14 +14,8 @@
 from datadog_checks.vsphere.constants import ALL_RESOURCES, MAX_QUERY_METRICS_OPTION, UNLIMITED_HIST_METRICS_PER_QUERY
 from datadog_checks.vsphere.types import InfrastructureData
 
-<<<<<<< HEAD
-# Python 3 only
-PROTOCOL_TLS_CLIENT = getattr(ssl, 'PROTOCOL_TLS_CLIENT', ssl.PROTOCOL_TLS)  # type: ignore
-
 CallableT = TypeVar('CallableT', bound=Callable)
 
-=======
->>>>>>> 40dc7ae4
 
 def smart_retry(f):
     # type: (CallableT) -> CallableT
@@ -90,14 +84,10 @@
         """
         context = None
         if not self.config.ssl_verify:
-            context = ssl.SSLContext(ssl.PROTOCOL_TLS)  # type: ignore
+            context = ssl.SSLContext(ssl.PROTOCOL_TLS)
             context.verify_mode = ssl.CERT_NONE
         elif self.config.ssl_capath:
-<<<<<<< HEAD
-            context = ssl.SSLContext(ssl.PROTOCOL_TLS_CLIENT)  # type: ignore
-=======
             context = ssl.SSLContext(ssl.PROTOCOL_TLS)
->>>>>>> 40dc7ae4
             context.verify_mode = ssl.CERT_REQUIRED
             # `check_hostname` must be enabled as well to verify the authenticity of a cert.
             context.check_hostname = True
