--- conflicted
+++ resolved
@@ -700,13 +700,8 @@
             if no_additional_tags:
                 if metric_value is None:
                     self.log.debug(
-<<<<<<< HEAD
-                        "Could not sumbit property metric- no metric data: name=`%s`, value=`%s`, hostname=`%s`, "
+                        "Could not submit property metric- no metric data: name=`%s`, value=`%s`, hostname=`%s`, "
                         "base tags=`%s` additional tags=`%s`, is_bool_metric=`%s`",
-=======
-                        "Could not submit property metric- no metric data: name=`%s`, value=`%s`, hostname=`%s`, "
-                        "base tags=`%s` additional tags=`%s`",
->>>>>>> d4233a46
                         metric_full_name,
                         metric_value,
                         hostname,
@@ -728,13 +723,8 @@
                 metric_value = float(metric_value)
             except Exception:
                 self.log.debug(
-<<<<<<< HEAD
-                    "Could not sumbit property metric- unexpected metric value: name=`%s`, value=`%s`, hostname=`%s`, "
+                    "Could not submit property metric- unexpected metric value: name=`%s`, value=`%s`, hostname=`%s`, "
                     "base tags=`%s` additional tags=`%s`, is_bool_metric=`%s`",
-=======
-                    "Could not submit property metric- unexpected metric value: name=`%s`, value=`%s`, hostname=`%s`, "
-                    "base tags=`%s` additional tags=`%s`",
->>>>>>> d4233a46
                     metric_full_name,
                     metric_value,
                     hostname,
