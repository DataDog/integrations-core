--- conflicted
+++ resolved
@@ -26,12 +26,9 @@
     HOST_RESOURCES,
     MAX_QUERY_METRICS_OPTION,
     PROPERTY_COUNT_METRICS,
+    REALTIME_RESOURCES,
     REALTIME_METRICS_INTERVAL_ID,
-<<<<<<< HEAD
     SIMPLE_PROPERTIES_BY_RESOURCE_TYPE,
-=======
-    REALTIME_RESOURCES,
->>>>>>> 0f9efa44
 )
 from datadog_checks.vsphere.event import VSphereEvent
 from datadog_checks.vsphere.metrics import ALLOWED_METRICS_FOR_MOR, PERCENT_METRICS
@@ -485,7 +482,6 @@
         server_current_time = self.api.get_current_time()
         self.log.debug("Server current datetime: %s", server_current_time)
         for resource_type in self._config.collected_resource_types:
-<<<<<<< HEAD
             for metric_type in self._config.collected_metric_types:
                 mors = self.infrastructure_cache.get_mors(resource_type)
                 counters = self.metrics_metadata_cache.get_metadata(resource_type)
@@ -498,34 +494,6 @@
                     # More info https://code.vmware.com/apis/704/vsphere/vim.PerformanceManager.MetricId.html
                     if should_collect_per_instance_values(self._config, metric_name, resource_type):
                         instance = "*"
-=======
-            mors = self.infrastructure_cache.get_mors(resource_type)
-            counters = self.metrics_metadata_cache.get_metadata(resource_type)
-            metric_ids = []  # type: List[vim.PerformanceManager.MetricId]
-            for counter_key, metric_name in iteritems(counters):
-                # PerformanceManager.MetricId `instance` kwarg:
-                # - An asterisk (*) to specify all instances of the metric for the specified counterId
-                # - Double-quotes ("") to specify aggregated statistics
-                # More info https://code.vmware.com/apis/704/vsphere/vim.PerformanceManager.MetricId.html
-                if should_collect_per_instance_values(
-                    self._config.collect_per_instance_filters, metric_name, resource_type
-                ):
-                    instance = "*"
-                else:
-                    instance = ''
-
-                metric_ids.append(vim.PerformanceManager.MetricId(counterId=counter_key, instance=instance))
-
-            for batch in self.make_batch(mors, metric_ids, resource_type):
-                query_specs = []
-                for mor, metrics in iteritems(batch):
-                    query_spec = vim.PerformanceManager.QuerySpec()  # type: vim.PerformanceManager.QuerySpec
-                    query_spec.entity = mor
-                    query_spec.metricId = metrics
-                    if resource_type in REALTIME_RESOURCES:
-                        query_spec.intervalId = REALTIME_METRICS_INTERVAL_ID
-                        query_spec.maxSample = 1  # Request a single datapoint
->>>>>>> 0f9efa44
                     else:
                         instance = ''
 
