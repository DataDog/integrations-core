# (C) Datadog, Inc. 2019-present
# All rights reserved
# Licensed under Simplified BSD License (see LICENSE)
from __future__ import division

import datetime as dt
import logging
from collections import defaultdict
from concurrent.futures import as_completed
from concurrent.futures.thread import ThreadPoolExecutor
from typing import Any, Callable, Dict, Generator, Iterable, List, Optional, Set, Type, cast  # noqa: F401

from pyVmomi import vim, vmodl
from six import iteritems

from datadog_checks.base import AgentCheck, is_affirmative, to_string
from datadog_checks.base.checks.libs.timer import Timer
from datadog_checks.base.utils.time import get_current_datetime, get_timestamp
from datadog_checks.vsphere.api import APIConnectionError, VSphereAPI
from datadog_checks.vsphere.api_rest import VSphereRestAPI
from datadog_checks.vsphere.cache import InfrastructureCache, MetricsMetadataCache
from datadog_checks.vsphere.config import VSphereConfig
from datadog_checks.vsphere.constants import (
    DEFAULT_MAX_QUERY_METRICS,
    HISTORICAL_RESOURCES,
    MAX_QUERY_METRICS_OPTION,
    PROPERTY_COUNT_METRICS,
    REALTIME_METRICS_INTERVAL_ID,
    REALTIME_RESOURCES,
    SIMPLE_PROPERTIES_BY_RESOURCE_TYPE,
)
from datadog_checks.vsphere.event import VSphereEvent
from datadog_checks.vsphere.metrics import ALLOWED_METRICS_FOR_MOR, PERCENT_METRICS
from datadog_checks.vsphere.resource_filters import TagFilter
from datadog_checks.vsphere.types import (
    CounterId,  # noqa: F401
    InfrastructureData,  # noqa: F401
    InfrastructureDataItem,  # noqa: F401
    InstanceConfig,
    MetricName,  # noqa: F401
    MorBatch,  # noqa: F401
    ResourceTags,  # noqa: F401
    VmomiObject,  # noqa: F401
)
from datadog_checks.vsphere.utils import (
    MOR_TYPE_AS_STRING,
    add_additional_tags,
    format_metric_name,
    get_mapped_instance_tag,
    get_tags_recursively,
    is_metric_excluded_by_filters,
    is_resource_collected_by_filters,
    should_collect_per_instance_values,
)

try:
    import datadog_agent
except ImportError:
    from datadog_checks.base.stubs import datadog_agent


SERVICE_CHECK_NAME = 'can_connect'


class VSphereCheck(AgentCheck):
    __NAMESPACE__ = 'vsphere'

    def __new__(cls, name, init_config, instances):
        # type: (Type[VSphereCheck], str, Dict[str, Any], List[Dict[str, Any]]) -> VSphereCheck
        """For backward compatibility reasons, there are two side-by-side implementations of the VSphereCheck.
        Instantiating this class will return an instance of the legacy integration for existing users and
        an instance of the new implementation for new users."""
        if is_affirmative(instances[0].get('use_legacy_check_version', True)):
            from datadog_checks.vsphere.legacy.vsphere_legacy import VSphereLegacyCheck

            return VSphereLegacyCheck(name, init_config, instances)  # type: ignore
        return super(VSphereCheck, cls).__new__(cls)

    def __init__(self, *args, **kwargs):
        # type: (*Any, **Any) -> None
        super(VSphereCheck, self).__init__(*args, **kwargs)
        instance = cast(InstanceConfig, self.instance)
        self._config = VSphereConfig(instance, self.init_config, self.log)

        self.latest_event_query = get_current_datetime()
        self.infrastructure_cache = InfrastructureCache(interval_sec=self._config.refresh_infrastructure_cache_interval)
        self.metrics_metadata_cache = MetricsMetadataCache(
            interval_sec=self._config.refresh_metrics_metadata_cache_interval
        )
        self.api = cast(VSphereAPI, None)
        self.api_rest = cast(VSphereRestAPI, None)
        # Do not override `AgentCheck.hostname`
        self._hostname = None
        self.thread_pool = ThreadPoolExecutor(max_workers=self._config.threads_count)
        self.check_initializations.append(self.initiate_api_connection)

        self.last_connection_time = get_timestamp()

    def initiate_api_connection(self):
        # type: () -> None
        try:
            self.log.debug(
                "Connecting to the vCenter API %s with username %s...", self._config.hostname, self._config.username
            )
            self.api = VSphereAPI(self._config, self.log)
            self.log.debug("Connected")
        except APIConnectionError:
            # Clear the API connection object if the authentication fails
            self.api = cast(VSphereAPI, None)
            self.log.error("Cannot authenticate to vCenter API. The check will not run.")
            self.service_check(SERVICE_CHECK_NAME, AgentCheck.CRITICAL, tags=self._config.base_tags, hostname=None)
            raise

        if self._config.should_collect_tags:
            try:
                version_info = self.api.get_version()
                major_version = int(version_info.version_str[0])

                if major_version >= 7:
                    try:
                        # Try to connect to REST API vSphere v7
                        self.api_rest = VSphereRestAPI(self._config, self.log, False)
                        return
                    except Exception:
                        self.log.debug("REST API of vSphere 7 not detected, falling back to the old API.")
                self.api_rest = VSphereRestAPI(self._config, self.log, True)
            except Exception as e:
                self.log.error("Cannot connect to vCenter REST API. Tags won't be collected. Error: %s", e)

    def refresh_metrics_metadata_cache(self):
        # type: () -> None
        """
        Request the list of counters (metrics) from vSphere and store them in a cache.
        """
        self.log.debug(
            "Refreshing the metrics metadata cache. Collecting all counters metadata for collection_level=%d",
            self._config.collection_level,
        )
        t0 = Timer()
        counters = self.api.get_perf_counter_by_level(self._config.collection_level)
        self.gauge(
            "datadog.vsphere.refresh_metrics_metadata_cache.time",
            t0.total(),
            tags=self._config.base_tags,
            raw=True,
            hostname=self._hostname,
        )
        self.log.debug("Collected %d counters metadata in %.3f seconds.", len(counters), t0.total())

        for mor_type in self._config.collected_resource_types:
            allowed_counters = []
            for c in counters:
                metric_name = format_metric_name(c)
                if metric_name in ALLOWED_METRICS_FOR_MOR[mor_type] and not is_metric_excluded_by_filters(
                    metric_name, mor_type, self._config.metric_filters
                ):
                    allowed_counters.append(c)
            metadata = {c.key: format_metric_name(c) for c in allowed_counters}  # type: Dict[CounterId, MetricName]
            self.metrics_metadata_cache.set_metadata(mor_type, metadata)
            self.log.debug(
                "Set metadata for mor_type %s: %s",
                mor_type,
                metadata,
            )

        # TODO: Later - Understand how much data actually changes between check runs
        # Apparently only when the server restarts?
        # https://pubs.vmware.com/vsphere-50/index.jsp?topic=%2Fcom.vmware.wssdk.pg.doc_50%2FPG_Ch16_Performance.18.5.html

    def collect_tags(self, infrastructure_data):
        # type: (InfrastructureData) -> ResourceTags
        """
        Fetch the all tags, build tags for each monitored resources and store all of that into the tags_cache.
        """
        if not self.api_rest:
            return {}

        # In order to be more efficient in tag collection, the infrastructure data is filtered as much as possible.
        # All filters are applied except the ones based on tags of course.
        resource_filters_without_tags = [f for f in self._config.resource_filters if not isinstance(f, TagFilter)]
        filtered_infra_data = {
            mor: props
            for mor, props in iteritems(infrastructure_data)
            if isinstance(mor, tuple(self._config.collected_resource_types))
            and is_resource_collected_by_filters(mor, infrastructure_data, resource_filters_without_tags)
        }

        t0 = Timer()
        mors_list = list(filtered_infra_data.keys())
        try:
            mor_tags = self.api_rest.get_resource_tags_for_mors(mors_list)
        except Exception as e:
            self.log.error("Failed to collect tags: %s", e)
            return {}

        self.gauge(
            'datadog.vsphere.query_tags.time',
            t0.total(),
            tags=self._config.base_tags,
            raw=True,
            hostname=self._hostname,
        )

        return mor_tags

    def refresh_infrastructure_cache(self):
        # type: () -> None
        """Fetch the complete infrastructure, generate tags for each monitored resources and store all of that
        into the infrastructure_cache. It also computes the resource `hostname` property to be used when submitting
        metrics for this mor."""
        self.log.debug("Refreshing the infrastructure cache...")
        t0 = Timer()
        infrastructure_data = self.api.get_infrastructure()
        collect_property_metrics = self._config.collect_property_metrics
        self.gauge(
            "datadog.vsphere.refresh_infrastructure_cache.time",
            t0.total(),
            tags=self._config.base_tags + ['collect_property_metrics:{}'.format(collect_property_metrics)],
            raw=True,
            hostname=self._hostname,
        )
        self.log.debug("Infrastructure cache refreshed in %.3f seconds.", t0.total())

        # When collecting property metrics, there are pyVmomi objects in the cache at this point
        if collect_property_metrics:
            self.log.trace("Infrastructure cache with properties: %s", infrastructure_data)
        else:
            self.log.debug("Infrastructure cache: %s", infrastructure_data)

        all_tags = {}
        if self._config.should_collect_tags:
            all_tags = self.collect_tags(infrastructure_data)
        self.infrastructure_cache.set_all_tags(all_tags)

        for mor, properties in iteritems(infrastructure_data):
            if not isinstance(mor, tuple(self._config.collected_resource_types)):
                # Do nothing for the resource types we do not collect
                continue

            mor_name = to_string(properties.get("name", "unknown"))
            mor_type_str = MOR_TYPE_AS_STRING[type(mor)]
            hostname = None
            tags = []
            mor_payload = {}  # type: Dict[str, Any]
            if self._config.collect_property_metrics:
                all_properties = properties.get('properties', {})
                mor_payload['properties'] = all_properties

            if isinstance(mor, vim.VirtualMachine):
                power_state = properties.get("runtime.powerState")
                if power_state != vim.VirtualMachinePowerState.poweredOn:
                    # Skipping because the VM is not powered on
                    # TODO: Sometimes VM are "poweredOn" but "disconnected" and thus have no metrics
                    self.log.debug("Skipping VM %s in state %s", mor_name, to_string(power_state))
                    continue

                # Hosts are not considered as parents of the VMs they run, we use the `runtime.host` property
                # to get the name of the ESXi host
                runtime_host = properties.get("runtime.host")
                runtime_host_props = {}  # type: InfrastructureDataItem
                if runtime_host:
                    if runtime_host in infrastructure_data:
                        runtime_host_props = infrastructure_data.get(runtime_host, {})
                    else:
                        self.log.debug("Missing runtime.host details for VM %s", mor_name)
                runtime_hostname = to_string(runtime_host_props.get("name", "unknown"))
                tags.append('vsphere_host:{}'.format(runtime_hostname))

                if self._config.use_guest_hostname:
                    hostname = properties.get("guest.hostName", mor_name)
                else:
                    hostname = mor_name
            elif isinstance(mor, vim.HostSystem):
                hostname = mor_name

            else:
                tags.append('vsphere_{}:{}'.format(mor_type_str, mor_name))

            parent = properties.get('parent')
            runtime_host = properties.get('runtime.host')
            if parent is not None:
                tags.extend(get_tags_recursively(parent, infrastructure_data, self._config))
            if runtime_host is not None:
                tags.extend(
                    get_tags_recursively(
                        runtime_host, infrastructure_data, self._config, include_only=['vsphere_cluster']
                    )
                )
            tags.append('vsphere_type:{}'.format(mor_type_str))

            # Attach tags from fetched attributes.
            tags.extend(properties.get('attributes', []))
            resource_tags = self.infrastructure_cache.get_mor_tags(mor) + tags
            if not is_resource_collected_by_filters(
                mor,
                infrastructure_data,
                self._config.resource_filters,
                resource_tags,
            ):
                # The resource does not match the specified whitelist/blacklist patterns.
                self.log.debug(
                    "Skipping resource not matched by filters. resource=`%s` tags=`%s`", mor_name, resource_tags
                )
                continue

            # after retrieving tags, add hostname suffix if specified
            if isinstance(mor, vim.VirtualMachine):
                if self._config.vm_hostname_suffix_tag is not None:
                    hostname_suffix = None

                    all_tags = resource_tags + self._config.custom_tags
                    sorted_tags = sorted(all_tags)
                    for resource_tag in sorted_tags:
                        resource_tag_key, _, resource_tag_value = resource_tag.partition(":")
                        if resource_tag_key == self._config.vm_hostname_suffix_tag:
                            hostname_suffix = resource_tag_value
                            break

                    if hostname_suffix is not None:
                        hostname = "{}-{}".format(hostname, hostname_suffix)
                        self.log.debug(
                            "Attached hostname suffix key %s, new hostname: %s",
                            self._config.vm_hostname_suffix_tag,
                            hostname,
                        )

                    else:
                        self.log.debug(
                            "Could not attach hostname suffix key %s for host: %s",
                            self._config.vm_hostname_suffix_tag,
                            hostname,
                        )

            mor_payload["tags"] = tags  # type: Dict[str, Any]

            if hostname:
                mor_payload['hostname'] = hostname

            self.infrastructure_cache.set_mor_props(mor, mor_payload)

    def submit_metrics_callback(self, query_results):
        # type: (List[vim.PerformanceManager.EntityMetricBase]) -> None
        """
        Callback of the collection of metrics. This is run in the main thread!

        `query_results` currently contain results of one resource type in practice, but this function is generic
        and can handle results with mixed resource types.
        """

        # `have_instance_value` is used later to avoid collecting aggregated metrics
        # when instance metrics are collected.
        have_instance_value = defaultdict(set)  # type: Dict[Type[vim.ManagedEntity], Set[MetricName]]
        for results_per_mor in query_results:
            resource_type = type(results_per_mor.entity)
            metadata = self.metrics_metadata_cache.get_metadata(resource_type)
            for result in results_per_mor.value:
                if result.id.instance:
                    counter_id = metadata.get(result.id.counterId)
                    if counter_id:
                        have_instance_value[resource_type].add(counter_id)

        for results_per_mor in query_results:
            mor_props = self.infrastructure_cache.get_mor_props(results_per_mor.entity)
            if mor_props is None:
                self.log.debug(
                    "Skipping results for mor %s because the integration is not yet aware of it. If this is a problem"
                    " you can increase the value of 'refresh_infrastructure_cache_interval'.",
                    results_per_mor.entity,
                )
                continue
            self.log.debug(
                "Retrieved mor props for entity %s: %s",
                results_per_mor.entity,
                mor_props,
            )
            resource_type = type(results_per_mor.entity)
            metadata = self.metrics_metadata_cache.get_metadata(resource_type)
            for result in results_per_mor.value:
                metric_name = metadata.get(result.id.counterId)
                if self.log.isEnabledFor(logging.DEBUG):
                    # Use isEnabledFor to avoid unnecessary processing
                    self.log.debug(
                        "Processing metric `%s`: resource_type=`%s`, result=`%s`",
                        metric_name,
                        resource_type,
                        str(result).replace("\n", "\\n"),
                    )
                if not metric_name:
                    # Fail-safe
                    self.log.debug(
                        "Skipping value for counter %s, because the integration doesn't have metadata about it. If this"
                        " is a problem you can increase the value of 'refresh_metrics_metadata_cache_interval'",
                        result.id.counterId,
                    )
                    continue

                if not result.value:
                    self.log.debug("Skipping metric %s because the value is empty", to_string(metric_name))
                    continue

                # Get the most recent value that isn't negative
                valid_values = [v for v in result.value if v >= 0]
                if not valid_values:
                    self.log.debug(
                        "Skipping metric %s because the value returned by vCenter"
                        " is negative (i.e. the metric is not yet available). values: %s",
                        to_string(metric_name),
                        list(result.value),
                    )
                    continue

                tags = []
                if should_collect_per_instance_values(self._config, metric_name, resource_type) and (
                    metric_name in have_instance_value[resource_type]
                ):
                    instance_value = result.id.instance
                    # When collecting per instance values, it's possible that both aggregated metric and per instance
                    # metrics are received. In that case, the metric with no instance value is skipped.
                    if not instance_value:
                        continue
                    instance_tag_key = get_mapped_instance_tag(metric_name)
                    tags.append('{}:{}'.format(instance_tag_key, instance_value))

                vsphere_tags = self.infrastructure_cache.get_mor_tags(results_per_mor.entity)
                mor_tags = mor_props['tags'] + vsphere_tags

                if resource_type in HISTORICAL_RESOURCES:
                    # Tags are attached to the metrics
                    tags.extend(mor_tags)
                    hostname = None
                else:
                    # Tags are (mostly) submitted as external host tags.
                    hostname = to_string(mor_props.get('hostname'))
                    if self._config.excluded_host_tags:
                        tags.extend([t for t in mor_tags if t.split(":", 1)[0] in self._config.excluded_host_tags])

                tags.extend(self._config.base_tags)

                value = valid_values[-1]
                if metric_name in PERCENT_METRICS:
                    # Convert the percentage to a float.
                    value /= 100.0

                self.log.debug(
                    "Submit metric: name=`%s`, value=`%s`, hostname=`%s`, tags=`%s`",
                    metric_name,
                    value,
                    hostname,
                    tags,
                )
                # vSphere "rates" should be submitted as gauges (rate is precomputed).
                self.gauge(to_string(metric_name), value, hostname=hostname, tags=tags)

    def query_metrics_wrapper(self, query_specs):
        # type: (List[vim.PerformanceManager.QuerySpec]) -> List[vim.PerformanceManager.EntityMetricBase]
        """Just an instrumentation wrapper around the VSphereAPI.query_metrics method
        Warning: called in threads
        """
        t0 = Timer()
        metrics_values = self.api.query_metrics(query_specs)
        self.histogram(
            'datadog.vsphere.query_metrics.time',
            t0.total(),
            tags=self._config.base_tags,
            raw=True,
            hostname=self._hostname,
        )
        return metrics_values

    def make_query_specs(self):
        # type: () -> Iterable[List[vim.PerformanceManager.QuerySpec]]
        """
        Build query specs using MORs and metrics metadata.
        """
        server_current_time = self.api.get_current_time()
        self.log.debug("Server current datetime: %s", server_current_time)
        for resource_type in self._config.collected_resource_types:
            mors = self.infrastructure_cache.get_mors(resource_type)
            counters = self.metrics_metadata_cache.get_metadata(resource_type)
            metric_ids = []  # type: List[vim.PerformanceManager.MetricId]
            for counter_key, metric_name in iteritems(counters):
                # PerformanceManager.MetricId `instance` kwarg:
                # - An asterisk (*) to specify all instances of the metric for the specified counterId
                # - Double-quotes ("") to specify aggregated statistics
                # More info https://code.vmware.com/apis/704/vsphere/vim.PerformanceManager.MetricId.html
                if should_collect_per_instance_values(self._config, metric_name, resource_type):
                    instance = "*"
                else:
                    instance = ''

                metric_ids.append(vim.PerformanceManager.MetricId(counterId=counter_key, instance=instance))

            for batch in self.make_batch(mors, metric_ids, resource_type):
                query_specs = []
                for mor, metrics in iteritems(batch):
                    query_spec = vim.PerformanceManager.QuerySpec()  # type: vim.PerformanceManager.QuerySpec
                    query_spec.entity = mor
                    query_spec.metricId = metrics
                    if resource_type in REALTIME_RESOURCES:
                        query_spec.intervalId = REALTIME_METRICS_INTERVAL_ID
                        query_spec.maxSample = 1  # Request a single datapoint
                    else:
                        # We cannot use `maxSample` for historical metrics, let's specify a timewindow that will
                        # contain at least one element
                        query_spec.startTime = server_current_time - dt.timedelta(hours=2)
                    query_specs.append(query_spec)
                if query_specs:
                    yield query_specs

    def collect_metrics_async(self):
        # type: () -> None
        """Run queries in multiple threads and wait for completion."""
        tasks = []  # type: List[Any]
        try:
            for query_specs in self.make_query_specs():
                tasks.append(self.thread_pool.submit(self.query_metrics_wrapper, query_specs))
        except Exception as e:
            self.log.warning("Unable to schedule all metric collection tasks: %s", e)
        finally:
            self.log.debug("Queued all %d tasks, waiting for completion.", len(tasks))
            for future in as_completed(tasks):
                future_exc = future.exception()
                if isinstance(future_exc, vmodl.fault.InvalidArgument):
                    # The query was invalid or the resource does not have values for this metric.
                    continue
                elif future_exc is not None:
                    self.log.warning("A metric collection API call failed with the following error: %s", future_exc)
                    continue

                results = future.result()
                if not results:
                    self.log.debug("A metric collection API call did not return data.")
                    continue

                try:
                    # Callback is called in the main thread
                    self.submit_metrics_callback(results)
                except Exception as e:
                    self.log.exception(
                        "Exception '%s' raised during the submit_metrics_callback. "
                        "Ignoring the error and continuing execution.",
                        e,
                    )

    def make_batch(
        self,
        mors,  # type: Iterable[vim.ManagedEntity]
        metric_ids,  # type: List[vim.PerformanceManager.MetricId]
        resource_type,  # type: Type[vim.ManagedEntity]
    ):  # type: (...) -> Generator[MorBatch, None, None]
        """Iterates over mor and generate batches with a fixed number of metrics to query.
        Querying multiple resource types in the same call is error prone if we query a cluster metric. Indeed,
        cluster metrics result in an unpredictable number of internal metric queries which all count towards
        max_query_metrics. Therefore often collecting a single cluster metric can make the whole call to fail. That's
        why we should never batch cluster metrics with anything else.
        """
        # Safeguard, let's avoid collecting multiple resources in the same call
        mors_filtered = [m for m in mors if isinstance(m, resource_type)]  # type: List[vim.ManagedEntity]

        if resource_type == vim.ClusterComputeResource:
            # Cluster metrics are unpredictable and a single call can max out the limit. Always collect them one by one.
            max_batch_size = 1  # type: float
        elif resource_type in REALTIME_RESOURCES or self._config.max_historical_metrics < 0:
            # Queries are not limited by vCenter
            max_batch_size = self._config.metrics_per_query
        else:
            # Collection is limited by the value of `max_query_metrics`
            if self._config.metrics_per_query < 0:
                max_batch_size = self._config.max_historical_metrics
            else:
                max_batch_size = min(self._config.metrics_per_query, self._config.max_historical_metrics)

        batch = defaultdict(list)  # type: MorBatch
        batch_size = 0
        for m in mors_filtered:
            for metric_id in metric_ids:
                if batch_size == max_batch_size:
                    yield batch
                    batch = defaultdict(list)
                    batch_size = 0
                batch[m].append(metric_id)
                batch_size += 1
        # Do not yield an empty batch
        if batch:
            yield batch

    def submit_external_host_tags(self):
        # type: () -> None
        """Send external host tags to the Datadog backend. This is only useful for a REALTIME instance because
        only VMs and Hosts appear as 'datadog hosts'."""
        external_host_tags = []

        for resource_type in REALTIME_RESOURCES:
            for mor in self.infrastructure_cache.get_mors(resource_type):
                mor_props = self.infrastructure_cache.get_mor_props(mor)
                mor_tags = self.infrastructure_cache.get_mor_tags(mor)
                hostname = mor_props.get('hostname')
                # Safeguard if some mors have a None hostname
                if not hostname:
                    continue

                mor_tags = mor_props['tags'] + mor_tags
                tags = [t for t in mor_tags if t.split(':')[0] not in self._config.excluded_host_tags]
                tags.extend(self._config.base_tags)
                external_host_tags.append((hostname, {self.__NAMESPACE__: tags}))

        if external_host_tags:
            self.set_external_tags(external_host_tags)

    def collect_events(self):
        # type: () -> None
        self.log.debug("Starting events collection (query start time: %s).", self.latest_event_query)
        latest_event_time = None
        collect_start_time = get_current_datetime()
        try:
            t0 = Timer()
            new_events = self.api.get_new_events(start_time=self.latest_event_query)
            self.gauge(
                'datadog.vsphere.collect_events.time',
                t0.total(),
                tags=self._config.base_tags,
                raw=True,
                hostname=self._hostname,
            )
            self.log.debug("Got %s new events from the vCenter event manager", len(new_events))
            event_config = {'collect_vcenter_alarms': True}
            for event in new_events:
                self.log.debug(
                    "Processing event with id:%s, type:%s: msg:%s", event.key, type(event), event.fullFormattedMessage
                )
                normalized_event = VSphereEvent(event, event_config, self._config.base_tags)
                # Can return None if the event if filtered out
                event_payload = normalized_event.get_datadog_payload()
                if event_payload is not None:
                    self.log.debug(
                        "Submit event with id:%s, type:%s: msg:%s", event.key, type(event), event.fullFormattedMessage
                    )
                    self.event(event_payload)
                if latest_event_time is None or event.createdTime > latest_event_time:
                    latest_event_time = event.createdTime
        except Exception as e:
            # Don't get stuck on a failure to fetch an event
            # Ignore them for next pass
            self.log.warning("Unable to fetch Events %s", e)

        if latest_event_time is not None:
            self.latest_event_query = latest_event_time + dt.timedelta(seconds=1)
        else:
            # Let's set `self.latest_event_query` to `collect_start_time` as safeguard in case no events are reported
            # OR something bad happened (which might happen again indefinitely).
            self.latest_event_query = collect_start_time

    def submit_property_metric(
        self,
        metric_name,  # type: str
        metric_value,  # type: Any
        base_tags,  # type: List[str]
        hostname,  # type: str
        resource_metric_suffix,  # type: str
        additional_tags=None,  # type: Optional[Dict[str, Optional[Any]]]
    ):
        # type: (...) -> None
        """
        Submits a property metric:
        - If the metric is a count metric (expecting tag data)
            1. Check if should have any tags added (metric value)
            2. Add the tag
            3. If there are still no valuable tags/data, then discard the metric
            4. Submit the metric as a count
        - If the metric is a guage
            1. Convert value to a float
            2. Discard if there is no float data

        Then combine all tags and submit the metric.
        """
        metric_full_name = "{}.{}".format(resource_metric_suffix, metric_name)
        is_count_metric = metric_name in PROPERTY_COUNT_METRICS

        if additional_tags is None:
            additional_tags = {}

        if is_count_metric:
            no_additional_tags = all(tag is None for tag in additional_tags.values())
            if no_additional_tags:
                if metric_value is None:
                    self.log.debug(
                        "Could not sumbit property metric- no metric data: name=`%s`, value=`%s`, hostname=`%s`, "
                        "base tags=`%s` additional tags=`%s`",
                        metric_full_name,
                        metric_value,
                        hostname,
                        base_tags,
                        additional_tags,
                    )
                    return

                _, _, tag_name = metric_name.rpartition('.')
                property_tag = {tag_name: metric_value}
                additional_tags.update(property_tag)

            # set metric value to 1 since it is not a float
            metric_value = 1

        else:
            try:
                metric_value = float(metric_value)
            except Exception:
                self.log.debug(
                    "Could not sumbit property metric- unexpected metric value: name=`%s`, value=`%s`, hostname=`%s`, "
                    "base tags=`%s` additional tags=`%s`",
                    metric_full_name,
                    metric_value,
                    hostname,
                    base_tags,
                    additional_tags,
                )
                return

        tags = []  # type: List[str]
        tags = tags + base_tags

        add_additional_tags(tags, additional_tags)

        # Use isEnabledFor to avoid unnecessary processing
        if self.log.isEnabledFor(logging.DEBUG):
            self.log.debug(
                "Submit property metric: name=`%s`, value=`%s`, hostname=`%s`, tags=`%s`, count=`%s`",
                metric_full_name,
                metric_value,
                hostname,
                tags,
                is_count_metric,
            )
        metric_method = self.count if is_count_metric else self.gauge
        metric_method(metric_full_name, metric_value, tags=tags, hostname=hostname)

    def submit_disk_property_metrics(
        self,
        disks,  # type: List[VmomiObject]
        base_tags,  # type: List[str]
        hostname,  # type: str
        resource_metric_suffix,  # type: str
    ):
        # type: (...) -> None
        for disk in disks:
            disk_path = disk.diskPath
            file_system_type = disk.filesystemType
            free_space = disk.freeSpace
            capacity = disk.capacity
            disk_tags = {'disk_path': disk_path, 'file_system_type': file_system_type}

            self.submit_property_metric(
                'guest.disk.freeSpace',
                free_space,
                base_tags,
                hostname,
                resource_metric_suffix,
                additional_tags=disk_tags,
            )

            self.submit_property_metric(
                'guest.disk.capacity',
                capacity,
                base_tags,
                hostname,
                resource_metric_suffix,
                additional_tags=disk_tags,
            )

    def submit_nic_property_metrics(
        self,
        nics,  # type: List[VmomiObject]
        base_tags,  # type: List[str]
        hostname,  # type: str
        resource_metric_suffix,  # type: str
    ):
        # type: (...) -> None
        for nic in nics:
            device_id = nic.deviceConfigId
            is_connected = nic.connected
            mac_address = nic.macAddress
            nic_tags = {'device_id': device_id, 'is_connected': is_connected, 'nic_mac_address': mac_address}
            self.submit_property_metric(
                'guest.net', 1, base_tags, hostname, resource_metric_suffix, additional_tags=nic_tags
            )
            ip_addresses = nic.ipConfig.ipAddress
            for ip_address in ip_addresses:
                nic_tags['nic_ip_address'] = ip_address.ipAddress
                self.submit_property_metric(
                    'guest.net.ipConfig.address',
                    1,
                    base_tags,
                    hostname,
                    resource_metric_suffix,
                    additional_tags=nic_tags,
                )

    def submit_ip_stack_property_metrics(
        self,
        ip_stacks,  # type: List[VmomiObject]
        base_tags,  # type: List[str]
        hostname,  # type: str
        resource_metric_suffix,  # type: str
    ):
        # type: (...) -> None
        for ip_stack in ip_stacks:
            ip_tags = {}
            if ip_stack.dnsConfig is not None:
                host_name = ip_stack.dnsConfig.hostName
                domain_name = ip_stack.dnsConfig.domainName
                ip_tags.update({'route_hostname': host_name, 'route_domain_name': domain_name})
            ip_routes = ip_stack.ipRouteConfig.ipRoute
            for ip_route in ip_routes:
                prefix_length = ip_route.prefixLength
                gateway_address = ip_route.gateway.ipAddress
                network = ip_route.network
                # network
                device = ip_route.gateway.device
                route_tags = {
                    'device': device,
                    'network_dest_ip': network,
                    'prefix_length': prefix_length,
                    'gateway_address': gateway_address,
                }
                ip_tags.update(route_tags)

                self.submit_property_metric(
                    'guest.ipStack.ipRoute',
                    1,
                    base_tags,
                    hostname,
                    resource_metric_suffix,
                    additional_tags=ip_tags,
                )

    def submit_simple_property_metrics(
        self,
        all_properties,  # type: Dict[str, Any]
        base_tags,  # type: List[str]
        hostname,  # type: str
        resource_metric_suffix,  # type: str
    ):
        # type: (...) -> None
        simple_properties = SIMPLE_PROPERTIES_BY_RESOURCE_TYPE[resource_metric_suffix]
        for property_name in simple_properties:
            property_val = all_properties.get(property_name, None)

            self.submit_property_metric(
                property_name,
                property_val,
                base_tags,
                hostname,
                resource_metric_suffix,
            )

    def submit_property_metrics(
        self,
        resource_type,  # type: Type[vim.ManagedEntity]
        mor_props,  # type: Dict[str, Any]
        resource_tags,  # type: List[str]
    ):
        # type: (...) -> None
        resource_metric_suffix = MOR_TYPE_AS_STRING[resource_type]
        mor_name = to_string(mor_props.get('name', 'unknown'))
        hostname = mor_props.get('hostname', 'unknown')
<<<<<<< HEAD

        all_properties = mor_props.get('properties', None)
        if not all_properties:
            self.log.warning('Could not retrieve properties for resource %s hostname=%s', mor_name, hostname)
            return

=======

        all_properties = mor_props.get('properties', None)
        if not all_properties:
            self.log.warning('Could not retrieve properties for resource %s hostname=%s', mor_name, hostname)
            return

>>>>>>> cbe645ac
        base_tags = self._config.base_tags + resource_tags

        if resource_type == vim.VirtualMachine:
            nics = all_properties.get('guest.net', [])
            self.submit_nic_property_metrics(nics, base_tags, hostname, resource_metric_suffix)

            ip_stacks = all_properties.get('guest.ipStack', [])
            self.submit_ip_stack_property_metrics(ip_stacks, base_tags, hostname, resource_metric_suffix)

            disks = all_properties.get('guest.disk', [])
            self.submit_disk_property_metrics(disks, base_tags, hostname, resource_metric_suffix)

        self.submit_simple_property_metrics(all_properties, base_tags, hostname, resource_metric_suffix)

    def check(self, _):
        # type: (Any) -> None
        self._hostname = datadog_agent.get_hostname()
        # Assert the health of the vCenter API by getting the version, and submit the service_check accordingly

        now = get_timestamp()
        if self.last_connection_time + self._config.connection_reset_timeout <= now or self.api is None:
            self.last_connection_time = now
            self.log.debug("Refreshing vCenter connection")
            self.initiate_api_connection()

        try:
            version_info = self.api.get_version()
            if self.is_metadata_collection_enabled():
                self.set_metadata('version', version_info.version_str)
        except Exception:
            # Explicitly do not attach any host to the service checks.
            self.log.exception("The vCenter API is not responding. The check will not run.")
            self.service_check(SERVICE_CHECK_NAME, AgentCheck.CRITICAL, tags=self._config.base_tags, hostname=None)
            raise
        else:
            self.service_check(SERVICE_CHECK_NAME, AgentCheck.OK, tags=self._config.base_tags, hostname=None)

        # Collect and submit events
        if self._config.should_collect_events:
            self.collect_events()

        if self._config.collect_events_only:
            return

        # Update the value of `max_query_metrics` if needed
        if self._config.is_historical():
            try:
                vcenter_max_hist_metrics = self.api.get_max_query_metrics()
                if vcenter_max_hist_metrics < self._config.max_historical_metrics:
                    self.log.warning(
                        "The integration was configured with `max_query_metrics: %d` but your vCenter has a"
                        "limit of %d which is lower. Ignoring your configuration in favor of the vCenter value."
                        "To update the vCenter value, please update the `%s` field",
                        self._config.max_historical_metrics,
                        vcenter_max_hist_metrics,
                        MAX_QUERY_METRICS_OPTION,
                    )
                    self._config.max_historical_metrics = vcenter_max_hist_metrics
            except Exception:
                self._config.max_historical_metrics = DEFAULT_MAX_QUERY_METRICS
                self.log.info(
                    "Could not fetch the value of %s, setting `max_historical_metrics` to %d.",
                    MAX_QUERY_METRICS_OPTION,
                    DEFAULT_MAX_QUERY_METRICS,
                )
                pass

        # Refresh the metrics metadata cache
        if self.metrics_metadata_cache.is_expired():
            with self.metrics_metadata_cache.update():
                self.refresh_metrics_metadata_cache()

        # Refresh the infrastructure cache
        if self.infrastructure_cache.is_expired():
            with self.infrastructure_cache.update():
                self.refresh_infrastructure_cache()

            # Submit host tags as soon as we have fresh data
            self.submit_external_host_tags()

            # Submit property metrics after the cache is refreshed
            if self._config.collect_property_metrics:
                for resource_type in self._config.collected_resource_types:
                    for mor in self.infrastructure_cache.get_mors(resource_type):
                        mor_props = self.infrastructure_cache.get_mor_props(mor)
                        resource_tags = mor_props.get('tags', [])
                        self.submit_property_metrics(resource_type, mor_props, resource_tags)
                # delete property data from the cache since it won't be used until next cache refresh
                self.infrastructure_cache.clear_properties()

        # Submit the number of resources that are monitored
        for resource_type in self._config.collected_resource_types:
            for mor in self.infrastructure_cache.get_mors(resource_type):
                mor_props = self.infrastructure_cache.get_mor_props(mor)
                # Explicitly do not attach any host to those metrics.
                resource_tags = mor_props.get('tags', [])
                self.count(
                    '{}.count'.format(MOR_TYPE_AS_STRING[resource_type]),
                    1,
                    tags=self._config.base_tags + resource_tags,
                    hostname=None,
                )

        # Creating a thread pool and starting metric collection
        self.log.debug("Starting metric collection in %d threads.", self._config.threads_count)
        self.collect_metrics_async()
        self.log.debug("Metric collection completed.")<|MERGE_RESOLUTION|>--- conflicted
+++ resolved
@@ -863,21 +863,12 @@
         resource_metric_suffix = MOR_TYPE_AS_STRING[resource_type]
         mor_name = to_string(mor_props.get('name', 'unknown'))
         hostname = mor_props.get('hostname', 'unknown')
-<<<<<<< HEAD
 
         all_properties = mor_props.get('properties', None)
         if not all_properties:
             self.log.warning('Could not retrieve properties for resource %s hostname=%s', mor_name, hostname)
             return
 
-=======
-
-        all_properties = mor_props.get('properties', None)
-        if not all_properties:
-            self.log.warning('Could not retrieve properties for resource %s hostname=%s', mor_name, hostname)
-            return
-
->>>>>>> cbe645ac
         base_tags = self._config.base_tags + resource_tags
 
         if resource_type == vim.VirtualMachine:
