--- conflicted
+++ resolved
@@ -28,14 +28,11 @@
     EXTRA_FILTER_PROPERTIES_FOR_VMS,
     HISTORICAL,
     MOR_TYPE_AS_STRING,
-<<<<<<< HEAD
     REALTIME,
-=======
     OBJECT_PROPERTIES_BY_RESOURCE_TYPE,
     PROPERTY_METRICS_BY_RESOURCE_TYPE,
     REALTIME_RESOURCES,
     SIMPLE_PROPERTIES_BY_RESOURCE_TYPE,
->>>>>>> 0f9efa44
 )
 from datadog_checks.vsphere.metrics import RESOURCES_WITH_HISTORICAL_METRICS, RESOURCES_WITH_REALTIME_METRICS
 from datadog_checks.vsphere.resource_filters import ResourceFilter, create_resource_filter  # noqa: F401
