--- conflicted
+++ resolved
@@ -8,11 +8,7 @@
 from mock import MagicMock
 
 from datadog_checks.vsphere import VSphereCheck
-<<<<<<< HEAD
-from datadog_checks.vsphere.vsphere import MORLIST, INTERVAL, METRICS_METADATA, BadConfigError
-=======
-from datadog_checks.vsphere.vsphere import MORLIST, INTERVAL, METRICS_METADATA, ConnectionError
->>>>>>> c5656ec4
+from datadog_checks.vsphere.vsphere import MORLIST, INTERVAL, METRICS_METADATA, BadConfigError, ConnectionError
 from datadog_checks.vsphere.common import SOURCE_TYPE
 from .utils import assertMOR, MockedMOR
 from .utils import disable_thread_pool, get_mocked_server
@@ -267,24 +263,13 @@
 
 def test_service_check_ok(aggregator, instance):
     check = disable_thread_pool(VSphereCheck('disk', {}, {}, [instance]))
-
-<<<<<<< HEAD
     with mock.patch('datadog_checks.vsphere.vsphere.vmodl'):
         with mock.patch('datadog_checks.vsphere.vsphere.connect.SmartConnect') as SmartConnect:
             SmartConnect.return_value = get_mocked_server()
             check.check(instance)
-            assert len(aggregator.service_checks(VSphereCheck.SERVICE_CHECK_NAME)) > 0
-            sc = aggregator.service_checks(VSphereCheck.SERVICE_CHECK_NAME)[0]
-            assert sc.status == check.OK
-            assert 'foo:bar' in sc.tags
-=======
-    with mock.patch('datadog_checks.vsphere.vsphere.connect.SmartConnect') as SmartConnect:
-        SmartConnect.return_value = get_mocked_server()
-        check.check(instance)
-
-        aggregator.assert_service_check(
-            VSphereCheck.SERVICE_CHECK_NAME,
-            status=VSphereCheck.OK,
-            tags=SERVICE_CHECK_TAGS
-        )
->>>>>>> c5656ec4
+
+            aggregator.assert_service_check(
+                VSphereCheck.SERVICE_CHECK_NAME,
+                status=VSphereCheck.OK,
+                tags=SERVICE_CHECK_TAGS
+            )