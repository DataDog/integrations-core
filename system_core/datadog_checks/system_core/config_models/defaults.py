--- conflicted
+++ resolved
@@ -8,13 +8,6 @@
     return get_default_field_value(field, value)
 
 
-<<<<<<< HEAD
-def instance_check_generic_tags(field, value):
-    return False
-
-
-=======
->>>>>>> 6a7abf9c
 def instance_disable_generic_tags(field, value):
     return False
 
