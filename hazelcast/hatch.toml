[env.collectors.datadog-checks]

[[envs.default.matrix]]
<<<<<<< HEAD
python = ["3.12"]
version = ["4.0"]
=======
python = ["3.11"]
version = ["4.0", "5.0"]
>>>>>>> 6b8a2a7c

[envs.default.overrides]
matrix.version.env-vars = [
  { key = "HAZELCAST_VERSION", value = "4.0.1", if = ["4.0"] },
  { key = "HAZELCAST_VERSION", value = "5.3.7", if = ["5.0"] },
  { key = "HAZELCAST_MANCENTER_VERSION", value = "4.0.1", if = ["4.0"] },
  { key = "HAZELCAST_MANCENTER_VERSION", value = "5.3.3", if = ["5.0"] },
  { key = "HAZELCAST_MC_INIT_CMD", value = "./mc-conf.sh", if = ["4.0"] },
  { key = "HAZELCAST_MC_INIT_CMD", value = "./bin/mc-conf.sh", if = ["5.0"] },
]<|MERGE_RESOLUTION|>--- conflicted
+++ resolved
@@ -1,13 +1,8 @@
 [env.collectors.datadog-checks]
 
 [[envs.default.matrix]]
-<<<<<<< HEAD
 python = ["3.12"]
-version = ["4.0"]
-=======
-python = ["3.11"]
 version = ["4.0", "5.0"]
->>>>>>> 6b8a2a7c
 
 [envs.default.overrides]
 matrix.version.env-vars = [
