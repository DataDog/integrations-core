[tox]
minversion = 2.0
basepython = py37
envlist =
    {py27,py36}-win32_event_log
    flake8

[testenv]
usedevelop = true
platform = win32
deps =
    -e../datadog_checks_base[deps]
    -rrequirements-dev.txt
<<<<<<< HEAD

[testenv:win32_event_log]
=======
platform = win32
>>>>>>> 657ca511
commands =
    pip install -r requirements.in
    pytest -v

[testenv:flake8]
platform = linux|darwin|win32
skip_install = true
deps = flake8
commands = flake8 .

[flake8]
exclude = .eggs,.tox,build
max-line-length = 120<|MERGE_RESOLUTION|>--- conflicted
+++ resolved
@@ -1,8 +1,8 @@
 [tox]
 minversion = 2.0
-basepython = py37
+basepython = py36
 envlist =
-    {py27,py36}-win32_event_log
+    py{27,36}-win32_event_log
     flake8
 
 [testenv]
@@ -11,12 +11,6 @@
 deps =
     -e../datadog_checks_base[deps]
     -rrequirements-dev.txt
-<<<<<<< HEAD
-
-[testenv:win32_event_log]
-=======
-platform = win32
->>>>>>> 657ca511
 commands =
     pip install -r requirements.in
     pytest -v
