{
  "manifest_version": "2.0.0",
  "app_uuid": "8a0f4809-8470-4f7c-a7e8-350ba64123aa",
  "app_id": "event-viewer",
  "display_on_public_website": true,
  "tile": {
    "overview": "README.md#Overview",
    "configuration": "README.md#Setup",
    "support": "README.md#Support",
    "changelog": "CHANGELOG.md",
    "description": "Send Windows events to your Datadog event stream.",
    "title": "Windows Event Log",
    "media": [],
    "classifier_tags": [
      "Supported OS::Windows",
      "Category::OS & System",
<<<<<<< HEAD
      "Category::Log Collection"
    ],
    "resources": [
      {
        "resource_type": "documentation",
        "url": "https://docs.datadoghq.com/agent/logs/advanced_log_collection/?tab=configurationfile"
      },
      {
        "resource_type": "blog",
        "url": "https://www.datadoghq.com/blog/monitoring-windows-server-2012"
      },
      {
        "resource_type": "blog",
        "url": "https://www.datadoghq.com/blog/collect-windows-server-2012-metrics"
      },
      {
        "resource_type": "blog",
        "url": "https://www.datadoghq.com/blog/windows-server-monitoring"
      },
      {
        "resource_type": "blog",
        "url": "https://www.datadoghq.com/blog/monitor-windows-event-logs-with-datadog/"
      }
=======
      "Category::Log Collection",
      "Offering::Integration"
>>>>>>> d49c572f
    ]
  },
  "author": {
    "support_email": "help@datadoghq.com",
    "name": "Datadog",
    "homepage": "https://www.datadoghq.com",
    "sales_email": "info@datadoghq.com"
  },
  "assets": {
    "integration": {
      "source_type_id": 47,
      "source_type_name": "Event Viewer",
      "auto_install": true,
      "configuration": {
        "spec": "assets/configuration/spec.yaml"
      },
      "events": {
        "creates_events": true
      },
      "service_checks": {
        "metadata_path": "assets/service_checks.json"
      }
    },
    "logs": {
      "source": "windows.events"
    },
    "dashboards": {
      "windows_event_log_overview": "assets/dashboards/windows_event_log_overview.json"
    }
  }
}<|MERGE_RESOLUTION|>--- conflicted
+++ resolved
@@ -14,8 +14,8 @@
     "classifier_tags": [
       "Supported OS::Windows",
       "Category::OS & System",
-<<<<<<< HEAD
-      "Category::Log Collection"
+      "Category::Log Collection",
+      "Offering::Integration"
     ],
     "resources": [
       {
@@ -38,10 +38,6 @@
         "resource_type": "blog",
         "url": "https://www.datadoghq.com/blog/monitor-windows-event-logs-with-datadog/"
       }
-=======
-      "Category::Log Collection",
-      "Offering::Integration"
->>>>>>> d49c572f
     ]
   },
   "author": {
