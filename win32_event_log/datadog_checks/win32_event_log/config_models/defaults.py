--- conflicted
+++ resolved
@@ -36,13 +36,6 @@
     return '<PAYLOAD_SIZE>'
 
 
-<<<<<<< HEAD
-def instance_check_generic_tags(field, value):
-    return False
-
-
-=======
->>>>>>> 6a7abf9c
 def instance_disable_generic_tags(field, value):
     return False
 
