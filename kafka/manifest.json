--- conflicted
+++ resolved
@@ -18,8 +18,8 @@
       "Supported OS::Windows",
       "Supported OS::macOS",
       "Submitted Data Type::Metrics",
-<<<<<<< HEAD
-      "Submitted Data Type::Logs"
+      "Submitted Data Type::Logs",
+      "Offering::Integration"
     ],
     "resources": [
       {
@@ -38,10 +38,6 @@
         "resource_type": "other",
         "url": "https://www.datadoghq.com/knowledge-center/apache-kafka/"
       }
-=======
-      "Submitted Data Type::Logs",
-      "Offering::Integration"
->>>>>>> d49c572f
     ]
   },
   "author": {
