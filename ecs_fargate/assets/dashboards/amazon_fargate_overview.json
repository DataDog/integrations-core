--- conflicted
+++ resolved
@@ -20,7 +20,6 @@
     "template_variables": [],
     "widgets": [
         {
-<<<<<<< HEAD
             "add_timeframe": true, 
             "board_id": "qid-j4c-duh", 
             "height": 7, 
@@ -35,7 +34,7 @@
             "x": 1, 
             "y": 1
         }, 
-=======
+        {
             "title_size": "16",
             "title": true,
             "title_align": "left",
@@ -84,7 +83,6 @@
             "tick_pos": "50%",
             "id": 2
         },
->>>>>>> 7f612542
         {
             "title_size": "16",
             "title": true,
