--- conflicted
+++ resolved
@@ -372,7 +372,7 @@
 
 #### Other environment variables
 
-For environment variables available with the Docker Agent container, see the [Docker Agent][14] and [Assigning Tags][64] pages. **Note**: Some variables are not be available for Fargate.
+For environment variables available with the Docker Agent container, see the [Docker Agent][14] and [Assigning Tags][76] pages. **Note**: Some variables are not be available for Fargate.
 
 
 | Environment Variable               | Description                                    |
@@ -382,7 +382,7 @@
 | `DD_CHECKS_TAG_CARDINALITY`        | Add tags to check metrics                      |
 | `DD_DOGSTATSD_TAG_CARDINALITY`     | Add tags to custom metrics                     |
 
-On Fargate, it is recommended to set `DD_DOGSTATSD_TAG_CARDINALITY=orchestrator` to add the `task_arn` tag to ensure count metrics are not [underreported][65].
+On Fargate, it is recommended to set `DD_DOGSTATSD_TAG_CARDINALITY=orchestrator` to add the `task_arn` tag to ensure count metrics are not [underreported][77].
 
 For global tagging, it is recommended to use `DD_DOCKER_LABELS_AS_TAGS`. With this method, the Agent pulls in tags from your container labels. This requires you to add the appropriate labels to your other containers. Labels can be added directly in the [task definition][15].
 
@@ -1353,10 +1353,6 @@
 [61]: https://docs.datadoghq.com/resources/json/datadog-agent-aws-batch-ecs-fargate.json
 [62]: https://docs.datadoghq.com/containers/guide/aws-batch-ecs-fargate
 [63]: https://www.datadoghq.com/blog/monitor-aws-batch-on-fargate/
-<<<<<<< HEAD
-[64]: https://docs.datadoghq.com/getting_started/tagging/assigning_tags/?tab=noncontainerizedenvironments#environment-variables
-[65]: https://github.com/DataDog/datadog-agent/issues/3159
-=======
 [64]: https://docs.datadoghq.com/getting_started/tagging/unified_service_tagging/?tab=ecs#full-configuration
 [65]: https://docs.aws.amazon.com/cdk/api/v2/docs/aws-cdk-lib.aws_ecs.FargateTaskDefinitionProps.html
 [66]: https://docs.aws.amazon.com/cdk/api/v2/docs/aws-cdk-lib.aws_ecs.ContainerDefinitionOptions.html
@@ -1369,4 +1365,5 @@
 [73]: https://docs.datadoghq.com/tracing/trace_collection/proxy_setup/apigateway
 [74]: https://registry.terraform.io/modules/DataDog/ecs-datadog/aws/latest/submodules/ecs_fargate
 [75]: https://docs.datadoghq.com/infrastructure/containers/amazon_elastic_container_explorer
->>>>>>> 470f28de
+[76]: https://docs.datadoghq.com/getting_started/tagging/assigning_tags/?tab=noncontainerizedenvironments#environment-variables
+[77]: https://github.com/DataDog/datadog-agent/issues/3159