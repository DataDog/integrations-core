# (C) Datadog, Inc. 2024-present
# All rights reserved
# Licensed under a 3-clause BSD style license (see LICENSE)
import copy
import logging

import mock
import pytest
from mock import MagicMock
from pyVmomi import vim, vmodl

from datadog_checks.esxi import EsxiCheck


@pytest.mark.usefixtures("service_instance")
def test_esxi_metric_up(instance, dd_run_check, aggregator, caplog):
    check = EsxiCheck('esxi', {}, [instance])
    caplog.set_level(logging.DEBUG)
    dd_run_check(check)
    aggregator.assert_metric('esxi.host.can_connect', 1, count=1, tags=["esxi_url:localhost"])
    assert "Connected to ESXi host localhost: VMware ESXi 6.5.0 build-123456789" in caplog.text


def test_emits_critical_service_check_when_service_is_down(dd_run_check, aggregator, instance, caplog):
    check = EsxiCheck('esxi', {}, [instance])
    caplog.set_level(logging.WARNING)
    dd_run_check(check)

    aggregator.assert_metric('esxi.host.can_connect', value=0, tags=["esxi_url:localhost"])
    assert "Cannot connect to ESXi host" in caplog.text


@pytest.mark.usefixtures("service_instance")
def test_none_properties_data(vcsim_instance, dd_run_check, aggregator, service_instance, caplog):
    service_instance.content.propertyCollector.RetrievePropertiesEx = MagicMock(return_value=None)
    check = EsxiCheck('esxi', {}, [vcsim_instance])
    caplog.set_level(logging.WARNING)
    dd_run_check(check)

    assert "No resources found; halting check execution" in caplog.text

    base_tags = ["esxi_url:127.0.0.1:8989"]
    aggregator.assert_metric("esxi.host.can_connect", 1, count=1, tags=base_tags)
    aggregator.assert_all_metrics_covered()


@pytest.mark.usefixtures("service_instance")
def test_esxi_no_properties(vcsim_instance, dd_run_check, aggregator, service_instance, caplog):
    retrieve_result = vim.PropertyCollector.RetrieveResult(
        objects=[
            vim.ObjectContent(
                obj=vim.HostSystem(moId="host"),
                propSet=[],
            )
        ]
    )
    service_instance.content.propertyCollector.RetrievePropertiesEx = MagicMock(return_value=retrieve_result)
    check = EsxiCheck('esxi', {}, [vcsim_instance])
    caplog.set_level(logging.WARNING)
    dd_run_check(check)

    assert "No resources found; halting check execution" in caplog.text

    base_tags = ["esxi_url:127.0.0.1:8989"]
    aggregator.assert_metric("esxi.host.can_connect", 1, count=1, tags=base_tags)
    aggregator.assert_all_metrics_covered()


@pytest.mark.usefixtures("service_instance")
def test_esxi_no_hostname(vcsim_instance, dd_run_check, aggregator, service_instance, caplog):
    retrieve_result = vim.PropertyCollector.RetrieveResult(
        objects=[
            vim.ObjectContent(
                obj=vim.HostSystem(moId="host"),
                propSet=[
                    vmodl.DynamicProperty(
                        name='test',
                        val='c1',
                    ),
                ],
            )
        ]
    )
    service_instance.content.propertyCollector.RetrievePropertiesEx = MagicMock(return_value=retrieve_result)
    check = EsxiCheck('esxi', {}, [vcsim_instance])
    caplog.set_level(logging.DEBUG)
    dd_run_check(check)

    assert "No host name found for 'vim.HostSystem:host'; skipping" in caplog.text


@pytest.mark.usefixtures("service_instance")
def test_hostname_multiple_props(vcsim_instance, dd_run_check, aggregator, service_instance, caplog):
    retrieve_result = vim.PropertyCollector.RetrieveResult(
        objects=[
            vim.ObjectContent(
                obj=vim.HostSystem(moId="host"),
                propSet=[
                    vmodl.DynamicProperty(
                        name='test',
                        val='test',
                    ),
                    vmodl.DynamicProperty(
                        name='name',
                        val='hostname',
                    ),
                ],
            )
        ]
    )
    service_instance.content.propertyCollector.RetrievePropertiesEx = MagicMock(return_value=retrieve_result)
    check = EsxiCheck('esxi', {}, [vcsim_instance])
    dd_run_check(check)

    aggregator.assert_metric("esxi.cpu.usage.avg", hostname="hostname")


@pytest.mark.usefixtures("service_instance")
def test_esxi_perf_metrics(vcsim_instance, dd_run_check, aggregator, caplog):
    check = EsxiCheck('esxi', {}, [vcsim_instance])
    caplog.set_level(logging.DEBUG)
    dd_run_check(check)

    base_tags = ["esxi_url:127.0.0.1:8989"]
    aggregator.assert_metric("esxi.cpu.usage.avg", value=26, tags=base_tags, hostname="localhost.localdomain")
    aggregator.assert_metric("esxi.mem.granted.avg", value=80, tags=base_tags, hostname="localhost.localdomain")
    aggregator.assert_metric("esxi.host.can_connect", 1, count=1, tags=base_tags)

    assert "Skipping metric net.droppedRx.sum for localhost.localdomain, because the value "
    "returned by the host is negative (i.e. the metric is not yet available). values: [-1]" in caplog.text

    assert (
        "Skipping metric net.droppedRx.sum for localhost.localdomain because no value was returned by the host"
    ) in caplog.text


@pytest.mark.usefixtures("service_instance")
def test_vm_perf_metrics(vcsim_instance, dd_run_check, aggregator):
    check = EsxiCheck('esxi', {}, [vcsim_instance])
    dd_run_check(check)

    base_tags = ["esxi_url:127.0.0.1:8989"]
    aggregator.assert_metric("esxi.cpu.usage.avg", value=18, tags=base_tags, hostname="vm1")
    aggregator.assert_metric("esxi.cpu.usage.avg", value=19, tags=base_tags, hostname="vm2")
    aggregator.assert_metric("esxi.net.droppedRx.sum", value=28, tags=base_tags, hostname="vm1")


@pytest.mark.usefixtures("service_instance")
def test_external_host_tags(vcsim_instance, datadog_agent, dd_run_check):
    check = EsxiCheck('esxi', {}, [vcsim_instance])
    dd_run_check(check)
    datadog_agent.assert_external_tags(
        'localhost.localdomain',
        {
            'esxi': [
                'esxi_datacenter:dc2',
                'esxi_folder:folder_1',
                'esxi_type:host',
                'esxi_url:127.0.0.1:8989',
            ]
        },
    )
    datadog_agent.assert_external_tags(
        'vm1',
        {
            'esxi': [
                'esxi_datacenter:dc2',
                'esxi_folder:folder_1',
                'esxi_type:vm',
                'esxi_host:localhost.localdomain',
                'esxi_url:127.0.0.1:8989',
            ]
        },
    )
    datadog_agent.assert_external_tags(
        'vm2',
        {
            'esxi': [
                'esxi_cluster:c1',
                'esxi_compute:c1',
                'esxi_type:vm',
                'esxi_url:127.0.0.1:8989',
                'esxi_host:unknown',
            ]
        },
    )


@pytest.mark.usefixtures("service_instance")
def test_external_host_tags_all_resources(vcsim_instance, datadog_agent, dd_run_check, service_instance):
    retrieve_result = vim.PropertyCollector.RetrieveResult(
        objects=[
            vim.ObjectContent(
                obj=vim.VirtualMachine(moId="vm1"),
                propSet=[
                    vmodl.DynamicProperty(
                        name='runtime.host',
                        val=vim.HostSystem(moId="host"),
                    ),
                    vmodl.DynamicProperty(
                        name='name',
                        val='vm1',
                    ),
                ],
            ),
            vim.ObjectContent(
                obj=vim.HostSystem(moId="host"),
                propSet=[
                    vmodl.DynamicProperty(
                        name='parent',
                        val=vim.StoragePod(moId="pod1"),
                    ),
                    vmodl.DynamicProperty(
                        name='name',
                        val='hostname',
                    ),
                ],
            ),
            vim.ObjectContent(
                obj=vim.StoragePod(moId="pod1"),
                propSet=[
                    vmodl.DynamicProperty(
                        name='name',
                        val='pod1',
                    ),
                    vmodl.DynamicProperty(
                        name='parent',
                        val=vim.Datastore(moId="ds1"),
                    ),
                ],
            ),
            vim.ObjectContent(
                obj=vim.Datastore(moId="ds1"),
                propSet=[
                    vmodl.DynamicProperty(
                        name='name',
                        val='ds1',
                    ),
                    vmodl.DynamicProperty(
                        name='parent',
                        val=vim.ClusterComputeResource(moId="c1"),
                    ),
                ],
            ),
            vim.ObjectContent(
                obj=vim.ClusterComputeResource(moId="c1"),
                propSet=[
                    vmodl.DynamicProperty(
                        name='name',
                        val='c1',
                    ),
                    vmodl.DynamicProperty(
                        name='parent',
                        val=vim.HostServiceSystem(moId="hss"),
                    ),
                ],
            ),
            vim.ObjectContent(
                obj=vim.HostServiceSystem(moId="hss"),
                propSet=[
                    vmodl.DynamicProperty(
                        name='name',
                        val='hss',
                    )
                ],
            ),
        ]
    )
    service_instance.content.propertyCollector.RetrievePropertiesEx = MagicMock(return_value=retrieve_result)

    check = EsxiCheck('esxi', {}, [vcsim_instance])
    dd_run_check(check)
    datadog_agent.assert_external_tags(
        'hostname',
        {
            'esxi': [
                'esxi_cluster:c1',
                'esxi_compute:c1',
                'esxi_datastore:ds1',
                'esxi_datastore_cluster:pod1',
                'esxi_type:host',
                'esxi_url:127.0.0.1:8989',
            ]
        },
    )
    datadog_agent.assert_external_tags(
        'vm1',
        {
            'esxi': [
                'esxi_type:vm',
                'esxi_cluster:c1',
                'esxi_host:hostname',
                'esxi_url:127.0.0.1:8989',
            ]
        },
    )


@pytest.mark.usefixtures("service_instance")
def test_use_guest_hostname(vcsim_instance, dd_run_check, aggregator):
    vcsim_instance = copy.deepcopy(vcsim_instance)
    vcsim_instance['use_guest_hostname'] = True
    check = EsxiCheck('esxi', {}, [vcsim_instance])
    dd_run_check(check)

    aggregator.assert_metric("esxi.cpu.usage.avg", value=18, hostname="testing-vm")
    aggregator.assert_metric("esxi.cpu.usage.avg", value=19, hostname="test-vm-2")
    aggregator.assert_metric("esxi.cpu.usage.avg", value=26, hostname="localhost.localdomain")


@pytest.mark.usefixtures("service_instance")
def test_report_vm_instance_metrics(aggregator, dd_run_check, vcsim_instance, service_instance):
    retrieve_result = vim.PropertyCollector.RetrieveResult(
        objects=[
            vim.ObjectContent(
                obj=vim.VirtualMachine(moId="vm1"),
                propSet=[
                    vmodl.DynamicProperty(
                        name='name',
                        val='vm1',
                    ),
                ],
            ),
        ]
    )
    service_instance.content.propertyCollector.RetrievePropertiesEx = MagicMock(return_value=retrieve_result)

    service_instance.content.perfManager.QueryPerf = MagicMock(
        side_effect=[
            [
                vim.PerformanceManager.EntityMetric(
                    entity=vim.VirtualMachine(moId="vm1"),
                    value=[
                        vim.PerformanceManager.IntSeries(
                            value=[47, 52],
                            id=vim.PerformanceManager.MetricId(counterId=1, instance='test1'),
                        )
                    ],
                ),
                vim.PerformanceManager.EntityMetric(
                    entity=vim.VirtualMachine(moId="vm1"),
                    value=[
                        vim.PerformanceManager.IntSeries(
                            value=[30, 11],
                            id=vim.PerformanceManager.MetricId(counterId=1, instance='test2'),
                        )
                    ],
                ),
                vim.PerformanceManager.EntityMetric(
                    entity=vim.VirtualMachine(moId="vm1"),
                    value=[
                        vim.PerformanceManager.IntSeries(
                            value=[47, 60],
                            id=vim.PerformanceManager.MetricId(counterId=1),
                        )
                    ],
                ),
            ],
            [],
        ]
    )
    instance = copy.deepcopy(vcsim_instance)

    instance.update(
        {
            'collect_per_instance_filters': {
                'vm': ['cpu.usage.avg'],
            }
        }
    )
    check = EsxiCheck('esxi', {}, [instance])
    dd_run_check(check)

    base_tags = ['esxi_url:127.0.0.1:8989']
    aggregator.assert_metric(
        'esxi.cpu.usage.avg',
        value=52,
        count=1,
        hostname='vm1',
        tags=base_tags + ['cpu_core:test1'],
    )
    aggregator.assert_metric(
        'esxi.cpu.usage.avg',
        value=11,
        count=1,
        hostname='vm1',
        tags=base_tags + ['cpu_core:test2'],
    )
    aggregator.assert_metric(
        'esxi.cpu.usage.avg',
        value=60,
        count=0,
        hostname='vm1',
        tags=base_tags,
    )


@pytest.mark.usefixtures("service_instance")
def test_report_instance_metrics_unknown_key(aggregator, dd_run_check, vcsim_instance, service_instance):
    retrieve_result = vim.PropertyCollector.RetrieveResult(
        objects=[
            vim.ObjectContent(
                obj=vim.VirtualMachine(moId="vm1"),
                propSet=[
                    vmodl.DynamicProperty(
                        name='name',
                        val='vm1',
                    ),
                ],
            ),
        ]
    )
    service_instance.content.propertyCollector.RetrievePropertiesEx = MagicMock(return_value=retrieve_result)

    service_instance.content.perfManager.QueryPerf = MagicMock(
        side_effect=[
            [
                vim.PerformanceManager.EntityMetric(
                    entity=vim.VirtualMachine(moId="vm1"),
                    value=[
                        vim.PerformanceManager.IntSeries(
                            value=[3, 10],
                            id=vim.PerformanceManager.MetricId(counterId=65541, instance='test1'),
                        )
                    ],
                ),
            ],
        ]
    )
    instance = copy.deepcopy(vcsim_instance)

    instance.update(
        {
            'collect_per_instance_filters': {
                'vm': ['mem.granted.avg'],
            }
        }
    )
    check = EsxiCheck('esxi', {}, [instance])
    dd_run_check(check)

    base_tags = ['esxi_url:127.0.0.1:8989']
    aggregator.assert_metric(
        'esxi.mem.granted.avg',
        value=10,
        count=1,
        hostname='vm1',
        tags=base_tags + ['instance:test1'],
    )


@pytest.mark.usefixtures("service_instance")
def test_report_instance_metrics_invalid_counter_id(aggregator, dd_run_check, vcsim_instance, service_instance, caplog):
    retrieve_result = vim.PropertyCollector.RetrieveResult(
        objects=[
            vim.ObjectContent(
                obj=vim.VirtualMachine(moId="vm1"),
                propSet=[
                    vmodl.DynamicProperty(
                        name='name',
                        val='vm1',
                    ),
                ],
            ),
        ]
    )
    service_instance.content.propertyCollector.RetrievePropertiesEx = MagicMock(return_value=retrieve_result)

    service_instance.content.perfManager.QueryPerf = MagicMock(
        side_effect=[
            [
                vim.PerformanceManager.EntityMetric(
                    entity=vim.VirtualMachine(moId="vm1"),
                    value=[
                        vim.PerformanceManager.IntSeries(
                            value=[3, 10],
                            id=vim.PerformanceManager.MetricId(counterId=500, instance='test1'),
                        )
                    ],
                ),
            ],
        ]
    )
    instance = copy.deepcopy(vcsim_instance)

    instance.update(
        {
            'collect_per_instance_filters': {
                'vm': ['cpu.usage.avg'],
            }
        }
    )
    check = EsxiCheck('esxi', {}, [instance])
    caplog.set_level(logging.DEBUG)
    dd_run_check(check)
    assert "Skipping value for counter 500, because the integration doesn't have metadata about it" in caplog.text

    aggregator.assert_metric("esxi.vm.count")
    aggregator.assert_metric("esxi.host.can_connect")
    aggregator.assert_all_metrics_covered()


@pytest.mark.usefixtures("service_instance")
def test_report_instance_metrics_invalid_metric_name_still_collect_metrics(aggregator, dd_run_check, vcsim_instance):
    instance = copy.deepcopy(vcsim_instance)

    instance.update(
        {
            'collect_per_instance_filters': {
                'vm': ['metric.name'],
            }
        }
    )
    check = EsxiCheck('esxi', {}, [instance])
    dd_run_check(check)
    base_tags = ["esxi_url:127.0.0.1:8989"]
    aggregator.assert_metric("esxi.cpu.usage.avg", value=26, tags=base_tags, hostname="localhost.localdomain")
    aggregator.assert_metric("esxi.mem.granted.avg", value=80, tags=base_tags, hostname="localhost.localdomain")
    aggregator.assert_metric("esxi.host.can_connect", 1, count=1, tags=base_tags)


@pytest.mark.usefixtures("service_instance")
def test_invalid_instance_filters(dd_run_check, vcsim_instance, caplog):
    instance = copy.deepcopy(vcsim_instance)

    instance.update(
        {
            'collect_per_instance_filters': {
                'cluster': ['cpu.usage.avg'],
            }
        }
    )
    check = EsxiCheck('esxi', {}, [instance])
    dd_run_check(check)
    assert "Ignoring metric_filter for resource 'cluster'. It should be one of 'host, vm'" in caplog.text


@pytest.mark.parametrize(
    'excluded_tags, expected_warning',
    [
        pytest.param([], None, id="No excluded tags"),
        pytest.param(['esxi_type'], None, id="type"),
        pytest.param(
            ['test'],
            "Unknown host tag `test` cannot be excluded. Available host tags are: `esxi_url`, `esxi_type`, "
            "`esxi_host`, `esxi_folder`, `esxi_cluster` `esxi_compute`, `esxi_datacenter`, and `esxi_datastore`",
            id="unknown tag",
        ),
        pytest.param(
            ['esxi_type', 'esxi_cluster', 'hello'],
            "Unknown host tag `hello` cannot be excluded. Available host tags are: `esxi_url`, `esxi_type`, "
            "`esxi_host`, `esxi_folder`, `esxi_cluster` `esxi_compute`, `esxi_datacenter`, and `esxi_datastore`",
            id="known and unknown tags together",
        ),
    ],
)
@pytest.mark.usefixtures("service_instance")
def test_excluded_host_tags(
    vcsim_instance, dd_run_check, datadog_agent, aggregator, excluded_tags, expected_warning, caplog
):
    vcsim_instance = copy.deepcopy(vcsim_instance)
    vcsim_instance['excluded_host_tags'] = excluded_tags
    check = EsxiCheck('esxi', {}, [vcsim_instance])
    caplog.set_level(logging.WARNING)
    dd_run_check(check)

    if expected_warning is not None:
        assert expected_warning in caplog.text

    host_external_tags = ['esxi_datacenter:dc2', 'esxi_folder:folder_1', 'esxi_type:host', 'esxi_url:127.0.0.1:8989']
    vm_1_external_tags = [
        'esxi_datacenter:dc2',
        'esxi_folder:folder_1',
        'esxi_type:vm',
        'esxi_url:127.0.0.1:8989',
        'esxi_host:localhost.localdomain',
    ]
    vm_2_external_tags = [
        'esxi_cluster:c1',
        'esxi_compute:c1',
        'esxi_type:vm',
        'esxi_url:127.0.0.1:8989',
        'esxi_host:unknown',
    ]

    def all_tags_for_metrics(external_tags):
        # any external tags that are filtered, including esxi_url
        return [tag for tag in external_tags if any(excluded in tag for excluded in excluded_tags) or "esxi_url" in tag]

    aggregator.assert_metric(
        "esxi.cpu.usage.avg", value=18, tags=all_tags_for_metrics(vm_1_external_tags), hostname="vm1"
    )
    aggregator.assert_metric(
        "esxi.cpu.usage.avg", value=19, tags=all_tags_for_metrics(vm_2_external_tags), hostname="vm2"
    )
    aggregator.assert_metric(
        "esxi.cpu.usage.avg", value=26, tags=all_tags_for_metrics(host_external_tags), hostname="localhost.localdomain"
    )

    def all_external_tags(external_tags):
        # all external tags that are not excluded
        return [tag for tag in external_tags if not any(excluded in tag for excluded in excluded_tags)]

    datadog_agent.assert_external_tags('localhost.localdomain', {'esxi': all_external_tags(host_external_tags)})
    datadog_agent.assert_external_tags('vm1', {'esxi': all_external_tags(vm_1_external_tags)})
    datadog_agent.assert_external_tags('vm2', {'esxi': all_external_tags(vm_2_external_tags)})


@pytest.mark.usefixtures("service_instance")
def test_version_metadata(vcsim_instance, dd_run_check, datadog_agent):
    check = EsxiCheck('esxi', {}, [vcsim_instance])
    check.check_id = 'test:123'
    dd_run_check(check)

    version_metadata = {
        'version.scheme': 'semver',
        'version.major': '6',
        'version.minor': '5',
        'version.patch': '0',
        'version.build': '123456789',
        'version.raw': '6.5.0+123456789',
    }

    datadog_agent.assert_metadata('test:123', version_metadata)


@pytest.mark.usefixtures("service_instance")
def test_invalid_api_type(vcsim_instance, dd_run_check, caplog, aggregator, service_instance):
    service_instance.content.about.apiType = "VirtualCenter"
    check = EsxiCheck('esxi', {}, [vcsim_instance])

    dd_run_check(check)
    assert "localhost is not an ESXi host; please set the `host` config option to an ESXi host "
    "or use the vSphere integration to collect data from the vCenter" in caplog.text
    aggregator.assert_metric("esxi.host.can_connect", 0, tags=['esxi_url:127.0.0.1:8989'])
    aggregator.assert_all_metrics_covered()


@pytest.mark.usefixtures("service_instance")
<<<<<<< HEAD
def test_long_lived_connection(vcsim_instance, dd_run_check):
    with mock.patch("pyVim.connect.SmartConnect") as mock_connect:
        check = EsxiCheck('esxi', {}, [vcsim_instance])

        dd_run_check(check)
        check.check(vcsim_instance)

        assert mock_connect.call_count == 1
=======
def test_runtime_host_not_found(vcsim_instance, dd_run_check, caplog, service_instance):
    retrieve_result = vim.PropertyCollector.RetrieveResult(
        objects=[
            vim.ObjectContent(
                obj=vim.VirtualMachine(moId="vm1"),
                propSet=[
                    vmodl.DynamicProperty(
                        name='runtime.host',
                        val='test',
                    ),
                    vmodl.DynamicProperty(
                        name='name',
                        val='vm1',
                    ),
                ],
            )
        ]
    )
    service_instance.content.propertyCollector.RetrievePropertiesEx = MagicMock(return_value=retrieve_result)
    caplog.set_level(logging.DEBUG)
    check = EsxiCheck('esxi', {}, [vcsim_instance])

    dd_run_check(check)
    assert "Missing runtime.host details for VM vm1" in caplog.text
>>>>>>> 3a958be0
<|MERGE_RESOLUTION|>--- conflicted
+++ resolved
@@ -637,7 +637,6 @@
 
 
 @pytest.mark.usefixtures("service_instance")
-<<<<<<< HEAD
 def test_long_lived_connection(vcsim_instance, dd_run_check):
     with mock.patch("pyVim.connect.SmartConnect") as mock_connect:
         check = EsxiCheck('esxi', {}, [vcsim_instance])
@@ -646,7 +645,9 @@
         check.check(vcsim_instance)
 
         assert mock_connect.call_count == 1
-=======
+
+        
+@pytest.mark.usefixtures("service_instance")        
 def test_runtime_host_not_found(vcsim_instance, dd_run_check, caplog, service_instance):
     retrieve_result = vim.PropertyCollector.RetrieveResult(
         objects=[
@@ -670,5 +671,4 @@
     check = EsxiCheck('esxi', {}, [vcsim_instance])
 
     dd_run_check(check)
-    assert "Missing runtime.host details for VM vm1" in caplog.text
->>>>>>> 3a958be0
+    assert "Missing runtime.host details for VM vm1" in caplog.text