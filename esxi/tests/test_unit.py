--- conflicted
+++ resolved
@@ -297,7 +297,6 @@
     aggregator.assert_metric("esxi.cpu.usage.avg", value=26, hostname="localhost.localdomain")
 
 
-<<<<<<< HEAD
 @pytest.mark.usefixtures("service_instance")
 def test_report_vm_instance_metrics(aggregator, dd_run_check, vcsim_instance, service_instance):
     retrieve_result = vim.PropertyCollector.RetrieveResult(
@@ -523,7 +522,7 @@
     check = EsxiCheck('esxi', {}, [instance])
     dd_run_check(check)
     assert "Ignoring metric_filter for resource 'cluster'. It should be one of 'host, vm'" in caplog.text
-=======
+
 @pytest.mark.parametrize(
     'excluded_tags, expected_warning',
     [
@@ -610,5 +609,4 @@
     assert "localhost is not an ESXi host; please set the `host` config option to an ESXi host "
     "or use the vSphere integration to collect data from the vCenter" in caplog.text
     aggregator.assert_metric("esxi.host.can_connect", 0, tags=['esxi_url:127.0.0.1:8989'])
-    aggregator.assert_all_metrics_covered()
->>>>>>> f7de7e37
+    aggregator.assert_all_metrics_covered()