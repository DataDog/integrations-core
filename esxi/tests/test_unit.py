# (C) Datadog, Inc. 2024-present
# All rights reserved
# Licensed under a 3-clause BSD style license (see LICENSE)
import copy
import logging
import ssl

import pytest
from mock import MagicMock, patch
from pyVmomi import vim, vmodl

from datadog_checks.esxi import EsxiCheck


@pytest.mark.usefixtures("service_instance")
def test_esxi_metric_up(instance, dd_run_check, aggregator, caplog):
    check = EsxiCheck('esxi', {}, [instance])
    caplog.set_level(logging.DEBUG)
    dd_run_check(check)
    aggregator.assert_metric('esxi.host.can_connect', 1, count=1, tags=["esxi_url:localhost"])
    assert "Connected to ESXi host localhost: VMware ESXi 6.5.0 build-123456789" in caplog.text


def test_emits_critical_service_check_when_service_is_down(dd_run_check, aggregator, instance, caplog):
    check = EsxiCheck('esxi', {}, [instance])
    caplog.set_level(logging.WARNING)
    dd_run_check(check)

    aggregator.assert_metric('esxi.host.can_connect', value=0, tags=["esxi_url:localhost"])
    assert "Cannot connect to ESXi host" in caplog.text


@pytest.mark.usefixtures("service_instance")
def test_none_properties_data(vcsim_instance, dd_run_check, aggregator, service_instance, caplog):
    service_instance.content.propertyCollector.RetrievePropertiesEx = MagicMock(return_value=None)
    check = EsxiCheck('esxi', {}, [vcsim_instance])
    caplog.set_level(logging.WARNING)
    dd_run_check(check)

    assert "No resources found; halting check execution" in caplog.text

    base_tags = ["esxi_url:127.0.0.1:8989"]
    aggregator.assert_metric("esxi.host.can_connect", 1, count=1, tags=base_tags)
    aggregator.assert_all_metrics_covered()


@pytest.mark.usefixtures("service_instance")
def test_esxi_no_properties(vcsim_instance, dd_run_check, aggregator, service_instance, caplog):
    retrieve_result = vim.PropertyCollector.RetrieveResult(
        objects=[
            vim.ObjectContent(
                obj=vim.HostSystem(moId="host"),
                propSet=[],
            )
        ]
    )
    service_instance.content.propertyCollector.RetrievePropertiesEx = MagicMock(return_value=retrieve_result)
    check = EsxiCheck('esxi', {}, [vcsim_instance])
    caplog.set_level(logging.WARNING)
    dd_run_check(check)

    assert "No resources found; halting check execution" in caplog.text

    base_tags = ["esxi_url:127.0.0.1:8989"]
    aggregator.assert_metric("esxi.host.can_connect", 1, count=1, tags=base_tags)
    aggregator.assert_all_metrics_covered()


@pytest.mark.usefixtures("service_instance")
def test_esxi_no_hostname(vcsim_instance, dd_run_check, aggregator, service_instance, caplog):
    retrieve_result = vim.PropertyCollector.RetrieveResult(
        objects=[
            vim.ObjectContent(
                obj=vim.HostSystem(moId="host"),
                propSet=[
                    vmodl.DynamicProperty(
                        name='test',
                        val='c1',
                    ),
                ],
            )
        ]
    )
    service_instance.content.propertyCollector.RetrievePropertiesEx = MagicMock(return_value=retrieve_result)
    check = EsxiCheck('esxi', {}, [vcsim_instance])
    caplog.set_level(logging.DEBUG)
    dd_run_check(check)

    assert "No host name found for 'vim.HostSystem:host'; skipping" in caplog.text


@pytest.mark.usefixtures("service_instance")
def test_hostname_multiple_props(vcsim_instance, dd_run_check, aggregator, service_instance, caplog):
    retrieve_result = vim.PropertyCollector.RetrieveResult(
        objects=[
            vim.ObjectContent(
                obj=vim.HostSystem(moId="host"),
                propSet=[
                    vmodl.DynamicProperty(
                        name='test',
                        val='test',
                    ),
                    vmodl.DynamicProperty(
                        name='name',
                        val='hostname',
                    ),
                ],
            )
        ]
    )
    service_instance.content.propertyCollector.RetrievePropertiesEx = MagicMock(return_value=retrieve_result)
    check = EsxiCheck('esxi', {}, [vcsim_instance])
    dd_run_check(check)

    aggregator.assert_metric("esxi.cpu.usage.avg", hostname="hostname")


@pytest.mark.usefixtures("service_instance")
def test_esxi_perf_metrics(vcsim_instance, dd_run_check, aggregator, caplog):
    check = EsxiCheck('esxi', {}, [vcsim_instance])
    caplog.set_level(logging.DEBUG)
    dd_run_check(check)

    base_tags = ["esxi_url:127.0.0.1:8989"]
    aggregator.assert_metric("esxi.cpu.usage.avg", value=26, tags=base_tags, hostname="localhost.localdomain")
    aggregator.assert_metric("esxi.mem.granted.avg", value=80, tags=base_tags, hostname="localhost.localdomain")
    aggregator.assert_metric("esxi.host.can_connect", 1, count=1, tags=base_tags)

    assert "Skipping metric net.droppedRx.sum for localhost.localdomain, because the value "
    "returned by the host is negative (i.e. the metric is not yet available). values: [-1]" in caplog.text

    assert (
        "Skipping metric net.droppedRx.sum for localhost.localdomain because no value was returned by the host"
    ) in caplog.text


@pytest.mark.usefixtures("service_instance")
def test_vm_perf_metrics(vcsim_instance, dd_run_check, aggregator):
    check = EsxiCheck('esxi', {}, [vcsim_instance])
    dd_run_check(check)

    base_tags = ["esxi_url:127.0.0.1:8989"]
    aggregator.assert_metric("esxi.cpu.usage.avg", value=18, tags=base_tags, hostname="vm1")
    aggregator.assert_metric("esxi.cpu.usage.avg", value=19, tags=base_tags, hostname="vm2")
    aggregator.assert_metric("esxi.net.droppedRx.sum", value=28, tags=base_tags, hostname="vm1")


@pytest.mark.usefixtures("service_instance")
def test_external_host_tags(vcsim_instance, datadog_agent, dd_run_check):
    check = EsxiCheck('esxi', {}, [vcsim_instance])
    dd_run_check(check)
    datadog_agent.assert_external_tags(
        'localhost.localdomain',
        {
            'esxi': [
                'esxi_datacenter:dc2',
                'esxi_folder:folder_1',
                'esxi_type:host',
                'esxi_url:127.0.0.1:8989',
            ]
        },
    )
    datadog_agent.assert_external_tags(
        'vm1',
        {
            'esxi': [
                'esxi_datacenter:dc2',
                'esxi_folder:folder_1',
                'esxi_type:vm',
                'esxi_host:localhost.localdomain',
                'esxi_url:127.0.0.1:8989',
            ]
        },
    )
    datadog_agent.assert_external_tags(
        'vm2',
        {
            'esxi': [
                'esxi_cluster:c1',
                'esxi_compute:c1',
                'esxi_type:vm',
                'esxi_url:127.0.0.1:8989',
                'esxi_host:unknown',
            ]
        },
    )


@pytest.mark.usefixtures("service_instance")
def test_external_host_tags_all_resources(vcsim_instance, datadog_agent, dd_run_check, service_instance):
    retrieve_result = vim.PropertyCollector.RetrieveResult(
        objects=[
            vim.ObjectContent(
                obj=vim.VirtualMachine(moId="vm1"),
                propSet=[
                    vmodl.DynamicProperty(
                        name='runtime.host',
                        val=vim.HostSystem(moId="host"),
                    ),
                    vmodl.DynamicProperty(
                        name='name',
                        val='vm1',
                    ),
                ],
            ),
            vim.ObjectContent(
                obj=vim.HostSystem(moId="host"),
                propSet=[
                    vmodl.DynamicProperty(
                        name='parent',
                        val=vim.StoragePod(moId="pod1"),
                    ),
                    vmodl.DynamicProperty(
                        name='name',
                        val='hostname',
                    ),
                ],
            ),
            vim.ObjectContent(
                obj=vim.StoragePod(moId="pod1"),
                propSet=[
                    vmodl.DynamicProperty(
                        name='name',
                        val='pod1',
                    ),
                    vmodl.DynamicProperty(
                        name='parent',
                        val=vim.Datastore(moId="ds1"),
                    ),
                ],
            ),
            vim.ObjectContent(
                obj=vim.Datastore(moId="ds1"),
                propSet=[
                    vmodl.DynamicProperty(
                        name='name',
                        val='ds1',
                    ),
                    vmodl.DynamicProperty(
                        name='parent',
                        val=vim.ClusterComputeResource(moId="c1"),
                    ),
                ],
            ),
            vim.ObjectContent(
                obj=vim.ClusterComputeResource(moId="c1"),
                propSet=[
                    vmodl.DynamicProperty(
                        name='name',
                        val='c1',
                    ),
                    vmodl.DynamicProperty(
                        name='parent',
                        val=vim.HostServiceSystem(moId="hss"),
                    ),
                ],
            ),
            vim.ObjectContent(
                obj=vim.HostServiceSystem(moId="hss"),
                propSet=[
                    vmodl.DynamicProperty(
                        name='name',
                        val='hss',
                    )
                ],
            ),
        ]
    )
    service_instance.content.propertyCollector.RetrievePropertiesEx = MagicMock(return_value=retrieve_result)

    check = EsxiCheck('esxi', {}, [vcsim_instance])
    dd_run_check(check)
    datadog_agent.assert_external_tags(
        'hostname',
        {
            'esxi': [
                'esxi_cluster:c1',
                'esxi_compute:c1',
                'esxi_datastore:ds1',
                'esxi_datastore_cluster:pod1',
                'esxi_type:host',
                'esxi_url:127.0.0.1:8989',
            ]
        },
    )
    datadog_agent.assert_external_tags(
        'vm1',
        {
            'esxi': [
                'esxi_type:vm',
                'esxi_cluster:c1',
                'esxi_host:hostname',
                'esxi_url:127.0.0.1:8989',
            ]
        },
    )


@pytest.mark.usefixtures("service_instance")
def test_use_guest_hostname(vcsim_instance, dd_run_check, aggregator):
    vcsim_instance = copy.deepcopy(vcsim_instance)
    vcsim_instance['use_guest_hostname'] = True
    check = EsxiCheck('esxi', {}, [vcsim_instance])
    dd_run_check(check)

    aggregator.assert_metric("esxi.cpu.usage.avg", value=18, hostname="testing-vm")
    aggregator.assert_metric("esxi.cpu.usage.avg", value=19, hostname="test-vm-2")
    aggregator.assert_metric("esxi.cpu.usage.avg", value=26, hostname="localhost.localdomain")


@pytest.mark.usefixtures("service_instance")
def test_report_vm_instance_metrics(aggregator, dd_run_check, vcsim_instance, service_instance):
    retrieve_result = vim.PropertyCollector.RetrieveResult(
        objects=[
            vim.ObjectContent(
                obj=vim.VirtualMachine(moId="vm1"),
                propSet=[
                    vmodl.DynamicProperty(
                        name='name',
                        val='vm1',
                    ),
                ],
            ),
        ]
    )
    service_instance.content.propertyCollector.RetrievePropertiesEx = MagicMock(return_value=retrieve_result)

    service_instance.content.perfManager.QueryPerf = MagicMock(
        side_effect=[
            [
                vim.PerformanceManager.EntityMetric(
                    entity=vim.VirtualMachine(moId="vm1"),
                    value=[
                        vim.PerformanceManager.IntSeries(
                            value=[47, 52],
                            id=vim.PerformanceManager.MetricId(counterId=1, instance='test1'),
                        )
                    ],
                ),
                vim.PerformanceManager.EntityMetric(
                    entity=vim.VirtualMachine(moId="vm1"),
                    value=[
                        vim.PerformanceManager.IntSeries(
                            value=[30, 11],
                            id=vim.PerformanceManager.MetricId(counterId=1, instance='test2'),
                        )
                    ],
                ),
                vim.PerformanceManager.EntityMetric(
                    entity=vim.VirtualMachine(moId="vm1"),
                    value=[
                        vim.PerformanceManager.IntSeries(
                            value=[47, 60],
                            id=vim.PerformanceManager.MetricId(counterId=1),
                        )
                    ],
                ),
            ],
            [],
        ]
    )
    instance = copy.deepcopy(vcsim_instance)

    instance.update(
        {
            'collect_per_instance_filters': {
                'vm': ['cpu.usage.avg'],
            }
        }
    )
    check = EsxiCheck('esxi', {}, [instance])
    dd_run_check(check)

    base_tags = ['esxi_url:127.0.0.1:8989']
    aggregator.assert_metric(
        'esxi.cpu.usage.avg',
        value=52,
        count=1,
        hostname='vm1',
        tags=base_tags + ['cpu_core:test1'],
    )
    aggregator.assert_metric(
        'esxi.cpu.usage.avg',
        value=11,
        count=1,
        hostname='vm1',
        tags=base_tags + ['cpu_core:test2'],
    )
    aggregator.assert_metric(
        'esxi.cpu.usage.avg',
        value=60,
        count=0,
        hostname='vm1',
        tags=base_tags,
    )


@pytest.mark.usefixtures("service_instance")
def test_report_instance_metrics_unknown_key(aggregator, dd_run_check, vcsim_instance, service_instance):
    retrieve_result = vim.PropertyCollector.RetrieveResult(
        objects=[
            vim.ObjectContent(
                obj=vim.VirtualMachine(moId="vm1"),
                propSet=[
                    vmodl.DynamicProperty(
                        name='name',
                        val='vm1',
                    ),
                ],
            ),
        ]
    )
    service_instance.content.propertyCollector.RetrievePropertiesEx = MagicMock(return_value=retrieve_result)

    service_instance.content.perfManager.QueryPerf = MagicMock(
        side_effect=[
            [
                vim.PerformanceManager.EntityMetric(
                    entity=vim.VirtualMachine(moId="vm1"),
                    value=[
                        vim.PerformanceManager.IntSeries(
                            value=[3, 10],
                            id=vim.PerformanceManager.MetricId(counterId=65541, instance='test1'),
                        )
                    ],
                ),
            ],
        ]
    )
    instance = copy.deepcopy(vcsim_instance)

    instance.update(
        {
            'collect_per_instance_filters': {
                'vm': ['mem.granted.avg'],
            }
        }
    )
    check = EsxiCheck('esxi', {}, [instance])
    dd_run_check(check)

    base_tags = ['esxi_url:127.0.0.1:8989']
    aggregator.assert_metric(
        'esxi.mem.granted.avg',
        value=10,
        count=1,
        hostname='vm1',
        tags=base_tags + ['instance:test1'],
    )


@pytest.mark.usefixtures("service_instance")
def test_report_instance_metrics_invalid_counter_id(aggregator, dd_run_check, vcsim_instance, service_instance, caplog):
    retrieve_result = vim.PropertyCollector.RetrieveResult(
        objects=[
            vim.ObjectContent(
                obj=vim.VirtualMachine(moId="vm1"),
                propSet=[
                    vmodl.DynamicProperty(
                        name='name',
                        val='vm1',
                    ),
                ],
            ),
        ]
    )
    service_instance.content.propertyCollector.RetrievePropertiesEx = MagicMock(return_value=retrieve_result)

    service_instance.content.perfManager.QueryPerf = MagicMock(
        side_effect=[
            [
                vim.PerformanceManager.EntityMetric(
                    entity=vim.VirtualMachine(moId="vm1"),
                    value=[
                        vim.PerformanceManager.IntSeries(
                            value=[3, 10],
                            id=vim.PerformanceManager.MetricId(counterId=500, instance='test1'),
                        )
                    ],
                ),
            ],
        ]
    )
    instance = copy.deepcopy(vcsim_instance)

    instance.update(
        {
            'collect_per_instance_filters': {
                'vm': ['cpu.usage.avg'],
            }
        }
    )
    check = EsxiCheck('esxi', {}, [instance])
    caplog.set_level(logging.DEBUG)
    dd_run_check(check)
    assert "Skipping value for counter 500, because the integration doesn't have metadata about it" in caplog.text

    aggregator.assert_metric("esxi.vm.count")
    aggregator.assert_metric("esxi.host.can_connect")
    aggregator.assert_all_metrics_covered()


@pytest.mark.usefixtures("service_instance")
def test_report_instance_metrics_invalid_metric_name_still_collect_metrics(aggregator, dd_run_check, vcsim_instance):
    instance = copy.deepcopy(vcsim_instance)

    instance.update(
        {
            'collect_per_instance_filters': {
                'vm': ['metric.name'],
            }
        }
    )
    check = EsxiCheck('esxi', {}, [instance])
    dd_run_check(check)
    base_tags = ["esxi_url:127.0.0.1:8989"]
    aggregator.assert_metric("esxi.cpu.usage.avg", value=26, tags=base_tags, hostname="localhost.localdomain")
    aggregator.assert_metric("esxi.mem.granted.avg", value=80, tags=base_tags, hostname="localhost.localdomain")
    aggregator.assert_metric("esxi.host.can_connect", 1, count=1, tags=base_tags)


@pytest.mark.usefixtures("service_instance")
def test_invalid_instance_filters(dd_run_check, vcsim_instance, caplog):
    instance = copy.deepcopy(vcsim_instance)

    instance.update(
        {
            'collect_per_instance_filters': {
                'cluster': ['cpu.usage.avg'],
            }
        }
    )
    check = EsxiCheck('esxi', {}, [instance])
    dd_run_check(check)
    assert "Ignoring metric_filter for resource 'cluster'. It should be one of 'host, vm'" in caplog.text


@pytest.mark.parametrize(
    'excluded_tags, expected_warning',
    [
        pytest.param([], None, id="No excluded tags"),
        pytest.param(['esxi_type'], None, id="type"),
        pytest.param(
            ['test'],
            "Unknown host tag `test` cannot be excluded. Available host tags are: `esxi_url`, `esxi_type`, "
            "`esxi_host`, `esxi_folder`, `esxi_cluster` `esxi_compute`, `esxi_datacenter`, and `esxi_datastore`",
            id="unknown tag",
        ),
        pytest.param(
            ['esxi_type', 'esxi_cluster', 'hello'],
            "Unknown host tag `hello` cannot be excluded. Available host tags are: `esxi_url`, `esxi_type`, "
            "`esxi_host`, `esxi_folder`, `esxi_cluster` `esxi_compute`, `esxi_datacenter`, and `esxi_datastore`",
            id="known and unknown tags together",
        ),
    ],
)
@pytest.mark.usefixtures("service_instance")
def test_excluded_host_tags(
    vcsim_instance, dd_run_check, datadog_agent, aggregator, excluded_tags, expected_warning, caplog
):
    vcsim_instance = copy.deepcopy(vcsim_instance)
    vcsim_instance['excluded_host_tags'] = excluded_tags
    check = EsxiCheck('esxi', {}, [vcsim_instance])
    caplog.set_level(logging.WARNING)
    dd_run_check(check)

    if expected_warning is not None:
        assert expected_warning in caplog.text

    host_external_tags = ['esxi_datacenter:dc2', 'esxi_folder:folder_1', 'esxi_type:host', 'esxi_url:127.0.0.1:8989']
    vm_1_external_tags = [
        'esxi_datacenter:dc2',
        'esxi_folder:folder_1',
        'esxi_type:vm',
        'esxi_url:127.0.0.1:8989',
        'esxi_host:localhost.localdomain',
    ]
    vm_2_external_tags = [
        'esxi_cluster:c1',
        'esxi_compute:c1',
        'esxi_type:vm',
        'esxi_url:127.0.0.1:8989',
        'esxi_host:unknown',
    ]

    def all_tags_for_metrics(external_tags):
        # any external tags that are filtered, including esxi_url
        return [tag for tag in external_tags if any(excluded in tag for excluded in excluded_tags) or "esxi_url" in tag]

    aggregator.assert_metric(
        "esxi.cpu.usage.avg", value=18, tags=all_tags_for_metrics(vm_1_external_tags), hostname="vm1"
    )
    aggregator.assert_metric(
        "esxi.cpu.usage.avg", value=19, tags=all_tags_for_metrics(vm_2_external_tags), hostname="vm2"
    )
    aggregator.assert_metric(
        "esxi.cpu.usage.avg", value=26, tags=all_tags_for_metrics(host_external_tags), hostname="localhost.localdomain"
    )

    def all_external_tags(external_tags):
        # all external tags that are not excluded
        return [tag for tag in external_tags if not any(excluded in tag for excluded in excluded_tags)]

    datadog_agent.assert_external_tags('localhost.localdomain', {'esxi': all_external_tags(host_external_tags)})
    datadog_agent.assert_external_tags('vm1', {'esxi': all_external_tags(vm_1_external_tags)})
    datadog_agent.assert_external_tags('vm2', {'esxi': all_external_tags(vm_2_external_tags)})


@pytest.mark.usefixtures("service_instance")
def test_version_metadata(vcsim_instance, dd_run_check, datadog_agent):
    check = EsxiCheck('esxi', {}, [vcsim_instance])
    check.check_id = 'test:123'
    dd_run_check(check)

    version_metadata = {
        'version.scheme': 'semver',
        'version.major': '6',
        'version.minor': '5',
        'version.patch': '0',
        'version.build': '123456789',
        'version.raw': '6.5.0+123456789',
    }

    datadog_agent.assert_metadata('test:123', version_metadata)


@pytest.mark.usefixtures("service_instance")
def test_invalid_api_type(vcsim_instance, dd_run_check, caplog, aggregator, service_instance):
    service_instance.content.about.apiType = "VirtualCenter"
    check = EsxiCheck('esxi', {}, [vcsim_instance])

    dd_run_check(check)
    assert "localhost is not an ESXi host; please set the `host` config option to an ESXi host "
    "or use the vSphere integration to collect data from the vCenter" in caplog.text
    aggregator.assert_metric("esxi.host.can_connect", 0, tags=['esxi_url:127.0.0.1:8989'])
    aggregator.assert_all_metrics_covered()


@pytest.mark.usefixtures("service_instance")
def test_runtime_host_not_found(vcsim_instance, dd_run_check, caplog, service_instance):
    retrieve_result = vim.PropertyCollector.RetrieveResult(
        objects=[
            vim.ObjectContent(
                obj=vim.VirtualMachine(moId="vm1"),
                propSet=[
                    vmodl.DynamicProperty(
                        name='runtime.host',
                        val='test',
                    ),
                    vmodl.DynamicProperty(
                        name='name',
                        val='vm1',
                    ),
                ],
            )
        ]
    )
    service_instance.content.propertyCollector.RetrievePropertiesEx = MagicMock(return_value=retrieve_result)
    caplog.set_level(logging.DEBUG)
    check = EsxiCheck('esxi', {}, [vcsim_instance])

    dd_run_check(check)
    assert "Missing runtime.host details for VM vm1" in caplog.text


<<<<<<< HEAD
@pytest.mark.usefixtures("service_instance")
def test_ssl_default(vcsim_instance, dd_run_check):
    instance = copy.deepcopy(vcsim_instance)
    instance['ssl_verify'] = False

    with patch("pyVim.connect.SmartConnect") as smart_connect, patch(
        'ssl.SSLContext.load_verify_locations'
    ) as load_verify_locations, patch('ssl.SSLContext.load_default_certs') as load_default_certs:
        check = EsxiCheck('esxi', {}, [instance])
        dd_run_check(check)
        context = smart_connect.call_args.kwargs['sslContext']
        assert context.protocol == ssl.PROTOCOL_TLS_CLIENT
        assert context.verify_mode == ssl.CERT_NONE
        assert not context.check_hostname
        load_default_certs.assert_called_with(ssl.Purpose.SERVER_AUTH)
        load_verify_locations.assert_not_called()


@pytest.mark.usefixtures("service_instance")
def test_ssl_enabled(vcsim_instance, dd_run_check):
    instance = copy.deepcopy(vcsim_instance)
    instance['ssl_verify'] = True

    with patch("pyVim.connect.SmartConnect") as smart_connect, patch(
        'ssl.SSLContext.load_default_certs'
    ) as load_default_certs, patch('ssl.SSLContext.load_verify_locations') as load_verify_locations:
        check = EsxiCheck('esxi', {}, [instance])
        dd_run_check(check)
        context = smart_connect.call_args.kwargs['sslContext']
        assert context.protocol == ssl.PROTOCOL_TLS_CLIENT
        assert context.verify_mode == ssl.CERT_REQUIRED
        assert context.check_hostname
        load_default_certs.assert_called_with(ssl.Purpose.SERVER_AUTH)
        load_verify_locations.assert_not_called()


@pytest.mark.usefixtures("service_instance")
def test_ssl_enabled_capath(vcsim_instance, dd_run_check):
    instance = copy.deepcopy(vcsim_instance)
    instance['ssl_verify'] = True
    instance['ssl_capath'] = '/test/path'

    with patch("pyVim.connect.SmartConnect") as smart_connect, patch(
        'ssl.SSLContext.load_default_certs'
    ) as load_default_certs, patch('ssl.SSLContext.load_verify_locations') as load_verify_locations:
        check = EsxiCheck('esxi', {}, [instance])
        dd_run_check(check)
        context = smart_connect.call_args.kwargs['sslContext']
        assert context.protocol == ssl.PROTOCOL_TLS_CLIENT
        assert context.verify_mode == ssl.CERT_REQUIRED
        assert context.check_hostname
        load_verify_locations.assert_called_with(cafile=None, capath='/test/path', cadata=None)
        load_default_certs.assert_not_called()


@pytest.mark.usefixtures("service_instance")
def test_ssl_enabled_cafile(vcsim_instance, dd_run_check):
    instance = copy.deepcopy(vcsim_instance)
    instance['ssl_verify'] = True
    instance['ssl_cafile'] = '/test/path/file.pem'

    with patch("pyVim.connect.SmartConnect") as smart_connect, patch(
        'ssl.SSLContext.load_default_certs'
    ) as load_default_certs, patch('ssl.SSLContext.load_verify_locations') as load_verify_locations:
        check = EsxiCheck('esxi', {}, [instance])
        dd_run_check(check)
        context = smart_connect.call_args.kwargs['sslContext']
        assert context.protocol == ssl.PROTOCOL_TLS_CLIENT
        assert context.verify_mode == ssl.CERT_REQUIRED
        assert context.check_hostname
        load_verify_locations.assert_called_with(cafile='/test/path/file.pem', capath=None, cadata=None)
        load_default_certs.assert_not_called()


@pytest.mark.usefixtures("service_instance")
def test_ssl_enabled_cafile_ssl_capath(vcsim_instance, dd_run_check):
    instance = copy.deepcopy(vcsim_instance)
    instance['ssl_verify'] = True
    instance['ssl_cafile'] = '/test/path/file.pem'
    instance['ssl_capath'] = '/test/path'

    with patch("pyVim.connect.SmartConnect") as smart_connect, patch(
        'ssl.SSLContext.load_verify_locations'
    ) as load_verify_locations, patch('ssl.SSLContext.load_default_certs') as load_default_certs:
        check = EsxiCheck('esxi', {}, [instance])
        dd_run_check(check)
        context = smart_connect.call_args.kwargs['sslContext']
        assert context.protocol == ssl.PROTOCOL_TLS_CLIENT
        assert context.verify_mode == ssl.CERT_REQUIRED
        assert context.check_hostname
        load_verify_locations.assert_called_with(cafile=None, capath='/test/path', cadata=None)
        load_default_certs.assert_not_called()


@pytest.mark.usefixtures("service_instance")
def test_ssl_disabled_cafile_ssl_capath(vcsim_instance, dd_run_check):
    instance = copy.deepcopy(vcsim_instance)
    instance['ssl_verify'] = False
    instance['ssl_cafile'] = '/test/path/file.pem'
    instance['ssl_capath'] = '/test/path'

    with patch("pyVim.connect.SmartConnect") as smart_connect, patch(
        'ssl.SSLContext.load_verify_locations'
    ) as load_verify_locations, patch('ssl.SSLContext.load_default_certs') as load_default_certs:
        check = EsxiCheck('esxi', {}, [instance])
        dd_run_check(check)
        context = smart_connect.call_args.kwargs['sslContext']
        assert context.protocol == ssl.PROTOCOL_TLS_CLIENT
        assert context.verify_mode == ssl.CERT_NONE
        assert not context.check_hostname
        load_verify_locations.assert_called_with(cafile=None, capath='/test/path', cadata=None)
        load_default_certs.assert_not_called()
=======
@pytest.mark.parametrize(
    "resource_filters, expected_vms",
    [
        pytest.param(
            [
                {
                    'type': 'include',
                    'resource': 'vm',
                    'property': 'name',
                    'patterns': [
                        'vm1.*',
                    ],
                }
            ],
            ["vm1"],
            id="include list- name",
        ),
        pytest.param(
            [
                {
                    'type': 'exclude',
                    'resource': 'vm',
                    'patterns': [
                        'vm1.*',
                    ],
                }
            ],
            ["vm2"],
            id="exclude list- name",
        ),
        pytest.param(
            [
                {
                    'type': 'exclude',
                    'resource': 'vm',
                    'property': 'name',
                    'patterns': [
                        'vm.*',
                    ],
                }
            ],
            [],
            id="all excluded- name",
        ),
        pytest.param(
            [
                {
                    'type': 'exclude',
                    'resource': 'vm',
                    'property': 'name',
                    'patterns': [
                        'test.*',
                    ],
                }
            ],
            ["vm1", "vm2"],
            id="none excluded- name",
        ),
        pytest.param(
            [
                {
                    'type': 'include',
                    'resource': 'vm',
                    'property': 'name',
                    'patterns': [
                        'test.*',
                    ],
                },
            ],
            [],
            id="unrecognized pattern- name",
        ),
        pytest.param(
            [
                {
                    'type': 'include',
                    'resource': 'vm',
                    'property': 'hostname',
                    'patterns': [
                        'localhost.*',
                    ],
                }
            ],
            ["vm1"],
            id="include on hostname",
        ),
        pytest.param(
            [
                {
                    'type': 'exclude',
                    'resource': 'vm',
                    'property': 'hostname',
                    'patterns': [
                        'localhost.*',
                    ],
                }
            ],
            ["vm2"],
            id="exclude on hostname",
        ),
        pytest.param(
            [
                {
                    'type': 'exclude',
                    'resource': 'vm',
                    'property': 'hostname',
                    'patterns': [
                        'hostname.*',
                    ],
                }
            ],
            ["vm1", "vm2"],
            id="hostname not valid",
        ),
        pytest.param(
            [
                {
                    'type': 'exclude',
                    'resource': 'vm',
                    'property': 'guest_hostname',
                    'patterns': [
                        'testing.*',
                    ],
                }
            ],
            ["vm2"],
            id="exclude on guest_hostname",
        ),
        pytest.param(
            [
                {
                    'resource': 'vm',
                    'property': 'guest_hostname',
                    'patterns': [
                        'hey.*',
                    ],
                }
            ],
            [],
            id="include on guest_hostname",
        ),
    ],
)
@pytest.mark.usefixtures("service_instance")
def test_resource_filters_vm(vcsim_instance, dd_run_check, resource_filters, expected_vms, aggregator):
    instance = copy.deepcopy(vcsim_instance)
    instance['resource_filters'] = resource_filters
    all_vms = ["vm1", "vm2"]
    check = EsxiCheck('esxi', {}, [instance])
    dd_run_check(check)

    for vm in all_vms:
        expected_count = 1 if vm in expected_vms else 0
        aggregator.assert_metric("esxi.cpu.usage.avg", count=expected_count, hostname=vm)


@pytest.mark.parametrize(
    "resource_filters, expected_host",
    [
        pytest.param(
            [
                {
                    'type': 'include',
                    'resource': 'host',
                    'property': 'name',
                    'patterns': [
                        'vm1.*',
                    ],
                }
            ],
            0,
            id="include list invalid",
        ),
        pytest.param(
            [
                {
                    'type': 'include',
                    'resource': 'host',
                    'property': 'name',
                    'patterns': [
                        '.*',
                    ],
                }
            ],
            1,
            id="include list valid",
        ),
        pytest.param(
            [
                {
                    'type': 'exclude',
                    'resource': 'host',
                    'property': 'name',
                    'patterns': [
                        '.*',
                    ],
                }
            ],
            0,
            id="exclude list valid",
        ),
        pytest.param(
            [
                {
                    'type': 'exclude',
                    'resource': 'host',
                    'property': 'name',
                    'patterns': [
                        '.*',
                    ],
                },
                {
                    'type': 'include',
                    'resource': 'host',
                    'property': 'name',
                    'patterns': [
                        '.*',
                    ],
                },
            ],
            0,
            id="exclude and include list",
        ),
    ],
)
@pytest.mark.usefixtures("service_instance")
def test_resource_filters_host(vcsim_instance, dd_run_check, resource_filters, expected_host, aggregator):
    instance = copy.deepcopy(vcsim_instance)
    instance['resource_filters'] = resource_filters
    check = EsxiCheck('esxi', {}, [instance])
    dd_run_check(check)

    aggregator.assert_metric("esxi.cpu.usage.avg", count=expected_host, hostname="localhost.localdomain")


@pytest.mark.parametrize(
    "resource_filters, expected_error",
    [
        pytest.param(
            [
                {
                    'type': 'include',
                    'property': 'name',
                    'patterns': [
                        'vm1.*',
                    ],
                }
            ],
            "Ignoring filter {'type': 'include', 'property': 'name', 'patterns': ['vm1.*']} "
            "because it doesn't contain a resource field.",
            id="no resource",
        ),
        pytest.param(
            [{}],
            "Ignoring filter {'type': 'include', 'property': 'name'} because it doesn't contain a resource field.",
            id="empty filter",
        ),
        pytest.param(
            [
                {
                    'type': 'include',
                    'resource': 'cluster',
                    'property': 'name',
                    'patterns': [
                        'vm1.*',
                    ],
                }
            ],
            "Ignoring filter {'type': 'include', 'resource': 'cluster', 'property': 'name', 'patterns': ['vm1.*']} "
            "because resource cluster is not a supported resource",
            id="invalid resource",
        ),
        pytest.param(
            [
                {
                    'type': 'include',
                    'resource': 'host',
                    'property': 'hostname',
                    'patterns': [
                        'vm1.*',
                    ],
                }
            ],
            "Ignoring filter {'type': 'include', 'resource': 'host', 'property': 'hostname', 'patterns': ['vm1.*']} "
            "because property 'hostname' is not valid for resource type host. Should be one of ['name'].",
            id="invalid property",
        ),
        pytest.param(
            [
                {
                    'type': 'included',
                    'resource': 'host',
                    'property': 'name',
                    'patterns': [
                        'vm1.*',
                    ],
                }
            ],
            "Ignoring filter {'type': 'included', 'resource': 'host', 'property': 'name', 'patterns': ['vm1.*']} "
            "because type 'included' is not valid. Should be one of ['include', 'exclude'].",
            id="invalid type",
        ),
        pytest.param(
            [
                {
                    'type': 'include',
                    'resource': 'vm',
                    'property': 'name',
                    'patterns': [
                        'vm1.*',
                    ],
                },
                {
                    'type': 'include',
                    'resource': 'vm',
                    'property': 'name',
                    'patterns': [
                        'vm.*',
                    ],
                },
            ],
            "Ignoring filter {'type': 'include', 'resource': 'vm', 'property': 'name', 'patterns': ['vm.*']} "
            "because you already have a `include` filter for resource type vm and property name.",
            id="duplicate filters",
        ),
    ],
)
@pytest.mark.usefixtures("service_instance")
def test_resource_filters_invalid(vcsim_instance, dd_run_check, resource_filters, expected_error, caplog):
    caplog.set_level(logging.WARNING)
    instance = copy.deepcopy(vcsim_instance)
    instance['resource_filters'] = resource_filters
    check = EsxiCheck('esxi', {}, [instance])

    dd_run_check(check)
    assert expected_error in caplog.text
>>>>>>> 900d166f
<|MERGE_RESOLUTION|>--- conflicted
+++ resolved
@@ -663,7 +663,6 @@
     assert "Missing runtime.host details for VM vm1" in caplog.text
 
 
-<<<<<<< HEAD
 @pytest.mark.usefixtures("service_instance")
 def test_ssl_default(vcsim_instance, dd_run_check):
     instance = copy.deepcopy(vcsim_instance)
@@ -776,7 +775,8 @@
         assert not context.check_hostname
         load_verify_locations.assert_called_with(cafile=None, capath='/test/path', cadata=None)
         load_default_certs.assert_not_called()
-=======
+
+        
 @pytest.mark.parametrize(
     "resource_filters, expected_vms",
     [
@@ -1112,5 +1112,4 @@
     check = EsxiCheck('esxi', {}, [instance])
 
     dd_run_check(check)
-    assert expected_error in caplog.text
->>>>>>> 900d166f
+    assert expected_error in caplog.text