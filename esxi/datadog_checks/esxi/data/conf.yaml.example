--- conflicted
+++ resolved
@@ -39,7 +39,6 @@
     #
     # use_guest_hostname: false
 
-<<<<<<< HEAD
     ## @param collect_per_instance_filters - mapping - optional
     ## Use this option to collect metrics tagged with instance values.
     ## Some ESXi metrics can be tagged with instance values.
@@ -54,7 +53,7 @@
     #   - <VM_REGEX>
     #   host:
     #   - <HOST_REGEX>
-=======
+
     ## @param excluded_host_tags - list of strings - optional - default: []
     ## Use this option to send a subset of host tags as metric tags.
     ## The ESXi integration collects tags for every ESXi host or VM in your environment.
@@ -69,7 +68,6 @@
     #
     # excluded_host_tags:
     #   - <HOST_TAG>
->>>>>>> f7de7e37
 
     ## @param tags - list of strings - optional
     ## A list of tags to attach to every metric and service check emitted by this instance.
