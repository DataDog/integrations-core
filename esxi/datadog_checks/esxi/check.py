# (C) Datadog, Inc. 2024-present
# All rights reserved
# Licensed under a 3-clause BSD style license (see LICENSE)
from collections import defaultdict
import logging
import re
from six import iteritems
from pyVim import connect
from pyVmomi import vim, vmodl

from datadog_checks.base import AgentCheck  # noqa: F401

from .constants import (
    ALL_RESOURCES,
    AVAILABLE_HOST_TAGS,
    HOST_RESOURCE,
    MAX_PROPERTIES,
    RESOURCE_TYPE_TO_NAME,
    SHORT_ROLLUP,
    VM_RESOURCE,
)
from .metrics import RESOURCE_NAME_TO_METRICS
from .utils import get_mapped_instance_tag, get_tags_recursively, should_collect_per_instance_values


class EsxiCheck(AgentCheck):
    __NAMESPACE__ = 'esxi'

    def __init__(self, name, init_config, instances):
        super(EsxiCheck, self).__init__(name, init_config, instances)
        self.host = self.instance.get("host")
        self.username = self.instance.get("username")
        self.password = self.instance.get("password")
        self.use_guest_hostname = self.instance.get("use_guest_hostname", False)
<<<<<<< HEAD
        self.collect_per_instance_filters = self._parse_metric_regex_filters(
            self.instance.get("collect_per_instance_filters", {})
        )
=======
        excluded_host_tags = self.instance.get("excluded_host_tags", [])
        valid_excluded_host_tags = []
        for excluded_host_tag in excluded_host_tags:
            if excluded_host_tag not in AVAILABLE_HOST_TAGS:
                self.log.warning(
                    "Unknown host tag `%s` cannot be excluded. Available host tags are: "
                    "`esxi_url`, `esxi_type`, `esxi_host`, `esxi_folder`, `esxi_cluster` "
                    "`esxi_compute`, `esxi_datacenter`, and `esxi_datastore`",
                    excluded_host_tag,
                )
            else:
                valid_excluded_host_tags.append(excluded_host_tag)
        self.excluded_host_tags = valid_excluded_host_tags
>>>>>>> f7de7e37
        self.tags = [f"esxi_url:{self.host}"]

    def _parse_metric_regex_filters(self, all_metric_filters):
        allowed_resource_types = RESOURCE_TYPE_TO_NAME.values()
        metric_filters = {}
        for resource_type, filters in iteritems(all_metric_filters):
            if resource_type not in allowed_resource_types:
                self.log.warning(
                    "Ignoring metric_filter for resource '%s'. It should be one of '%s'",
                    resource_type,
                    ", ".join(allowed_resource_types),
                )
                continue
            metric_filters[resource_type] = filters

        return {k: [re.compile(r) for r in v] for k, v in iteritems(metric_filters)}

    def get_resources(self):
        self.log.debug("Retrieving resources")
        property_specs = []

        for resource_type in ALL_RESOURCES:
            property_spec = vmodl.query.PropertyCollector.PropertySpec()
            property_spec.type = resource_type
            property_spec.pathSet = ["name", "parent"]
            property_specs.append(property_spec)
            if resource_type == VM_RESOURCE:
                property_spec.pathSet.append("runtime.host")
                property_spec.pathSet.append("guest.hostName")

        # Specify the attribute of the root object to traverse to obtain all the attributes
        traversal_spec = vmodl.query.PropertyCollector.TraversalSpec()
        traversal_spec.path = "view"
        traversal_spec.skip = False
        traversal_spec.type = vim.view.ContainerView

        retr_opts = vmodl.query.PropertyCollector.RetrieveOptions()
        retr_opts.maxObjects = MAX_PROPERTIES

        # Specify the root object from where we collect the rest of the objects
        obj_spec = vmodl.query.PropertyCollector.ObjectSpec()
        obj_spec.skip = True
        obj_spec.selectSet = [traversal_spec]

        # Create our filter spec from the above specs
        filter_spec = vmodl.query.PropertyCollector.FilterSpec()
        filter_spec.propSet = property_specs

        view_ref = self.content.viewManager.CreateContainerView(self.content.rootFolder, ALL_RESOURCES, True)

        try:
            obj_spec.obj = view_ref
            filter_spec.objectSet = [obj_spec]

            # Collect the object and its properties
            res = self.content.propertyCollector.RetrievePropertiesEx([filter_spec], retr_opts)
            if res is None:
                obj_content_list = []
            else:
                obj_content_list = res.objects
        finally:
            view_ref.Destroy()

        return obj_content_list

    def get_available_metric_ids_for_entity(self, entity):
        resource_name = RESOURCE_TYPE_TO_NAME[type(entity)]
        avaliable_metrics = RESOURCE_NAME_TO_METRICS[resource_name]

        counter_keys_and_names = {}
        for counter in self.content.perfManager.perfCounter:
            full_name = f"{counter.groupInfo.key}.{counter.nameInfo.key}.{SHORT_ROLLUP[counter.rollupType]}"
            if full_name in avaliable_metrics:
                counter_keys_and_names[counter.key] = full_name
            else:
                self.log.trace("Skipping metric %s as it is not recognized", full_name)

        available_counter_ids = [m.counterId for m in self.content.perfManager.QueryAvailablePerfMetric(entity=entity)]
        counter_ids = [
            counter_id for counter_id in available_counter_ids if counter_id in counter_keys_and_names.keys()
        ]
        metric_ids = [vim.PerformanceManager.MetricId(counterId=counter, instance="") for counter in counter_ids]
        return counter_keys_and_names, metric_ids

<<<<<<< HEAD
    def collect_metrics_for_entity(self, metric_ids, counter_keys_and_names, entity, entity_name):
        resource_type = type(entity)
        resource_name = RESOURCE_TYPE_TO_NAME[resource_type]
        for metric_id in metric_ids:
            metric_name = counter_keys_and_names.get(metric_id.counterId)
            if should_collect_per_instance_values(self.collect_per_instance_filters, metric_name, resource_type):
                metric_id.instance = "*"
=======
    def collect_metrics_for_entity(self, metric_ids, counter_keys_and_names, entity, entity_name, metric_tags):
>>>>>>> f7de7e37

        spec = vim.PerformanceManager.QuerySpec(maxSample=1, entity=entity, metricId=metric_ids)
        result_stats = self.content.perfManager.QueryPerf([spec])

        # `have_instance_value` is used later to avoid collecting aggregated metrics
        # when instance metrics are collected.
        have_instance_value = defaultdict(set)
        if self.collect_per_instance_filters:
            for results_for_entity in result_stats:
                metric_resource_type = type(results_for_entity.entity)
                for metric_result in results_for_entity.value:
                    if metric_result.id.instance:
                        counter_id = counter_keys_and_names.get(metric_result.id.counterId)
                        if counter_id:
                            have_instance_value[metric_resource_type].add(counter_id)

        for results_for_entity in result_stats:
            for metric_result in results_for_entity.value:
                metric_name = counter_keys_and_names.get(metric_result.id.counterId)
                if self.log.isEnabledFor(logging.DEBUG):
                    # Use isEnabledFor to avoid unnecessary processing
                    self.log.debug(
                        "Processing metric `%s`: resource_type=`%s`, result=`%s`",
                        metric_name,
                        resource_type,
                        str(metric_result).replace("\n", "\\n"),
                    )

                if not metric_name:
                    # Fail-safe
                    self.log.debug(
                        "Skipping value for counter %s, because the integration doesn't have metadata about it",
                        metric_result.id.counterId,
                    )
                    continue

                additional_tags = []
                if should_collect_per_instance_values(
                    self.collect_per_instance_filters, metric_name, resource_type
                ) and (metric_name in have_instance_value[resource_type]):
                    instance_value = metric_result.id.instance
                    # When collecting per instance values, it's possible that both aggregated metric and per instance
                    # metrics are received. In that case, the metric with no instance value is skipped.
                    if not instance_value:
                        continue
                    instance_tag_key = get_mapped_instance_tag(metric_name)
                    additional_tags.append(f'{instance_tag_key}:{instance_value}')

                if len(metric_result.value) == 0:
                    self.log.warning(
                        "Skipping metric %s for %s because no value was returned by the %s",
                        metric_name,
                        entity_name,
                        resource_name,
                    )
                    continue

                valid_values = [v for v in metric_result.value if v >= 0]
                if len(valid_values) <= 0:
                    self.log.debug(
                        "Skipping metric %s for %s, because the value returned by the %s"
                        " is negative (i.e. the metric is not yet available). values: %s",
                        metric_name,
                        entity_name,
                        resource_name,
                        list(metric_result.value),
                    )
                    continue
                else:
                    most_recent_val = valid_values[-1]
                    all_tags = self.tags + additional_tags

                    self.log.debug(
                        "Submit metric: name=`%s`, value=`%s`, hostname=`%s`, tags=`%s`",
                        metric_name,
                        most_recent_val,
                        entity_name,
                        all_tags,
                    )
<<<<<<< HEAD
                    self.gauge(metric_name, most_recent_val, hostname=entity_name, tags=all_tags)
=======
                    self.gauge(metric_name, most_recent_val, hostname=entity_name, tags=metric_tags)

    def set_version_metadata(self):
        esxi_version = self.content.about.version
        build_version = self.content.about.build
        self.set_metadata('version', f'{esxi_version}+{build_version}')
>>>>>>> f7de7e37

    def check(self, _):
        try:
            connection = connect.SmartConnect(host=self.host, user=self.username, pwd=self.password)
            self.conn = connection
            self.content = connection.content

            if self.content.about.apiType != "HostAgent":
                raise Exception(
                    f"{self.host} is not an ESXi host; please set the `host` config option to an ESXi host "
                    "or use the vSphere integration to collect data from the vCenter",
                )

            self.log.info("Connected to ESXi host %s: %s", self.host, self.content.about.fullName)
            self.count("host.can_connect", 1, tags=self.tags)

        except Exception as e:
            self.log.error("Cannot connect to ESXi host %s: %s", self.host, str(e))
            self.count("host.can_connect", 0, tags=self.tags)
            return

        self.set_version_metadata()
        resources = self.get_resources()
        resource_map = {
            obj_content.obj: {prop.name: prop.val for prop in obj_content.propSet}
            for obj_content in resources
            if obj_content.propSet
        }

        if not resource_map:
            self.log.warning("No resources found; halting check execution")
            return

        # Add the root folder entity as it can't be fetched from the previous api calls.
        root_folder = self.content.rootFolder
        resource_map[root_folder] = {"name": root_folder.name, "parent": None}
        self.log.debug("All resources: %s", resource_map)

        external_host_tags = []

        all_resources_with_metrics = {
            resource_obj: resource_props
            for (resource_obj, resource_props) in resource_map.items()
            if type(resource_obj) in [VM_RESOURCE, HOST_RESOURCE]
        }

        for resource_obj, resource_props in all_resources_with_metrics.items():
            hostname = resource_props.get("name")

            resource_type = RESOURCE_TYPE_TO_NAME[type(resource_obj)]
            if resource_type == "vm" and self.use_guest_hostname:
                hostname = resource_props.get("guest.hostName", hostname)

            self.log.debug("Collect metrics and host tags for hostname: %s, object: %s", hostname, resource_obj)

            tags = []
            parent = resource_props.get('parent')
            runtime_host = resource_props.get('runtime.host')
            if parent is not None:
                tags.extend(get_tags_recursively(parent, resource_map))
            if runtime_host is not None:
                tags.extend(
                    get_tags_recursively(
                        runtime_host,
                        resource_map,
                        include_only=['esxi_cluster'],
                    )
                )
            tags.append('esxi_type:{}'.format(resource_type))

            metric_tags = self.tags
            if self.excluded_host_tags:
                metric_tags = metric_tags + [t for t in tags if t.split(":", 1)[0] in self.excluded_host_tags]

            tags.extend(self.tags)

            if hostname is not None:
                filtered_external_tags = [t for t in tags if t.split(':')[0] not in self.excluded_host_tags]
                external_host_tags.append((hostname, {self.__NAMESPACE__: filtered_external_tags}))
            else:
                self.log.debug("No host name found for %s; skipping external tag submission", resource_obj)

            self.count(f"{resource_type}.count", 1, tags=tags, hostname=None)

            counter_keys_and_names, metric_ids = self.get_available_metric_ids_for_entity(resource_obj)
            self.collect_metrics_for_entity(metric_ids, counter_keys_and_names, resource_obj, hostname, metric_tags)

        if external_host_tags:
            self.set_external_tags(external_host_tags)<|MERGE_RESOLUTION|>--- conflicted
+++ resolved
@@ -32,11 +32,9 @@
         self.username = self.instance.get("username")
         self.password = self.instance.get("password")
         self.use_guest_hostname = self.instance.get("use_guest_hostname", False)
-<<<<<<< HEAD
         self.collect_per_instance_filters = self._parse_metric_regex_filters(
             self.instance.get("collect_per_instance_filters", {})
         )
-=======
         excluded_host_tags = self.instance.get("excluded_host_tags", [])
         valid_excluded_host_tags = []
         for excluded_host_tag in excluded_host_tags:
@@ -50,7 +48,6 @@
             else:
                 valid_excluded_host_tags.append(excluded_host_tag)
         self.excluded_host_tags = valid_excluded_host_tags
->>>>>>> f7de7e37
         self.tags = [f"esxi_url:{self.host}"]
 
     def _parse_metric_regex_filters(self, all_metric_filters):
@@ -135,17 +132,14 @@
         metric_ids = [vim.PerformanceManager.MetricId(counterId=counter, instance="") for counter in counter_ids]
         return counter_keys_and_names, metric_ids
 
-<<<<<<< HEAD
-    def collect_metrics_for_entity(self, metric_ids, counter_keys_and_names, entity, entity_name):
+    def collect_metrics_for_entity(self, metric_ids, counter_keys_and_names, entity, entity_name, metric_tags):
         resource_type = type(entity)
         resource_name = RESOURCE_TYPE_TO_NAME[resource_type]
         for metric_id in metric_ids:
             metric_name = counter_keys_and_names.get(metric_id.counterId)
             if should_collect_per_instance_values(self.collect_per_instance_filters, metric_name, resource_type):
                 metric_id.instance = "*"
-=======
-    def collect_metrics_for_entity(self, metric_ids, counter_keys_and_names, entity, entity_name, metric_tags):
->>>>>>> f7de7e37
+
 
         spec = vim.PerformanceManager.QuerySpec(maxSample=1, entity=entity, metricId=metric_ids)
         result_stats = self.content.perfManager.QueryPerf([spec])
@@ -216,7 +210,7 @@
                     continue
                 else:
                     most_recent_val = valid_values[-1]
-                    all_tags = self.tags + additional_tags
+                    all_tags = metric_tags + additional_tags
 
                     self.log.debug(
                         "Submit metric: name=`%s`, value=`%s`, hostname=`%s`, tags=`%s`",
@@ -225,16 +219,12 @@
                         entity_name,
                         all_tags,
                     )
-<<<<<<< HEAD
                     self.gauge(metric_name, most_recent_val, hostname=entity_name, tags=all_tags)
-=======
-                    self.gauge(metric_name, most_recent_val, hostname=entity_name, tags=metric_tags)
 
     def set_version_metadata(self):
         esxi_version = self.content.about.version
         build_version = self.content.about.build
         self.set_metadata('version', f'{esxi_version}+{build_version}')
->>>>>>> f7de7e37
 
     def check(self, _):
         try:
