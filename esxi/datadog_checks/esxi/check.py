# (C) Datadog, Inc. 2024-present
# All rights reserved
# Licensed under a 3-clause BSD style license (see LICENSE)

from pyVim import connect
from pyVmomi import vim, vmodl

from datadog_checks.base import AgentCheck  # noqa: F401

from .constants import ALL_RESOURCES, HOST_RESOURCE, MAX_PROPERTIES, RESOURCE_TYPE_TO_NAME, SHORT_ROLLUP, VM_RESOURCE
from .metrics import RESOURCE_NAME_TO_METRICS
from .utils import get_tags_recursively


class EsxiCheck(AgentCheck):
    __NAMESPACE__ = 'esxi'

    def __init__(self, name, init_config, instances):
        super(EsxiCheck, self).__init__(name, init_config, instances)
        self.host = self.instance.get("host")
        self.username = self.instance.get("username")
        self.password = self.instance.get("password")
        self.use_guest_hostname = self.instance.get("use_guest_hostname", False)
        self.tags = [f"esxi_url:{self.host}"]

    def get_resources(self):
        self.log.debug("Retrieving resources")
        property_specs = []

        for resource_type in ALL_RESOURCES:
            property_spec = vmodl.query.PropertyCollector.PropertySpec()
            property_spec.type = resource_type
            property_spec.pathSet = ["name", "parent"]
            property_specs.append(property_spec)
            if resource_type == VM_RESOURCE:
                property_spec.pathSet.append("runtime.host")
                property_spec.pathSet.append("guest.hostName")

        # Specify the attribute of the root object to traverse to obtain all the attributes
        traversal_spec = vmodl.query.PropertyCollector.TraversalSpec()
        traversal_spec.path = "view"
        traversal_spec.skip = False
        traversal_spec.type = vim.view.ContainerView

        retr_opts = vmodl.query.PropertyCollector.RetrieveOptions()
        retr_opts.maxObjects = MAX_PROPERTIES

        # Specify the root object from where we collect the rest of the objects
        obj_spec = vmodl.query.PropertyCollector.ObjectSpec()
        obj_spec.skip = True
        obj_spec.selectSet = [traversal_spec]

        # Create our filter spec from the above specs
        filter_spec = vmodl.query.PropertyCollector.FilterSpec()
        filter_spec.propSet = property_specs

        view_ref = self.content.viewManager.CreateContainerView(self.content.rootFolder, ALL_RESOURCES, True)

        try:
            obj_spec.obj = view_ref
            filter_spec.objectSet = [obj_spec]

            # Collect the object and its properties
            res = self.content.propertyCollector.RetrievePropertiesEx([filter_spec], retr_opts)
            if res is None:
                obj_content_list = []
            else:
                obj_content_list = res.objects
        finally:
            view_ref.Destroy()

        return obj_content_list

    def get_available_metric_ids_for_entity(self, entity):
        resource_name = RESOURCE_TYPE_TO_NAME[type(entity)]
        avaliable_metrics = RESOURCE_NAME_TO_METRICS[resource_name]

        counter_keys_and_names = {}
        for counter in self.content.perfManager.perfCounter:
            full_name = f"{counter.groupInfo.key}.{counter.nameInfo.key}.{SHORT_ROLLUP[counter.rollupType]}"
            if full_name in avaliable_metrics:
                counter_keys_and_names[counter.key] = full_name
            else:
                self.log.trace("Skipping metric %s as it is not recognized", full_name)

        available_counter_ids = [m.counterId for m in self.content.perfManager.QueryAvailablePerfMetric(entity=entity)]
        counter_ids = [
            counter_id for counter_id in available_counter_ids if counter_id in counter_keys_and_names.keys()
        ]
        metric_ids = [vim.PerformanceManager.MetricId(counterId=counter, instance="") for counter in counter_ids]
        return counter_keys_and_names, metric_ids

    def collect_metrics_for_entity(self, metric_ids, counter_keys_and_names, entity, entity_name):

        resource_name = RESOURCE_TYPE_TO_NAME[type(entity)]
        spec = vim.PerformanceManager.QuerySpec(maxSample=1, entity=entity, metricId=metric_ids)
        result_stats = self.content.perfManager.QueryPerf([spec])

        for results_for_entity in result_stats:
            for metric_result in results_for_entity.value:
                metric_name = counter_keys_and_names.get(metric_result.id.counterId)
                if len(metric_result.value) == 0:
                    self.log.debug(
                        "Skipping metric %s for %s because no value was returned by the %s",
                        metric_name,
                        entity_name,
                        resource_name,
                    )
                    continue

                valid_values = [v for v in metric_result.value if v >= 0]
                if len(valid_values) <= 0:
                    self.log.debug(
                        "Skipping metric %s for %s, because the value returned by the %s"
                        " is negative (i.e. the metric is not yet available). values: %s",
                        metric_name,
                        entity_name,
                        resource_name,
                        list(metric_result.value),
                    )
                    continue
                else:
                    most_recent_val = valid_values[-1]

                    self.log.debug(
                        "Submit metric: name=`%s`, value=`%s`, hostname=`%s`, tags=`%s`",
                        metric_name,
                        most_recent_val,
                        entity_name,
                        self.tags,
                    )
                    self.gauge(metric_name, most_recent_val, hostname=entity_name, tags=self.tags)

    def check(self, _):
        try:
            connection = connect.SmartConnect(host=self.host, user=self.username, pwd=self.password)
            self.conn = connection
            self.log.info("Connected to ESXi host %s", self.host)
            self.count("host.can_connect", 1, tags=self.tags)

        except Exception as e:
            self.log.warning("Cannot connect to ESXi host %s: %s", self.host, str(e))
            self.count("host.can_connect", 0, tags=self.tags)
            return

        self.content = connection.content

        resources = self.get_resources()
        resource_map = {
            obj_content.obj: {prop.name: prop.val for prop in obj_content.propSet}
            for obj_content in resources
            if obj_content.propSet
        }

        if not resource_map:
            self.log.warning("No resources found; halting check execution")
            return

        # Add the root folder entity as it can't be fetched from the previous api calls.
        root_folder = self.content.rootFolder
        resource_map[root_folder] = {"name": root_folder.name, "parent": None}
        self.log.debug("All resources: %s", resource_map)

        external_host_tags = []

        all_resources_with_metrics = {
            resource_obj: resource_props
            for (resource_obj, resource_props) in resource_map.items()
            if type(resource_obj) in [VM_RESOURCE, HOST_RESOURCE]
        }

        for resource_obj, resource_props in all_resources_with_metrics.items():
            hostname = resource_props.get("name")
<<<<<<< HEAD

            resource_type = RESOURCE_TYPE_TO_NAME[type(resource_obj)]
            if resource_type == "vm" and self.use_guest_hostname:
                hostname = resource_props.get("guest.hostName", hostname)

=======
            resource_type = RESOURCE_TYPE_TO_NAME[type(resource_obj)]
>>>>>>> 905dcb3e
            self.log.debug("Collect metrics and host tags for hostname: %s, object: %s", hostname, resource_obj)

            tags = []
            parent = resource_props.get('parent')
            runtime_host = resource_props.get('runtime.host')
            if parent is not None:
                tags.extend(get_tags_recursively(parent, resource_map))
            if runtime_host is not None:
                tags.extend(
                    get_tags_recursively(
                        runtime_host,
                        resource_map,
                        include_only=['esxi_cluster'],
                    )
                )
            tags.append('esxi_type:{}'.format(resource_type))
            tags.extend(self.tags)
            if hostname is not None:
                external_host_tags.append((hostname, {self.__NAMESPACE__: tags}))
            else:
                self.log.debug("No host name found for %s; skipping external tag submission", resource_obj)
<<<<<<< HEAD

            self.count(f"{resource_type}.count", 1, tags=tags, hostname=None)

=======

            self.count(f"{resource_type}.count", 1, tags=tags, hostname=None)

>>>>>>> 905dcb3e
            counter_keys_and_names, metric_ids = self.get_available_metric_ids_for_entity(resource_obj)
            self.collect_metrics_for_entity(metric_ids, counter_keys_and_names, resource_obj, hostname)

        if external_host_tags:
            self.set_external_tags(external_host_tags)<|MERGE_RESOLUTION|>--- conflicted
+++ resolved
@@ -170,16 +170,11 @@
         }
 
         for resource_obj, resource_props in all_resources_with_metrics.items():
-            hostname = resource_props.get("name")
-<<<<<<< HEAD
 
             resource_type = RESOURCE_TYPE_TO_NAME[type(resource_obj)]
             if resource_type == "vm" and self.use_guest_hostname:
                 hostname = resource_props.get("guest.hostName", hostname)
 
-=======
-            resource_type = RESOURCE_TYPE_TO_NAME[type(resource_obj)]
->>>>>>> 905dcb3e
             self.log.debug("Collect metrics and host tags for hostname: %s, object: %s", hostname, resource_obj)
 
             tags = []
@@ -201,15 +196,9 @@
                 external_host_tags.append((hostname, {self.__NAMESPACE__: tags}))
             else:
                 self.log.debug("No host name found for %s; skipping external tag submission", resource_obj)
-<<<<<<< HEAD
 
             self.count(f"{resource_type}.count", 1, tags=tags, hostname=None)
 
-=======
-
-            self.count(f"{resource_type}.count", 1, tags=tags, hostname=None)
-
->>>>>>> 905dcb3e
             counter_keys_and_names, metric_ids = self.get_available_metric_ids_for_entity(resource_obj)
             self.collect_metrics_for_entity(metric_ids, counter_keys_and_names, resource_obj, hostname)
 
