# (C) Datadog, Inc. 2024-present
# All rights reserved
# Licensed under a 3-clause BSD style license (see LICENSE)
import logging
import re
import ssl
from collections import defaultdict

from pyVim import connect
from pyVmomi import vim, vmodl
from six import iteritems

from datadog_checks.base import AgentCheck, is_affirmative
from datadog_checks.base.utils.common import to_string

from .constants import (
    ALL_RESOURCES,
    ALLOWED_FILTER_PROPERTIES,
    ALLOWED_FILTER_TYPES,
    AVAILABLE_HOST_TAGS,
    EXTRA_FILTER_PROPERTIES_FOR_VMS,
    HOST_RESOURCE,
    MAX_PROPERTIES,
    RESOURCE_TYPE_TO_NAME,
    SHORT_ROLLUP,
    VM_RESOURCE,
)
from .metrics import RESOURCE_NAME_TO_METRICS
from .resource_filters import create_resource_filter
from .utils import (
    get_mapped_instance_tag,
    get_tags_recursively,
    is_metric_excluded_by_filters,
    is_resource_collected_by_filters,
    should_collect_per_instance_values,
)


class EsxiCheck(AgentCheck):
    __NAMESPACE__ = 'esxi'

    def __init__(self, name, init_config, instances):
        super(EsxiCheck, self).__init__(name, init_config, instances)
        self.host = self.instance.get("host")
        self.username = self.instance.get("username")
        self.password = self.instance.get("password")
        self.use_guest_hostname = self.instance.get("use_guest_hostname", False)
        self.excluded_host_tags = self._validate_excluded_host_tags(self.instance.get("excluded_host_tags", []))
        self.collect_per_instance_filters = self._parse_metric_regex_filters(
            self.instance.get("collect_per_instance_filters", {})
        )
        self.resource_filters = self._parse_resource_filters(self.instance.get("resource_filters", []))
<<<<<<< HEAD
        self.metric_filters = self._parse_metric_regex_filters(self.instance.get("metric_filters", {}))
=======
        self.ssl_verify = is_affirmative(self.instance.get('ssl_verify', True))
        self.ssl_capath = self.instance.get("ssl_capath")
        self.ssl_cafile = self.instance.get("ssl_cafile")
>>>>>>> 045908f6
        self.tags = [f"esxi_url:{self.host}"]

    def _validate_excluded_host_tags(self, excluded_host_tags):
        valid_excluded_host_tags = []
        for excluded_host_tag in excluded_host_tags:
            if excluded_host_tag not in AVAILABLE_HOST_TAGS:
                self.log.warning(
                    "Unknown host tag `%s` cannot be excluded. Available host tags are: "
                    "`esxi_url`, `esxi_type`, `esxi_host`, `esxi_folder`, `esxi_cluster` "
                    "`esxi_compute`, `esxi_datacenter`, and `esxi_datastore`",
                    excluded_host_tag,
                )
            else:
                valid_excluded_host_tags.append(excluded_host_tag)
        return valid_excluded_host_tags

    def _parse_metric_regex_filters(self, all_metric_filters):
        allowed_resource_types = RESOURCE_TYPE_TO_NAME.values()
        metric_filters = {}
        for resource_type, filters in iteritems(all_metric_filters):
            if resource_type not in allowed_resource_types:
                self.log.warning(
                    "Ignoring metric_filter for resource '%s'. It should be one of '%s'",
                    resource_type,
                    ", ".join(allowed_resource_types),
                )
                continue
            metric_filters[resource_type] = filters

        return {k: [re.compile(r) for r in v] for k, v in iteritems(metric_filters)}

    def _parse_resource_filters(self, all_resource_filters):
        # Keep a list of resource filters ids (tuple of resource, property and type) that are already registered.
        # This is to prevent users to define the same filter twice with different patterns.
        resource_filters_ids = []
        formatted_resource_filters = []
        allowed_resource_types = RESOURCE_TYPE_TO_NAME.values()

        for resource_filter in all_resource_filters:
            self.log.debug("processing filter %s", resource_filter)
            # Optional fields:
            if 'type' not in resource_filter:
                resource_filter['type'] = 'include'
            if 'property' not in resource_filter:
                resource_filter['property'] = 'name'

            missing_fields = False
            # Check required fields
            for field in ['resource', 'property', 'type', 'patterns']:
                if field not in resource_filter:
                    self.log.warning(
                        "Ignoring filter %r because it doesn't contain a %s field.", resource_filter, field
                    )
                    missing_fields = True
                    continue

            if missing_fields:
                continue

            # Check `resource` validity
            if resource_filter['resource'] not in allowed_resource_types:
                self.log.warning(
                    "Ignoring filter %r because resource %s is not a supported resource",
                    resource_filter,
                    resource_filter['resource'],
                )
                continue

            # Check `property` validity
            allowed_prop_names = []
            allowed_prop_names.extend(ALLOWED_FILTER_PROPERTIES)
            if resource_filter['resource'] == RESOURCE_TYPE_TO_NAME[vim.VirtualMachine]:
                allowed_prop_names.extend(EXTRA_FILTER_PROPERTIES_FOR_VMS)

            if resource_filter['property'] not in allowed_prop_names:
                self.log.warning(
                    "Ignoring filter %r because property '%s' is not valid "
                    "for resource type %s. Should be one of %r.",
                    resource_filter,
                    resource_filter['property'],
                    resource_filter['resource'],
                    allowed_prop_names,
                )
                continue

            # Check `type` validity
            if resource_filter['type'] not in ALLOWED_FILTER_TYPES:
                self.log.warning(
                    "Ignoring filter %r because type '%s' is not valid. Should be one of %r.",
                    resource_filter,
                    resource_filter['type'],
                    ALLOWED_FILTER_TYPES,
                )
            patterns = [re.compile(r) for r in resource_filter['patterns']]
            filter_instance = create_resource_filter(
                resource_filter['resource'],
                resource_filter['property'],
                patterns,
                is_include=(resource_filter['type'] == 'include'),
            )
            if filter_instance.unique_key() in resource_filters_ids:
                self.log.warning(
                    "Ignoring filter %r because you already have a `%s` filter for resource type %s and property %s.",
                    resource_filter,
                    resource_filter['type'],
                    resource_filter['resource'],
                    resource_filter['property'],
                )
                continue

            formatted_resource_filters.append(filter_instance)
            resource_filters_ids.append(filter_instance.unique_key())

        return formatted_resource_filters

    def get_resources(self):
        self.log.debug("Retrieving resources")
        property_specs = []

        for resource_type in ALL_RESOURCES:
            property_spec = vmodl.query.PropertyCollector.PropertySpec()
            property_spec.type = resource_type
            property_spec.pathSet = ["name", "parent"]
            property_specs.append(property_spec)
            if resource_type == VM_RESOURCE:
                property_spec.pathSet.append("runtime.host")
                property_spec.pathSet.append("guest.hostName")

        # Specify the attribute of the root object to traverse to obtain all the attributes
        traversal_spec = vmodl.query.PropertyCollector.TraversalSpec()
        traversal_spec.path = "view"
        traversal_spec.skip = False
        traversal_spec.type = vim.view.ContainerView

        retr_opts = vmodl.query.PropertyCollector.RetrieveOptions()
        retr_opts.maxObjects = MAX_PROPERTIES

        # Specify the root object from where we collect the rest of the objects
        obj_spec = vmodl.query.PropertyCollector.ObjectSpec()
        obj_spec.skip = True
        obj_spec.selectSet = [traversal_spec]

        # Create our filter spec from the above specs
        filter_spec = vmodl.query.PropertyCollector.FilterSpec()
        filter_spec.propSet = property_specs

        view_ref = self.content.viewManager.CreateContainerView(self.content.rootFolder, ALL_RESOURCES, True)

        try:
            obj_spec.obj = view_ref
            filter_spec.objectSet = [obj_spec]

            # Collect the object and its properties
            res = self.content.propertyCollector.RetrievePropertiesEx([filter_spec], retr_opts)
            if res is None:
                obj_content_list = []
            else:
                obj_content_list = res.objects
        finally:
            view_ref.Destroy()

        return obj_content_list

    def get_available_metric_ids_for_entity(self, entity):
        resource_name = RESOURCE_TYPE_TO_NAME[type(entity)]
        avaliable_metrics = RESOURCE_NAME_TO_METRICS[resource_name]

        counter_keys_and_names = {}
        for counter in self.content.perfManager.perfCounter:
            full_name = f"{counter.groupInfo.key}.{counter.nameInfo.key}.{SHORT_ROLLUP[counter.rollupType]}"
            if full_name in avaliable_metrics and not is_metric_excluded_by_filters(
                full_name, type(entity), self.metric_filters
            ):
                counter_keys_and_names[counter.key] = full_name
            else:
                self.log.trace("Skipping metric %s as it is not recognized or filtered", full_name)

        available_counter_ids = [m.counterId for m in self.content.perfManager.QueryAvailablePerfMetric(entity=entity)]
        counter_ids = [
            counter_id for counter_id in available_counter_ids if counter_id in counter_keys_and_names.keys()
        ]
        metric_ids = [vim.PerformanceManager.MetricId(counterId=counter, instance="") for counter in counter_ids]
        return counter_keys_and_names, metric_ids

    def collect_metrics_for_entity(self, metric_ids, counter_keys_and_names, entity, entity_name, metric_tags):
        resource_type = type(entity)
        resource_name = RESOURCE_TYPE_TO_NAME[resource_type]
        for metric_id in metric_ids:
            metric_name = counter_keys_and_names.get(metric_id.counterId)
            if should_collect_per_instance_values(self.collect_per_instance_filters, metric_name, resource_type):
                metric_id.instance = "*"

        spec = vim.PerformanceManager.QuerySpec(maxSample=1, entity=entity, metricId=metric_ids)
        result_stats = self.content.perfManager.QueryPerf([spec])

        # `have_instance_value` is used later to avoid collecting aggregated metrics
        # when instance metrics are collected.
        have_instance_value = defaultdict(set)
        if self.collect_per_instance_filters:
            for results_for_entity in result_stats:
                metric_resource_type = type(results_for_entity.entity)
                for metric_result in results_for_entity.value:
                    if metric_result.id.instance:
                        counter_id = counter_keys_and_names.get(metric_result.id.counterId)
                        if counter_id:
                            have_instance_value[metric_resource_type].add(counter_id)

        for results_for_entity in result_stats:
            for metric_result in results_for_entity.value:
                metric_name = counter_keys_and_names.get(metric_result.id.counterId)
                if self.log.isEnabledFor(logging.DEBUG):
                    # Use isEnabledFor to avoid unnecessary processing
                    self.log.debug(
                        "Processing metric `%s`: resource_type=`%s`, result=`%s`",
                        metric_name,
                        resource_type,
                        str(metric_result).replace("\n", "\\n"),
                    )

                if not metric_name:
                    # Fail-safe
                    self.log.debug(
                        "Skipping value for counter %s, because the integration doesn't have metadata about it",
                        metric_result.id.counterId,
                    )
                    continue

                additional_tags = []
                if should_collect_per_instance_values(
                    self.collect_per_instance_filters, metric_name, resource_type
                ) and (metric_name in have_instance_value[resource_type]):
                    instance_value = metric_result.id.instance
                    # When collecting per instance values, it's possible that both aggregated metric and per instance
                    # metrics are received. In that case, the metric with no instance value is skipped.
                    if not instance_value:
                        continue
                    instance_tag_key = get_mapped_instance_tag(metric_name)
                    additional_tags.append(f'{instance_tag_key}:{instance_value}')

                if len(metric_result.value) == 0:
                    self.log.warning(
                        "Skipping metric %s for %s because no value was returned by the %s",
                        metric_name,
                        entity_name,
                        resource_name,
                    )
                    continue

                valid_values = [v for v in metric_result.value if v >= 0]
                if len(valid_values) <= 0:
                    self.log.debug(
                        "Skipping metric %s for %s, because the value returned by the %s"
                        " is negative (i.e. the metric is not yet available). values: %s",
                        metric_name,
                        entity_name,
                        resource_name,
                        list(metric_result.value),
                    )
                    continue
                else:
                    most_recent_val = valid_values[-1]
                    all_tags = metric_tags + additional_tags

                    self.log.debug(
                        "Submit metric: name=`%s`, value=`%s`, hostname=`%s`, tags=`%s`",
                        metric_name,
                        most_recent_val,
                        entity_name,
                        all_tags,
                    )
                    self.gauge(metric_name, most_recent_val, hostname=entity_name, tags=all_tags)

    def set_version_metadata(self):
        esxi_version = self.content.about.version
        build_version = self.content.about.build
        self.set_metadata('version', f'{esxi_version}+{build_version}')

    def check(self, _):
        try:
            context = ssl.SSLContext(protocol=ssl.PROTOCOL_TLS_CLIENT)
            context.check_hostname = True if self.ssl_verify else False
            context.verify_mode = ssl.CERT_REQUIRED if self.ssl_verify else ssl.CERT_NONE

            if self.ssl_capath:
                context.load_verify_locations(cafile=None, capath=self.ssl_capath, cadata=None)
            elif self.ssl_cafile:
                context.load_verify_locations(cafile=self.ssl_cafile, capath=None, cadata=None)
            else:
                context.load_default_certs(ssl.Purpose.SERVER_AUTH)

            connection = connect.SmartConnect(host=self.host, user=self.username, pwd=self.password, sslContext=context)
            self.conn = connection
            self.content = connection.content

            if self.content.about.apiType != "HostAgent":
                raise Exception(
                    f"{self.host} is not an ESXi host; please set the `host` config option to an ESXi host "
                    "or use the vSphere integration to collect data from the vCenter",
                )

            self.log.info("Connected to ESXi host %s: %s", self.host, self.content.about.fullName)
            self.count("host.can_connect", 1, tags=self.tags)

        except Exception as e:
            self.log.error("Cannot connect to ESXi host %s: %s", self.host, str(e))
            self.count("host.can_connect", 0, tags=self.tags)
            raise

        self.set_version_metadata()
        resources = self.get_resources()
        resource_map = {
            obj_content.obj: {prop.name: prop.val for prop in obj_content.propSet}
            for obj_content in resources
            if obj_content.propSet
        }

        if not resource_map:
            self.log.warning("No resources found; halting check execution")
            return

        # Add the root folder entity as it can't be fetched from the previous api calls.
        root_folder = self.content.rootFolder
        resource_map[root_folder] = {"name": root_folder.name, "parent": None}
        self.log.debug("All resources: %s", resource_map)

        external_host_tags = []

        all_resources_with_metrics = {
            resource_obj: resource_props
            for (resource_obj, resource_props) in resource_map.items()
            if type(resource_obj) in [VM_RESOURCE, HOST_RESOURCE]
        }

        for resource_obj, resource_props in all_resources_with_metrics.items():

            if not is_resource_collected_by_filters(resource_obj, all_resources_with_metrics, self.resource_filters):
                self.log.debug(
                    "Skipping metric collection for resource %s as it is not matched by filters", resource_obj
                )
                continue

            hostname = resource_props.get("name")

            resource_type = RESOURCE_TYPE_TO_NAME[type(resource_obj)]
            if resource_type == "vm" and self.use_guest_hostname:
                hostname = resource_props.get("guest.hostName", hostname)

            self.log.debug("Collect metrics and host tags for hostname: %s, object: %s", hostname, resource_obj)

            tags = []
            parent = resource_props.get('parent')

            if resource_type == "vm":
                runtime_host = resource_props.get('runtime.host')
                runtime_host_props = {}
                if runtime_host:
                    if runtime_host in all_resources_with_metrics:
                        runtime_host_props = all_resources_with_metrics.get(runtime_host, {})
                    else:
                        self.log.debug("Missing runtime.host details for VM %s", hostname)

                runtime_hostname = to_string(runtime_host_props.get("name", "unknown"))
                tags.append('esxi_host:{}'.format(runtime_hostname))

                if runtime_host is not None:
                    tags.extend(
                        get_tags_recursively(
                            runtime_host,
                            resource_map,
                            include_only=['esxi_cluster'],
                        )
                    )

            if parent is not None:
                tags.extend(get_tags_recursively(parent, resource_map))

            tags.append('esxi_type:{}'.format(resource_type))

            metric_tags = self.tags
            if self.excluded_host_tags:
                metric_tags = metric_tags + [t for t in tags if t.split(":", 1)[0] in self.excluded_host_tags]

            tags.extend(self.tags)

            if hostname is not None:
                filtered_external_tags = [t for t in tags if t.split(':')[0] not in self.excluded_host_tags]
                external_host_tags.append((hostname, {self.__NAMESPACE__: filtered_external_tags}))
            else:
                self.log.debug("No host name found for %s; skipping external tag submission", resource_obj)

            self.count(f"{resource_type}.count", 1, tags=tags, hostname=None)

            counter_keys_and_names, metric_ids = self.get_available_metric_ids_for_entity(resource_obj)
            self.collect_metrics_for_entity(metric_ids, counter_keys_and_names, resource_obj, hostname, metric_tags)

        if external_host_tags:
            self.set_external_tags(external_host_tags)<|MERGE_RESOLUTION|>--- conflicted
+++ resolved
@@ -50,13 +50,10 @@
             self.instance.get("collect_per_instance_filters", {})
         )
         self.resource_filters = self._parse_resource_filters(self.instance.get("resource_filters", []))
-<<<<<<< HEAD
         self.metric_filters = self._parse_metric_regex_filters(self.instance.get("metric_filters", {}))
-=======
         self.ssl_verify = is_affirmative(self.instance.get('ssl_verify', True))
         self.ssl_capath = self.instance.get("ssl_capath")
         self.ssl_cafile = self.instance.get("ssl_cafile")
->>>>>>> 045908f6
         self.tags = [f"esxi_url:{self.host}"]
 
     def _validate_excluded_host_tags(self, excluded_host_tags):
