--- conflicted
+++ resolved
@@ -48,13 +48,10 @@
         self.collect_per_instance_filters = self._parse_metric_regex_filters(
             self.instance.get("collect_per_instance_filters", {})
         )
-<<<<<<< HEAD
+        self.resource_filters = self._parse_resource_filters(self.instance.get("resource_filters", []))
         self.ssl_verify = is_affirmative(self.instance.get('ssl_verify', True))
         self.ssl_capath = self.instance.get("ssl_capath")
         self.ssl_cafile = self.instance.get("ssl_cafile")
-=======
-        self.resource_filters = self._parse_resource_filters(self.instance.get("resource_filters", []))
->>>>>>> 900d166f
         self.tags = [f"esxi_url:{self.host}"]
 
     def _validate_excluded_host_tags(self, excluded_host_tags):
