--- conflicted
+++ resolved
@@ -16,18 +16,14 @@
       "Supported OS::Windows",
       "Supported OS::macOS",
       "Category::Notifications",
-<<<<<<< HEAD
-      "Category::Network"
+      "Category::Network",
+      "Offering::Integration"
     ],
     "resources": [
       {
         "resource_type": "blog",
         "url": "https://www.datadoghq.com/blog/monitor-snmp-with-datadog/"
       }
-=======
-      "Category::Network",
-      "Offering::Integration"
->>>>>>> d49c572f
     ]
   },
   "assets": {
