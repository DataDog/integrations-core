# (C) Datadog, Inc. 2025-present
# All rights reserved
# Licensed under a 3-clause BSD style license (see LICENSE)
import copy

from requests.exceptions import ConnectionError, HTTPError, InvalidURL, JSONDecodeError, Timeout

from datadog_checks.base import AgentCheck
from datadog_checks.base.utils.time import get_current_datetime, get_timestamp
from datadog_checks.proxmox.config_models import ConfigMixin

from .constants import (
    EVENT_TYPE_TO_TITLE,
    NODE_RESOURCE,
    OK_STATUS,
    PERF_METRIC_NAME,
    RESOURCE_COUNT_METRICS,
    RESOURCE_METRIC_NAME,
    RESOURCE_TYPE_MAP,
    VM_RESOURCE,
    resource_type_for_event_type,
)


class ProxmoxCheck(AgentCheck, ConfigMixin):
    __NAMESPACE__ = 'proxmox'

    def __init__(self, name, init_config, instances):
        super(ProxmoxCheck, self).__init__(name, init_config, instances)
        self.all_resources = {}
        self.last_event_collect_time = get_current_datetime()
        self.check_initializations.append(self._parse_config)

    def _parse_config(self):
        self.base_tags = [f"proxmox_server:{self.config.proxmox_server}"]
        if self.config.tags:
            self.base_tags.extend(self.config.tags)

    def _submit_resource_metrics(self, resource, tags, hostname):
        for metric_name, metric_name_remapped in RESOURCE_METRIC_NAME.items():
            metric_value = resource.get(metric_name)
            metric_method = self.count if metric_name in RESOURCE_COUNT_METRICS else self.gauge
            if metric_value is not None:
                metric_method(f'{metric_name_remapped}', metric_value, tags=tags, hostname=hostname)

    def _get_vm_hostname(self, vm_id, vm_name, node):
        try:
            url = f"{self.config.proxmox_server}/nodes/{node}/qemu/{vm_id}/agent/get-host-name"
            hostname_response = self.http.get(url)
            hostname_json = hostname_response.json()
        except (HTTPError, InvalidURL, ConnectionError, Timeout, JSONDecodeError) as e:
            self.log.info(
                "Failed to get hostname for vm %s on node %s; endpoint: %s; %s",
                vm_id,
                node,
                self.config.proxmox_server,
                e,
            )
            hostname_json = {}
        hostname = hostname_json.get("data", {}).get("result", {}).get("host-name", vm_name)
        return hostname

<<<<<<< HEAD
    def _event_for_task(self, task, node_name):
        task_type = task.get('type')
        status = "success" if task.get("status") == "OK" else "error"
        id = task.get('id') if task.get('id') else node_name
        user = task.get('user')
        event_title = EVENT_TYPE_TO_TITLE.get(task_type, task_type)
        resource_type = resource_type_for_event_type(task_type)
        resource_id = f'{resource_type}/{id}'
        self.log.debug(
            "Creating event for task type: %s ID: %s, resource id %s on node %s",
            task_type,
            id,
            resource_id,
            node_name,
        )

        resource = self.all_resources.get(resource_id, {})

        tags = copy.deepcopy(resource.get('tags', []))
        tags.append(f'proxmox_event_type:{task_type}')
        tags.append(f'proxmox_user:{user}')

        timestamp = task.get('endtime', get_timestamp(get_current_datetime()))
        hostname = resource.get('hostname', None)

        if resource_type != 'node':
            resource_type_format = resource.get('resource_type', '').capitalize()
            event_message = f"{resource_type_format} {resource.get('resource_name')}: {event_title} on node {node_name}"
        else:
            event_message = f"{event_title} on node {node_name}"

        event = {
            'timestamp': timestamp,
            'event_type': self.__NAMESPACE__,
            'host': hostname,
            'msg_text': event_message,
            'msg_title': event_title,
            'alert_type': status,
            'source_type_name': self.__NAMESPACE__,
            'tags': tags,
        }
        return event
=======
    def _collect_ha_metrics(self):
        ha_response = self.http.get(f"{self.config.proxmox_server}/cluster/ha/status/current")
        ha_response_json = ha_response.json()
        ha_statuses = ha_response_json.get('data', [])
        for ha_status in ha_statuses:
            if not ha_status.get('type') == 'quorum':
                continue
            status = ha_status.get('status')
            quorate = ha_status.get('quorate')
            status_value = status == "OK"
            node = ha_status.get('node')
            tags = [f'node_status:{status}']
            self.gauge('ha.quorum', status_value, hostname=node, tags=tags)
            if isinstance(quorate, int):
                self.gauge('ha.quorate', quorate, hostname=node, tags=tags)
>>>>>>> 6c3916ba

    def _collect_performance_metrics(self):
        metrics_response = self.http.get(f"{self.config.proxmox_server}/cluster/metrics/export")
        metrics_response_json = metrics_response.json()
        metrics = metrics_response_json.get('data', {}).get('data', [])

        for metric in metrics:
            resource_id = metric.get('id')
            resource = self.all_resources.get(resource_id, {})
            metric_value = metric.get('value')
            metric_name = metric.get('metric')
            metric_type = metric.get('type')
            metric_name_remapped = PERF_METRIC_NAME.get(metric_name)
            hostname = resource.get('hostname')
            tags = resource.get('tags', [])
            if not resource or metric_name_remapped is None:
                self.log.debug(
                    "Invalid metric entry found; metric name: %s, resource id: %s", metric_name_remapped, resource_id
                )
                continue

            metric_method = self.count if metric_type == 'derive' else self.gauge
            metric_method(metric_name_remapped, metric_value, tags=tags, hostname=hostname)

    def _collect_resource_metrics(self):
        resources_response = self.http.get(f"{self.config.proxmox_server}/cluster/resources")
        resources_response_json = resources_response.json()
        resources = resources_response_json.get("data", [])

        external_tags = []
        all_resources = {}

        for resource in resources:
            resource_type = resource.get('type')
            node = resource.get('node')
            resource_type_remapped = RESOURCE_TYPE_MAP.get(resource_type, resource_type)
            resource_id = resource.get('id')
            resource_name = resource.get('name')
            if resource_name is None:
                # some resource types don't have a name attribute
                resource_name = resource.get(resource.get('type', ''))

            resource_tags = {
                f'proxmox_type:{resource_type_remapped}',
                f'proxmox_name:{resource_name}',
                f'proxmox_id:{resource_id}',
            }

            proxmox_tags = resource.get('tags')
            if proxmox_tags:
                proxmox_tags = proxmox_tags.split(';')
                resource_tags.update(proxmox_tags)

            if node and resource_type_remapped != 'node':
                resource_tags.add(f'proxmox_node:{node}')

            pool = resource.get('pool')
            if pool and resource_type_remapped != 'pool':
                resource_tags.add(f'proxmox_pool:{pool}')

            self.gauge(
                f'{resource_type_remapped}.count',
                1,
                tags=self.base_tags + list(resource_tags),
            )

            status = resource.get("status")
            status = 1 if status in OK_STATUS else 0

            hostname = None

            if (resource_type_remapped == VM_RESOURCE or resource_type_remapped == NODE_RESOURCE) and status == 0:
                # don't collect information about powered off VMs and nodes
                continue
            elif resource_type_remapped == VM_RESOURCE and status == 1:
                vm_id = resource.get('vmid')
                hostname = self._get_vm_hostname(vm_id, resource_name, node)
            elif resource_type_remapped == NODE_RESOURCE:
                hostname = node

            tags = []
            if hostname is None:
                tags = self.base_tags + list(resource_tags)
            else:
                external_tags.append((hostname, {self.__NAMESPACE__: self.base_tags + list(resource_tags)}))

            all_resources[resource_id] = {
                'resource_type': resource_type_remapped,
                'resource_name': resource_name,
                'tags': tags,
                'hostname': hostname,
            }

            if resource_type_remapped != "pool":
                # pools don't have a status attribute
                self.gauge(
                    f'{resource_type_remapped}.up',
                    status,
                    tags,
                    hostname=hostname,
                )
            self._submit_resource_metrics(resource, tags, hostname)

        self.all_resources = all_resources
        self.set_external_tags(external_tags)

    def _collect_tasks(self):
        for resource in self.all_resources.values():
            if resource.get('resource_type') != 'node':
                continue

            node_name = resource.get('hostname')
            since = int(get_timestamp(self.last_event_collect_time))
            self.log.debug("Collecting events for node %s since %s", node_name, since)

            now = get_current_datetime()
            params = {'since': since}
            response = self.http.get(f"{self.config.proxmox_server}/nodes/{node_name}/tasks", params=params)
            response.raise_for_status()

            response_json = response.json().get("data", [])
            self.last_event_collect_time = now

            for task in response_json:
                task_type = task.get('type')

                if task_type not in self.config.collected_task_types:
                    continue

                event = self._event_for_task(task, node_name)
                self.log.trace("Submitting event %s", event)
                self.event(event)

    def check(self, _):
        try:
            response = self.http.get(f"{self.config.proxmox_server}/version")
            response.raise_for_status()

            response_json = response.json()
            version = response_json.get("data", {}).get("version")
            self.set_metadata('version', version)
            self.gauge("api.up", 1, tags=self.base_tags + ['proxmox_status:up'])

        except (HTTPError, InvalidURL, ConnectionError, Timeout, JSONDecodeError) as e:
            self.log.error(
                "Encountered an Exception when hitting the Proxmox API %s: %s", self.config.proxmox_server, e
            )
            self.gauge("api.up", 0, tags=self.base_tags + ['proxmox_status:down'])
            raise

        self._collect_resource_metrics()
        self._collect_performance_metrics()
<<<<<<< HEAD
        if self.config.collect_tasks:
            self._collect_tasks()
=======
        self._collect_ha_metrics()
>>>>>>> 6c3916ba
<|MERGE_RESOLUTION|>--- conflicted
+++ resolved
@@ -60,7 +60,6 @@
         hostname = hostname_json.get("data", {}).get("result", {}).get("host-name", vm_name)
         return hostname
 
-<<<<<<< HEAD
     def _event_for_task(self, task, node_name):
         task_type = task.get('type')
         status = "success" if task.get("status") == "OK" else "error"
@@ -103,8 +102,8 @@
             'tags': tags,
         }
         return event
-=======
-    def _collect_ha_metrics(self):
+
+      def _collect_ha_metrics(self):
         ha_response = self.http.get(f"{self.config.proxmox_server}/cluster/ha/status/current")
         ha_response_json = ha_response.json()
         ha_statuses = ha_response_json.get('data', [])
@@ -119,7 +118,6 @@
             self.gauge('ha.quorum', status_value, hostname=node, tags=tags)
             if isinstance(quorate, int):
                 self.gauge('ha.quorate', quorate, hostname=node, tags=tags)
->>>>>>> 6c3916ba
 
     def _collect_performance_metrics(self):
         metrics_response = self.http.get(f"{self.config.proxmox_server}/cluster/metrics/export")
@@ -272,9 +270,6 @@
 
         self._collect_resource_metrics()
         self._collect_performance_metrics()
-<<<<<<< HEAD
+        self._collect_ha_metrics()
         if self.config.collect_tasks:
             self._collect_tasks()
-=======
-        self._collect_ha_metrics()
->>>>>>> 6c3916ba
