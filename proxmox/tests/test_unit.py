--- conflicted
+++ resolved
@@ -12,7 +12,17 @@
 from datadog_checks.dev.utils import get_metadata_metrics
 from datadog_checks.proxmox import ProxmoxCheck
 
-from .common import ALL_METRICS
+from .common import (
+    ALL_METRICS,
+    CONTAINER_PERF_METRICS,
+    NODE_PERF_METRICS,
+    NODE_RESOURCE_METRICS,
+    PERF_METRICS,
+    RESOURCE_METRICS,
+    STORAGE_PERF_METRICS,
+    STORAGE_RESOURCE_METRICS,
+    VM_PERF_METRICS,
+)
 
 
 @pytest.mark.usefixtures('mock_http_get')
@@ -53,7 +63,9 @@
 @pytest.mark.usefixtures('mock_http_get')
 def test_api_down(dd_run_check, datadog_agent, aggregator, instance):
     check = ProxmoxCheck('proxmox', {}, [instance])
-    dd_run_check(check)
+    with pytest.raises(Exception, match=r'requests.exceptions.HTTPError'):
+        dd_run_check(check)
+
     aggregator.assert_metric("proxmox.api.up", 0, tags=['proxmox_server:http://localhost:8006/api2/json', 'testing'])
 
 
@@ -85,11 +97,7 @@
             'proxmox_server:http://localhost:8006/api2/json',
             'testing',
             'proxmox_type:vm',
-<<<<<<< HEAD
-            'proxmox_vm:VM 100',
-=======
             'proxmox_name:VM 100',
->>>>>>> 146945a4
             'proxmox_id:qemu/100',
             'proxmox_node:ip-122-82-3-112',
         ],
@@ -102,11 +110,7 @@
             'proxmox_server:http://localhost:8006/api2/json',
             'testing',
             'proxmox_type:node',
-<<<<<<< HEAD
-            'proxmox_node:ip-122-82-3-112',
-=======
             'proxmox_name:ip-122-82-3-112',
->>>>>>> 146945a4
             'proxmox_id:node/ip-122-82-3-112',
         ],
         hostname='',
@@ -118,11 +122,7 @@
             'proxmox_server:http://localhost:8006/api2/json',
             'testing',
             'proxmox_type:container',
-<<<<<<< HEAD
-            'proxmox_container:CT111',
-=======
             'proxmox_name:CT111',
->>>>>>> 146945a4
             'proxmox_id:lxc/111',
             'proxmox_node:ip-122-82-3-112',
             'tag1',
@@ -136,11 +136,7 @@
         tags=[
             'proxmox_server:http://localhost:8006/api2/json',
             'proxmox_type:container',
-<<<<<<< HEAD
-            'proxmox_container:test-container',
-=======
             'proxmox_name:test-container',
->>>>>>> 146945a4
             'proxmox_id:lxc/101',
             'proxmox_node:ip-122-82-3-112',
             'proxmox_pool:pool-1',
@@ -157,11 +153,7 @@
             'proxmox_server:http://localhost:8006/api2/json',
             'testing',
             'proxmox_type:storage',
-<<<<<<< HEAD
-            'proxmox_storage:local',
-=======
             'proxmox_name:local',
->>>>>>> 146945a4
             'proxmox_node:ip-122-82-3-112',
             'proxmox_id:storage/ip-122-82-3-112/local',
         ],
@@ -174,11 +166,7 @@
             'proxmox_server:http://localhost:8006/api2/json',
             'testing',
             'proxmox_type:pool',
-<<<<<<< HEAD
-            'proxmox_pool:pool-1',
-=======
             'proxmox_name:pool-1',
->>>>>>> 146945a4
             'proxmox_id:/pool/pool-1',
         ],
         hostname='',
@@ -190,11 +178,7 @@
             'proxmox_server:http://localhost:8006/api2/json',
             'testing',
             'proxmox_type:sdn',
-<<<<<<< HEAD
-            'proxmox_sdn:localnetwork',
-=======
             'proxmox_name:localnetwork',
->>>>>>> 146945a4
             'proxmox_id:sdn/ip-122-82-3-112/localnetwork',
             'proxmox_node:ip-122-82-3-112',
         ],
@@ -213,11 +197,7 @@
         "proxmox.container.up",
         0,
         tags=[
-<<<<<<< HEAD
-            'proxmox_container:test-container',
-=======
             'proxmox_name:test-container',
->>>>>>> 146945a4
             'proxmox_id:lxc/101',
             'proxmox_node:ip-122-82-3-112',
             'proxmox_pool:pool-1',
@@ -233,11 +213,7 @@
         "proxmox.container.up",
         0,
         tags=[
-<<<<<<< HEAD
-            'proxmox_container:CT111',
-=======
             'proxmox_name:CT111',
->>>>>>> 146945a4
             'proxmox_id:lxc/111',
             'proxmox_node:ip-122-82-3-112',
             'proxmox_server:http://localhost:8006/api2/json',
@@ -255,11 +231,7 @@
             'proxmox_server:http://localhost:8006/api2/json',
             'testing',
             'proxmox_type:storage',
-<<<<<<< HEAD
-            'proxmox_storage:local',
-=======
             'proxmox_name:local',
->>>>>>> 146945a4
             'proxmox_node:ip-122-82-3-112',
             'proxmox_id:storage/ip-122-82-3-112/local',
         ],
@@ -273,11 +245,7 @@
             'proxmox_server:http://localhost:8006/api2/json',
             'testing',
             'proxmox_type:sdn',
-<<<<<<< HEAD
-            'proxmox_sdn:localnetwork',
-=======
             'proxmox_name:localnetwork',
->>>>>>> 146945a4
             'proxmox_id:sdn/ip-122-82-3-112/localnetwork',
             'proxmox_node:ip-122-82-3-112',
         ],
@@ -316,7 +284,7 @@
 
     aggregator.assert_metric("proxmox.vm.up", 1, tags=[], hostname="VM 100")
     assert (
-        "Failed to get hostname for vm 101 on node ip-122-82-3-112; endpoint: http://localhost:8006/api2/json;"
+        "Failed to get hostname for vm 100 on node ip-122-82-3-112; endpoint: http://localhost:8006/api2/json;"
         in caplog.text
     )
 
@@ -336,11 +304,7 @@
                 'proxmox_node:ip-122-82-3-112',
                 'proxmox_server:http://localhost:8006/api2/json',
                 'proxmox_type:vm',
-<<<<<<< HEAD
-                'proxmox_vm:VM 100',
-=======
                 'proxmox_name:VM 100',
->>>>>>> 146945a4
                 'testing',
             ]
         },
@@ -352,12 +316,156 @@
                 'proxmox_server:http://localhost:8006/api2/json',
                 'testing',
                 'proxmox_id:node/ip-122-82-3-112',
-<<<<<<< HEAD
-                'proxmox_node:ip-122-82-3-112',
-=======
                 'proxmox_name:ip-122-82-3-112',
->>>>>>> 146945a4
                 'proxmox_type:node',
             ]
         },
-    )+    )
+
+
+@pytest.mark.usefixtures('mock_http_get')
+def test_resource_metrics(dd_run_check, aggregator, instance):
+    check = ProxmoxCheck('proxmox', {}, [instance])
+    dd_run_check(check)
+    for metric in RESOURCE_METRICS:
+        aggregator.assert_metric(metric, hostname="debian", tags=[])
+
+    for metric in NODE_RESOURCE_METRICS:
+        aggregator.assert_metric(metric, hostname="ip-122-82-3-112", tags=[])
+
+    container1_tags = [
+        'proxmox_name:CT111',
+        'proxmox_id:lxc/111',
+        'proxmox_node:ip-122-82-3-112',
+        'proxmox_server:http://localhost:8006/api2/json',
+        'proxmox_type:container',
+        'tag1',
+        'test',
+        'testing',
+    ]
+    container2_tags = [
+        'proxmox_name:test-container',
+        'proxmox_id:lxc/101',
+        'proxmox_node:ip-122-82-3-112',
+        'proxmox_pool:pool-1',
+        'proxmox_server:http://localhost:8006/api2/json',
+        'proxmox_type:container',
+        'test',
+        'testing',
+        'testtag',
+    ]
+    for metric in RESOURCE_METRICS:
+        aggregator.assert_metric(metric, hostname="", tags=container1_tags)
+        aggregator.assert_metric(metric, hostname="", tags=container2_tags)
+
+    storage_tags = [
+        'proxmox_server:http://localhost:8006/api2/json',
+        'testing',
+        'proxmox_type:storage',
+        'proxmox_name:local',
+        'proxmox_node:ip-122-82-3-112',
+        'proxmox_id:storage/ip-122-82-3-112/local',
+    ]
+
+    for metric in STORAGE_RESOURCE_METRICS:
+        aggregator.assert_metric(metric, hostname="", tags=storage_tags)
+
+    sdn_tags = [
+        'proxmox_server:http://localhost:8006/api2/json',
+        'testing',
+        'proxmox_type:sdn',
+        'proxmox_name:localnetwork',
+        'proxmox_id:sdn/ip-122-82-3-112/localnetwork',
+        'proxmox_node:ip-122-82-3-112',
+    ]
+
+    pool_tags = [
+        'proxmox_server:http://localhost:8006/api2/json',
+        'testing',
+        'proxmox_type:pool',
+        'proxmox_name:pool-1',
+        'proxmox_id:/pool/pool-1',
+    ]
+
+    for metric in RESOURCE_METRICS:
+        aggregator.assert_metric(metric, count=0, tags=sdn_tags)
+        aggregator.assert_metric(metric, count=0, tags=pool_tags)
+
+
+@pytest.mark.usefixtures('mock_http_get')
+def test_perf_metrics(dd_run_check, aggregator, instance):
+    check = ProxmoxCheck('proxmox', {}, [instance])
+    dd_run_check(check)
+
+    for metric in VM_PERF_METRICS:
+        aggregator.assert_metric(metric, hostname="debian", tags=[])
+
+    for metric in NODE_PERF_METRICS:
+        aggregator.assert_metric(metric, hostname="ip-122-82-3-112", tags=[])
+
+    container1_tags = [
+        'proxmox_name:CT111',
+        'proxmox_id:lxc/111',
+        'proxmox_node:ip-122-82-3-112',
+        'proxmox_server:http://localhost:8006/api2/json',
+        'proxmox_type:container',
+        'tag1',
+        'test',
+        'testing',
+    ]
+    container2_tags = [
+        'proxmox_name:test-container',
+        'proxmox_id:lxc/101',
+        'proxmox_node:ip-122-82-3-112',
+        'proxmox_pool:pool-1',
+        'proxmox_server:http://localhost:8006/api2/json',
+        'proxmox_type:container',
+        'test',
+        'testing',
+        'testtag',
+    ]
+
+    for metric in CONTAINER_PERF_METRICS:
+        aggregator.assert_metric(metric, hostname='', tags=container1_tags)
+        aggregator.assert_metric(metric, hostname='', tags=container2_tags)
+
+    storage_tags = [
+        'proxmox_server:http://localhost:8006/api2/json',
+        'testing',
+        'proxmox_type:storage',
+        'proxmox_name:local',
+        'proxmox_node:ip-122-82-3-112',
+        'proxmox_id:storage/ip-122-82-3-112/local',
+    ]
+
+    for metric in STORAGE_PERF_METRICS:
+        aggregator.assert_metric(metric, hostname="", tags=storage_tags)
+
+    sdn_tags = [
+        'proxmox_server:http://localhost:8006/api2/json',
+        'testing',
+        'proxmox_type:sdn',
+        'proxmox_name:localnetwork',
+        'proxmox_id:sdn/ip-122-82-3-112/localnetwork',
+        'proxmox_node:ip-122-82-3-112',
+    ]
+
+    pool_tags = [
+        'proxmox_server:http://localhost:8006/api2/json',
+        'testing',
+        'proxmox_type:pool',
+        'proxmox_name:pool-1',
+        'proxmox_id:/pool/pool-1',
+    ]
+
+    for metric in PERF_METRICS:
+        aggregator.assert_metric(metric, count=0, tags=sdn_tags)
+        aggregator.assert_metric(metric, count=0, tags=pool_tags)
+
+
+@pytest.mark.usefixtures('mock_http_get')
+def test_perf_metrics_error(dd_run_check, caplog, instance):
+    check = ProxmoxCheck('proxmox', {}, [instance])
+    caplog.set_level(logging.DEBUG)
+    dd_run_check(check)
+    assert "Invalid metric entry found; metric name: disk.used, resource id: storage/ip-122-82-3-112" in caplog.text