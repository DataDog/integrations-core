{
  "manifest_version": "2.0.0",
  "app_uuid": "39909ffc-71f0-4c0c-b75e-9951f1ff7d10",
  "app_id": "proxmox",
  "display_on_public_website": false,
  "tile": {
    "overview": "README.md#Overview",
    "configuration": "README.md#Setup",
    "support": "README.md#Support",
    "changelog": "CHANGELOG.md",
    "description": "View performance information about all of your Proxmox resources ",
    "title": "Proxmox",
    "media": [],
    "classifier_tags": [
      "Supported OS::Linux",
      "Supported OS::Windows",
      "Supported OS::macOS",
      "Category::OS & System",
      "Category::Cloud",
      "Category::Network",
<<<<<<< HEAD
      "Category::Event Management",
=======
      "Category::Metrics",
      "Category::Log Collection",
>>>>>>> 7ff5122e
      "Offering::Integration",
      "Submitted Data Type::Metrics",
      "Submitted Data Type::Logs",
      "Submitted Data Type::Events"
    ]
  },
  "assets": {
    "integration": {
      "auto_install": true,
      "source_type_id": 48633189,
      "source_type_name": "Proxmox",
      "configuration": {
        "spec": "assets/configuration/spec.yaml"
      },
      "events": {
        "creates_events": false
      },
      "metrics": {
        "prefix": "proxmox.",
        "check": [
          "proxmox.api.up",
          "proxmox.cpu"
        ],
        "metadata_path": "metadata.csv"
      },
      "process_signatures": [
        "pmxcfs",
        "pve-firewall",
        "pve-ha-crm",
        "pve-ha-lrm",
        "pveproxy",
        "pvedaemon",
        "pvescheduler",
        "pvestatd",
        "qmeventd"
      ]
    },
    "logs": {
      "source": "proxmox"
    },
    "dashboards": {
      "Proxmox Overview": "assets/dashboards/overview.json"
    }
  },
  "author": {
    "support_email": "help@datadoghq.com",
    "name": "Datadog",
    "homepage": "https://www.datadoghq.com",
    "sales_email": "info@datadoghq.com"
  }
}<|MERGE_RESOLUTION|>--- conflicted
+++ resolved
@@ -18,12 +18,9 @@
       "Category::OS & System",
       "Category::Cloud",
       "Category::Network",
-<<<<<<< HEAD
       "Category::Event Management",
-=======
       "Category::Metrics",
       "Category::Log Collection",
->>>>>>> 7ff5122e
       "Offering::Integration",
       "Submitted Data Type::Metrics",
       "Submitted Data Type::Logs",
