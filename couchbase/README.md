--- conflicted
+++ resolved
@@ -22,13 +22,8 @@
 
 ### Configuration
 
-<<<<<<< HEAD
-1. Edit the `couchbase.d/conf.yaml` file, in the `conf.d/` folder at the root of your Agent's directory to start collecting your Couchbase performance data.  
+1. Edit the `couchbase.d/conf.yaml` file, in the `conf.d/` folder at the root of your Agent's configuration directory to start collecting your Couchbase performance data.  
 	See the [sample couchbase.d/conf.yaml][3] for all available configuration options.
-=======
-1. Edit the `couchbase.d/conf.yaml` file, in the `conf.d/` folder at the root of your Agent's configuration directory to start collecting your Couchbase performance data.
-	See the [sample couchbase.d/conf.yaml](https://github.com/DataDog/integrations-core/blob/master/couchbase/datadog_checks/couchbase/data/conf.yaml.example) for all available configuration options.
->>>>>>> 77751988
 
 ```
 init_config:
