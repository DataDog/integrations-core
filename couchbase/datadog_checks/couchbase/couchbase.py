# (C) Datadog, Inc. 2018
# (C) Justin Slattery <Justin.Slattery@fzysqr.com> 2013
# All rights reserved
# Licensed under a 3-clause BSD style license (see LICENSE)

from __future__ import division

import re
import time
from collections import defaultdict

import requests
from six import string_types

from datadog_checks.checks import AgentCheck
from datadog_checks.couchbase.couchbase_consts import (
    BUCKET_STATS,
    COUCHBASE_STATS_PATH,
    COUCHBASE_VITALS_PATH,
    NODE_CLUSTER_SERVICE_CHECK_NAME,
    NODE_HEALTH_SERVICE_CHECK_NAME,
    NODE_HEALTH_TRANSLATION,
    NODE_MEMBERSHIP_TRANSLATION,
    QUERY_STATS,
    SECONDS_VALUE_PATTERN,
    SERVICE_CHECK_NAME,
    SOURCE_TYPE_NAME,
    TO_SECONDS,
)
from datadog_checks.utils.containers import hash_mutable


class Couchbase(AgentCheck):
    """
    Extracts stats from Couchbase via its REST API
    http://docs.couchbase.com/couchbase-manual-2.0/#using-the-rest-api
    """

    HTTP_CONFIG_REMAPPER = {'user': {'name': 'username'}, 'ssl_verify': {'name': 'tls_verify'}}

    class CouchbaseInstanceState(object):
        def __init__(self):
            self.previous_status = None

    def __init__(self, name, init_config, instances):
        super(Couchbase, self).__init__(name, init_config, instances)

        # Keep track of all instances
        self._instance_states = defaultdict(lambda: self.CouchbaseInstanceState())

    def _create_metrics(self, data, instance_state, server, tags=None):
        # Get storage metrics
        storage_totals = data['stats']['storageTotals']
        for key, storage_type in storage_totals.items():
            for metric_name, val in storage_type.items():
                if val is not None:
                    metric_name = 'couchbase.{}.{}'.format(key, self.camel_case_to_joined_lower(metric_name))
                    self.gauge(metric_name, val, tags=tags)

        # Get bucket metrics
        for bucket_name, bucket_stats in data['buckets'].items():
            metric_tags = ['bucket:{}'.format(bucket_name), 'device:{}'.format(bucket_name)]
            if tags:
                metric_tags.extend(tags)
            for metric_name, val in bucket_stats.items():
                if val is not None:
                    norm_metric_name = self.camel_case_to_joined_lower(metric_name)
                    if norm_metric_name in BUCKET_STATS:
                        full_metric_name = 'couchbase.by_bucket.{}'.format(norm_metric_name)
                        self.gauge(full_metric_name, val[0], tags=metric_tags)

        # Get node metrics
        for node_name, node_stats in data['nodes'].items():
            metric_tags = ['node:{}'.format(node_name), 'device:{}'.format(node_name)]
            if tags:
                metric_tags.extend(tags)
            for metric_name, val in node_stats['interestingStats'].items():
                if val is not None:
                    metric_name = 'couchbase.by_node.{}'.format(self.camel_case_to_joined_lower(metric_name))
                    self.gauge(metric_name, val, tags=metric_tags)

            # Get cluster health data
            self._process_cluster_health_data(node_name, node_stats, tags)

        # Get query metrics
        for metric_name, val in data['query'].items():
            if val is not None:
                norm_metric_name = self.camel_case_to_joined_lower(metric_name)
                if norm_metric_name in QUERY_STATS:
                    # for query times, the unit is part of the value, we need to extract it
                    if isinstance(val, string_types):
                        val = self.extract_seconds_value(val)

                    full_metric_name = 'couchbase.query.{}'.format(self.camel_case_to_joined_lower(norm_metric_name))
                    self.gauge(full_metric_name, val, tags=tags)

        # Get tasks, we currently only care about 'rebalance' tasks
        rebalance_status, rebalance_msg = data['tasks'].get('rebalance', (None, None))

        # Only fire an event when the state has changed
        if rebalance_status is not None and instance_state.previous_status != rebalance_status:
            rebalance_event = None

            # If we get an error, we create an error event with the msg we receive
            if rebalance_status == 'error':
                msg_title = 'Encountered an error while rebalancing'
                msg = rebalance_msg

                rebalance_event = self._create_event('error', msg_title, msg, server, tags=tags)

            # We only want to fire a 'completion' of a rebalance so make sure we're not firing an event on first run
            elif rebalance_status == 'notRunning' and instance_state.previous_status is not None:
                msg_title = 'Stopped rebalancing'
                msg = 'stopped rebalancing.'
                rebalance_event = self._create_event('info', msg_title, msg, server, tags=tags)

            # If a rebalance task is running, fire an event. This will also fire an event if a rebalance task was
            #   already running when the check first runs.
            elif rebalance_status == 'gracefulFailover':
                msg_title = 'Failing over gracefully'
                msg = 'is failing over gracefully.'
                rebalance_event = self._create_event('info', msg_title, msg, server, tags=tags)
            elif rebalance_status == 'rebalance':
                msg_title = 'Rebalancing'
                msg = 'is rebalancing.'
                rebalance_event = self._create_event('info', msg_title, msg, server, tags=tags)

            # Send the event
            if rebalance_event is not None:
                self.event(rebalance_event)

            # Update the status of this instance
            instance_state.previous_status = rebalance_status

    def _process_cluster_health_data(self, node_name, node_stats, tags):
        """
        Process and send cluster health data (i.e. cluster membership status and node health
        """

        # Tags for service check
        cluster_health_tags = list(tags) + ['node:{}'.format(node_name)]

        # Get the membership status of the node
        cluster_membership = node_stats.get('clusterMembership', None)
        membership_status = NODE_MEMBERSHIP_TRANSLATION.get(cluster_membership, AgentCheck.UNKNOWN)
        self.service_check(NODE_CLUSTER_SERVICE_CHECK_NAME, membership_status, tags=cluster_health_tags)

        # Get the health status of the node
        health = node_stats.get('status', None)
        health_status = NODE_HEALTH_TRANSLATION.get(health, AgentCheck.UNKNOWN)
        self.service_check(NODE_HEALTH_SERVICE_CHECK_NAME, health_status, tags=cluster_health_tags)

    def _create_event(self, alert_type, msg_title, msg, server, tags=None):
        """
        Create an event object
        """
        msg_title = 'Couchbase {}: {}'.format(server, msg_title)
        msg = 'Couchbase instance {} {}'.format(server, msg)

        return {
            'timestamp': int(time.time()),
            'event_type': 'couchbase_rebalance',
            'msg_text': msg,
            'msg_title': msg_title,
            'alert_type': alert_type,
            'source_type_name': SOURCE_TYPE_NAME,
            'aggregation_key': server,
            'tags': tags,
        }

    def _get_stats(self, url):
        """
        Hit a given URL and return the parsed json.
        """
        r = self.http.get(url)
        r.raise_for_status()
        return r.json()

    def check(self, instance):
        instance_state = self._instance_states[hash_mutable(instance)]

        server = instance.get('server', None)
        if server is None:
            raise Exception("The server must be specified")
        tags = instance.get('tags', [])
        # Clean up tags in case there was a None entry in the instance
        # e.g. if the yaml contains tags: but no actual tags
        if tags is None:
            tags = []
        else:
            tags = list(set(tags))
        tags.append('instance:{}'.format(server))
        data = self.get_data(server, instance)
        self._collect_version(data)
        self._create_metrics(data, instance_state, server, tags=list(set(tags)))

<<<<<<< HEAD
    def _collect_version(self, data):
        nodes = data['stats']['nodes']

        if nodes is not None:
            try:
                version = nodes[0]['version']
            except KeyError:
                self.log.debug("Unable to find version information")
            else:
                self.set_metadata('version', version)
=======
    def collect_version(self, data):
        nodes = data['stats']['nodes']

        if nodes:
            # Mixed version clusters are discouraged and are therefore rare, see:
            # https://forums.couchbase.com/t/combining-multiple-versions-in-one-cluster/8782/5
            version = nodes[0]['version']

            # Convert e.g. 5.5.3-4039-enterprise to semver
            num_separators = version.count('-')
            if num_separators == 2:
                build_separator = version.rindex('-')
                version = list(version)
                version[build_separator] = '+'
                version = ''.join(version)

            self.set_metadata('version', version)
>>>>>>> c6bf29e3

    def get_data(self, server, instance):
        # The dictionary to be returned.
        couchbase = {'stats': None, 'buckets': {}, 'nodes': {}, 'query': {}, 'tasks': {}}

        # build couchbase stats entry point
        url = '{}{}'.format(server, COUCHBASE_STATS_PATH)

        # Fetch initial stats and capture a service check based on response.
        service_check_tags = instance.get('tags', [])
        if service_check_tags is None:
            service_check_tags = []
        else:
            service_check_tags = list(set(service_check_tags))
        service_check_tags.append('instance:{}'.format(server))
        try:
            overall_stats = self._get_stats(url)
            # No overall stats? bail out now
            if overall_stats is None:
                raise Exception("No data returned from couchbase endpoint: {}".format(url))
        except requests.exceptions.HTTPError as e:
            self.service_check(SERVICE_CHECK_NAME, AgentCheck.CRITICAL, tags=service_check_tags, message=str(e))
            raise
        except Exception as e:
            self.service_check(SERVICE_CHECK_NAME, AgentCheck.CRITICAL, tags=service_check_tags, message=str(e))
            raise
        else:
            self.service_check(SERVICE_CHECK_NAME, AgentCheck.OK, tags=service_check_tags)

        couchbase['stats'] = overall_stats

        nodes = overall_stats['nodes']

        # Next, get all the nodes
        if nodes is not None:
            for node in nodes:
                couchbase['nodes'][node['hostname']] = node

        # Next, get all buckets .
        endpoint = overall_stats['buckets']['uri']

        url = '{}{}'.format(server, endpoint)
        buckets = self._get_stats(url)

        if buckets is not None:
            for bucket in buckets:
                bucket_name = bucket['name']

                # Fetch URI for the stats bucket
                endpoint = bucket['stats']['uri']
                url = '{}{}'.format(server, endpoint)

                try:
                    bucket_stats = self._get_stats(url)
                except requests.exceptions.HTTPError:
                    url_backup = '{}/pools/nodes/buckets/{}/stats'.format(server, bucket_name)
                    bucket_stats = self._get_stats(url_backup)

                bucket_samples = bucket_stats['op']['samples']
                if bucket_samples is not None:
                    couchbase['buckets'][bucket['name']] = bucket_samples

        # Next, get the query monitoring data
        query_data = self._get_query_monitoring_data(instance)
        if query_data is not None:
            couchbase['query'] = query_data

        # Next, get all the tasks
        tasks_url = '{}{}/tasks'.format(server, COUCHBASE_STATS_PATH)
        try:
            tasks = self._get_stats(tasks_url)
            for task in tasks:
                task_type = task['type']

                # We only care about rebalance statuses
                if task_type != 'rebalance':
                    continue

                # Format the status so it's easier to understand
                if 'errorMessage' in task:
                    couchbase['tasks'][task_type] = ('error', task['errorMessage'])
                elif task['status'] == 'notRunning':
                    couchbase['tasks'][task_type] = (task['status'], None)

                # If the status is 'running', we want to differentiate between a regular rebalance and a graceful
                #   failover rebalance, so we use the subtype
                elif task['status'] == 'running':
                    couchbase['tasks'][task_type] = (task['subtype'], None)

                # Should only be 1 rebalance
                break

        except requests.exceptions.HTTPError:
            self.log.error("Error accessing the endpoint %s", url)

        return couchbase

    def _get_query_monitoring_data(self, instance):
        query_data = None
        query_monitoring_url = instance.get('query_monitoring_url')
        if query_monitoring_url:
            url = '{}{}'.format(query_monitoring_url, COUCHBASE_VITALS_PATH)
            try:
                query_data = self._get_stats(url)
            except requests.exceptions.RequestException:
                self.log.error(
                    "Error accessing the endpoint %s, make sure you're running at least "
                    "couchbase 4.5 to collect the query monitoring metrics",
                    url,
                )

        return query_data

    # Takes a camelCased variable and returns a joined_lower equivalent.
    # Returns input if non-camelCase variable is detected.
    def camel_case_to_joined_lower(self, variable):
        # replace non-word with _
        converted_variable = re.sub(r'\W+', '_', variable)

        # insert _ in front of capital letters and lowercase the string
        converted_variable = re.sub('([A-Z])', r'_\g<1>', converted_variable).lower()

        # remove duplicate _
        converted_variable = re.sub('_+', '_', converted_variable)

        # handle special case of starting/ending underscores
        converted_variable = re.sub('^_|_$', '', converted_variable)

        return converted_variable

    # Takes a string with a time and a unit (e.g '3.45ms') and returns the value in seconds
    def extract_seconds_value(self, value):

        # When couchbase is set up, most of values are equal to 0 and are exposed as "0" and not "0s"
        # This statement is preventing values to be searched by the pattern (and break things)
        if value == '0':
            return 0

        match = SECONDS_VALUE_PATTERN.search(value)

        val, unit = match.group(1, 3)
        # They use the 'micro' symbol for microseconds so there is an encoding problem
        # so let's assume it's microseconds if we don't find the key in unit
        if unit not in TO_SECONDS:
            unit = 'us'

        return float(val) / TO_SECONDS[unit]<|MERGE_RESOLUTION|>--- conflicted
+++ resolved
@@ -194,18 +194,6 @@
         self._collect_version(data)
         self._create_metrics(data, instance_state, server, tags=list(set(tags)))
 
-<<<<<<< HEAD
-    def _collect_version(self, data):
-        nodes = data['stats']['nodes']
-
-        if nodes is not None:
-            try:
-                version = nodes[0]['version']
-            except KeyError:
-                self.log.debug("Unable to find version information")
-            else:
-                self.set_metadata('version', version)
-=======
     def collect_version(self, data):
         nodes = data['stats']['nodes']
 
@@ -223,7 +211,6 @@
                 version = ''.join(version)
 
             self.set_metadata('version', version)
->>>>>>> c6bf29e3
 
     def get_data(self, server, instance):
         # The dictionary to be returned.
