--- conflicted
+++ resolved
@@ -4,11 +4,7 @@
 CLICKHOUSE_REPOSITORY = "clickhouse/clickhouse-server"
 
 [[envs.default.matrix]]
-<<<<<<< HEAD
-python = ["2.7", "3.12"]
-=======
-python = ["3.11"]
->>>>>>> 795b67e7
+python = [3.12]
 version = ["18", "19", "20", "21.8", "22.7"]
 
 [envs.default.overrides]
