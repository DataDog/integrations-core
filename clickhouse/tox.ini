[tox]
isolated_build = true
minversion = 2.0
skip_missing_interpreters = true
basepython = py38
envlist =
    py{27,38}-{18,19,20,21.8,22.7}

[testenv]
ensure_default_envdir = true
envdir =
    py27: {toxworkdir}/py27
    py38: {toxworkdir}/py38
dd_check_style = true
description =
    py{27,38},latest: e2e ready
usedevelop = true
platform = linux|darwin|win32
extras = deps
deps =
    -e../datadog_checks_base[deps]
    -rrequirements-dev.txt
passenv =
    DOCKER*
    COMPOSE*
    USERNAME
setenv =
<<<<<<< HEAD
    LEGACY_DOCKER_COMPOSE = true
    CLICKHOUSE_REPOSITORY=yandex/clickhouse-server
=======
>>>>>>> a221d6ba
    18: CLICKHOUSE_VERSION=18
    19: CLICKHOUSE_VERSION=19
    20: CLICKHOUSE_VERSION=20
    21.8: CLICKHOUSE_VERSION=21.8
    22.7: CLICKHOUSE_VERSION=22.7
    22.7: CLICKHOUSE_REPOSITORY=clickhouse/clickhouse-server
commands =
    pytest -v {posargs}

[testenv:latest]
setenv =
    CLICKHOUSE_VERSION=latest<|MERGE_RESOLUTION|>--- conflicted
+++ resolved
@@ -25,11 +25,7 @@
     COMPOSE*
     USERNAME
 setenv =
-<<<<<<< HEAD
-    LEGACY_DOCKER_COMPOSE = true
     CLICKHOUSE_REPOSITORY=yandex/clickhouse-server
-=======
->>>>>>> a221d6ba
     18: CLICKHOUSE_VERSION=18
     19: CLICKHOUSE_VERSION=19
     20: CLICKHOUSE_VERSION=20
