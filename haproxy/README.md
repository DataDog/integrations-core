# Haproxy Integration
{{< img src="integrations/haproxy/haproxydash.png" alt="HAProxy default dashboard" responsive="true" popup="true">}}

## Overview

Capture HAProxy activity in Datadog to:

* Visualize HAProxy load-balancing performance.
* Know when a server goes down.
* Correlate the performance of HAProxy with the rest of your applications.

## Setup
### Installation

The HAProxy check is packaged with the Agent. To start gathering your HAProxy metrics and logs, you need to:

<<<<<<< HEAD
If you need the newest version of the HAProxy check, install the `dd-check-haproxy` package; this package's check overrides the one packaged with the Agent. See the [integrations-core repository README.md for more details](https://github.com/DataDog/integrations-core#installing-the-integrations).
=======
1. [Install the Agent](https://app.datadoghq.com/account/settings#agent) on your HAProxy servers. If you need the newest version of the HAProxy check, install the `dd-check-haproxy` package; this package's check overrides the one packaged with the Agent. See the [integrations-core](https://github.com/DataDog/integrations-core#installing-the-integrations) repository for more details.
>>>>>>> 0f0f8b3e

2. Make sure that stats are enabled on your HAProxy configuration. [Read our blog post on collecting HAProxy metrics for more information](https://www.datadoghq.com/blog/how-to-collect-haproxy-metrics/).

### Configuration

Create a `haproxy.yaml` file in the Agent's `conf.d` directory.

#### Prepare HAProxy

The Agent collects metrics via a stats endpoint:

1. Configure one in your `haproxy.conf`:

  ```
  listen stats :9000  # Listen on localhost:9000
  mode http
  stats enable  # Enable stats page
  stats hide-version  # Hide HAProxy version
  stats realm Haproxy\ Statistics  # Title text for popup window
  stats uri /haproxy_stats  # Stats URI
  stats auth <your_username>:<your_password>  # Authentication credentials
  ```

2. [Restart HAProxy to enable the stats endpoint](https://www.haproxy.org/download/1.7/doc/management.txt).

#### Metric Collection

1. Add this configuration setup to your `haproxy.yaml` file to start gathering your [Haproxy Metrics](#metrics):

  ```
  init_config:

  instances:
      - url: https://localhost:9000/haproxy_stats
        username: <your_username>
        password: <your_password>
  ```
  See the [sample haproxy.yaml](https://github.com/DataDog/integrations-core/blob/master/haproxy/conf.yaml.example) for all available configuration options.

2. [Restart the Agent](https://docs.datadoghq.com/agent/faq/start-stop-restart-the-datadog-agent).

#### Log Collection

**Available for Agent >6.0**

1. Collecting logs is disabled by default in the Datadog Agent, you need to enable it in datadog.yaml:

  ```
  logs_enabled: true
  ```

2. Add this configuration setup to your `haproxy.yaml` file to start collecting your Haproxy Logs:

    ```
    logs:
      - type: udp
        port: 514
        service: haproxy
        source: haproxy  
        sourcecategory: http_web_access
    ```
    
  Change the `service` parameter value and configure it for your environment.
  See the [sample haproxy.yaml](https://github.com/DataDog/integrations-core/blob/master/haproxy/conf.yaml.example) for all available configuration options.

3. [Restart the Agent](https://docs.datadoghq.com/agent/faq/start-stop-restart-the-datadog-agent) 

**Learn more about log collection [on the log documentation](https://docs.datadoghq.com/logs)**

### Validation

[Run the Agent's `info` subcommand](https://docs.datadoghq.com/agent/faq/agent-status-and-information/) and look for `haproxy` under the Checks section:

```
Checks
======
  [...]

  haproxy
  -------
    - instance #0 [OK]
    - Collected 26 metrics, 0 events & 1 service check

  [...]
```

## Compatibility

The haproxy check is compatible with all major platforms.

## Data Collected
### Metrics
See [metadata.csv](https://github.com/DataDog/integrations-core/blob/master/haproxy/metadata.csv) for a list of metrics provided by this integration.

### Events
The Haproxy check does not include any event at this time.

### Service Checks
The Haproxy check does not include any service check at this time.

## Troubleshooting
Need help? Contact [Datadog Support](http://docs.datadoghq.com/help/).

## Further Reading

* [Monitoring HAProxy performance metrics](https://www.datadoghq.com/blog/monitoring-haproxy-performance-metrics/)
* [How to collect HAProxy metrics](https://www.datadoghq.com/blog/how-to-collect-haproxy-metrics/)
* [Monitor HAProxy with Datadog](https://www.datadoghq.com/blog/monitor-haproxy-with-datadog/)<|MERGE_RESOLUTION|>--- conflicted
+++ resolved
@@ -14,11 +14,7 @@
 
 The HAProxy check is packaged with the Agent. To start gathering your HAProxy metrics and logs, you need to:
 
-<<<<<<< HEAD
-If you need the newest version of the HAProxy check, install the `dd-check-haproxy` package; this package's check overrides the one packaged with the Agent. See the [integrations-core repository README.md for more details](https://github.com/DataDog/integrations-core#installing-the-integrations).
-=======
-1. [Install the Agent](https://app.datadoghq.com/account/settings#agent) on your HAProxy servers. If you need the newest version of the HAProxy check, install the `dd-check-haproxy` package; this package's check overrides the one packaged with the Agent. See the [integrations-core](https://github.com/DataDog/integrations-core#installing-the-integrations) repository for more details.
->>>>>>> 0f0f8b3e
+1. [Install the Agent](https://app.datadoghq.com/account/settings#agent) on your HAProxy servers. If you need the newest version of the HAProxy check, install the `dd-check-haproxy` package; this package's check overrides the one packaged with the Agent. See the [integrations-core repository README.md for more details](https://github.com/DataDog/integrations-core#installing-the-integrations).
 
 2. Make sure that stats are enabled on your HAProxy configuration. [Read our blog post on collecting HAProxy metrics for more information](https://www.datadoghq.com/blog/how-to-collect-haproxy-metrics/).
 
