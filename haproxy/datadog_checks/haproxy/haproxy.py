# (C) Datadog, Inc. 2012-present
# All rights reserved
# Licensed under Simplified BSD License (see LICENSE)

from __future__ import division

import copy
import re
import socket
import time
from collections import defaultdict, namedtuple

from six import PY2, iteritems
from six.moves.urllib.parse import urlparse

from datadog_checks.base import AgentCheck, is_affirmative, to_string
from datadog_checks.base.errors import CheckException
from datadog_checks.haproxy.version_utils import get_metadata_from_http, get_version_from_socket

<<<<<<< HEAD
from .const import BUFSIZE, EVENT_TYPE, METRICS, SOURCE_TYPE_NAME, STATS_URL, Services
=======
from .version_utils import get_version_from_http, get_version_from_socket

STATS_URL = "/;csv;norefresh"
EVENT_TYPE = SOURCE_TYPE_NAME = 'haproxy'
BUFSIZE = 8192


class Services(object):
    BACKEND = 'BACKEND'
    FRONTEND = 'FRONTEND'
    ALL = (BACKEND, FRONTEND)

    # Statuses that we normalize to and that are reported by
    # `haproxy.count_per_status` by default (unless `collate_status_tags_per_host` is enabled)
    ALL_STATUSES = ('up', 'open', 'down', 'maint', 'nolb')

    AVAILABLE = 'available'
    UNAVAILABLE = 'unavailable'
    COLLATED_STATUSES = (AVAILABLE, UNAVAILABLE)

    BACKEND_STATUS_TO_COLLATED = {'up': AVAILABLE, 'down': UNAVAILABLE, 'maint': UNAVAILABLE, 'nolb': UNAVAILABLE}

    STATUS_TO_COLLATED = {
        'up': AVAILABLE,
        'open': AVAILABLE,
        'down': UNAVAILABLE,
        'maint': UNAVAILABLE,
        'nolb': UNAVAILABLE,
    }

    STATUS_TO_SERVICE_CHECK = {
        'up': AgentCheck.OK,
        'down': AgentCheck.CRITICAL,
        'no_check': AgentCheck.UNKNOWN,
        'maint': AgentCheck.OK,
    }
>>>>>>> 4133bc6b


class StickTable(namedtuple("StickTable", ["name", "type", "size", "used"])):

    SHOWTABLE_RE = re.compile(
        r"# table: (?P<name>[^ ,]+), type: (?P<type>[^ ,]+), size:(?P<size>[0-9]+), used:(?P<used>[0-9]+)$"
    )

    @classmethod
    def parse(cls, line):
        items = cls.SHOWTABLE_RE.match(line)
        if not items:
            return None
        return StickTable(
            name=items.group('name'),
            type=items.group('type'),
            size=int(items.group('size')),
            used=int(items.group('used')),
        )


class HAProxy(AgentCheck):

    SERVICE_CHECK_NAME = 'haproxy.backend_up'
    HTTP_CONFIG_REMAPPER = {'disable_ssl_validation': {'name': 'tls_verify', 'invert': True, 'default': False}}

    def __init__(self, name, init_config, instances):
        super(HAProxy, self).__init__(name, init_config, instances)

        # Host status needs to persist across all checks.
        # We'll create keys when they are referenced. See:
        # https://en.wikipedia.org/wiki/Autovivification
        # https://gist.github.com/hrldcpr/2012250
        self.host_status = defaultdict(lambda: defaultdict(lambda: None))
        self.tags_regex = self.instance.get('tags_regex')
        self.custom_tags = tuple(self.instance.get('tags', []))

    def check(self, instance):
        url = instance.get('url')
        self.log.debug('Processing HAProxy data for %s', url)
        parsed_url = urlparse(url)
        tables = None

        if parsed_url.scheme == 'unix' or parsed_url.scheme == 'tcp':
            info, data, tables = self._fetch_socket_data(parsed_url)
            self._set_metadata(get_version_from_socket, info)
            uptime = self._collect_uptime_from_socket(info)
        else:
            try:
                uptime = self._collect_info_from_http(url)
            except Exception as e:
                self.log.warning("Couldn't collect version or uptime information: %s", e)
                uptime = None
            data = self._fetch_url_data(url)

        collect_aggregates_only = instance.get('collect_aggregates_only', True)
        collect_status_metrics = is_affirmative(instance.get('collect_status_metrics', False))

        collect_status_metrics_by_host = is_affirmative(instance.get('collect_status_metrics_by_host', False))

        collate_status_tags_per_host = is_affirmative(instance.get('collate_status_tags_per_host', False))

        count_status_by_service = is_affirmative(instance.get('count_status_by_service', True))

        tag_service_check_by_host = is_affirmative(instance.get('tag_service_check_by_host', False))

        enable_service_check = is_affirmative(instance.get('enable_service_check', False))

        startup_grace_period = float(instance.get('startup_grace_seconds', 0))

        services_incl_filter = instance.get('services_include', [])
        services_excl_filter = instance.get('services_exclude', [])

        active_tag_bool = instance.get('active_tag', False)
        active_tag = []
        if active_tag_bool:
            active_tag.append("active:%s" % ('true' if 'act' in data else 'false'))

        process_events = instance.get('status_check', self.init_config.get('status_check', False))

        if uptime is not None and uptime < startup_grace_period:
            return

        if tables:
            self._process_stick_table_metrics(
                tables,
                services_incl_filter=services_incl_filter,
                services_excl_filter=services_excl_filter,
            )

        self._process_data(
            data,
            collect_aggregates_only,
            process_events,
            url=url,
            collect_status_metrics=collect_status_metrics,
            collect_status_metrics_by_host=collect_status_metrics_by_host,
            tag_service_check_by_host=tag_service_check_by_host,
            services_incl_filter=services_incl_filter,
            services_excl_filter=services_excl_filter,
            collate_status_tags_per_host=collate_status_tags_per_host,
            count_status_by_service=count_status_by_service,
            active_tag=active_tag,
            enable_service_check=enable_service_check,
        )

    @AgentCheck.metadata_entrypoint
    def _set_metadata(self, collection_method, version_info):
        version = collection_method(version_info)
        if version:
            self.log.debug("HAProxy version is %s", version)
            self.set_metadata('version', version)
<<<<<<< HEAD
=======
        else:
            self.log.debug("unable to find HAProxy version info")
>>>>>>> 4133bc6b

    def _fetch_url_data(self, url):
        ''' Hit a given http url and return the stats lines '''
        # Try to fetch data from the stats URL
        url = "%s%s" % (url, STATS_URL)

        self.log.debug("Fetching haproxy stats from url: %s", url)

        response = self.http.get(url)
        response.raise_for_status()
        return self._decode_response(response)

    def _decode_response(self, response):
        # it only needs additional decoding in py3, so skip it if it's py2
        if PY2:
            return response.content.splitlines()
        else:
            content = response.content

            # If the content is a string, it can't be decoded again
            # But if it's bytes, it can be decoded.
            # So, check if it has the decode method
            decode_fn = getattr(content, "decode", None)
            if callable(decode_fn):
                content = content.decode('utf-8')

            return content.splitlines()

    UPTIME_PARSER = re.compile(r"(?P<days>\d+)d (?P<hours>\d+)h(?P<minutes>\d+)m(?P<seconds>\d+)s")

    @classmethod
    def _parse_uptime(cls, uptime):
        matched_uptime = re.search(cls.UPTIME_PARSER, uptime)
        return (
            int(matched_uptime.group('days')) * 86400
            + int(matched_uptime.group('hours')) * 3600
            + int(matched_uptime.group('minutes')) * 60
            + int(matched_uptime.group('seconds'))
        )

    def _collect_info_from_http(self, url):
        # the csv format does not offer version info, therefore we need to get the HTML page
        self.log.debug("collecting version info for HAProxy from %s", url)

        r = self.http.get(url)
        r.raise_for_status()
        raw_version = ""
        raw_uptime = ""
        uptime = None
        for line in self._decode_response(r):
            if "HAProxy version" in line:
                raw_version = line
            if "hapee-lb version" in line:
                # HAProxy enterprise edition
                raw_version = line
            if "uptime = " in line:
                raw_uptime = line
            if raw_uptime and raw_version:
                break

<<<<<<< HEAD
        self._set_metadata(get_metadata_from_http, raw_version)
=======
        self._set_metadata(get_version_from_http, raw_version)
>>>>>>> 4133bc6b
        if raw_uptime == "":
            self.log.debug("unable to find HAProxy uptime")
        else:
            # It is not documented whether this output format is under any
            # compatibility guarantee, but it hasn't yet changed since it was
            # introduced
            uptime = self._parse_uptime(raw_uptime)

        return uptime

    def _run_socket_commands(self, parsed_url, commands):
        if parsed_url.scheme == 'tcp':
            sock = socket.socket(socket.AF_INET, socket.SOCK_STREAM)
            splitted_loc = parsed_url.netloc.split(':')
            host = splitted_loc[0]
            port = int(splitted_loc[1])
            sock.connect((host, port))
        else:
            sock = socket.socket(socket.AF_UNIX, socket.SOCK_STREAM)
            sock.connect(parsed_url.path)

        sock.send(b';'.join(commands) + b"\r\n")

        response = ""
        output = sock.recv(BUFSIZE)
        while output:
            response += output.decode("ASCII")
            output = sock.recv(BUFSIZE)
        sock.close()

        responses = response.split('\n\n')
        if len(responses) != len(commands) + 1 or responses[len(responses) - 1] != '':
            raise CheckException("Got a different number of responses than expected")

        return tuple(r.splitlines() for r in responses[: len(commands)])

    def _fetch_socket_data(self, parsed_url):
        ''' Hit a given stats socket and return the stats lines '''

        self.log.debug("Fetching haproxy stats from socket: %s", parsed_url.geturl())
        info, stat = self._run_socket_commands(parsed_url, (b"show info", b"show stat"))

        # the "show table" command was introduced in 1.5. Sending "show table"
        # to a haproxy <1.5 results in no output at all even when multiple
        # commands were sent, so we have to check the version and only send the
        # command when supported
        tables = []
        raw_version = ''
        try:
            raw_version = get_version_from_socket(info)
            haproxy_major_version = tuple(int(vernum) for vernum in raw_version.split('.')[:2])

            if len(haproxy_major_version) == 2 and haproxy_major_version >= (1, 5):
                (tables,) = self._run_socket_commands(parsed_url, (b"show table",))
        except (IndexError, ValueError) as e:
            self.log.error("Could not parse version number '%s': %s", raw_version, e)
        except CheckException:
            # We got an empty response, which made _run_socket_commands raise an error
            self.log.debug("No tables returned")

        return info, stat, tables

    def _collect_uptime_from_socket(self, info):
        for line in info:
            key, value = line.split(':')
            if key == 'Uptime_sec':
                return int(value)

    def _process_data(
        self,
        data,
        collect_aggregates_only,
        process_events,
        url=None,
        collect_status_metrics=False,
        collect_status_metrics_by_host=False,
        tag_service_check_by_host=False,
        services_incl_filter=None,
        services_excl_filter=None,
        collate_status_tags_per_host=False,
        count_status_by_service=True,
        active_tag=None,
        enable_service_check=False,
    ):
        """Main data-processing loop. For each piece of useful data, we'll
        either save a metric, save an event or both."""

        # Split the first line into an index of fields
        # The line looks like (broken up onto multiple lines)
        # "# pxname,svname,qcur,qmax,scur,smax,slim,
        # stot,bin,bout,dreq,dresp,ereq,econ,eresp,wretr,
        # wredis,status,weight,act,bck,chkfail,chkdown,lastchg,
        # downtime,qlimit,pid,iid,sid,throttle,lbtot,tracked,
        # type,rate,rate_lim,rate_max,"
        fields = []
        for f in data[0].split(','):
            if f:
                f = f.replace('# ', '')
                fields.append(f.strip())

        self.hosts_statuses = defaultdict(int)

        back_or_front = None

        # Sanitize CSV, handle line breaks
        data = self._sanitize_lines(data)
        active_tag = [] if active_tag is None else active_tag

        # Skip the first line, go backwards to set back_or_front
        for line in data[:0:-1]:
            if not line.strip():
                continue

            # Store each line's values in a dictionary
            data_dict = self._line_to_dict(fields, line)

            if self._is_aggregate(data_dict):
                back_or_front = data_dict['svname']

            self._update_data_dict(data_dict, back_or_front)

            self._update_hosts_statuses_if_needed(
                collect_status_metrics, collect_status_metrics_by_host, data_dict, self.hosts_statuses
            )

            # Clone the list to avoid extending the original
            # which would carry over previous iteration tags
            line_tags = list(self.custom_tags)

            regex_tags = self._tag_from_regex(data_dict['pxname'])
            if regex_tags:
                line_tags.extend(regex_tags)

            if self._should_process(data_dict, collect_aggregates_only):
                # update status
                # Send the list of data to the metric and event callbacks
                self._process_metrics(
                    data_dict,
                    url,
                    services_incl_filter=services_incl_filter,
                    services_excl_filter=services_excl_filter,
                    custom_tags=line_tags,
                    active_tag=active_tag,
                )
            if process_events:
                self._process_event(
                    data_dict,
                    url,
                    services_incl_filter=services_incl_filter,
                    services_excl_filter=services_excl_filter,
                    custom_tags=line_tags,
                )
            if enable_service_check:
                self._process_service_check(
                    data_dict,
                    tag_by_host=tag_service_check_by_host,
                    services_incl_filter=services_incl_filter,
                    services_excl_filter=services_excl_filter,
                    custom_tags=line_tags,
                )

        if collect_status_metrics:
            self._process_status_metric(
                self.hosts_statuses,
                collect_status_metrics_by_host,
                services_incl_filter=services_incl_filter,
                services_excl_filter=services_excl_filter,
                collate_status_tags_per_host=collate_status_tags_per_host,
                count_status_by_service=count_status_by_service,
                active_tag=active_tag,
            )

            self._process_backend_hosts_metric(
                self.hosts_statuses,
                services_incl_filter=services_incl_filter,
                services_excl_filter=services_excl_filter,
                active_tag=active_tag,
            )

        return data

    def _sanitize_lines(self, data):
        sanitized = []

        def char_count(line, char):
            count = 0

            for c in line:
                if c is char:
                    count += 1

            return count

        clean = ''
        double_quotes = 0
        for line in data:
            double_quotes += char_count(line, '"')
            clean += line

            if double_quotes % 2 == 0:
                sanitized.append(clean.replace('\n', '').replace('\r', ''))
                double_quotes = 0
                clean = ''

        return sanitized

    def _line_to_dict(self, fields, line):
        data_dict = {}
        values = line.split(',')
        if len(values) > len(fields):
            values = self._gather_quoted_values(values)
        for i, val in enumerate(values):
            if val:
                try:
                    # Try converting to a long, if failure, just leave it
                    val = float(val)
                except Exception:
                    pass
                data_dict[fields[i]] = val

        if 'status' in data_dict:
            data_dict['status'] = self._normalize_status(data_dict['status'])

        return data_dict

    def _gather_quoted_values(self, values):
        gathered_values = []
        previous = ''
        for val in values:
            if val.startswith('"') and not val.endswith('"'):
                previous = val
            elif previous:
                if val.endswith('"'):
                    gathered_values.append(previous + val)
                    previous = ''
                else:
                    previous += val
            else:
                gathered_values.append(val)
        return gathered_values

    def _update_data_dict(self, data_dict, back_or_front):
        """
        Adds spct if relevant, adds service
        """
        data_dict['back_or_front'] = back_or_front
        # The percentage of used sessions based on 'scur' and 'slim'
        if 'slim' in data_dict and 'scur' in data_dict:
            try:
                data_dict['spct'] = (data_dict['scur'] / data_dict['slim']) * 100
            except (TypeError, ZeroDivisionError):
                pass

    def _is_aggregate(self, data_dict):
        return data_dict['svname'] in Services.ALL

    def _update_hosts_statuses_if_needed(
        self, collect_status_metrics, collect_status_metrics_by_host, data_dict, hosts_statuses
    ):
        if data_dict['svname'] == Services.BACKEND:
            return
        if collect_status_metrics and 'status' in data_dict and 'pxname' in data_dict:
            if collect_status_metrics_by_host and 'svname' in data_dict:
                key = (data_dict['pxname'], data_dict['back_or_front'], data_dict['svname'], data_dict['status'])
            else:
                key = (data_dict['pxname'], data_dict['back_or_front'], data_dict['status'])
            hosts_statuses[key] += 1

    def _should_process(self, data_dict, collect_aggregates_only):
        """if collect_aggregates_only, we process only the aggregates"""
        if is_affirmative(collect_aggregates_only):
            return self._is_aggregate(data_dict)
        elif str(collect_aggregates_only).lower() == 'both':
            return True

        return data_dict['svname'] != Services.BACKEND

    def _is_service_excl_filtered(self, service_name, services_incl_filter, services_excl_filter):
        if self._tag_match_patterns(service_name, services_excl_filter):
            if self._tag_match_patterns(service_name, services_incl_filter):
                return False
            return True
        return False

    def _tag_match_patterns(self, tag, filters):
        if not filters:
            return False
        for rule in filters:
            if re.search(rule, tag):
                return True
        return False

    def _tag_from_regex(self, service_name):
        """
        Use a named regexp on the current service_name to create extra tags
        Example HAProxy service name: be_edge_http_sre-prod_elk
        Example named regexp: be_edge_http_(?P<team>[a-z]+)\\-(?P<env>[a-z]+)_(?P<app>.*)
        Resulting tags: ['team:sre','env:prod','app:elk']
        """
        if not self.tags_regex or not service_name:
            return []

        match = re.compile(self.tags_regex).match(service_name)

        if not match:
            return []

        # match.groupdict() returns tags dictionary in the form of {'name': 'value'}
        # convert it to Datadog tag LIST: ['name:value']
        return ["%s:%s" % (name, value) for name, value in iteritems(match.groupdict())]

    @staticmethod
    def _normalize_status(status):
        """
        Try to normalize the HAProxy status as one of the statuses defined in `ALL_STATUSES`,
        if it can't be matched return the status as-is in a tag-friendly format
        ex: 'UP 1/2' -> 'up'
            'no check' -> 'no_check'
        """
        formatted_status = status.lower().replace(" ", "_")
        for normalized_status in Services.ALL_STATUSES:
            if formatted_status.startswith(normalized_status):
                return normalized_status
        return formatted_status

    def _process_backend_hosts_metric(
        self, hosts_statuses, services_incl_filter=None, services_excl_filter=None, active_tag=None
    ):
        agg_statuses = defaultdict(lambda: {status: 0 for status in Services.COLLATED_STATUSES})
        active_tag = [] if active_tag is None else active_tag

        for host_status, count in iteritems(hosts_statuses):
            try:
                service, back_or_front, hostname, status = host_status
            except Exception:
                service, back_or_front, status = host_status
            if back_or_front == 'FRONTEND':
                continue

            if self._is_service_excl_filtered(service, services_incl_filter, services_excl_filter):
                continue

            collated_status = Services.BACKEND_STATUS_TO_COLLATED.get(status)
            if collated_status:
                agg_statuses[service][collated_status] += count
            else:
                # create the entries for this service anyway
                agg_statuses[service]

        for service in agg_statuses:
            tags = self._tag_from_regex(service)
            tags.append('haproxy_service:%s' % service)
            tags.extend(self.custom_tags)
            tags.extend(active_tag)
            self._handle_legacy_service_tag(tags, service)

            self.gauge(
                'haproxy.backend_hosts', agg_statuses[service][Services.AVAILABLE], tags=tags + ['available:true']
            )
            self.gauge(
                'haproxy.backend_hosts', agg_statuses[service][Services.UNAVAILABLE], tags=tags + ['available:false']
            )
        return agg_statuses

    def _process_status_metric(
        self,
        hosts_statuses,
        collect_status_metrics_by_host,
        services_incl_filter=None,
        services_excl_filter=None,
        collate_status_tags_per_host=False,
        count_status_by_service=True,
        active_tag=None,
    ):
        agg_statuses_counter = defaultdict(lambda: {status: 0 for status in Services.COLLATED_STATUSES})
        active_tag = [] if active_tag is None else active_tag
        # Initialize `statuses_counter`: every value is a defaultdict initialized with the correct
        # keys, which depends on the `collate_status_tags_per_host` option
        reported_statuses = Services.ALL_STATUSES
        if collate_status_tags_per_host:
            reported_statuses = Services.COLLATED_STATUSES
        reported_statuses_dict = defaultdict(int)
        for reported_status in reported_statuses:
            reported_statuses_dict[reported_status] = 0
        statuses_counter = defaultdict(lambda: copy.copy(reported_statuses_dict))

        for host_status, count in iteritems(hosts_statuses):
            hostname = None
            try:
                service, _, hostname, status = host_status
            except Exception:
                service, _, status = host_status
                if collect_status_metrics_by_host:
                    self.warning(
                        '`collect_status_metrics_by_host` is enabled but no host info could be extracted from HAProxy '
                        'stats endpoint for %s',
                        service,
                    )

            if self._is_service_excl_filtered(service, services_incl_filter, services_excl_filter):
                continue

            tags = self._tag_from_regex(service)
            if count_status_by_service:
                tags.append('haproxy_service:%s' % service)
                self._handle_legacy_service_tag(tags, service)
            if hostname:
                tags.append('backend:%s' % hostname)

            tags.extend(self.custom_tags)
            tags.extend(active_tag)

            counter_status = status
            if collate_status_tags_per_host:
                # An unknown status will be sent as UNAVAILABLE
                counter_status = Services.STATUS_TO_COLLATED.get(status, Services.UNAVAILABLE)
            statuses_counter[tuple(tags)][counter_status] += count

            # Compute aggregates with collated statuses. If collate_status_tags_per_host is enabled we
            # already send collated statuses with fine-grained tags, so no need to compute/send these aggregates
            if not collate_status_tags_per_host:
                agg_tags = []
                if count_status_by_service:
                    agg_tags.append('haproxy_service:%s' % service)
                    self._handle_legacy_service_tag(agg_tags, service)
                # An unknown status will be sent as UNAVAILABLE
                status_key = Services.STATUS_TO_COLLATED.get(status, Services.UNAVAILABLE)
                agg_statuses_counter[tuple(agg_tags)][status_key] += count

        for tags, count_per_status in iteritems(statuses_counter):
            for status, count in iteritems(count_per_status):
                self.gauge('haproxy.count_per_status', count, tags=tags + ('status:%s' % status,))

        # Send aggregates
        for service_tags, service_agg_statuses in iteritems(agg_statuses_counter):
            for status, count in iteritems(service_agg_statuses):
                self.gauge("haproxy.count_per_status", count, tags=service_tags + ('status:%s' % status,))

    def _process_metrics(
        self, data, url, services_incl_filter=None, services_excl_filter=None, custom_tags=None, active_tag=None
    ):
        """
        Data is a dictionary related to one host
        (one line) extracted from the csv.
        It should look like:
        {'pxname':'dogweb', 'svname':'i-4562165', 'scur':'42', ...}
        """
        hostname = data['svname']
        service_name = data['pxname']
        back_or_front = data['back_or_front']
        custom_tags = [] if custom_tags is None else custom_tags
        active_tag = [] if active_tag is None else active_tag
        tags = ["type:%s" % back_or_front, "instance_url:%s" % url, "haproxy_service:%s" % service_name]
        tags.extend(custom_tags)
        tags.extend(active_tag)
        self._handle_legacy_service_tag(tags, service_name)

        if self._is_service_excl_filtered(service_name, services_incl_filter, services_excl_filter):
            return

        if back_or_front == Services.BACKEND:
            tags.append('backend:%s' % hostname)
            if data.get('addr'):
                tags.append('server_address:{}'.format(data.get('addr')))

        for key, value in data.items():
            if METRICS.get(key):
                suffix = METRICS[key][1]
                name = "haproxy.%s.%s" % (back_or_front.lower(), suffix)
                try:
                    if METRICS[key][0] == 'rate':
                        self.rate(name, float(value), tags=tags)
                    else:
                        self.gauge(name, float(value), tags=tags)
                except ValueError:
                    pass

    def _process_stick_table_metrics(self, data, services_incl_filter=None, services_excl_filter=None):
        """
        Stick table metrics processing. Two metrics will be created for each stick table (current and max size)
        """
        for line in data:
            table = StickTable.parse(line)
            if table is None:
                continue
            if self._is_service_excl_filtered(table.name, services_incl_filter, services_excl_filter):
                continue

            tags = ["haproxy_service:%s" % table.name, "stick_type:%s" % table.type]
            tags.extend(self.custom_tags)
            self.gauge("haproxy.sticktable.size", float(table.size), tags=tags)
            self.gauge("haproxy.sticktable.used", float(table.used), tags=tags)

    def _process_event(self, data, url, services_incl_filter=None, services_excl_filter=None, custom_tags=None):
        """
        Main event processing loop. An event will be created for a service
        status change.
        Service checks on the server side can be used to provide the same functionality
        """
        hostname = data['svname']
        service_name = data['pxname']
        key = "%s:%s" % (hostname, service_name)
        status = self.host_status[url][key]
        custom_tags = [] if custom_tags is None else custom_tags

        if self._is_service_excl_filtered(service_name, services_incl_filter, services_excl_filter):
            return

        data_status = data['status']
        if status is None:
            self.host_status[url][key] = data_status
            return

        if status != data_status and data_status in ('up', 'down'):
            # If the status of a host has changed, we trigger an event
            try:
                lastchg = int(data['lastchg'])
            except Exception:
                lastchg = 0

            # Create the event object
            ev = self._create_event(
                data_status, hostname, lastchg, service_name, data['back_or_front'], custom_tags=custom_tags
            )
            self.event(ev)

            # Store this host status so we can check against it later
            self.host_status[url][key] = data_status

    def _create_event(self, status, hostname, lastchg, service_name, back_or_front, custom_tags=None):
        custom_tags = [] if custom_tags is None else custom_tags
        if status == 'down':
            alert_type = "error"
            title = "%s reported %s:%s %s" % (self.hostname, service_name, hostname, status.upper())
        else:
            if status == "up":
                alert_type = "success"
            else:
                alert_type = "info"
            title = "%s reported %s:%s back and %s" % (self.hostname, service_name, hostname, status.upper())

        tags = ["haproxy_service:%s" % service_name]
        if back_or_front == Services.BACKEND:
            tags.append('backend:%s' % hostname)
        tags.extend(custom_tags)
        self._handle_legacy_service_tag(tags, service_name)

        return {
            'timestamp': int(time.time() - lastchg),
            'event_type': EVENT_TYPE,
            'host': self.hostname,
            'msg_title': title,
            'alert_type': alert_type,
            "source_type_name": SOURCE_TYPE_NAME,
            "event_object": hostname,
            "tags": tags,
        }

    def _process_service_check(
        self, data, tag_by_host=False, services_incl_filter=None, services_excl_filter=None, custom_tags=None
    ):
        """Report a service check, tagged by the service and the backend.
        Statuses are defined in `STATUS_TO_SERVICE_CHECK` mapping.
        """
        custom_tags = [] if custom_tags is None else custom_tags
        service_name = data['pxname']
        status = data['status']
        haproxy_hostname = to_string(self.hostname)
        check_hostname = haproxy_hostname if tag_by_host else ''

        if self._is_service_excl_filtered(service_name, services_incl_filter, services_excl_filter):
            return

        if status in Services.STATUS_TO_SERVICE_CHECK:
            service_check_tags = ["haproxy_service:%s" % service_name]
            service_check_tags.extend(custom_tags)
            self._handle_legacy_service_tag(service_check_tags, service_name)

            hostname = data['svname']
            if data['back_or_front'] == Services.BACKEND:
                service_check_tags.append('backend:%s' % hostname)

            status = Services.STATUS_TO_SERVICE_CHECK[status]
            message = "%s reported %s:%s %s" % (haproxy_hostname, service_name, hostname, status)
            self.service_check(
                self.SERVICE_CHECK_NAME, status, message=message, hostname=check_hostname, tags=service_check_tags
            )

    def _handle_legacy_service_tag(self, tags, service):
        if not self.instance.get('disable_legacy_service_tag', False):
            self._log_deprecation('service_tag', 'haproxy_service')
            tags.append('service:{}'.format(service))<|MERGE_RESOLUTION|>--- conflicted
+++ resolved
@@ -15,48 +15,9 @@
 
 from datadog_checks.base import AgentCheck, is_affirmative, to_string
 from datadog_checks.base.errors import CheckException
-from datadog_checks.haproxy.version_utils import get_metadata_from_http, get_version_from_socket
-
-<<<<<<< HEAD
+
 from .const import BUFSIZE, EVENT_TYPE, METRICS, SOURCE_TYPE_NAME, STATS_URL, Services
-=======
 from .version_utils import get_version_from_http, get_version_from_socket
-
-STATS_URL = "/;csv;norefresh"
-EVENT_TYPE = SOURCE_TYPE_NAME = 'haproxy'
-BUFSIZE = 8192
-
-
-class Services(object):
-    BACKEND = 'BACKEND'
-    FRONTEND = 'FRONTEND'
-    ALL = (BACKEND, FRONTEND)
-
-    # Statuses that we normalize to and that are reported by
-    # `haproxy.count_per_status` by default (unless `collate_status_tags_per_host` is enabled)
-    ALL_STATUSES = ('up', 'open', 'down', 'maint', 'nolb')
-
-    AVAILABLE = 'available'
-    UNAVAILABLE = 'unavailable'
-    COLLATED_STATUSES = (AVAILABLE, UNAVAILABLE)
-
-    BACKEND_STATUS_TO_COLLATED = {'up': AVAILABLE, 'down': UNAVAILABLE, 'maint': UNAVAILABLE, 'nolb': UNAVAILABLE}
-
-    STATUS_TO_COLLATED = {
-        'up': AVAILABLE,
-        'open': AVAILABLE,
-        'down': UNAVAILABLE,
-        'maint': UNAVAILABLE,
-        'nolb': UNAVAILABLE,
-    }
-
-    STATUS_TO_SERVICE_CHECK = {
-        'up': AgentCheck.OK,
-        'down': AgentCheck.CRITICAL,
-        'no_check': AgentCheck.UNKNOWN,
-        'maint': AgentCheck.OK,
-    }
->>>>>>> 4133bc6b
 
 
 class StickTable(namedtuple("StickTable", ["name", "type", "size", "used"])):
@@ -169,11 +130,8 @@
         if version:
             self.log.debug("HAProxy version is %s", version)
             self.set_metadata('version', version)
-<<<<<<< HEAD
-=======
         else:
             self.log.debug("unable to find HAProxy version info")
->>>>>>> 4133bc6b
 
     def _fetch_url_data(self, url):
         ''' Hit a given http url and return the stats lines '''
@@ -234,11 +192,7 @@
             if raw_uptime and raw_version:
                 break
 
-<<<<<<< HEAD
-        self._set_metadata(get_metadata_from_http, raw_version)
-=======
         self._set_metadata(get_version_from_http, raw_version)
->>>>>>> 4133bc6b
         if raw_uptime == "":
             self.log.debug("unable to find HAProxy uptime")
         else:
