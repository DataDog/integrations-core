# (C) Datadog, Inc. 2012-present
# All rights reserved
# Licensed under Simplified BSD License (see LICENSE)

from __future__ import division

import copy
import re
import socket
import time
from collections import defaultdict, namedtuple

from six import PY2, iteritems
from six.moves.urllib.parse import urlparse

from datadog_checks.base import AgentCheck, is_affirmative, to_string
from datadog_checks.base.errors import CheckException
<<<<<<< HEAD
from .const import METRICS, Services

STATS_URL = "/;csv;norefresh"
EVENT_TYPE = SOURCE_TYPE_NAME = 'haproxy'
BUFSIZE = 8192
VERSION_PATTERN = re.compile(r"(?:HAProxy|hapee-lb) version ([^,]+)")
=======
from datadog_checks.haproxy.version_utils import get_metadata_from_http, get_version_from_socket

from .const import BUFSIZE, EVENT_TYPE, METRICS, SOURCE_TYPE_NAME, STATS_URL, Services
>>>>>>> b0efc260


class StickTable(namedtuple("StickTable", ["name", "type", "size", "used"])):

    SHOWTABLE_RE = re.compile(
        r"# table: (?P<name>[^ ,]+), type: (?P<type>[^ ,]+), size:(?P<size>[0-9]+), used:(?P<used>[0-9]+)$"
    )

    @classmethod
    def parse(cls, line):
        items = cls.SHOWTABLE_RE.match(line)
        if not items:
            return None
        return StickTable(
            name=items.group('name'),
            type=items.group('type'),
            size=int(items.group('size')),
            used=int(items.group('used')),
        )


class HAProxy(AgentCheck):

    SERVICE_CHECK_NAME = 'haproxy.backend_up'
    HTTP_CONFIG_REMAPPER = {'disable_ssl_validation': {'name': 'tls_verify', 'invert': True, 'default': False}}
<<<<<<< HEAD
    UPTIME_PARSER = re.compile(r"(?P<days>\d+)d (?P<hours>\d+)h(?P<minutes>\d+)m(?P<seconds>\d+)s")
=======
>>>>>>> b0efc260

    def __init__(self, name, init_config, instances):
        super(HAProxy, self).__init__(name, init_config, instances)

        # Host status needs to persist across all checks.
        # We'll create keys when they are referenced. See:
        # https://en.wikipedia.org/wiki/Autovivification
        # https://gist.github.com/hrldcpr/2012250
<<<<<<< HEAD
        self.host_status = defaultdict(str)
        self.url = self.instance.get('url')
        self.collect_aggregates_only = self.instance.get('collect_aggregates_only', True)
        self.collect_status_metrics = is_affirmative(self.instance.get('collect_status_metrics', False))
        self.collect_status_metrics_by_host = is_affirmative(self.instance.get('collect_status_metrics_by_host', False))
        self.collate_status_tags_per_host = is_affirmative(self.instance.get('collate_status_tags_per_host', False))
        self.count_status_by_service = is_affirmative(self.instance.get('count_status_by_service', True))
        self.tag_service_check_by_host = is_affirmative(self.instance.get('tag_service_check_by_host', False))
        self.enable_service_check = is_affirmative(self.instance.get('enable_service_check', False))
        self.startup_grace_period = float(self.instance.get('startup_grace_seconds', 0))
        self.services_incl_filter = self.instance.get('services_include', [])
        self.services_excl_filter = self.instance.get('services_exclude', [])
        self.tags_regex = self.instance.get('tags_regex', None)
        self.custom_tags = self.instance.get('tags', [])
        self.include_active_tag = self.instance.get('active_tag', False)
        self.process_events = self.instance.get('status_check', self.init_config.get('status_check', False))

    def check(self, _):
        self.log.debug('Processing HAProxy data for %s', self.url)
        parsed_url = urlparse(self.url)
=======
        self.host_status = defaultdict(lambda: defaultdict(lambda: None))
        self.tags_regex = self.instance.get('tags_regex')
        self.custom_tags = tuple(self.instance.get('tags', []))

    def check(self, instance):
        url = instance.get('url')
        self.log.debug('Processing HAProxy data for %s', url)
        parsed_url = urlparse(url)
>>>>>>> b0efc260
        tables = None

        if parsed_url.scheme == 'unix' or parsed_url.scheme == 'tcp':
            info, data, tables = self._fetch_socket_data(parsed_url)
            self._set_metadata(get_version_from_socket, info)
            uptime = self._collect_uptime_from_socket(info)
        else:
            try:
                uptime = self._collect_info_from_http()
            except Exception as e:
                self.log.warning("Couldn't collect version or uptime information: %s", e)
                uptime = None
            data = self._fetch_url_data(self.url)

<<<<<<< HEAD
        if uptime is not None and uptime < self.startup_grace_period:
=======
        tag_service_check_by_host = is_affirmative(instance.get('tag_service_check_by_host', False))

        enable_service_check = is_affirmative(instance.get('enable_service_check', False))

        startup_grace_period = float(instance.get('startup_grace_seconds', 0))

        services_incl_filter = instance.get('services_include', [])
        services_excl_filter = instance.get('services_exclude', [])

        active_tag_bool = instance.get('active_tag', False)
        active_tag = []
        if active_tag_bool:
            active_tag.append("active:%s" % ('true' if 'act' in data else 'false'))

        process_events = instance.get('status_check', self.init_config.get('status_check', False))

        if uptime is not None and uptime < startup_grace_period:
>>>>>>> b0efc260
            return

        if tables:
            self._process_stick_table_metrics(
<<<<<<< HEAD
                tables
            )

        self._process_data(data)
=======
                tables,
                services_incl_filter=services_incl_filter,
                services_excl_filter=services_excl_filter,
            )

        self._process_data(
            data,
            collect_aggregates_only,
            process_events,
            url=url,
            collect_status_metrics=collect_status_metrics,
            collect_status_metrics_by_host=collect_status_metrics_by_host,
            tag_service_check_by_host=tag_service_check_by_host,
            services_incl_filter=services_incl_filter,
            services_excl_filter=services_excl_filter,
            collate_status_tags_per_host=collate_status_tags_per_host,
            count_status_by_service=count_status_by_service,
            active_tag=active_tag,
            enable_service_check=enable_service_check,
        )
>>>>>>> b0efc260

    @AgentCheck.metadata_entrypoint
    def _set_metadata(self, collection_method, version_info):
        version = collection_method(version_info)
        if version:
            self.log.debug("HAProxy version is %s", version)
            self.set_metadata('version', version)

    def _fetch_url_data(self, url):
        """ Hit a given http url and return the stats lines."""
        # Try to fetch data from the stats URL
        url = "%s%s" % (url, STATS_URL)

        self.log.debug("Fetching haproxy stats from url: %s", url)

        response = self.http.get(url)
        response.raise_for_status()
        return self._decode_response(response)

    @staticmethod
    def _decode_response(response):
        # it only needs additional decoding in py3, so skip it if it's py2
        if PY2:
            return response.content.splitlines()
        else:
            content = response.content

            # If the content is a string, it can't be decoded again
            # But if it's bytes, it can be decoded.
            # So, check if it has the decode method
            decode_fn = getattr(content, "decode", None)
            if callable(decode_fn):
                content = content.decode('utf-8')

            return content.splitlines()

    @classmethod
    def _parse_uptime(cls, uptime):
        matched_uptime = re.search(cls.UPTIME_PARSER, uptime)
        return (
            int(matched_uptime.group('days')) * 86400
            + int(matched_uptime.group('hours')) * 3600
            + int(matched_uptime.group('minutes')) * 60
            + int(matched_uptime.group('seconds'))
        )

    def _collect_info_from_http(self):
        # the csv format does not offer version info, therefore we need to get the HTML page
        self.log.debug("collecting version info for HAProxy from %s", self.url)

        r = self.http.get(self.url)
        r.raise_for_status()
        raw_version = ""
        raw_uptime = ""
        uptime = None
        for line in self._decode_response(r):
            if "HAProxy version" in line:
                raw_version = line
            if "hapee-lb version" in line:
                # HAProxy enterprise edition
                raw_version = line
            if "uptime = " in line:
                raw_uptime = line
            if raw_uptime and raw_version:
                break

        self._set_metadata(get_metadata_from_http, raw_version)
        if raw_uptime == "":
            self.log.debug("unable to find HAProxy uptime")
        else:
            # It is not documented whether this output format is under any
            # compatibility guarantee, but it hasn't yet changed since it was
            # introduced
            uptime = self._parse_uptime(raw_uptime)

        return uptime

    @staticmethod
    def _run_socket_commands(parsed_url, commands):
        if parsed_url.scheme == 'tcp':
            sock = socket.socket(socket.AF_INET, socket.SOCK_STREAM)
            splitted_loc = parsed_url.netloc.split(':')
            host = splitted_loc[0]
            port = int(splitted_loc[1])
            sock.connect((host, port))
        else:
            sock = socket.socket(socket.AF_UNIX, socket.SOCK_STREAM)
            sock.connect(parsed_url.path)

        sock.send(b';'.join(commands) + b"\r\n")

        response = ""
        output = sock.recv(BUFSIZE)
        while output:
            response += output.decode("ASCII")
            output = sock.recv(BUFSIZE)
        sock.close()

        responses = response.split('\n\n')
        if len(responses) != len(commands) + 1 or responses[len(responses) - 1] != '':
            raise CheckException("Got a different number of responses than expected")

        return tuple(r.splitlines() for r in responses[: len(commands)])

    def _fetch_socket_data(self, parsed_url):
        """Hit a given stats socket and return the stats lines."""

        self.log.debug("Fetching haproxy stats from socket: %s", parsed_url.geturl())
        info, stat = self._run_socket_commands(parsed_url, (b"show info", b"show stat"))

        # the "show table" command was introduced in 1.5. Sending "show table"
        # to a haproxy <1.5 results in no output at all even when multiple
        # commands were sent, so we have to check the version and only send the
        # command when supported
        tables = []
        raw_version = ''
        try:
            raw_version = get_version_from_socket(info)
            haproxy_major_version = tuple(int(vernum) for vernum in raw_version.split('.')[:2])

            if len(haproxy_major_version) == 2 and haproxy_major_version >= (1, 5):
                (tables,) = self._run_socket_commands(parsed_url, (b"show table",))
        except (IndexError, ValueError) as e:
            self.log.error("Could not parse version number '%s': %s", raw_version, e)
        except CheckException:
            # We got an empty response, which made _run_socket_commands raise an error
            self.log.debug("No tables returned")

        return info, stat, tables

<<<<<<< HEAD
    @staticmethod
    def _collect_version_from_socket(info):
        for line in info:
            key, value = line.split(':')
            if key == 'Version':
                return value
        return ''

    def _set_version_metadata(self, version):
        if not version:
            self.log.debug("unable to collect version info from socket")
        else:
            self.log.debug("HAProxy version is %s", version)
            self.set_metadata('version', version)

    @staticmethod
    def _collect_uptime_from_socket(info):
=======
    def _collect_uptime_from_socket(self, info):
>>>>>>> b0efc260
        for line in info:
            key, value = line.split(':')
            if key == 'Uptime_sec':
                return int(value)

<<<<<<< HEAD
    def _process_data(self, data):
=======
    def _process_data(
        self,
        data,
        collect_aggregates_only,
        process_events,
        url=None,
        collect_status_metrics=False,
        collect_status_metrics_by_host=False,
        tag_service_check_by_host=False,
        services_incl_filter=None,
        services_excl_filter=None,
        collate_status_tags_per_host=False,
        count_status_by_service=True,
        active_tag=None,
        enable_service_check=False,
    ):
>>>>>>> b0efc260
        """Main data-processing loop. For each piece of useful data, we'll
        either save a metric, save an event or both."""

        active_tag = []
        if self.include_active_tag:
            self.include_active_tag.append("active:%s" % ('true' if 'act' in data else 'false'))

        # Split the first line into an index of fields
        # The line looks like (broken up onto multiple lines)
        # "# pxname,svname,qcur,qmax,scur,smax,slim,
        # stot,bin,bout,dreq,dresp,ereq,econ,eresp,wretr,
        # wredis,status,weight,act,bck,chkfail,chkdown,lastchg,
        # downtime,qlimit,pid,iid,sid,throttle,lbtot,tracked,
        # type,rate,rate_lim,rate_max,"
        fields = []
        for f in data[0].split(','):
            if f:
                f = f.replace('# ', '')
                fields.append(f.strip())

        self.hosts_statuses = defaultdict(int)

        back_or_front = None

        # Sanitize CSV, handle line breaks
        data = self._sanitize_lines(data)
<<<<<<< HEAD
=======
        active_tag = [] if active_tag is None else active_tag
>>>>>>> b0efc260

        # Skip the first line, go backwards to set back_or_front
        for line in data[:0:-1]:
            if not line.strip():
                continue

            # Store each line's values in a dictionary
            data_dict = self._line_to_dict(fields, line)

            if self._is_aggregate(data_dict):
                back_or_front = data_dict['svname']

            self._update_data_dict(data_dict, back_or_front)

            self._update_hosts_statuses_if_needed(data_dict)

            # Clone the list to avoid extending the original
            # which would carry over previous iteration tags
            line_tags = list(self.custom_tags)

            regex_tags = self._tag_from_regex(data_dict['pxname'])
            if regex_tags:
                line_tags.extend(regex_tags)

            if self._should_process(data_dict):
                # update status
                # Send the list of data to the metric and event callbacks
                self._process_metrics(
                    data_dict,
                    custom_tags=line_tags,
                    active_tag=active_tag,
                )
            if self.process_events:
                self._process_event(
                    data_dict,
                    custom_tags=line_tags,
                )
            if self.enable_service_check:
                self._process_service_check(
                    data_dict,
<<<<<<< HEAD
=======
                    tag_by_host=tag_service_check_by_host,
                    services_incl_filter=services_incl_filter,
                    services_excl_filter=services_excl_filter,
>>>>>>> b0efc260
                    custom_tags=line_tags,
                )

        if self.collect_status_metrics:
            self._process_status_metric(
<<<<<<< HEAD
=======
                self.hosts_statuses,
                collect_status_metrics_by_host,
                services_incl_filter=services_incl_filter,
                services_excl_filter=services_excl_filter,
                collate_status_tags_per_host=collate_status_tags_per_host,
                count_status_by_service=count_status_by_service,
>>>>>>> b0efc260
                active_tag=active_tag,
            )

            self._process_backend_hosts_metric(
<<<<<<< HEAD
=======
                self.hosts_statuses,
                services_incl_filter=services_incl_filter,
                services_excl_filter=services_excl_filter,
>>>>>>> b0efc260
                active_tag=active_tag,
            )

        return data

    @staticmethod
    def _sanitize_lines(data):
        sanitized = []

        def char_count(line, char):
            count = 0

            for c in line:
                if c is char:
                    count += 1

            return count

        clean = ''
        double_quotes = 0
        for line in data:
            double_quotes += char_count(line, '"')
            clean += line

            if double_quotes % 2 == 0:
                sanitized.append(clean.replace('\n', '').replace('\r', ''))
                double_quotes = 0
                clean = ''

        return sanitized

    def _line_to_dict(self, fields, line):
        data_dict = {}
        values = line.split(',')
        if len(values) > len(fields):
            values = self._gather_quoted_values(values)
        for i, val in enumerate(values):
            if val:
                try:
                    # Try converting to a long, if failure, just leave it
                    val = float(val)
                except Exception:
                    pass
                data_dict[fields[i]] = val

        if 'status' in data_dict:
            data_dict['status'] = self._normalize_status(data_dict['status'])

        return data_dict

    @staticmethod
    def _gather_quoted_values(values):
        gathered_values = []
        previous = ''
        for val in values:
            if val.startswith('"') and not val.endswith('"'):
                previous = val
            elif previous:
                if val.endswith('"'):
                    gathered_values.append(previous + val)
                    previous = ''
                else:
                    previous += val
            else:
                gathered_values.append(val)
        return gathered_values

    @staticmethod
    def _update_data_dict(data_dict, back_or_front):
        """
        Adds spct if relevant, adds service
        """
        data_dict['back_or_front'] = back_or_front
        # The percentage of used sessions based on 'scur' and 'slim'
        if 'slim' in data_dict and 'scur' in data_dict:
            try:
                data_dict['spct'] = (data_dict['scur'] / data_dict['slim']) * 100
            except (TypeError, ZeroDivisionError):
                pass

    @staticmethod
    def _is_aggregate(data_dict):
        return data_dict['svname'] in Services.ALL

    def _update_hosts_statuses_if_needed(
        self, data_dict
    ):
        if data_dict['svname'] == Services.BACKEND:
            return
        if self.collect_status_metrics and 'status' in data_dict and 'pxname' in data_dict:
            if self.collect_status_metrics_by_host and 'svname' in data_dict:
                key = (data_dict['pxname'], data_dict['back_or_front'], data_dict['svname'], data_dict['status'])
            else:
                key = (data_dict['pxname'], data_dict['back_or_front'], data_dict['status'])
            self.hosts_statuses[key] += 1

    def _should_process(self, data_dict):
        """if collect_aggregates_only, we process only the aggregates"""
        if is_affirmative(self.collect_aggregates_only):
            return self._is_aggregate(data_dict)
        elif str(self.collect_aggregates_only).lower() == 'both':
            return True

        return data_dict['svname'] != Services.BACKEND

    def _is_service_excl_filtered(self, service_name):
        if self._tag_match_patterns(service_name, self.services_excl_filter):
            if self._tag_match_patterns(service_name, self.services_incl_filter):
                return False
            return True
        return False

    @staticmethod
    def _tag_match_patterns(tag, filters):
        if not filters:
            return False
        for rule in filters:
            if re.search(rule, tag):
                return True
        return False

    def _tag_from_regex(self, service_name):
        """
        Use a named regexp on the current service_name to create extra tags
        Example HAProxy service name: be_edge_http_sre-prod_elk
        Example named regexp: be_edge_http_(?P<team>[a-z]+)\\-(?P<env>[a-z]+)_(?P<app>.*)
        Resulting tags: ['team:sre','env:prod','app:elk']
        """
        if not self.tags_regex or not service_name:
            return []

        match = re.compile(self.tags_regex).match(service_name)

        if not match:
            return []

        # match.groupdict() returns tags dictionary in the form of {'name': 'value'}
        # convert it to Datadog tag LIST: ['name:value']
        return ["%s:%s" % (name, value) for name, value in iteritems(match.groupdict())]

    @staticmethod
    def _normalize_status(status):
        """
        Try to normalize the HAProxy status as one of the statuses defined in `ALL_STATUSES`,
        if it can't be matched return the status as-is in a tag-friendly format
        ex: 'UP 1/2' -> 'up'
            'no check' -> 'no_check'
        """
        formatted_status = status.lower().replace(" ", "_")
        for normalized_status in Services.ALL_STATUSES:
            if formatted_status.startswith(normalized_status):
                return normalized_status
        return formatted_status

    def _process_backend_hosts_metric(
<<<<<<< HEAD
        self, active_tag=None
=======
        self, hosts_statuses, services_incl_filter=None, services_excl_filter=None, active_tag=None
>>>>>>> b0efc260
    ):
        agg_statuses = defaultdict(lambda: {status: 0 for status in Services.COLLATED_STATUSES})
        active_tag = [] if active_tag is None else active_tag

        for host_status, count in iteritems(self.hosts_statuses):
            try:
                service, back_or_front, hostname, status = host_status
            except ValueError:
                service, back_or_front, status = host_status
            if back_or_front == 'FRONTEND':
                continue

            if self._is_service_excl_filtered(service):
                continue

            collated_status = Services.BACKEND_STATUS_TO_COLLATED.get(status)
            if collated_status:
                agg_statuses[service][collated_status] += count
            else:
                # create the entries for this service anyway
                agg_statuses[service]

        for service in agg_statuses:
<<<<<<< HEAD
            tags = ['haproxy_service:%s' % service]
=======
            tags = self._tag_from_regex(service)
            tags.append('haproxy_service:%s' % service)
>>>>>>> b0efc260
            tags.extend(self.custom_tags)
            tags.extend(active_tag)
            self._handle_legacy_service_tag(tags, service)

            self.gauge(
                'haproxy.backend_hosts', agg_statuses[service][Services.AVAILABLE], tags=tags + ['available:true']
            )
            self.gauge(
                'haproxy.backend_hosts', agg_statuses[service][Services.UNAVAILABLE], tags=tags + ['available:false']
            )
        return agg_statuses

    def _process_status_metric(
        self,
<<<<<<< HEAD
=======
        hosts_statuses,
        collect_status_metrics_by_host,
        services_incl_filter=None,
        services_excl_filter=None,
        collate_status_tags_per_host=False,
        count_status_by_service=True,
>>>>>>> b0efc260
        active_tag=None,
    ):
        agg_statuses_counter = defaultdict(lambda: {status: 0 for status in Services.COLLATED_STATUSES})
        active_tag = [] if active_tag is None else active_tag
        # Initialize `statuses_counter`: every value is a defaultdict initialized with the correct
        # keys, which depends on the `collate_status_tags_per_host` option
        reported_statuses = Services.ALL_STATUSES
        if self.collate_status_tags_per_host:
            reported_statuses = Services.COLLATED_STATUSES
        reported_statuses_dict = defaultdict(int)
        for reported_status in reported_statuses:
            reported_statuses_dict[reported_status] = 0
        statuses_counter = defaultdict(lambda: copy.copy(reported_statuses_dict))

        for host_status, count in iteritems(self.hosts_statuses):
            hostname = None
            try:
                service, _, hostname, status = host_status
            except Exception:
                service, _, status = host_status
                if self.collect_status_metrics_by_host:
                    self.warning(
                        '`collect_status_metrics_by_host` is enabled but no host info could be extracted from HAProxy '
                        'stats endpoint for %s',
                        service,
                    )

            if self._is_service_excl_filtered(service):
                continue

<<<<<<< HEAD
            tags = []
            if self.count_status_by_service:
=======
            tags = self._tag_from_regex(service)
            if count_status_by_service:
>>>>>>> b0efc260
                tags.append('haproxy_service:%s' % service)
                self._handle_legacy_service_tag(tags, service)
            if hostname:
                tags.append('backend:%s' % hostname)

            tags.extend(self.custom_tags)
            tags.extend(active_tag)

            counter_status = status
            if self.collate_status_tags_per_host:
                # An unknown status will be sent as UNAVAILABLE
                counter_status = Services.STATUS_TO_COLLATED.get(status, Services.UNAVAILABLE)
            statuses_counter[tuple(tags)][counter_status] += count

            # Compute aggregates with collated statuses. If collate_status_tags_per_host is enabled we
            # already send collated statuses with fine-grained tags, so no need to compute/send these aggregates
            if not self.collate_status_tags_per_host:
                agg_tags = []
                if self.count_status_by_service:
                    agg_tags.append('haproxy_service:%s' % service)
                    self._handle_legacy_service_tag(agg_tags, service)
                # An unknown status will be sent as UNAVAILABLE
                status_key = Services.STATUS_TO_COLLATED.get(status, Services.UNAVAILABLE)
                agg_statuses_counter[tuple(agg_tags)][status_key] += count

        for tags, count_per_status in iteritems(statuses_counter):
            for status, count in iteritems(count_per_status):
                self.gauge('haproxy.count_per_status', count, tags=tags + ('status:%s' % status,))

        # Send aggregates
        for service_tags, service_agg_statuses in iteritems(agg_statuses_counter):
            for status, count in iteritems(service_agg_statuses):
                self.gauge("haproxy.count_per_status", count, tags=service_tags + ('status:%s' % status,))

    def _process_metrics(
        self, data, custom_tags=None, active_tag=None
    ):
        """
        Data is a dictionary related to one host
        (one line) extracted from the csv.
        It should look like:
        {'pxname':'dogweb', 'svname':'i-4562165', 'scur':'42', ...}
        """
        hostname = data['svname']
        service_name = data['pxname']
        back_or_front = data['back_or_front']
        custom_tags = [] if custom_tags is None else custom_tags
        active_tag = [] if active_tag is None else active_tag
        tags = ["type:%s" % back_or_front, "instance_url:%s" % self.url, "haproxy_service:%s" % service_name]
        tags.extend(custom_tags)
        tags.extend(active_tag)
        self._handle_legacy_service_tag(tags, service_name)

        if self._is_service_excl_filtered(service_name):
            return

        if back_or_front == Services.BACKEND:
            tags.append('backend:%s' % hostname)
            if data.get('addr'):
                tags.append('server_address:{}'.format(data.get('addr')))

        for key, value in data.items():
            if METRICS.get(key):
                suffix = METRICS[key][1]
                name = "haproxy.%s.%s" % (back_or_front.lower(), suffix)
                try:
                    if METRICS[key][0] == 'rate':
                        self.rate(name, float(value), tags=tags)
                    else:
                        self.gauge(name, float(value), tags=tags)
                except ValueError:
                    pass

    def _process_stick_table_metrics(self, data, services_incl_filter=None, services_excl_filter=None):
        """
        Stick table metrics processing. Two metrics will be created for each stick table (current and max size)
        """
        for line in data:
            table = StickTable.parse(line)
            if table is None:
                continue
            if self._is_service_excl_filtered(table.name):
                continue

            tags = ["haproxy_service:%s" % table.name, "stick_type:%s" % table.type]
            tags.extend(self.custom_tags)
            self.gauge("haproxy.sticktable.size", float(table.size), tags=tags)
            self.gauge("haproxy.sticktable.used", float(table.used), tags=tags)

    def _process_event(self, data, custom_tags=None):
        """
        Main event processing loop. An event will be created for a service
        status change.
        Service checks on the server side can be used to provide the same functionality
        """
        hostname = data['svname']
        service_name = data['pxname']
        key = "%s:%s" % (hostname, service_name)
        status = self.host_status[key]
        custom_tags = [] if custom_tags is None else custom_tags

        if self._is_service_excl_filtered(service_name):
            return

        data_status = data['status']
        if status is None:
            self.host_status[key] = data_status
            return

        if status != data_status and data_status in ('up', 'down'):
            # If the status of a host has changed, we trigger an event
            try:
                lastchg = int(data['lastchg'])
            except Exception:
                lastchg = 0

            # Create the event object
            ev = self._create_event(
                data_status, hostname, lastchg, service_name, data['back_or_front'], custom_tags=custom_tags
            )
            self.event(ev)

            # Store this host status so we can check against it later
            self.host_status[key] = data_status

    def _create_event(self, status, hostname, lastchg, service_name, back_or_front, custom_tags=None):
        custom_tags = [] if custom_tags is None else custom_tags
        if status == 'down':
            alert_type = "error"
            title = "%s reported %s:%s %s" % (self.hostname, service_name, hostname, status.upper())
        else:
            if status == "up":
                alert_type = "success"
            else:
                alert_type = "info"
            title = "%s reported %s:%s back and %s" % (self.hostname, service_name, hostname, status.upper())

        tags = ["haproxy_service:%s" % service_name]
        if back_or_front == Services.BACKEND:
            tags.append('backend:%s' % hostname)
        tags.extend(custom_tags)
        self._handle_legacy_service_tag(tags, service_name)

        return {
            'timestamp': int(time.time() - lastchg),
            'event_type': EVENT_TYPE,
            'host': self.hostname,
            'msg_title': title,
            'alert_type': alert_type,
            "source_type_name": SOURCE_TYPE_NAME,
            "event_object": hostname,
            "tags": tags,
        }

    def _process_service_check(
<<<<<<< HEAD
        self, data, custom_tags=None
=======
        self, data, tag_by_host=False, services_incl_filter=None, services_excl_filter=None, custom_tags=None
>>>>>>> b0efc260
    ):
        """Report a service check, tagged by the service and the backend.
        Statuses are defined in `STATUS_TO_SERVICE_CHECK` mapping.
        """
        custom_tags = [] if custom_tags is None else custom_tags
        service_name = data['pxname']
        status = data['status']
        haproxy_hostname = to_string(self.hostname)
        check_hostname = haproxy_hostname if self.tag_service_check_by_host else ''

        if self._is_service_excl_filtered(service_name):
            return

        if status in Services.STATUS_TO_SERVICE_CHECK:
            service_check_tags = ["haproxy_service:%s" % service_name]
            service_check_tags.extend(custom_tags)
            self._handle_legacy_service_tag(service_check_tags, service_name)

            hostname = data['svname']
            if data['back_or_front'] == Services.BACKEND:
                service_check_tags.append('backend:%s' % hostname)

            status = Services.STATUS_TO_SERVICE_CHECK[status]
            message = "%s reported %s:%s %s" % (haproxy_hostname, service_name, hostname, status)
            self.service_check(
                self.SERVICE_CHECK_NAME, status, message=message, hostname=check_hostname, tags=service_check_tags
            )

    def _handle_legacy_service_tag(self, tags, service):
        if not self.instance.get('disable_legacy_service_tag', False):
            self._log_deprecation('service_tag', 'haproxy_service')
            tags.append('service:{}'.format(service))<|MERGE_RESOLUTION|>--- conflicted
+++ resolved
@@ -15,18 +15,9 @@
 
 from datadog_checks.base import AgentCheck, is_affirmative, to_string
 from datadog_checks.base.errors import CheckException
-<<<<<<< HEAD
-from .const import METRICS, Services
-
-STATS_URL = "/;csv;norefresh"
-EVENT_TYPE = SOURCE_TYPE_NAME = 'haproxy'
-BUFSIZE = 8192
-VERSION_PATTERN = re.compile(r"(?:HAProxy|hapee-lb) version ([^,]+)")
-=======
 from datadog_checks.haproxy.version_utils import get_metadata_from_http, get_version_from_socket
 
-from .const import BUFSIZE, EVENT_TYPE, METRICS, SOURCE_TYPE_NAME, STATS_URL, Services
->>>>>>> b0efc260
+from .const import BUFSIZE, EVENT_TYPE, METRICS, SOURCE_TYPE_NAME, STATS_URL, UPTIME_PARSER, Services
 
 
 class StickTable(namedtuple("StickTable", ["name", "type", "size", "used"])):
@@ -52,10 +43,6 @@
 
     SERVICE_CHECK_NAME = 'haproxy.backend_up'
     HTTP_CONFIG_REMAPPER = {'disable_ssl_validation': {'name': 'tls_verify', 'invert': True, 'default': False}}
-<<<<<<< HEAD
-    UPTIME_PARSER = re.compile(r"(?P<days>\d+)d (?P<hours>\d+)h(?P<minutes>\d+)m(?P<seconds>\d+)s")
-=======
->>>>>>> b0efc260
 
     def __init__(self, name, init_config, instances):
         super(HAProxy, self).__init__(name, init_config, instances)
@@ -64,7 +51,6 @@
         # We'll create keys when they are referenced. See:
         # https://en.wikipedia.org/wiki/Autovivification
         # https://gist.github.com/hrldcpr/2012250
-<<<<<<< HEAD
         self.host_status = defaultdict(str)
         self.url = self.instance.get('url')
         self.collect_aggregates_only = self.instance.get('collect_aggregates_only', True)
@@ -85,16 +71,6 @@
     def check(self, _):
         self.log.debug('Processing HAProxy data for %s', self.url)
         parsed_url = urlparse(self.url)
-=======
-        self.host_status = defaultdict(lambda: defaultdict(lambda: None))
-        self.tags_regex = self.instance.get('tags_regex')
-        self.custom_tags = tuple(self.instance.get('tags', []))
-
-    def check(self, instance):
-        url = instance.get('url')
-        self.log.debug('Processing HAProxy data for %s', url)
-        parsed_url = urlparse(url)
->>>>>>> b0efc260
         tables = None
 
         if parsed_url.scheme == 'unix' or parsed_url.scheme == 'tcp':
@@ -109,58 +85,13 @@
                 uptime = None
             data = self._fetch_url_data(self.url)
 
-<<<<<<< HEAD
         if uptime is not None and uptime < self.startup_grace_period:
-=======
-        tag_service_check_by_host = is_affirmative(instance.get('tag_service_check_by_host', False))
-
-        enable_service_check = is_affirmative(instance.get('enable_service_check', False))
-
-        startup_grace_period = float(instance.get('startup_grace_seconds', 0))
-
-        services_incl_filter = instance.get('services_include', [])
-        services_excl_filter = instance.get('services_exclude', [])
-
-        active_tag_bool = instance.get('active_tag', False)
-        active_tag = []
-        if active_tag_bool:
-            active_tag.append("active:%s" % ('true' if 'act' in data else 'false'))
-
-        process_events = instance.get('status_check', self.init_config.get('status_check', False))
-
-        if uptime is not None and uptime < startup_grace_period:
->>>>>>> b0efc260
             return
 
         if tables:
-            self._process_stick_table_metrics(
-<<<<<<< HEAD
-                tables
-            )
+            self._process_stick_table_metrics(tables)
 
         self._process_data(data)
-=======
-                tables,
-                services_incl_filter=services_incl_filter,
-                services_excl_filter=services_excl_filter,
-            )
-
-        self._process_data(
-            data,
-            collect_aggregates_only,
-            process_events,
-            url=url,
-            collect_status_metrics=collect_status_metrics,
-            collect_status_metrics_by_host=collect_status_metrics_by_host,
-            tag_service_check_by_host=tag_service_check_by_host,
-            services_incl_filter=services_incl_filter,
-            services_excl_filter=services_excl_filter,
-            collate_status_tags_per_host=collate_status_tags_per_host,
-            count_status_by_service=count_status_by_service,
-            active_tag=active_tag,
-            enable_service_check=enable_service_check,
-        )
->>>>>>> b0efc260
 
     @AgentCheck.metadata_entrypoint
     def _set_metadata(self, collection_method, version_info):
@@ -197,9 +128,9 @@
 
             return content.splitlines()
 
-    @classmethod
-    def _parse_uptime(cls, uptime):
-        matched_uptime = re.search(cls.UPTIME_PARSER, uptime)
+    @staticmethod
+    def _parse_uptime(uptime):
+        matched_uptime = re.search(UPTIME_PARSER, uptime)
         return (
             int(matched_uptime.group('days')) * 86400
             + int(matched_uptime.group('hours')) * 3600
@@ -291,52 +222,13 @@
 
         return info, stat, tables
 
-<<<<<<< HEAD
-    @staticmethod
-    def _collect_version_from_socket(info):
-        for line in info:
-            key, value = line.split(':')
-            if key == 'Version':
-                return value
-        return ''
-
-    def _set_version_metadata(self, version):
-        if not version:
-            self.log.debug("unable to collect version info from socket")
-        else:
-            self.log.debug("HAProxy version is %s", version)
-            self.set_metadata('version', version)
-
-    @staticmethod
-    def _collect_uptime_from_socket(info):
-=======
     def _collect_uptime_from_socket(self, info):
->>>>>>> b0efc260
         for line in info:
             key, value = line.split(':')
             if key == 'Uptime_sec':
                 return int(value)
 
-<<<<<<< HEAD
     def _process_data(self, data):
-=======
-    def _process_data(
-        self,
-        data,
-        collect_aggregates_only,
-        process_events,
-        url=None,
-        collect_status_metrics=False,
-        collect_status_metrics_by_host=False,
-        tag_service_check_by_host=False,
-        services_incl_filter=None,
-        services_excl_filter=None,
-        collate_status_tags_per_host=False,
-        count_status_by_service=True,
-        active_tag=None,
-        enable_service_check=False,
-    ):
->>>>>>> b0efc260
         """Main data-processing loop. For each piece of useful data, we'll
         either save a metric, save an event or both."""
 
@@ -363,10 +255,6 @@
 
         # Sanitize CSV, handle line breaks
         data = self._sanitize_lines(data)
-<<<<<<< HEAD
-=======
-        active_tag = [] if active_tag is None else active_tag
->>>>>>> b0efc260
 
         # Skip the first line, go backwards to set back_or_front
         for line in data[:0:-1]:
@@ -407,36 +295,15 @@
             if self.enable_service_check:
                 self._process_service_check(
                     data_dict,
-<<<<<<< HEAD
-=======
-                    tag_by_host=tag_service_check_by_host,
-                    services_incl_filter=services_incl_filter,
-                    services_excl_filter=services_excl_filter,
->>>>>>> b0efc260
                     custom_tags=line_tags,
                 )
 
         if self.collect_status_metrics:
             self._process_status_metric(
-<<<<<<< HEAD
-=======
-                self.hosts_statuses,
-                collect_status_metrics_by_host,
-                services_incl_filter=services_incl_filter,
-                services_excl_filter=services_excl_filter,
-                collate_status_tags_per_host=collate_status_tags_per_host,
-                count_status_by_service=count_status_by_service,
->>>>>>> b0efc260
                 active_tag=active_tag,
             )
 
             self._process_backend_hosts_metric(
-<<<<<<< HEAD
-=======
-                self.hosts_statuses,
-                services_incl_filter=services_incl_filter,
-                services_excl_filter=services_excl_filter,
->>>>>>> b0efc260
                 active_tag=active_tag,
             )
 
@@ -521,9 +388,7 @@
     def _is_aggregate(data_dict):
         return data_dict['svname'] in Services.ALL
 
-    def _update_hosts_statuses_if_needed(
-        self, data_dict
-    ):
+    def _update_hosts_statuses_if_needed(self, data_dict):
         if data_dict['svname'] == Services.BACKEND:
             return
         if self.collect_status_metrics and 'status' in data_dict and 'pxname' in data_dict:
@@ -591,13 +456,7 @@
                 return normalized_status
         return formatted_status
 
-    def _process_backend_hosts_metric(
-<<<<<<< HEAD
-        self, active_tag=None
-=======
-        self, hosts_statuses, services_incl_filter=None, services_excl_filter=None, active_tag=None
->>>>>>> b0efc260
-    ):
+    def _process_backend_hosts_metric(self, active_tag=None):
         agg_statuses = defaultdict(lambda: {status: 0 for status in Services.COLLATED_STATUSES})
         active_tag = [] if active_tag is None else active_tag
 
@@ -620,12 +479,7 @@
                 agg_statuses[service]
 
         for service in agg_statuses:
-<<<<<<< HEAD
             tags = ['haproxy_service:%s' % service]
-=======
-            tags = self._tag_from_regex(service)
-            tags.append('haproxy_service:%s' % service)
->>>>>>> b0efc260
             tags.extend(self.custom_tags)
             tags.extend(active_tag)
             self._handle_legacy_service_tag(tags, service)
@@ -640,15 +494,6 @@
 
     def _process_status_metric(
         self,
-<<<<<<< HEAD
-=======
-        hosts_statuses,
-        collect_status_metrics_by_host,
-        services_incl_filter=None,
-        services_excl_filter=None,
-        collate_status_tags_per_host=False,
-        count_status_by_service=True,
->>>>>>> b0efc260
         active_tag=None,
     ):
         agg_statuses_counter = defaultdict(lambda: {status: 0 for status in Services.COLLATED_STATUSES})
@@ -679,13 +524,8 @@
             if self._is_service_excl_filtered(service):
                 continue
 
-<<<<<<< HEAD
             tags = []
             if self.count_status_by_service:
-=======
-            tags = self._tag_from_regex(service)
-            if count_status_by_service:
->>>>>>> b0efc260
                 tags.append('haproxy_service:%s' % service)
                 self._handle_legacy_service_tag(tags, service)
             if hostname:
@@ -720,9 +560,7 @@
             for status, count in iteritems(service_agg_statuses):
                 self.gauge("haproxy.count_per_status", count, tags=service_tags + ('status:%s' % status,))
 
-    def _process_metrics(
-        self, data, custom_tags=None, active_tag=None
-    ):
+    def _process_metrics(self, data, custom_tags=None, active_tag=None):
         """
         Data is a dictionary related to one host
         (one line) extracted from the csv.
@@ -840,13 +678,7 @@
             "tags": tags,
         }
 
-    def _process_service_check(
-<<<<<<< HEAD
-        self, data, custom_tags=None
-=======
-        self, data, tag_by_host=False, services_incl_filter=None, services_excl_filter=None, custom_tags=None
->>>>>>> b0efc260
-    ):
+    def _process_service_check(self, data, custom_tags=None):
         """Report a service check, tagged by the service and the backend.
         Statuses are defined in `STATUS_TO_SERVICE_CHECK` mapping.
         """
