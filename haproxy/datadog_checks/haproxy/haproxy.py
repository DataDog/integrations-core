--- conflicted
+++ resolved
@@ -15,14 +15,9 @@
 
 from datadog_checks.base import AgentCheck, is_affirmative, to_string
 from datadog_checks.base.errors import CheckException
-from datadog_checks.haproxy.version_utils import get_metadata_from_http, get_version_from_socket
-
-<<<<<<< HEAD
+
 from .const import BUFSIZE, EVENT_TYPE, METRICS, SOURCE_TYPE_NAME, STATS_URL, UPTIME_PARSER, Services
-=======
-from .const import BUFSIZE, EVENT_TYPE, METRICS, SOURCE_TYPE_NAME, STATS_URL, Services
 from .version_utils import get_version_from_http, get_version_from_socket
->>>>>>> 61eea073
 
 
 class StickTable(namedtuple("StickTable", ["name", "type", "size", "used"])):
@@ -56,7 +51,6 @@
         # We'll create keys when they are referenced. See:
         # https://en.wikipedia.org/wiki/Autovivification
         # https://gist.github.com/hrldcpr/2012250
-<<<<<<< HEAD
         self.host_status = defaultdict(str)
         self.url = self.instance.get('url')
         self.collect_aggregates_only = self.instance.get('collect_aggregates_only', True)
@@ -77,16 +71,6 @@
     def check(self, _):
         self.log.debug('Processing HAProxy data for %s', self.url)
         parsed_url = urlparse(self.url)
-=======
-        self.host_status = defaultdict(lambda: defaultdict(lambda: None))
-        self.tags_regex = self.instance.get('tags_regex')
-        self.custom_tags = tuple(self.instance.get('tags', []))
-
-    def check(self, instance):
-        url = instance.get('url')
-        self.log.debug('Processing HAProxy data for %s', url)
-        parsed_url = urlparse(url)
->>>>>>> 61eea073
         tables = None
 
         if parsed_url.scheme == 'unix' or parsed_url.scheme == 'tcp':
@@ -108,13 +92,6 @@
             self._process_stick_table_metrics(tables)
 
         self._process_data(data)
-
-    @AgentCheck.metadata_entrypoint
-    def _set_metadata(self, collection_method, version_info):
-        version = collection_method(version_info)
-        if version:
-            self.log.debug("HAProxy version is %s", version)
-            self.set_metadata('version', version)
 
     @AgentCheck.metadata_entrypoint
     def _set_metadata(self, collection_method, version_info):
@@ -183,11 +160,7 @@
             if raw_uptime and raw_version:
                 break
 
-<<<<<<< HEAD
-        self._set_metadata(get_metadata_from_http, raw_version)
-=======
         self._set_metadata(get_version_from_http, raw_version)
->>>>>>> 61eea073
         if raw_uptime == "":
             self.log.debug("unable to find HAProxy uptime")
         else:
@@ -263,7 +236,7 @@
 
         active_tag = []
         if self.include_active_tag:
-            self.include_active_tag.append("active:%s" % ('true' if 'act' in data else 'false'))
+            active_tag.append("active:%s" % ('true' if 'act' in data else 'false'))
 
         # Split the first line into an index of fields
         # The line looks like (broken up onto multiple lines)
@@ -508,7 +481,8 @@
                 agg_statuses[service]
 
         for service in agg_statuses:
-            tags = ['haproxy_service:%s' % service]
+            tags = self._tag_from_regex(service)
+            tags.append('haproxy_service:%s' % service)
             tags.extend(self.custom_tags)
             tags.extend(active_tag)
             self._handle_legacy_service_tag(tags, service)
@@ -553,7 +527,7 @@
             if self._is_service_excl_filtered(service):
                 continue
 
-            tags = []
+            tags = self._tag_from_regex(service)
             if self.count_status_by_service:
                 tags.append('haproxy_service:%s' % service)
                 self._handle_legacy_service_tag(tags, service)
