--- conflicted
+++ resolved
@@ -15,48 +15,9 @@
 
 from datadog_checks.base import AgentCheck, is_affirmative, to_string
 from datadog_checks.base.errors import CheckException
-
-<<<<<<< HEAD
-from .const import BUFSIZE, EVENT_TYPE, METRICS, SOURCE_TYPE_NAME, STATS_URL, VERSION_PATTERN, Services
-=======
-from .version_utils import get_metadata_from_http, get_version_from_socket
-
-STATS_URL = "/;csv;norefresh"
-EVENT_TYPE = SOURCE_TYPE_NAME = 'haproxy'
-BUFSIZE = 8192
-VERSION_PATTERN = re.compile(r"(?:HAProxy|hapee-lb) version ([^,]+)")
-
-
-class Services(object):
-    BACKEND = 'BACKEND'
-    FRONTEND = 'FRONTEND'
-    ALL = (BACKEND, FRONTEND)
-
-    # Statuses that we normalize to and that are reported by
-    # `haproxy.count_per_status` by default (unless `collate_status_tags_per_host` is enabled)
-    ALL_STATUSES = ('up', 'open', 'down', 'maint', 'nolb')
-
-    AVAILABLE = 'available'
-    UNAVAILABLE = 'unavailable'
-    COLLATED_STATUSES = (AVAILABLE, UNAVAILABLE)
-
-    BACKEND_STATUS_TO_COLLATED = {'up': AVAILABLE, 'down': UNAVAILABLE, 'maint': UNAVAILABLE, 'nolb': UNAVAILABLE}
-
-    STATUS_TO_COLLATED = {
-        'up': AVAILABLE,
-        'open': AVAILABLE,
-        'down': UNAVAILABLE,
-        'maint': UNAVAILABLE,
-        'nolb': UNAVAILABLE,
-    }
-
-    STATUS_TO_SERVICE_CHECK = {
-        'up': AgentCheck.OK,
-        'down': AgentCheck.CRITICAL,
-        'no_check': AgentCheck.UNKNOWN,
-        'maint': AgentCheck.OK,
-    }
->>>>>>> fcb0566c
+from datadog_checks.haproxy.version_utils import get_metadata_from_http, get_version_from_socket
+
+from .const import BUFSIZE, EVENT_TYPE, METRICS, SOURCE_TYPE_NAME, STATS_URL, Services
 
 
 class StickTable(namedtuple("StickTable", ["name", "type", "size", "used"])):
