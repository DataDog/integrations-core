--- conflicted
+++ resolved
@@ -1,26 +1,4 @@
 {
-<<<<<<< HEAD
-  "categories": [
-    "os & system"
-  ],
-  "creates_events": false,
-  "display_name": "Windows Kernel Memory",
-  "guid": "ce9fc6d0-5e12-4570-93bb-bf58894996ba",
-  "is_public": true,
-  "maintainer": "help@datadoghq.com",
-  "manifest_version": "1.0.0",
-  "metric_prefix": "winkmem.",
-  "metric_to_check": "winkmem.paged_pool_bytes",
-  "name": "winkmem",
-  "public_title": "Windows Kernel Memory",
-  "short_description": "Monitor your Windows kernel memory allocation.",
-  "support": "core",
-  "supported_os": [
-    "windows"
-  ],
-  "type": "check",
-  "integration_id": "winkmem",
-=======
   "manifest_version": "2.0.0",
   "app_uuid": "70d34855-e504-4716-be0a-cc9d7d82e5ab",
   "app_id": "winkmem",
@@ -45,7 +23,6 @@
     "sales_email": "info@datadoghq.com"
   },
   "oauth": {},
->>>>>>> 7bf7924d
   "assets": {
     "integration": {
       "source_type_name": "Windows Kernel Memory",
