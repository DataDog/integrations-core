--- conflicted
+++ resolved
@@ -196,19 +196,15 @@
 
         return job_counter
 
-<<<<<<< HEAD
-    def _get_hadoop_version(self, rm_address):
+    def _get_hadoop_version(self):
         aegnt_config = self.get_agent_config()
         cluster_info = self._rest_request_to_json(
-            rm_address,
+            self.rm_address,
             self.CLUSTER_INFO,
         )
         print(cluster_info)
 
-    def _get_running_app_ids(self, rm_address):
-=======
     def _get_running_app_ids(self):
->>>>>>> 2d47c4ad
         """
         Return a dictionary of {app_id: (app_name, tracking_url)} for the running MapReduce applications
         """
