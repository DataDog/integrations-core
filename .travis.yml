--- conflicted
+++ resolved
@@ -96,11 +96,8 @@
     - TRAVIS_FLAVOR=sqlserver FLAVOR_VERSION=latest
     - TRAVIS_FLAVOR=openstack
     - TRAVIS_FLAVOR=php_fpm FLAVOR_VERSION=5.5
-<<<<<<< HEAD
     - TRAVIS_FLAVOR=win32_event_log
-=======
     - TRAVIS_FLAVOR=kafka_consumer
->>>>>>> ead49357
     # END OF TRAVIS MATRIX
 
 before_install:
