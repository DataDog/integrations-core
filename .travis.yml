--- conflicted
+++ resolved
@@ -42,13 +42,10 @@
     - TRAVIS_FLAVOR=apache FLAVOR_VERSION=2.4.12
     - TRAVIS_FLAVOR=cassandra FLAVOR_VERSION=2.0.17
     - TRAVIS_FLAVOR=cassandra FLAVOR_VERSION=2.1.14
-<<<<<<< HEAD
+    - TRAVIS_FLAVOR=cassandra FLAVOR_VERSION=2.2.10
     - TRAVIS_FLAVOR=cassandra_check FLAVOR_VERSION=2.0.17
     - TRAVIS_FLAVOR=cassandra_check FLAVOR_VERSION=2.1.14
-    - TRAVIS_FLAVOR=cassandra_check FLAVOR_VERSION=3.10
-=======
-    - TRAVIS_FLAVOR=cassandra FLAVOR_VERSION=2.2.10
->>>>>>> fe961dfa
+    - TRAVIS_FLAVOR=cassandra_check FLAVOR_VERSION=2.2.10
     - TRAVIS_FLAVOR=couch FLAVOR_VERSION=1.6.1
     - TRAVIS_FLAVOR=consul FLAVOR_VERSION=v0.6.4
     - TRAVIS_FLAVOR=consul FLAVOR_VERSION=0.7.2
