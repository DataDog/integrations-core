--- conflicted
+++ resolved
@@ -85,18 +85,6 @@
     - TRAVIS_FLAVOR=mongo FLAVOR_VERSION=3.2.10
     - TRAVIS_FLAVOR=mongo FLAVOR_VERSION=3.4
     - TRAVIS_FLAVOR=mongo FLAVOR_VERSION=3.5
-<<<<<<< HEAD
-    - TRAVIS_FLAVOR=nginx FLAVOR_VERSION=1.6.2
-    - TRAVIS_FLAVOR=nginx FLAVOR_VERSION=1.7.11
-    - TRAVIS_FLAVOR=nginx FLAVOR_VERSION=1.9.15
-    - TRAVIS_FLAVOR=nginx FLAVOR_VERSION=1.11.8
-    - TRAVIS_FLAVOR=nginx FLAVOR_VERSION=1.10.2
-=======
-    - TRAVIS_FLAVOR=mysql FLAVOR_VERSION=5.5
-    - TRAVIS_FLAVOR=mysql FLAVOR_VERSION=5.6
-    - TRAVIS_FLAVOR=mysql FLAVOR_VERSION=5.7
-    - TRAVIS_FLAVOR=mysql MYSQL_FLAVOR=mariadb FLAVOR_VERSION=10.1.30-r1
->>>>>>> 0b89b673
     - TRAVIS_FLAVOR=openstack
     # - TRAVIS_FLAVOR=oracle FLAVOR_VERSION=latest
     - TRAVIS_FLAVOR=pgbouncer FLAVOR_VERSION=1.5
