--- conflicted
+++ resolved
@@ -15,18 +15,14 @@
       "Supported OS::Linux",
       "Supported OS::macOS",
       "Supported OS::Windows",
-<<<<<<< HEAD
-      "Category::Data Stores"
+      "Category::Data Stores",
+      "Offering::Integration"
     ],
     "resources": [
       {
         "resource_type": "blog",
         "url": "https://www.datadoghq.com/blog/monitor-riak-cs-performance-and-availability"
       }
-=======
-      "Category::Data Stores",
-      "Offering::Integration"
->>>>>>> d49c572f
     ]
   },
   "author": {
