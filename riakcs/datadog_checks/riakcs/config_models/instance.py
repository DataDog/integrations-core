--- conflicted
+++ resolved
@@ -19,10 +19,6 @@
 
     access_id: Optional[str]
     access_secret: Optional[str]
-<<<<<<< HEAD
-    check_generic_tags: Optional[bool]
-=======
->>>>>>> 6a7abf9c
     disable_generic_tags: Optional[bool]
     empty_default_hostname: Optional[bool]
     host: Optional[str]
