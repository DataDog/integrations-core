--- conflicted
+++ resolved
@@ -109,7 +109,6 @@
                     raise ValueError(f"Invalid platform: {platform}")
                 elif version and version not in valid_versions:
                     raise ValueError(f"Invalid version: {version}")
-<<<<<<< HEAD
                 modules_plat_ver: list[FileDataEntryPlatformVersion] = []
                 platforms = valid_platforms if platform is None else [platform]
                 versions = valid_versions if version is None else [version]
@@ -120,51 +119,7 @@
                     if save_to_png_path:
                         base, ext = os.path.splitext(save_to_png_path)
                         path = f"{base}_{plat}_{ver}{ext}"
-                    parameters: Parameters = {
-=======
-                if platform is None or version is None:
-                    modules_plat_ver: list[FileDataEntryPlatformVersion] = []
-                    platforms = valid_platforms if platform is None else [platform]
-                    versions = valid_versions if version is None else [version]
-                    progress.remove_task(task)
-                    combinations = [(p, v) for p in platforms for v in versions]
-                    for plat, ver in combinations:
-                        path = None
-                        if save_to_png_path:
-                            base, ext = os.path.splitext(save_to_png_path)
-                            path = f"{base}_{plat}_{ver}{ext}"
-                        parameters: CLIParameters = {
-                            "app": app,
-                            "platform": plat,
-                            "version": ver,
-                            "compressed": compressed,
-                            "csv": csv,
-                            "markdown": markdown,
-                            "json": json,
-                            "save_to_png_path": path,
-                            "show_gui": show_gui,
-                        }
-                        multiple_plats_and_vers: Literal[True] = True
-                        modules_plat_ver.extend(
-                            diff_mode(
-                                gitRepo,
-                                first_commit,
-                                second_commit,
-                                parameters,
-                                progress,
-                                multiple_plats_and_vers,
-                            )
-                        )
-                    if csv:
-                        print_csv(app, modules_plat_ver)
-                    elif json:
-                        print_json(app, modules_plat_ver)
-                else:
-                    progress.remove_task(task)
-                    modules: list[FileDataEntry] = []
-                    multiple_plat_and_ver: Literal[False] = False
-                    base_parameters: CLIParameters = {
->>>>>>> 01e272ae
+                    parameters: CLIParameters = {
                         "app": app,
                         "platform": plat,
                         "version": ver,
@@ -194,39 +149,13 @@
         return None
 
 
-<<<<<<< HEAD
-=======
-@overload
 def diff_mode(
     gitRepo: GitRepo,
     first_commit: str,
     second_commit: str,
     params: CLIParameters,
     progress: Progress,
-    multiple_plats_and_vers: Literal[True],
-) -> list[FileDataEntryPlatformVersion]: ...
-@overload
->>>>>>> 01e272ae
-def diff_mode(
-    gitRepo: GitRepo,
-    first_commit: str,
-    second_commit: str,
-    params: CLIParameters,
-    progress: Progress,
-<<<<<<< HEAD
 ) -> list[FileDataEntryPlatformVersion]:
-=======
-    multiple_plats_and_vers: Literal[False],
-) -> list[FileDataEntry]: ...
-def diff_mode(
-    gitRepo: GitRepo,
-    first_commit: str,
-    second_commit: str,
-    params: CLIParameters,
-    progress: Progress,
-    multiple_plats_and_vers: bool,
-) -> list[FileDataEntryPlatformVersion] | list[FileDataEntry]:
->>>>>>> 01e272ae
     files_b, dependencies_b, files_a, dependencies_a = get_repo_info(
         gitRepo, params["platform"], params["version"], first_commit, second_commit, params["compressed"], progress
     )
