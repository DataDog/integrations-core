import os
import re
import tempfile
import zipfile
from datetime import date, datetime
from pathlib import Path
from typing import Optional, overload

import click
import matplotlib.pyplot as plt
import requests
from rich.console import Console
from rich.progress import BarColumn, Progress, SpinnerColumn, TextColumn, TimeElapsedColumn

from ddev.cli.application import Application

from .common import (
    CommitEntry,
    CommitEntryPlatformWithDelta,
    CommitEntryWithDelta,
    GitRepo,
    InitialParametersTimelineDependency,
    InitialParametersTimelineIntegration,
    WrongDependencyFormat,
    compress,
    convert_to_human_readable_size,
    extract_version_from_about_py,
    get_gitignore_files,
    get_valid_platforms,
    is_correct_dependency,
    is_valid_integration,
    print_csv,
    print_json,
    print_markdown,
    print_table,
)

MINIMUM_DATE_DEPENDENCIES = datetime.strptime(
    "Apr 3 2024", "%b %d %Y"
).date()  # Dependencies not available before this date due to a storage change
MINIMUM_LENGTH_COMMIT = 7
console = Console(stderr=True)


@click.command()
@click.argument("type", type=click.Choice(["integration", "dependency"]))
@click.argument("name")
@click.argument("initial_commit", required=False)
@click.argument("final_commit", required=False)
@click.option(
    "--time",
    help="Filter commits starting from a specific date. Accepts both absolute and relative formats, "
    "such as '2025-03-01', '2 weeks ago', or 'yesterday'",
)
@click.option(
    "--threshold",
    type=click.IntRange(min=0),
    help="Only show modules with size differences greater than a threshold in bytes",
)
@click.option(
    "--platform",
    help="Target platform to analyze. Only required for dependencies. If not specified, all platforms will be analyzed",
)
@click.option("--compressed", is_flag=True, help="Measure compressed size")
@click.option("--csv", is_flag=True, help="Output results in CSV format")
@click.option("--markdown", is_flag=True, help="Output in Markdown format")
@click.option("--json", is_flag=True, help="Output in JSON format")
@click.option("--save-to-png-path", help="Path to save the treemap as PNG")
@click.option(
    "--show-gui",
    is_flag=True,
    help="Display a pop-up window with a line chart showing the size evolution of the selected module over time.",
)
@click.pass_obj
def timeline(
    app: Application,
    type: str,
    name: str,
    initial_commit: Optional[str],
    final_commit: Optional[str],
    time: Optional[str],
    threshold: Optional[int],
    platform: Optional[str],
    compressed: bool,
    csv: bool,
    markdown: bool,
    json: bool,
    save_to_png_path: str,
    show_gui: bool,
) -> None:
    """
    Show the size evolution of a module (integration or dependency) over time.
    """
    with Progress(
        SpinnerColumn(),
        TextColumn("[progress.description]{task.description}"),
        BarColumn(),
        TimeElapsedColumn(),
        transient=True,
        console=console,
    ) as progress:
        module = name  # module is the name of the integration or the dependency
        if sum([csv, markdown, json]) > 1:
            raise click.BadParameter("Only one output format can be selected: --csv, --markdown, or --json")
        elif (
            initial_commit
            and final_commit
            and len(initial_commit) < MINIMUM_LENGTH_COMMIT
            and len(final_commit) < MINIMUM_LENGTH_COMMIT
        ):
            raise click.BadParameter(f"Commit hashes must be at least {MINIMUM_LENGTH_COMMIT} characters long")
        elif initial_commit and len(initial_commit) < MINIMUM_LENGTH_COMMIT:
            raise click.BadParameter(
                f"Initial commit hash must be at least {MINIMUM_LENGTH_COMMIT} characters long.", param_hint="initial"
            )
        elif final_commit and len(final_commit) < MINIMUM_LENGTH_COMMIT:
            raise click.BadParameter(
                f"Final commit hash must be at least {MINIMUM_LENGTH_COMMIT} characters long.", param_hint="final"
            )
        elif final_commit and initial_commit and final_commit == initial_commit:
            raise click.BadParameter("Commit hashes must be different")
        task = progress.add_task("[cyan]Calculating timeline...", total=None)
        url = app.repo.path

        with GitRepo(url) as gitRepo:
            try:
                if final_commit and type == "dependency":
                    date_str, _, _ = gitRepo.get_commit_metadata(final_commit)
                    date = datetime.strptime(date_str, "%b %d %Y").date()
                    if date < MINIMUM_DATE_DEPENDENCIES:
                        raise ValueError(
                            f"Final commit must be after {MINIMUM_DATE_DEPENDENCIES.strftime('%b %d %Y')}"
                            " in case of Dependencies"
                        )
                folder = module if type == "integration" else ".deps/resolved"
                commits = gitRepo.get_module_commits(folder, initial_commit, final_commit, time)
                first_commit = gitRepo.get_creation_commit_module(module)
                if final_commit and commits == []:
                    gitRepo.checkout_commit(final_commit)
                elif commits != []:
                    gitRepo.checkout_commit(commits[-1])
                if type == "dependency":
                    valid_platforms = get_valid_platforms(gitRepo.repo_dir)
                    if platform and platform not in valid_platforms:
                        raise ValueError(f"Invalid platform: {platform}")
                if commits == [""] and type == "integration" and module_exists(gitRepo.repo_dir, module):
                    progress.remove_task(task)
                    progress.stop()
                    app.display_error(f"No changes found for {type}: {module}")
                    return
                elif commits == [""] and type == "integration" and not module_exists(gitRepo.repo_dir, module):
                    raise ValueError(f"Integration {module} not found in latest commit, is the name correct?")
                elif (
                    type == "dependency"
                    and platform
                    and module not in get_dependency_list(gitRepo.repo_dir, {platform})
                ):
                    raise ValueError(
                        f"Dependency {module} not found in latest commit for the platform {platform}, "
                        "is the name correct?"
                    )
                elif (
                    type == "dependency"
                    and not platform
                    and module not in get_dependency_list(gitRepo.repo_dir, valid_platforms)
                ):
                    raise ValueError(f"Dependency {module} not found in latest commit, is the name correct?")
                elif type == "dependency" and commits == [""]:
                    progress.remove_task(task)
                    progress.stop()
                    app.display_error(f"No changes found for {type}: {module}")
                    return
                if type == "dependency":
                    modules_plat: list[CommitEntryPlatformWithDelta] = []
                    progress.remove_task(task)
<<<<<<< HEAD
                    dep_parameters: ParametersTimelineDependency
                    if platform is None:
=======
                    dep_parameters: InitialParametersTimelineDependency
                    if not platform:
>>>>>>> 01e272ae
                        for plat in valid_platforms:
                            path = None
                            if save_to_png_path:
                                base, ext = os.path.splitext(save_to_png_path)
                                path = f"{base}_{plat}{ext}"
                            dep_parameters = {
                                "app": app,
                                "type": "dependency",
                                "module": module,
                                "threshold": threshold,
                                "compressed": compressed,
                                "csv": csv,
                                "markdown": markdown,
                                "json": json,
                                "save_to_png_path": path,
                                "show_gui": show_gui,
                                "first_commit": None,
                                "platform": plat,
                            }

                            modules_plat.extend(
                                timeline_mode(
                                    gitRepo,
                                    commits,
                                    dep_parameters,
                                    progress,
                                )
                            )

                    else:  # dependency and platform
                        dep_parameters = {
                            "app": app,
                            "type": "dependency",
                            "module": module,
                            "threshold": threshold,
                            "compressed": compressed,
                            "csv": csv,
                            "markdown": markdown,
                            "json": json,
                            "save_to_png_path": save_to_png_path,
                            "show_gui": show_gui,
                            "first_commit": None,
                            "platform": platform,
                        }
                        modules_plat.extend(
                            timeline_mode(
                                gitRepo,
                                commits,
                                dep_parameters,
                                progress,
                            )
                        )

                    if csv:
                        print_csv(app, modules_plat)
                    elif json:
                        print_json(app, modules_plat)

                else:  # integration
                    modules: list[CommitEntryWithDelta] = []
<<<<<<< HEAD
                    int_parameters: ParametersTimelineIntegration = {
=======
                    multiple_plat_and_ver: Literal[False] = False
                    int_parameters: InitialParametersTimelineIntegration = {
>>>>>>> 01e272ae
                        "app": app,
                        "type": "integration",
                        "module": module,
                        "threshold": threshold,
                        "compressed": compressed,
                        "csv": csv,
                        "markdown": markdown,
                        "json": json,
                        "save_to_png_path": save_to_png_path,
                        "show_gui": show_gui,
                        "first_commit": first_commit,
                        "platform": None,
                    }
                    progress.remove_task(task)
                    modules.extend(
                        timeline_mode(
                            gitRepo,
                            commits,
                            int_parameters,
                            progress,
                        )
                    )
                    if csv:
                        print_csv(app, modules)
                    elif json:
                        print_json(app, modules)

            except Exception as e:
                progress.stop()
                app.abort(str(e))


@overload
def timeline_mode(
    gitRepo: GitRepo,
    commits: list[str],
<<<<<<< HEAD
    params: ParametersTimelineDependency,
=======
    params: InitialParametersTimelineDependency,
    multiple_plats_and_vers: Literal[True],
>>>>>>> 01e272ae
    progress: Progress,
) -> list[CommitEntryPlatformWithDelta]: ...


@overload
def timeline_mode(
    gitRepo: GitRepo,
    commits: list[str],
<<<<<<< HEAD
    params: ParametersTimelineIntegration,
=======
    params: InitialParametersTimelineIntegration,
    multiple_plats_and_vers: Literal[False],
    progress: Progress,
) -> list[CommitEntryWithDelta]: ...


@overload
def timeline_mode(
    gitRepo: GitRepo,
    commits: list[str],
    params: InitialParametersTimelineDependency,
    multiple_plats_and_vers: Literal[False],
>>>>>>> 01e272ae
    progress: Progress,
) -> list[CommitEntryWithDelta]: ...


def timeline_mode(
    gitRepo: GitRepo,
    commits: list[str],
<<<<<<< HEAD
    params: ParametersTimelineIntegration | ParametersTimelineDependency,
=======
    params: InitialParametersTimelineIntegration | InitialParametersTimelineDependency,
    multiple_plats_and_vers: bool,
>>>>>>> 01e272ae
    progress: Progress,
) -> list[CommitEntryWithDelta] | list[CommitEntryPlatformWithDelta]:
    if params["type"] == "integration":
        modules = get_repo_info(
            gitRepo,
            params,
            commits,
            progress,
        )
    else:
        modules = get_repo_info(
            gitRepo,
            params,
            commits,
            progress,
        )
    trimmed_modules = trim_modules(modules, params["threshold"])
    formatted_modules = format_modules(trimmed_modules, params["platform"])

    if params["markdown"]:
        print_markdown(params["app"], "Timeline for " + params["module"], formatted_modules)
    elif not params["csv"] and not params["json"]:
        print_table(params["app"], "Timeline for " + params["module"], formatted_modules)

    if params["show_gui"] or params["save_to_png_path"]:
        plot_linegraph(
            formatted_modules, params["module"], params["platform"], params["show_gui"], params["save_to_png_path"]
        )

    return formatted_modules


@overload
def get_repo_info(
    gitRepo: GitRepo,
    params: InitialParametersTimelineIntegration,
    commits: list[str],
    progress: Progress,
) -> list[CommitEntry]: ...


@overload
def get_repo_info(
    gitRepo: GitRepo,
    params: InitialParametersTimelineDependency,
    commits: list[str],
    progress: Progress,
) -> list[CommitEntry]: ...


def get_repo_info(
    gitRepo: GitRepo,
    params: InitialParametersTimelineIntegration | InitialParametersTimelineDependency,
    commits: list[str],
    progress: Progress,
) -> list[CommitEntry]:
    """
    Retrieves size and metadata info for a module across multiple commits.

    Args:
        gitRepo: Active GitRepo instance.
        params: Parameters Typed Dictionary containing module name, type, platform, and other configuration options.
        commits: List of commits to process.
        progress: Progress bar instance.

    Returns:
        A list of CommitEntry objects with size, version, date, author, commit message and commit hash.
    """
    with progress:
        if params["type"] == "integration":
            file_data = process_commits(commits, params, gitRepo, progress)
        else:
            file_data = process_commits(commits, params, gitRepo, progress)
    return file_data


<<<<<<< HEAD
=======
@overload
def process_commits(
    commits: list[str],
    params: InitialParametersTimelineIntegration,
    gitRepo: GitRepo,
    progress: Progress,
    first_commit: str,
) -> list[CommitEntry]: ...


@overload
def process_commits(
    commits: list[str],
    params: InitialParametersTimelineDependency,
    gitRepo: GitRepo,
    progress: Progress,
    first_commit: None,
) -> list[CommitEntry]: ...


>>>>>>> 01e272ae
def process_commits(
    commits: list[str],
    params: InitialParametersTimelineIntegration | InitialParametersTimelineDependency,
    gitRepo: GitRepo,
    progress: Progress,
) -> list[CommitEntry]:
    """
    Processes a list of commits for a given integration or dependency.

    For each commit, it checks out the corresponding version of the module,
    retrieves its metadata, and calculates its size.

    Args:
        commits: List of commit SHAs to process.
        params: InitialParametersTimelineIntegration or InitialParametersTimelineDependency dict containing module name,
            type, platform, and other configuration options.
        gitRepo: GitRepo instance managing the repository.
        progress: Progress bar instance.

    Returns:
        A list of CommitEntry objects with commit metadata and size information.
    """
    file_data: list[CommitEntry] = []
    task = progress.add_task("[cyan]Processing commits...", total=len(commits))
    repo = gitRepo.repo_dir

    folder = params["module"] if params["type"] == "integration" else ".deps/resolved"

    for commit in commits:
        gitRepo.sparse_checkout_commit(commit, folder)
        date_str, author, message = gitRepo.get_commit_metadata(commit)
        date, message, commit = format_commit_data(date_str, message, commit, params["first_commit"])
        if params["type"] == "dependency" and date > MINIMUM_DATE_DEPENDENCIES:
            result = get_dependencies(
                repo,
                params["module"],
                params["platform"],
                commit,
                date,
                author,
                message,
                params["compressed"],
            )
            if result:
                file_data.append(result)
        elif params["type"] == "integration":
            file_data = get_files(
                repo,
                params["module"],
                commit,
                date,
                author,
                message,
                file_data,
                params["compressed"],
            )

        progress.advance(task)

    progress.remove_task(task)
    return file_data


def get_files(
    repo_path: str,
    module: str,
    commit: str,
    date: date,
    author: str,
    message: str,
    file_data: list[CommitEntry],
    compressed: bool,
) -> list[CommitEntry]:
    """
    Calculates integration file sizes and versions from a repository

    If the integration folder no longer exists, a 'Deleted' entry is added. Otherwise,
    it walks the module directory, sums file sizes, extracts the version, and appends a CommitEntry.

    Args:
        repo_path: Path to the local Git repository.
        module: Name of the integration.
        commit: Commit SHA being analyzed.
        date: Commit date.
        author: Commit author.
        message: Commit message.
        file_data: List to append the result to.
        compressed: Whether to use compressed file sizes.

    Returns:
        The updated file_data list with one new CommitEntry appended.
    """
    module_path = os.path.join(repo_path, module)

    if not module_exists(repo_path, module):
        file_data.append(
            {
                "Size_Bytes": 0,
                "Version": "Deleted",
                "Date": date,
                "Author": author,
                "Commit_Message": f"(DELETED) {message}",
                "Commit_SHA": commit,
            }
        )
        return file_data

    ignored_files = {"datadog_checks_dev", "datadog_checks_tests_helper"}
    git_ignore = get_gitignore_files(repo_path)
    included_folder = "datadog_checks" + os.sep

    total_size = 0
    version = ""

    for root, _, files in os.walk(module_path):
        for file in files:
            file_path = os.path.join(root, file)
            relative_path = os.path.relpath(file_path, repo_path)

            if not is_valid_integration(relative_path, included_folder, ignored_files, git_ignore):
                continue

            if file == "__about__.py" and "datadog_checks" in relative_path:
                version = extract_version_from_about_py(file_path)

            size = compress(file_path) if compressed else os.path.getsize(file_path)
            total_size += size

    file_data.append(
        {
            "Size_Bytes": total_size,
            "Version": version,
            "Date": date,
            "Author": author,
            "Commit_Message": message,
            "Commit_SHA": commit,
        }
    )
    return file_data


def get_dependencies(
    repo_path: str,
    module: str,
    platform: str,
    commit: str,
    date: date,
    author: str,
    message: str,
    compressed: bool,
) -> Optional[CommitEntry]:
    """
    Returns the size and metadata of a dependency for a given commit and platform.

    Args:
        repo_path: Path to the repository.
        module: Dependency name to look for.
        platform: Target platform to match (e.g., 'linux-x86_64').
        commit: Commit SHA being analyzed.
        date: Commit date.
        author: Commit author.
        message: Commit message.
        compressed: Whether to calculate compressed size or uncompressed.

    Returns:
        A CommitEntry with size and metadata if the dependency is found, else None.
    """
    resolved_path = os.path.join(repo_path, ".deps/resolved")
    paths = os.listdir(resolved_path)
    version = get_version(paths, platform)
    for filename in paths:
        file_path = os.path.join(resolved_path, filename)
        if os.path.isfile(file_path) and is_correct_dependency(platform, version, filename):
            download_url, dep_version = get_dependency_data(file_path, module)
            return (
                get_dependency_size(download_url, dep_version, commit, date, author, message, compressed)
                if download_url and dep_version is not None
                else None
            )
    return None


def get_dependency_data(file_path: str, module: str) -> tuple[Optional[str], Optional[str]]:
    """
    Parses a dependency file and extracts the dependency name, download URL, and version.

    Args:
        file_path: Path to the file containing the dependencies.
        module: Name of the dependency.

    Returns:
        A tuple of two strings:
            - Download URL
            - Extracted dependency version
    """
    with open(file_path, "r", encoding="utf-8") as file:
        file_content = file.read()
        for line in file_content.splitlines():
            match = re.search(r"([\w\-\d\.]+) @ (https?://[^\s#]+)", line)
            if not match:
                raise WrongDependencyFormat("The dependency format 'name @ link' is no longer supported.")
            name, url = match.groups()
            if name == module:
                version_match = re.search(rf"{re.escape(name)}-([0-9]+(?:\.[0-9]+)*)-", url)
                version = version_match.group(1) if version_match else ""
                return url, version
    return None, None


def get_dependency_size(
    download_url: str, version: str, commit: str, date: date, author: str, message: str, compressed: bool
) -> CommitEntry:
    """
    Calculates the size of a dependency wheel at a given commit.

    Args:
        download_url: URL to download the wheel file.
        version: Dependency version.
        commit: Commit SHA being analyzed.
        date: Commit date.
        author: Commit author.
        message: Commit message.
        compressed: If True, use Content-Length. If False, download and decompress to calculate size.

    Returns:
        A CommitEntry with size and metadata for the given dependency and commit.
    """
    if compressed:
        response = requests.head(download_url)
        response.raise_for_status()
        size_str = response.headers.get("Content-Length")
        if size_str is None:
            raise ValueError(f"Missing size for commit {commit}")
        size = int(size_str)
    else:
        with requests.get(download_url, stream=True) as response:
            response.raise_for_status()
            wheel_data = response.content

        with tempfile.TemporaryDirectory() as tmpdir:
            wheel_path = Path(tmpdir) / "package.whl"
            with open(wheel_path, "wb") as f:
                f.write(wheel_data)
            extract_path = Path(tmpdir) / "extracted"
            with zipfile.ZipFile(wheel_path, "r") as zip_ref:
                zip_ref.extractall(extract_path)

            size = 0
            for dirpath, _, filenames in os.walk(extract_path):
                for name in filenames:
                    file_path = os.path.join(dirpath, name)
                    size += os.path.getsize(file_path)

    commit_entry: CommitEntry = {
        "Size_Bytes": size,
        "Version": version,
        "Date": date,
        "Author": author,
        "Commit_Message": message,
        "Commit_SHA": commit,
    }
    return commit_entry


def get_version(files: list[str], platform: str) -> str:
    """
    Returns the latest Python version for the given target platform based on .deps/resolved filenames.

    Args:
        files: List of filenames from the .deps/resolved folder.
        platform: Target platform.

    Returns:
        If the version is a single digit (e.g., '3'), returns 'py3';
        otherwise (e.g., '3.12'), returns it as-is.
    """
    final_version = ""
    for file in files:
        if platform in file:
            curr_version = file.split("_")[-1]
            match = re.search(r"\d+(?:\.\d+)?", curr_version)
            version = match.group(0) if match else None
            if version and version > final_version:
                final_version = version
    return final_version if len(final_version) != 1 else "py" + final_version


def format_modules(
    modules: list[CommitEntryWithDelta],
    platform: Optional[str],
) -> list[CommitEntryWithDelta] | list[CommitEntryPlatformWithDelta]:
    """
    Formats the modules list, adding platform and Python version information if needed.

    If the modules list is empty, returns a default empty entry (with or without platform information).
    """
    if modules == [] and platform:
        empty_module_platform: CommitEntryPlatformWithDelta = {
            "Size_Bytes": 0,
            "Version": "",
            "Date": datetime.min.date(),
            "Author": "",
            "Commit_Message": "",
            "Commit_SHA": "",
            "Delta_Bytes": 0,
            "Delta": " ",
            "Platform": "",
        }
        return [empty_module_platform]
    elif modules == []:
        empty_module: CommitEntryWithDelta = {
            "Size_Bytes": 0,
            "Version": "",
            "Date": datetime.min.date(),
            "Author": "",
            "Commit_Message": "",
            "Commit_SHA": "",
            "Delta_Bytes": 0,
            "Delta": " ",
        }
        return [empty_module]
    elif platform:
        new_modules: list[CommitEntryPlatformWithDelta] = [{**entry, "Platform": platform} for entry in modules]
        return new_modules
    else:
        return modules


def trim_modules(
    modules: list[CommitEntry],
    threshold: Optional[int] = None,
) -> list[CommitEntryWithDelta]:
    """
    Filters a list of commit entries, keeping only those with significant size changes.

    Args:
        modules: List of CommitEntry items ordered by commit date.
        threshold: Minimum size change (in bytes) required to keep an entry. Defaults to 0.

    Returns:
        A list of CommitEntryWithDelta objects:
            - Always includes the first and last entry.
            - Includes intermediate entries where size difference exceeds the threshold.
            - Adds Delta_Bytes and human-readable Delta for each included entry.
            - Marks version transitions as 'X -> Y' when the version changes.
    """
    if modules == []:
        empty_modules: list[CommitEntryWithDelta] = []
        return empty_modules

    threshold = threshold or 0

    trimmed_modules: list[CommitEntryWithDelta] = []

    first: CommitEntryWithDelta = {
        **modules[0],
        "Delta_Bytes": 0,
        "Delta": " ",
    }
    trimmed_modules.append(first)

    last_version = modules[0]["Version"]

    for j in range(1, len(modules)):
        prev = modules[j - 1]
        curr = modules[j]
        delta = curr["Size_Bytes"] - prev["Size_Bytes"]

        if abs(delta) > threshold or j == len(modules) - 1:
            new_entry: CommitEntryWithDelta = {
                **curr,
                "Delta_Bytes": delta,
                "Delta": convert_to_human_readable_size(delta),
            }

            curr_version = curr["Version"]
            if curr_version != "" and curr_version != last_version:
                new_entry["Version"] = f"{last_version} -> {curr_version}"
                last_version = curr_version

            trimmed_modules.append(new_entry)

    return trimmed_modules


def format_commit_data(date_str: str, message: str, commit: str, first_commit: Optional[str]) -> tuple[date, str, str]:
    """
    Formats commit metadata by shortening the message, marking the first commit, and parsing the date.
    Args:
        date_str: Commit date as a string (e.g., 'Apr 3 2024').
        message: Original commit message.
        commit: commit SHA.
        first_commit: First commit hash where the given integration was introduced (only for integrations).

    Returns:
        A tuple containing:
            - Parsed date object,
            - Shortened and possibly annotated message,
            - Shortened commit SHA .
    """
    if commit == first_commit:
        message = "(NEW) " + message
    # Truncates the commit message if it's too long, keeping the first words and the PR number within the allowed length
    MAX_LENGTH_COMMIT = 45
    PR_NUMBER_LENGTH = 8
    message = (
        message
        if len(message) <= MAX_LENGTH_COMMIT
        else message[: MAX_LENGTH_COMMIT - PR_NUMBER_LENGTH - 3].rsplit(" ", 1)[0] + "..." + message.split()[-1]
    )
    date = datetime.strptime(date_str, "%b %d %Y").date()
    return date, message, commit[:MINIMUM_LENGTH_COMMIT]


def module_exists(path: str, module: str) -> bool:
    """
    Checks if the given module exists at the specified path
    """
    return os.path.exists(os.path.join(path, module))


def get_dependency_list(path: str, platforms: set[str]) -> set[str]:
    """
    Returns the set of dependencies from the .deps/resolved folder for the latest version of the given platform.
    """
    resolved_path = os.path.join(path, ".deps/resolved")
    all_files = os.listdir(resolved_path)
    dependencies = set()

    for platform in platforms:
        version = get_version(all_files, platform)
        for filename in all_files:
            file_path = os.path.join(resolved_path, filename)
            if os.path.isfile(file_path) and is_correct_dependency(platform, version, filename):
                with open(file_path, "r", encoding="utf-8") as file:
                    matches = re.findall(r"([\w\-\d\.]+) @ https?://[^\s#]+", file.read())
                    dependencies.update(matches)
    return dependencies


def plot_linegraph(
    modules: list[CommitEntryWithDelta] | list[CommitEntryPlatformWithDelta],
    module: str,
    platform: Optional[str],
    show: bool,
    path: Optional[str],
) -> None:
    """
    Plots the disk usage evolution over time for a given module.

    Args:
        modules: List of commit entries with size and date information.
        module: Name of the module to display in the title.
        platform: Target platform (used in the title if provided).
        show: If True, displays the plot interactively.
        path: If provided, saves the plot to this file path.
    """
    if not any(str(value).strip() not in ("", "0", "0001-01-01") for value in modules[0].values()):  # table is empty
        return

    dates = [entry["Date"] for entry in modules]
    sizes = [entry["Size_Bytes"] for entry in modules]
    title = f"Disk Usage Evolution of {module} for {platform}" if platform else f"Disk Usage Evolution of {module}"

    plt.figure(figsize=(10, 6))
    plt.plot(dates, sizes, linestyle="-")
    plt.title(title)
    plt.xlabel("Date")
    plt.ylabel("Size_Bytes")
    plt.grid(True)
    plt.xticks(rotation=45)
    plt.tight_layout()

    if path:
        plt.savefig(path)
    if show:
        plt.show()
    plt.close()<|MERGE_RESOLUTION|>--- conflicted
+++ resolved
@@ -173,13 +173,8 @@
                 if type == "dependency":
                     modules_plat: list[CommitEntryPlatformWithDelta] = []
                     progress.remove_task(task)
-<<<<<<< HEAD
-                    dep_parameters: ParametersTimelineDependency
+                    dep_parameters: InitialParametersTimelineDependency
                     if platform is None:
-=======
-                    dep_parameters: InitialParametersTimelineDependency
-                    if not platform:
->>>>>>> 01e272ae
                         for plat in valid_platforms:
                             path = None
                             if save_to_png_path:
@@ -240,12 +235,7 @@
 
                 else:  # integration
                     modules: list[CommitEntryWithDelta] = []
-<<<<<<< HEAD
-                    int_parameters: ParametersTimelineIntegration = {
-=======
-                    multiple_plat_and_ver: Literal[False] = False
                     int_parameters: InitialParametersTimelineIntegration = {
->>>>>>> 01e272ae
                         "app": app,
                         "type": "integration",
                         "module": module,
@@ -282,12 +272,7 @@
 def timeline_mode(
     gitRepo: GitRepo,
     commits: list[str],
-<<<<<<< HEAD
-    params: ParametersTimelineDependency,
-=======
     params: InitialParametersTimelineDependency,
-    multiple_plats_and_vers: Literal[True],
->>>>>>> 01e272ae
     progress: Progress,
 ) -> list[CommitEntryPlatformWithDelta]: ...
 
@@ -296,35 +281,15 @@
 def timeline_mode(
     gitRepo: GitRepo,
     commits: list[str],
-<<<<<<< HEAD
-    params: ParametersTimelineIntegration,
-=======
     params: InitialParametersTimelineIntegration,
-    multiple_plats_and_vers: Literal[False],
     progress: Progress,
 ) -> list[CommitEntryWithDelta]: ...
 
 
-@overload
 def timeline_mode(
     gitRepo: GitRepo,
     commits: list[str],
-    params: InitialParametersTimelineDependency,
-    multiple_plats_and_vers: Literal[False],
->>>>>>> 01e272ae
-    progress: Progress,
-) -> list[CommitEntryWithDelta]: ...
-
-
-def timeline_mode(
-    gitRepo: GitRepo,
-    commits: list[str],
-<<<<<<< HEAD
-    params: ParametersTimelineIntegration | ParametersTimelineDependency,
-=======
     params: InitialParametersTimelineIntegration | InitialParametersTimelineDependency,
-    multiple_plats_and_vers: bool,
->>>>>>> 01e272ae
     progress: Progress,
 ) -> list[CommitEntryWithDelta] | list[CommitEntryPlatformWithDelta]:
     if params["type"] == "integration":
@@ -401,29 +366,6 @@
     return file_data
 
 
-<<<<<<< HEAD
-=======
-@overload
-def process_commits(
-    commits: list[str],
-    params: InitialParametersTimelineIntegration,
-    gitRepo: GitRepo,
-    progress: Progress,
-    first_commit: str,
-) -> list[CommitEntry]: ...
-
-
-@overload
-def process_commits(
-    commits: list[str],
-    params: InitialParametersTimelineDependency,
-    gitRepo: GitRepo,
-    progress: Progress,
-    first_commit: None,
-) -> list[CommitEntry]: ...
-
-
->>>>>>> 01e272ae
 def process_commits(
     commits: list[str],
     params: InitialParametersTimelineIntegration | InitialParametersTimelineDependency,
@@ -719,6 +661,16 @@
     Formats the modules list, adding platform and Python version information if needed.
 
     If the modules list is empty, returns a default empty entry (with or without platform information).
+
+    Args:
+        modules: List of modules to format.
+        platform: Platform string to add to each entry if needed.
+        version: Python version string to add to each entry if needed.
+        i: Index of the current platform, version) combination being processed.
+           If None, it means the data is being processed for only one platform.
+
+    Returns:
+        A list of formatted entries.
     """
     if modules == [] and platform:
         empty_module_platform: CommitEntryPlatformWithDelta = {
