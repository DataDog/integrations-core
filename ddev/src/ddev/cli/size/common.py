# (C) Datadog, Inc. 2022-present
# All rights reserved
# Licensed under a 3-clause BSD style license (see LICENSE)
import json
import os
import re
import shutil
import subprocess
import tempfile
import tomllib
import zipfile
import zlib
from datetime import date
from pathlib import Path
from types import TracebackType
from typing import Literal, Optional, Type, TypedDict

import matplotlib.pyplot as plt
import requests
import squarify
from datadog import api, initialize
from matplotlib.patches import Patch

from ddev.cli.application import Application


class FileDataEntry(TypedDict):
    Name: str  # Integration/Dependency name
    Version: str  # Version of the Integration/Dependency
    Size_Bytes: int  # Size in bytes
    Size: str  # Human-readable size
    Type: str  # Integration/Dependency


class FileDataEntryPlatformVersion(FileDataEntry):
    Platform: str  # Target platform (e.g. linux-aarch64)
    Python_Version: str  # Target Python version (e.g. 3.12)


class CommitEntry(TypedDict):
    Size_Bytes: int  # Total size in bytes at commit
    Version: str  # Version of the Integration/Dependency at commit
    Date: date  # Commit date
    Author: str  # Commit author
    Commit_Message: str  # Commit message
    Commit_SHA: str  # Commit SHA hash


class CommitEntryWithDelta(CommitEntry):
    Delta_Bytes: int  # Size change in bytes compared to previous commit
    Delta: str  # Human-readable size change


class CommitEntryPlatformWithDelta(CommitEntryWithDelta):
    Platform: str  # Target platform (e.g. linux-aarch64)


class CLIParameters(TypedDict):
    app: Application
    platform: str
    version: str
    compressed: bool
    csv: bool
    markdown: bool
    json: bool
    save_to_png_path: Optional[str]
    show_gui: bool


class CLIParametersTimeline(TypedDict):
    app: Application
    module: str
    threshold: Optional[int]
    compressed: bool
    csv: bool
    markdown: bool
    json: bool
    save_to_png_path: Optional[str]
    show_gui: bool


class InitialParametersTimelineIntegration(CLIParametersTimeline):
    type: Literal["integration"]
    first_commit: str
    platform: None


class InitialParametersTimelineDependency(CLIParametersTimeline):
    type: Literal["dependency"]
    first_commit: None
    platform: str


def get_valid_platforms(repo_path: Path | str) -> set[str]:
    """
    Extracts the platforms we support from the .deps/resolved file names.
    """
    resolved_path = os.path.join(repo_path, os.path.join(repo_path, ".deps", "resolved"))
    platforms = []
    for file in os.listdir(resolved_path):
        platforms.append("_".join(file.split("_")[:-1]))
    return set(platforms)


def get_valid_versions(repo_path: Path | str) -> set[str]:
    """
    Extracts the Python versions we support from the .deps/resolved file names.
    """
    resolved_path = os.path.join(repo_path, os.path.join(repo_path, ".deps", "resolved"))
    versions = []
    for file in os.listdir(resolved_path):
        match = re.search(r"\d+\.\d+", file)
        if match:
            versions.append(match.group())
    return set(versions)


def is_correct_dependency(platform: str, version: str, name: str) -> bool:
    return platform in name and version in name


def is_valid_integration(path: str, included_folder: str, ignored_files: set[str], git_ignore: list[str]) -> bool:
    # It is not an integration
    if path.startswith("."):
        return False
    # It is part of an integration and it is not in the datadog_checks folder
    elif included_folder not in path:
        return False
    # It is an irrelevant file
    elif any(ignore in path for ignore in ignored_files):
        return False
    # This file is contained in .gitignore
    elif any(ignore in path for ignore in git_ignore):
        return False
    else:
        return True


def get_gitignore_files(repo_path: str | Path) -> list[str]:
    gitignore_path = os.path.join(repo_path, ".gitignore")
    with open(gitignore_path, "r", encoding="utf-8") as file:
        gitignore_content = file.read()
        ignored_patterns = [
            line.strip() for line in gitignore_content.splitlines() if line.strip() and not line.startswith("#")
        ]
        return ignored_patterns


def convert_to_human_readable_size(size_bytes: float) -> str:
    for unit in [" B", " KB", " MB", " GB"]:
        if abs(size_bytes) < 1024:
            return str(round(size_bytes, 2)) + unit
        size_bytes /= 1024
    return str(round(size_bytes, 2)) + " TB"


def compress(file_path: str) -> int:
    compressor = zlib.compressobj()
    compressed_size = 0
    chunk_size = 8192
    with open(file_path, "rb") as f:
        while chunk := f.read(chunk_size):
            compressed_chunk = compressor.compress(chunk)
            compressed_size += len(compressed_chunk)
        compressed_size += len(compressor.flush())
    return compressed_size


def get_files(repo_path: str | Path, compressed: bool) -> list[FileDataEntry]:
    """
    Calculates integration file sizes and versions from a repository.
    """
    ignored_files = {"datadog_checks_dev", "datadog_checks_tests_helper"}
    git_ignore = get_gitignore_files(repo_path)
    included_folder = "datadog_checks" + os.sep

    integration_sizes: dict[str, int] = {}
    integration_versions: dict[str, str] = {}

    for root, _, files in os.walk(repo_path):
        for file in files:
            file_path = os.path.join(root, file)
            relative_path = os.path.relpath(file_path, repo_path)

            if not is_valid_integration(relative_path, included_folder, ignored_files, git_ignore):
                continue
            path = Path(relative_path)
            parts = path.parts

            integration_name = parts[0]

            size = compress(file_path) if compressed else os.path.getsize(file_path)
            integration_sizes[integration_name] = integration_sizes.get(integration_name, 0) + size

            if integration_name not in integration_versions and file == "__about__.py":
                version = extract_version_from_about_py(file_path)
                integration_versions[integration_name] = version

    return [
        {
            "Name": name,
            "Version": integration_versions.get(name, ""),
            "Size_Bytes": size,
            "Size": convert_to_human_readable_size(size),
            "Type": "Integration",
        }
        for name, size in integration_sizes.items()
    ]


def extract_version_from_about_py(path: str) -> str:
    """
    Extracts the __version__ string from a given __about__.py file
    """
    try:
        with open(path, "r", encoding="utf-8") as f:
            for line in f:
                line = line.strip()
                if line.startswith("__version__"):
                    return line.split("=")[1].strip().strip("'\"")
    except Exception:
        pass
    return ""


def get_dependencies(repo_path: str | Path, platform: str, version: str, compressed: bool) -> list[FileDataEntry]:
    """
    Gets the list of dependencies for a given platform and Python version and returns a FileDataEntry that includes:
    Name, Version, Size_Bytes, Size, and Type.
    """
    resolved_path = os.path.join(repo_path, os.path.join(repo_path, ".deps", "resolved"))

    for filename in os.listdir(resolved_path):
        file_path = os.path.join(resolved_path, filename)

        if os.path.isfile(file_path) and is_correct_dependency(platform, version, filename):
            deps, download_urls, versions = get_dependencies_list(file_path)
            return get_dependencies_sizes(deps, download_urls, versions, compressed)
    return []


def get_dependencies_list(file_path: str) -> tuple[list[str], list[str], list[str]]:
    """
    Parses a dependency file and extracts the dependency names, download URLs, and versions.
    """
    download_urls = []
    deps = []
    versions = []
    with open(file_path, "r", encoding="utf-8") as file:
        file_content = file.read()
        for line in file_content.splitlines():
            match = re.search(r"([\w\-\d\.]+) @ (https?://[^\s#]+)", line)
            if not match:
                raise WrongDependencyFormat("The dependency format 'name @ link' is no longer supported.")
            name = match.group(1)
            url = match.group(2)

            deps.append(name)
            download_urls.append(url)
            version_match = re.search(rf"{re.escape(name)}-([0-9]+(?:\.[0-9]+)*)-", url)
            if version_match:
                versions.append(version_match.group(1))

    return deps, download_urls, versions


def get_dependencies_sizes(
    deps: list[str], download_urls: list[str], versions: list[str], compressed: bool
) -> list[FileDataEntry]:
    """
    Calculates the sizes of dependencies, either compressed or uncompressed.

    Args:
        deps: list of dependency names.
        download_urls: Corresponding download URLs for the dependencies.
        versions: Corresponding version strings for the dependencies.
        compressed: If True, use the Content-Length from the HTTP headers.
                    If False, download, extract, and compute actual uncompressed size.
    """
    file_data: list[FileDataEntry] = []
    for dep, url, version in zip(deps, download_urls, versions, strict=False):
        if compressed:
            response = requests.head(url)
            response.raise_for_status()
            size_str = response.headers.get("Content-Length")
            if size_str is None:
                raise ValueError(f"Missing size for {dep}")
            size = int(size_str)
        else:
            with requests.get(url, stream=True) as response:
                response.raise_for_status()
                wheel_data = response.content

            with tempfile.TemporaryDirectory() as tmpdir:
                wheel_path = Path(tmpdir) / "package.whl"
                with open(wheel_path, "wb") as f:
                    f.write(wheel_data)
                extract_path = Path(tmpdir) / "extracted"
                with zipfile.ZipFile(wheel_path, "r") as zip_ref:
                    zip_ref.extractall(extract_path)

                size = 0
                for dirpath, _, filenames in os.walk(extract_path):
                    for name in filenames:
                        file_path = os.path.join(dirpath, name)
                        size += os.path.getsize(file_path)
        file_data.append(
            {
                "Name": str(dep),
                "Version": version,
                "Size_Bytes": int(size),
                "Size": convert_to_human_readable_size(size),
                "Type": "Dependency",
            }
        )

    return file_data


def format_modules(
    modules: list[FileDataEntry],
    platform: str,
    py_version: str,
) -> list[FileDataEntryPlatformVersion]:
    """
    Formats the modules list, adding platform and Python version information.

    If the modules list is empty, returns a default empty entry.
<<<<<<< HEAD

    Args:
        modules: list of modules to format.
        platform: Platform string to add to each entry if needed.
        version: Python version string to add to each entry if needed.

    Returns:
        A list of formatted entries.
=======
>>>>>>> 01e272ae
    """

    if modules == []:
        empty_entry_with_platform: FileDataEntryPlatformVersion = {
            "Name": "",
            "Version": "",
            "Size_Bytes": 0,
            "Size": "",
            "Type": "",
            "Platform": "",
            "Python_Version": "",
        }
        return [empty_entry_with_platform]
    else:
        new_modules: list[FileDataEntryPlatformVersion] = [
            {**entry, "Platform": platform, "Python_Version": py_version} for entry in modules
        ]
        return new_modules


def print_json(
    app: Application,
    modules: (
        list[FileDataEntry]
        | list[FileDataEntryPlatformVersion]
        | list[CommitEntryWithDelta]
        | list[CommitEntryPlatformWithDelta]
    ),
) -> None:
    printed_yet = False
    app.display("[")
    for row in modules:
        if any(str(value).strip() not in ("", "0", "0001-01-01") for value in row.values()):
            if printed_yet:
                app.display(",")
            app.display(json.dumps(row, default=str))
            printed_yet = True

    app.display("]")


def print_csv(
    app: Application,
    modules: (
        list[FileDataEntry]
        | list[FileDataEntryPlatformVersion]
        | list[CommitEntryWithDelta]
        | list[CommitEntryPlatformWithDelta]
    ),
) -> None:
    headers = [k for k in modules[0].keys() if k not in ["Size", "Delta"]]
    app.display(",".join(headers))

    for row in modules:
        if any(str(value).strip() not in ("", "0", "0001-01-01") for value in row.values()):
            app.display(",".join(format(str(row.get(h, ""))) for h in headers))


def format(s: str) -> str:
    """
    Wraps the string in double quotes if it contains a comma, for safe CSV formatting.
    """
    return f'"{s}"' if "," in s else s


def print_markdown(
    app: Application,
    title: str,
    modules: (
        list[FileDataEntry]
        | list[FileDataEntryPlatformVersion]
        | list[CommitEntryWithDelta]
        | list[CommitEntryPlatformWithDelta]
    ),
) -> None:
    if all(str(value).strip() in ("", "0", "0001-01-01") for value in modules[0].values()):
        return  # skip empty table

    headers = [k for k in modules[0].keys() if "Bytes" not in k]

    lines = []
    lines.append(f"### {title}")
    lines.append("| " + " | ".join(headers) + " |")
    lines.append("| " + " | ".join("---" for _ in headers) + " |")
    for row in modules:
        lines.append("| " + " | ".join(str(row.get(h, "")) for h in headers) + " |")

    markdown = "\n".join(lines)
    app.display_markdown(markdown)


def print_table(
    app: Application,
    mode: str,
    modules: (
        list[FileDataEntry]
        | list[FileDataEntryPlatformVersion]
        | list[CommitEntryWithDelta]
        | list[CommitEntryPlatformWithDelta]
    ),
) -> None:
    columns = [col for col in modules[0].keys() if "Bytes" not in col]
    modules_table: dict[str, dict[int, str]] = {col: {} for col in columns}
    for i, row in enumerate(modules):
        if any(str(value).strip() not in ("", "0", "0001-01-01") for value in row.values()):
            for key in columns:
                modules_table[key][i] = str(row.get(key, ""))

    app.display_table(mode, modules_table)


def plot_treemap(
    modules: list[FileDataEntry] | list[FileDataEntryPlatformVersion],
    title: str,
    show: bool,
    mode: Literal["status", "diff"] = "status",
    path: Optional[str] = None,
) -> None:
    if not any(str(value).strip() not in ("", "0") for value in modules[0].values()):
        # table is empty
        return

    # Initialize figure and axis
    plt.figure(figsize=(12, 8))
    ax = plt.gca()
    ax.set_axis_off()

    # Calculate the rectangles
    if mode == "status":
        rects, colors, legend_handles = plot_status_treemap(modules)

    if mode == "diff":
        rects, colors, legend_handles = plot_diff_treemap(modules)

    draw_treemap_rects_with_labels(ax, rects, modules, colors)

    # Finalize layout and show/save plot
    ax.set_xlim(0, 100)
    ax.set_ylim(0, 100)

    plt.title(title, fontsize=16)

    plt.legend(handles=legend_handles, title="Type", loc="center left", bbox_to_anchor=(1.0, 0.5))
    plt.subplots_adjust(right=0.8)
    plt.tight_layout()

    if show:
        plt.show()
    if path:
        plt.savefig(path, bbox_inches="tight", format="png")


def plot_status_treemap(
    modules: list[FileDataEntry] | list[FileDataEntryPlatformVersion],
) -> tuple[list[dict[str, float]], list[tuple[float, float, float, float]], list[Patch]]:
    # Calculate the area of the rectangles
    sizes = [mod["Size_Bytes"] for mod in modules]
    norm_sizes = squarify.normalize_sizes(sizes, 100, 100)
    rects = squarify.squarify(norm_sizes, 0, 0, 100, 100)

    # Define the colors for each type
    cmap_int = plt.get_cmap("Purples")
    cmap_dep = plt.get_cmap("Reds")

    # Assign colors based on type and normalized size
    colors = []
    max_area = max(norm_sizes) or 1
    for mod, area in zip(modules, norm_sizes, strict=False):
        intensity = scale_colors_treemap(area, max_area)
        if mod["Type"] == "Integration":
            colors.append(cmap_int(intensity))
        elif mod["Type"] == "Dependency":
            colors.append(cmap_dep(intensity))
        else:
            colors.append("#999999")
    # Define the legend
    legend_handles = [
        Patch(color=plt.get_cmap("Purples")(0.6), label="Integration"),
        Patch(color=plt.get_cmap("Reds")(0.6), label="Dependency"),
    ]
    return rects, colors, legend_handles


def plot_diff_treemap(
    modules: list[FileDataEntry] | list[FileDataEntryPlatformVersion],
) -> tuple[list[dict[str, float]], list[tuple[float, float, float, float]], list[Patch]]:
    # Define the colors for each type
    cmap_pos = plt.get_cmap("Oranges")
    cmap_neg = plt.get_cmap("Blues")

    # Separate in negative and positive differences
    positives = [mod for mod in modules if mod["Size_Bytes"] > 0]
    negatives = [mod for mod in modules if mod["Size_Bytes"] < 0]

    sizes_pos = [mod["Size_Bytes"] for mod in positives]
    sizes_neg = [abs(mod["Size_Bytes"]) for mod in negatives]

    sum_pos = sum(sizes_pos)
    sum_neg = sum(sizes_neg)

    canvas_area = 50 * 100

    # Determine dominant side and scale layout accordingly
    if sum_pos >= sum_neg:
        norm_sizes_pos = [s / sum_pos * canvas_area for s in sizes_pos]
        norm_sizes_neg = [s / sum_pos * canvas_area for s in sizes_neg]
        rects_neg = squarify.squarify(norm_sizes_neg, 0, 0, 50, 100)
        rects_pos = squarify.squarify(norm_sizes_pos, 50, 0, 50, 100)

    else:
        norm_sizes_neg = [s / sum_neg * canvas_area for s in sizes_neg]
        norm_sizes_pos = [s / sum_neg * canvas_area for s in sizes_pos]
        rects_neg = squarify.squarify(norm_sizes_neg, 0, 0, 50, 100)
        rects_pos = squarify.squarify(norm_sizes_pos, 50, 0, 50, 100)

    # Merge layout and module lists
    rects = rects_neg + rects_pos
    modules = negatives + positives

    # Assign colors based on type and normalized size
    colors = []
    max_area = max(norm_sizes_pos + norm_sizes_neg) or 1

    for area in norm_sizes_neg:
        intensity = scale_colors_treemap(area, max_area)
        colors.append(cmap_neg(intensity))

    for area in norm_sizes_pos:
        intensity = scale_colors_treemap(area, max_area)
        colors.append(cmap_pos(intensity))

    legend_handles = [
        Patch(color=plt.get_cmap("Oranges")(0.7), label="Increase"),
        Patch(color=plt.get_cmap("Blues")(0.7), label="Decrease"),
    ]

    return rects, colors, legend_handles


def scale_colors_treemap(area: float, max_area: float) -> float:
    vmin = 0.3
    vmax = 0.65
    return vmin + (area / max_area) * (vmax - vmin)


def draw_treemap_rects_with_labels(
    ax: plt.Axes,
    rects: list[dict],
    modules: list[FileDataEntry] | list[FileDataEntryPlatformVersion],
    colors: list[tuple[float, float, float, float]],
) -> None:
    """
    Draw treemap rectangles with their assigned colors and optional text labels.

    Args:
        ax: Matplotlib Axes to draw on.
        rects: List of rectangle dicts from squarify, each with 'x', 'y', 'dx', 'dy'.
        modules: List of modules associated with each rectangle (same order).
        colors: List of colors for each module (same order).
    """
    for rect, mod, color in zip(rects, modules, colors, strict=False):
        x, y, dx, dy = rect["x"], rect["y"], rect["dx"], rect["dy"]

        # Draw the rectangle with a white border
        ax.add_patch(plt.Rectangle((x, y), dx, dy, color=color, ec="white"))

        # Determine font size based on rectangle area
        MIN_FONT_SIZE = 6
        MAX_FONT_SIZE = 12
        FONT_SIZE_SCALE = 0.4
        AVG_SIDE = (dx * dy) ** 0.5  # Geometric mean
        font_size = max(MIN_FONT_SIZE, min(MAX_FONT_SIZE, AVG_SIDE * FONT_SIZE_SCALE))

        # Determine the info for the labels
        name = mod["Name"]
        size_str = f"({mod['Size']})"

        # Estimate if there is enough space for text
        CHAR_WIDTH_FACTOR = 0.1  # Width of each character relative to font size
        CHAR_HEIGHT_FACTOR = 0.5  # Minimum height for readable text

        name_fits = (len(name) + 2) * font_size * CHAR_WIDTH_FACTOR < dx and dy > font_size * CHAR_HEIGHT_FACTOR
        size_fits = (len(size_str) + 2) * font_size * CHAR_WIDTH_FACTOR < dx
        both_fit = dy > font_size * CHAR_HEIGHT_FACTOR * 2  # Enough room for two lines

        # If the rectangle is too small, skip the label
        if dx < 5 or dy < 5:
            label = None

        # If the name doesn't fit, truncate it with "..."
        elif not name_fits and dx > 5:
            max_chars = int(dx / (font_size * CHAR_WIDTH_FACTOR)) - 2
            if max_chars >= 4:
                name = name[: max_chars - 3] + "..."
                name_fits = True

        # Build the label based on available space
        if name_fits and size_fits and both_fit:
            label = f"{name}\n{size_str}"  # Two-line label
        elif name_fits:
            label = name
        else:
            label = None

        # Draw label centered inside the rectangle
        if label:
            ax.text(
                x + dx / 2,
                y + dy / 2,
                label,
                va="center",
                ha="center",
                fontsize=font_size,
                color="black",
            )


def send_metrics_to_dd(app: Application, modules: list[FileDataEntryPlatformVersion], org: str, compressed: bool) -> None:
    metric_name = (
        "datadog.agent_integrations.size_analyzer.compressed"
        if compressed
        else "datadog.agent_integrations.size_analyzer.uncompressed"
    )
    config_file_info = get_org(app, org)

    if not is_everything_committed():
        raise RuntimeError("All files have to be committed in order to send the metrics to Datadog")

    timestamp = get_last_commit_timestamp()

    metrics = []

    for item in modules:
        metrics.append(
            {
                "metric": metric_name,
                "type": "gauge",
                "points": [(timestamp, item["Size_Bytes"])],
                "tags": [
                    f"name:{item['Name']}",
                    f"type:{item['Type']}",
                    f"name_type:{item['Type']}({item['Name']})",
                    f"version:{item['Version']}",
                    f"platform:{item['Platform']}",
                    "team:agent-integrations",
                ],
            }
        )

    initialize(
        api_key=config_file_info["api_key"],
        app_key=config_file_info["app_key"],
        api_host=f"https://api.{config_file_info['site']}",
    )

    api.Metric.send(metrics=metrics)


def get_org(app: Application, org: Optional[str] = "default") -> dict[str, str]:
    config_path = app.config_file.path

    with config_path.open(mode="rb") as f:
        data = tomllib.load(f)

    org_config = data.get("orgs", {}).get(org)
    if not org_config:
        raise ValueError(f"Organization '{org}' not found in config")

    return {
        "api_key": org_config["api_key"],
        "app_key": org_config["app_key"],
        "site": org_config.get("site"),
    }


def is_everything_committed():
    result = subprocess.run(["git", "status", "--porcelain"], capture_output=True, text=True)
    return result.stdout.strip() == ""


def get_last_commit_timestamp():
    result = subprocess.run(["git", "log", "-1", "--format=%ct"], capture_output=True, text=True, check=True)
    return int(result.stdout.strip())


class WrongDependencyFormat(Exception):
    def __init__(self, mensaje: str) -> None:
        super().__init__(mensaje)


class GitRepo:
    """
    Clones the repo to a temp folder and deletes the folder on exit.
    """

    def __init__(self, url: Path | str) -> None:
        self.url = url
        self.repo_dir: str

    def __enter__(self):
        self.repo_dir = tempfile.mkdtemp()
        try:
            self._run("git status")
        except Exception:
            # If it is not already a repo
            self._run(f"git clone --quiet {self.url} {self.repo_dir}")
        return self

    def _run(self, command: str) -> list[str]:
        result = subprocess.run(command, shell=True, capture_output=True, text=True, check=True, cwd=self.repo_dir)
        return result.stdout.strip().split("\n")

    def get_module_commits(
        self, module_path: str, initial: Optional[str], final: Optional[str], time: Optional[str]
    ) -> list[str]:
        """
        Returns the list of commits (SHA) that modified a given module, filtered by time or commit range.

        Args:
            module_path: Integration name or path to the .deps/resolved file (for dependencies).
            initial: Optional initial commit hash.
            final: Optional final commit hash.
            time: Optional time filter (e.g. '2 weeks ago').

        Returns:
            list of commit SHAs (oldest to newest).
        """
        self._run("git fetch origin --quiet")
        self._run("git checkout origin/HEAD")
        try:
            if time:
                return self._run(f'git log --since="{time}" --reverse --pretty=format:%H -- {module_path}')
            elif not initial and not final:
                return self._run(f"git log --reverse --pretty=format:%H -- {module_path}")
            elif not final:
                return self._run(f"git log --reverse --pretty=format:%H {initial}..HEAD -- {module_path}")
            else:
                try:
                    self._run(f"git merge-base --is-ancestor {initial} {final}")
                except subprocess.CalledProcessError:
                    raise ValueError(f"Commit {initial} does not come before {final}")
                return self._run(f"git log --reverse --pretty=format:%H {initial}..{final} -- {module_path}")
        except subprocess.CalledProcessError as e:
            raise ValueError(
                "Failed to retrieve commit history.\n"
                "Make sure that the provided commits are correct and that your local repository is up to"
                "date with the remote"
            ) from e

    def checkout_commit(self, commit: str) -> None:
        try:
            self._run(f"git fetch --quiet --depth 1 origin {commit}")
        except subprocess.CalledProcessError as e:
            if e.returncode == 128:
                raise ValueError(
                    f"Failed to fetch commit '{commit}'.\n"
                    f"Make sure the provided commit hash is correct and that your local repository "
                    "is up to date with the remote\n"
                ) from e
        self._run(f"git checkout --quiet {commit}")

    def sparse_checkout_commit(self, commit_sha: str, module: str) -> None:
        self._run("git sparse-checkout init --cone")
        self._run(f"git sparse-checkout set {module}")
        self._run(f"git checkout {commit_sha}")

    def get_commit_metadata(self, commit: str) -> tuple[str, str, str]:
        result = self._run(f'git log -1 --date=format:"%b %d %Y" --pretty=format:"%ad\n%an\n%s" {commit}')
        date, author, message = result
        return date, author, message

    def get_creation_commit_module(self, integration: str) -> str:
        """
        Returns the first commit (SHA) where the given integration was introduced
        """
        return self._run(f'git log --reverse --format="%H" -- {integration}')[0]

    def __exit__(
        self,
        exception_type: Optional[Type[BaseException]],
        exception_value: Optional[BaseException],
        exception_traceback: Optional[TracebackType],
    ) -> None:
        if self.repo_dir and os.path.exists(self.repo_dir):
            shutil.rmtree(self.repo_dir)<|MERGE_RESOLUTION|>--- conflicted
+++ resolved
@@ -326,17 +326,6 @@
     Formats the modules list, adding platform and Python version information.
 
     If the modules list is empty, returns a default empty entry.
-<<<<<<< HEAD
-
-    Args:
-        modules: list of modules to format.
-        platform: Platform string to add to each entry if needed.
-        version: Python version string to add to each entry if needed.
-
-    Returns:
-        A list of formatted entries.
-=======
->>>>>>> 01e272ae
     """
 
     if modules == []:
@@ -654,7 +643,9 @@
             )
 
 
-def send_metrics_to_dd(app: Application, modules: list[FileDataEntryPlatformVersion], org: str, compressed: bool) -> None:
+def send_metrics_to_dd(
+    app: Application, modules: list[FileDataEntryPlatformVersion], org: str, compressed: bool
+) -> None:
     metric_name = (
         "datadog.agent_integrations.size_analyzer.compressed"
         if compressed
