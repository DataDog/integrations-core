# (C) Datadog, Inc. 2023-present
# All rights reserved
# Licensed under a 3-clause BSD style license (see LICENSE)
import asyncio
import copy
from collections import defaultdict

import click
import httpx
import orjson
from packaging.markers import Marker
from packaging.requirements import InvalidRequirement, Requirement
from packaging.specifiers import InvalidSpecifier, SpecifierSet
from packaging.utils import canonicalize_name
from packaging.version import InvalidVersion, Version

from ddev.repo.constants import PYTHON_VERSION

# Dependencies to ignore when update dependencies
IGNORED_DEPS = {
    'ddtrace',  # https://github.com/DataDog/integrations-core/pull/9132
    'foundationdb',  # Breaking datadog_checks_base tests
<<<<<<< HEAD
    'openstacksdk',  # Breaking openstack_controller tests
    'pyasn1',  # Breaking snmp tests
=======
    'pyasn1',  # https://github.com/pyasn1/pyasn1/issues/52
    'pycryptodomex',  # Breaking snmp tests
>>>>>>> 674fde54
    'pysnmp',  # Breaking snmp tests
    'pyodbc',  # Breaking sqlserver tests
    'aerospike',  # v8+ breaks agent build.
    'protobuf',  # 3.20.2->4.23.3 breaks kubernetes_state, kube_dns, gitlab and gitlab_runner tests.
    # We need pydantic 2.0.2 for the rpm x64 agent build (see https://github.com/DataDog/datadog-agent/pull/18303)
    'pydantic',
    # https://github.com/DataDog/integrations-core/pull/16080
    'lxml',
    # We need to keep an `oracledb` version that uses the same version of odpi that is used in godror in the agent repo.
    # Somehow we do not load the right version. Until we find out how and why, we need to keep both
    # libs in sync with the same version of odpi.
    'oracledb',
    # We're not ready to switch to v3 of the postgres library, see:
    # https://github.com/DataDog/integrations-core/pull/15859
    'psycopg2-binary',
    # orjson ... requires rustc 1.65+, but the latest we can have (thanks CentOS 6) is 1.62.
    # We get the following error when compiling orjson on Centos 6:
    # error: package `associative-cache v2.0.0` cannot be built because it requires rustc 1.65 or newer,
    # while the currently active rustc version is 1.62.0-nightly
    # Here's orjson switching to rustc 1.65:
    # https://github.com/ijl/orjson/commit/ce9bae876657ed377d761bf1234b040e2cc13d3c
    'orjson',
    # 2.4.10 is broken on py2 and they did not yank the version
    'rethinkdb',
}

# Dependencies for the downloader that are security-related and should be updated separately from the others
SECURITY_DEPS = {'in-toto', 'tuf', 'securesystemslib'}

SUPPORTED_PYTHON_MINOR_VERSIONS = {'2': '2.7', '3': PYTHON_VERSION}


@click.group(short_help='Manage dependencies')
def dep():
    pass


@dep.command(short_help='Pin a dependency for all checks that require it')
@click.argument('definition')
@click.pass_obj
def pin(app, definition):
    """Pin a dependency for all checks that require it."""
    dependencies, errors = read_check_dependencies(app.repo)

    if errors:
        for error in errors:
            app.display_error(error)

        app.abort()

    requirement = Requirement(definition)
    package = canonicalize_name(requirement.name)
    if package not in dependencies:
        app.abort(f'Unknown package: {package}')

    new_dependencies = copy.deepcopy(dependencies)
    python_versions = new_dependencies[package]
    checks = update_project_dependency(python_versions, definition)
    if new_dependencies == dependencies:
        app.abort('No dependency definitions to update')

    for check_name in sorted(checks):
        update_check_dependencies(app.repo.integrations.get(check_name), new_dependencies)

    app.display_info(f'Files updated: {len(checks)}')


@dep.command(short_help="Combine all dependencies for the Agent's static environment")
@click.pass_obj
def freeze(app):
    """Combine all dependencies for the Agent's static environment."""
    dependencies, errors = read_check_dependencies(app.repo)

    if errors:
        for error in errors:
            app.display_error(error)

        app.abort()

    app.display_info(f'Static file: {app.repo.agent_requirements}')
    update_agent_dependencies(app.repo, dependencies)


@dep.command(
    short_help="Update integrations' dependencies so that they match the Agent's static environment",
)
@click.pass_obj
def sync(app):
    agent_dependencies, errors = read_agent_dependencies(app.repo)

    if errors:
        for error in errors:
            app.display_error(error)
        app.abort()

    check_dependencies, check_errors = read_check_dependencies(app.repo)

    if check_errors:
        for error in check_errors:
            app.display_error(error)
        app.abort()

    updated_checks = set()
    for name, python_versions in check_dependencies.items():
        check_dependency_definitions = get_dependency_set(python_versions)
        agent_dependency_definitions = get_dependency_set(agent_dependencies[name])

        if check_dependency_definitions != agent_dependency_definitions:
            for dependency_definition in agent_dependency_definitions:
                updated_checks.update(update_project_dependency(python_versions, dependency_definition))

    if not updated_checks:
        app.display_info('All dependencies synced.')
        return

    for check_name in sorted(updated_checks):
        update_check_dependencies(app.repo.integrations.get(check_name), check_dependencies)

    app.display_info(f'Files updated: {len(updated_checks)}')


def filter_releases(releases):
    filtered_releases = []
    for version, artifacts in releases.items():
        try:
            parsed_version = Version(version)
        except InvalidVersion:
            continue

        if not parsed_version.is_prerelease:
            filtered_releases.append((parsed_version, artifacts))

    return filtered_releases


def artifact_compatible_with_python(artifact, major_version):
    requires_python = artifact['requires_python']
    if requires_python is not None:
        try:
            specifiers = SpecifierSet(requires_python)
        except InvalidSpecifier:
            return False

        return specifiers.contains(SUPPORTED_PYTHON_MINOR_VERSIONS[major_version])

    python_version = artifact['python_version']
    return f'py{major_version}' in python_version or f'cp{major_version}' in python_version


async def get_version_data(client, url):
    try:
        response = await client.get(url)
        data = orjson.loads(response.text)
    except Exception as e:
        raise RuntimeError(f'Error processing URL {url}') from e

    return data['info']['name'], data['releases']


async def fetch_versions(urls):
    async with httpx.AsyncClient() as client:
        return await asyncio.gather(*(get_version_data(client, url) for url in urls))


def scrape_version_data(urls):
    package_data = {}

    for package_name, releases in asyncio.run(fetch_versions(urls)):
        latest_py2 = None
        latest_py3 = None

        versions = []
        for parsed_version, artifacts in sorted(filter_releases(releases), reverse=True):
            version = str(parsed_version)
            versions.append(version)

            for artifact in artifacts:
                if artifact.get("yanked", False):
                    continue

                if latest_py2 is None and artifact_compatible_with_python(artifact, '2'):
                    latest_py2 = version
                if latest_py3 is None and artifact_compatible_with_python(artifact, '3'):
                    latest_py3 = version

            if latest_py2 is not None and latest_py3 is not None:
                break
        else:
            # Package only released source distributions
            if latest_py2 is None and latest_py3 is None:
                latest_py2 = latest_py3 = versions[0]

        package_data[package_name] = {'py2': latest_py2, 'py3': latest_py3}

    return package_data


@dep.command(short_help='Automatically check for dependency updates')
@click.option('--sync', '-s', 'sync_dependencies', is_flag=True, help='Update the dependency definitions')
@click.option('--include-security-deps', '-i', is_flag=True, help="Attempt to update security dependencies")
@click.option('--batch-size', '-b', type=int, help='The maximum number of dependencies to upgrade if syncing')
@click.pass_context
@click.pass_obj
def updates(app, ctx, sync_dependencies, include_security_deps, batch_size):
    ignore_deps = set(IGNORED_DEPS)
    if not include_security_deps:
        ignore_deps.update(SECURITY_DEPS)
    ignore_deps = {canonicalize_name(d) for d in ignore_deps}

    dependencies, errors = read_agent_dependencies(app.repo)

    if errors:
        for error in errors:
            app.display_error(error)
        app.abort()

    api_urls = [f'https://pypi.org/pypi/{package}/json' for package in dependencies]
    package_data = scrape_version_data(api_urls)
    package_data = {canonicalize_name(package_name): versions for package_name, versions in package_data.items()}

    new_dependencies = copy.deepcopy(dependencies)
    version_updates = defaultdict(lambda: defaultdict(set))
    updated_packages = set()
    for name, python_versions in sorted(new_dependencies.items()):
        if name in ignore_deps:
            continue
        elif batch_size is not None and len(updated_packages) >= batch_size:
            break

        new_python_versions = package_data[name]
        dropped_py2 = len(set(new_python_versions.values())) > 1
        for python_version, package_version in new_python_versions.items():
            dependency_definitions = python_versions[python_version]
            if not dependency_definitions or package_version is None:
                continue
            dependency_definition, checks = dependency_definitions.popitem()

            requirement = Requirement(dependency_definition)
            requirement.specifier = SpecifierSet(f'=={package_version}')
            if dropped_py2 and 'python_version' not in dependency_definition:
                python_marker = f'python_version {"<" if python_version == "py2" else ">"} "3.0"'
                if not requirement.marker:
                    requirement.marker = Marker(python_marker)
                else:
                    requirement.marker = Marker(f'{requirement.marker} and {python_marker}')

            new_dependency_definition = get_normalized_dependency(requirement)

            dependency_definitions[new_dependency_definition] = checks
            if dependency_definition != new_dependency_definition:
                version_updates[name][package_version].add(python_version)
                updated_packages.add(name)

    if sync_dependencies:
        if updated_packages:
            update_agent_dependencies(app.repo, new_dependencies)
            ctx.invoke(sync)
            app.display_info(f'Updated {len(updated_packages)} dependencies')
    else:
        if updated_packages:
            app.display_error(f"{len(updated_packages)} dependencies are out of sync:")
            for name, versions in version_updates.items():
                for package_version, python_versions in versions.items():
                    app.display_error(
                        f'{name} can be updated to version {package_version} '
                        f'on {" and ".join(sorted(python_versions))}'
                    )
            app.abort()
        else:
            app.display_info('All dependencies are up to date')


def get_dependency_set(python_versions):
    return {
        dependency_definition
        for dependency_definitions in python_versions.values()
        for dependency_definition in dependency_definitions
    }


def read_agent_dependencies(repo):
    dependencies = create_dependency_data()
    errors = []

    load_dependency_data_from_requirements(repo.agent_requirements, dependencies, errors)

    return dependencies, errors


def read_check_dependencies(repo, integrations=None):
    dependencies = create_dependency_data()
    errors = []

    if isinstance(integrations, list):
        integrations = [repo.integrations.get(integration) for integration in integrations]
    elif integrations is None:
        integrations = list(repo.integrations.iter_shippable('all'))
    else:
        integrations = [repo.integrations.get(integrations)]

    for integration in sorted(integrations, key=lambda x: x.name):
        if integration.name in {'datadog_checks_dev', 'datadog_checks_tests_helper', 'ddev'}:
            continue

        if integration.is_package:
            load_dependency_data_from_metadata(integration, dependencies, errors)

    return dependencies, errors


def update_agent_dependencies(repo, dependencies):
    lines = sorted(
        f'{dependency_definition}\n'
        for python_versions in dependencies.values()
        for dependency_definition in get_dependency_set(python_versions)
    )

    repo.agent_requirements.write_text(''.join(lines))


def update_check_dependencies(integration, dependencies):
    project_data = integration.project_metadata
    optional_dependencies = project_data['project'].get('optional-dependencies', {})

    updated = False
    for old_dependencies in optional_dependencies.values():
        new_dependencies = defaultdict(set)

        for old_dependency in old_dependencies:
            old_requirement = Requirement(old_dependency)
            name = canonicalize_name(old_requirement.name)
            if name not in dependencies:
                new_dependencies[name].add(old_dependency)
                continue

            for dependency_set in dependencies[name].values():
                for dep in dependency_set:
                    new_dependencies[name].add(dep)

        new_dependencies = sorted(d for dep_set in new_dependencies.values() for d in dep_set)
        if new_dependencies != old_dependencies:
            updated = True
            old_dependencies[:] = new_dependencies

    if updated:
        import tomli_w

        (integration.path / 'pyproject.toml').write_text(tomli_w.dumps(project_data))

    return updated


def create_dependency_data():
    # Structure:
    # dependency name ->
    #   Python major version ->
    #     dependency definition -> set of checks with definition
    return defaultdict(lambda: {'py2': defaultdict(set), 'py3': defaultdict(set)})


def load_dependency_data_from_requirements(req_file, dependencies, errors, check_name=None):
    for line in req_file.stream_lines():
        line = line.strip()
        if not line or line.startswith('#'):
            continue

        try:
            req = Requirement(line)
        except InvalidRequirement as e:
            import os

            errors.append(f'File `{os.path.basename(req_file)}` has an invalid dependency: `{line}`\n{e}')
            continue

        project = dependencies[canonicalize_name(req.name)]
        dependency = get_normalized_dependency(req)
        set_project_dependency(project, dependency, check_name)


def load_dependency_data_from_metadata(integration, dependencies, errors):
    project_data = integration.project_metadata

    optional_dependencies = project_data['project'].get('optional-dependencies', {})

    for check_dependencies in optional_dependencies.values():
        for check_dependency in check_dependencies:
            try:
                req = Requirement(check_dependency)
            except InvalidRequirement as e:
                errors.append(
                    f'File `{integration.name}/pyproject.toml` has an invalid dependency: `{check_dependency}`\n{e}'
                )
                continue

            project = dependencies[canonicalize_name(req.name)]
            dependency = get_normalized_dependency(req)
            set_project_dependency(project, dependency, integration.name)


def set_project_dependency(project, dependency, check_name):
    if 'python_version <' in dependency:
        project['py2'][dependency].add(check_name)
    elif 'python_version >' in dependency:
        project['py3'][dependency].add(check_name)
    else:
        project['py2'][dependency].add(check_name)
        project['py3'][dependency].add(check_name)


def update_project_dependency(project, dependency):
    if 'python_version <' in dependency:
        project['py2'][dependency] = project['py2'].popitem()[1]
        return project['py2'][dependency]
    elif 'python_version >' in dependency:
        project['py3'][dependency] = project['py3'].popitem()[1]
        return project['py3'][dependency]
    else:
        project['py2'][dependency] = project['py2'].popitem()[1]
        project['py3'][dependency] = project['py3'].popitem()[1]
        return project['py2'][dependency] | project['py3'][dependency]


def get_normalized_dependency(requirement):
    requirement.name = canonicalize_name(requirement.name)

    if requirement.specifier:
        requirement.specifier = SpecifierSet(str(requirement.specifier).lower())

    if requirement.extras:
        requirement.extras = {canonicalize_name(extra) for extra in requirement.extras}

    # All TOML writers use double quotes, so allow direct writing or copy/pasting to avoid escaping
    return str(requirement).replace('"', "'")<|MERGE_RESOLUTION|>--- conflicted
+++ resolved
@@ -20,13 +20,7 @@
 IGNORED_DEPS = {
     'ddtrace',  # https://github.com/DataDog/integrations-core/pull/9132
     'foundationdb',  # Breaking datadog_checks_base tests
-<<<<<<< HEAD
-    'openstacksdk',  # Breaking openstack_controller tests
-    'pyasn1',  # Breaking snmp tests
-=======
     'pyasn1',  # https://github.com/pyasn1/pyasn1/issues/52
-    'pycryptodomex',  # Breaking snmp tests
->>>>>>> 674fde54
     'pysnmp',  # Breaking snmp tests
     'pyodbc',  # Breaking sqlserver tests
     'aerospike',  # v8+ breaks agent build.
