--- conflicted
+++ resolved
@@ -28,12 +28,6 @@
     'aerospike',  # v8+ breaks agent build.
     'protobuf',  # 3.20.2->4.23.3 breaks kubernetes_state, kube_dns, gitlab and gitlab_runner tests.
     'service-identity',  # 21.1->23.1 breaks tls tests.
-<<<<<<< HEAD
-    # 4.3->4.4 changes the license field in the package metadata to something our validations cannot handle.
-    'pymongo',
-=======
-    'pyvmomi',  # 7->8 breaks vsphere tests.
->>>>>>> 5ad4b027
     # We need pydantic 2.0.2 for the rpm x64 agent build (see https://github.com/DataDog/datadog-agent/pull/18303)
     'pydantic',
     # https://github.com/DataDog/integrations-core/pull/16080
