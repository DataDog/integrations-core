--- conflicted
+++ resolved
@@ -21,12 +21,7 @@
     'ddtrace',  # https://github.com/DataDog/integrations-core/pull/9132
     'pymysql',  # https://github.com/DataDog/integrations-core/pull/12612
     'foundationdb',  # Breaking datadog_checks_base tests
-<<<<<<< HEAD
-    'openstacksdk',  # Breaking openstack_controller tests
     'pyasn1',  # https://github.com/pyasn1/pyasn1/issues/52
-=======
-    'pyasn1',  # Breaking snmp tests
->>>>>>> 1c63be82
     'pycryptodomex',  # Breaking snmp tests
     'pysnmp',  # Breaking snmp tests
     'pyodbc',  # Breaking sqlserver tests
