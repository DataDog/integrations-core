--- conflicted
+++ resolved
@@ -22,11 +22,6 @@
     'foundationdb',  # Breaking datadog_checks_base tests
     'pyasn1',  # https://github.com/pyasn1/pyasn1/issues/52
     'pysnmp',  # Breaking snmp tests
-<<<<<<< HEAD
-    'psutil',  # Breaking disk tests
-=======
-    'pyodbc',  # Breaking sqlserver tests
->>>>>>> 4b8826b8
     'aerospike',  # v8+ breaks agent build.
     'protobuf',  # 3.20.2->4.23.3 breaks kubernetes_state, kube_dns, gitlab and gitlab_runner tests.
     # We need pydantic 2.0.2 for the rpm x64 agent build (see https://github.com/DataDog/datadog-agent/pull/18303)
