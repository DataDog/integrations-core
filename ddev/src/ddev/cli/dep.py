--- conflicted
+++ resolved
@@ -26,13 +26,6 @@
     'pyodbc',  # Breaking sqlserver tests
     'aerospike',  # v8+ breaks agent build.
     'protobuf',  # 3.20.2->4.23.3 breaks kubernetes_state, kube_dns, gitlab and gitlab_runner tests.
-<<<<<<< HEAD
-    'pyvmomi',  # 7->8 breaks vsphere tests.
-    # 4.3->4.4 changes the license field in the package metadata to something our validations cannot handle.
-    'pymongo',
-=======
-    'service-identity',  # 21.1->23.1 breaks tls tests.
->>>>>>> a475e810
     # We need pydantic 2.0.2 for the rpm x64 agent build (see https://github.com/DataDog/datadog-agent/pull/18303)
     'pydantic',
     # https://github.com/DataDog/integrations-core/pull/16080
