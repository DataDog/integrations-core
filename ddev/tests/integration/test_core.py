--- conflicted
+++ resolved
@@ -191,7 +191,6 @@
         assert integration.package_directory == local_repo / integration.name / 'datadog_checks' / 'go_metro'
 
 
-<<<<<<< HEAD
 class TestPackageFiles:
     def test_base_package_file(self, local_repo):
         repo = Repository(local_repo.name, str(local_repo))
@@ -199,9 +198,9 @@
 
         expected_files = []
         for root, _, files in os.walk(integration.package_directory):
-            for file in files:
-                if file.endswith(".py"):
-                    expected_files.append(os.path.join(root, file))
+            for f in files:
+                if f.endswith(".py"):
+                    expected_files.append(os.path.join(root, f))
 
         assert integration.package_files == expected_files
 
@@ -212,7 +211,8 @@
         expected_files = []
 
         assert integration.package_files == expected_files
-=======
+
+
 class TestReleaseTagPattern:
     def test_shipped(self, local_repo):
         repo = Repository(local_repo.name, str(local_repo))
@@ -224,5 +224,4 @@
         repo = Repository(local_repo.name, str(local_repo))
         integration = repo.integrations.get('ddev')
 
-        assert integration.release_tag_pattern == r'ddev-v\d+\.\d+\.\d+'
->>>>>>> 3405747c
+        assert integration.release_tag_pattern == r'ddev-v\d+\.\d+\.\d+'