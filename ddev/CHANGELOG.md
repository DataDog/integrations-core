--- conflicted
+++ resolved
@@ -2,15 +2,13 @@
 
 ## Unreleased
 
-<<<<<<< HEAD
 ***Added***:
 
 * Migrate `ddev release agent integrations` to `ddev` ([#15569](https://github.com/DataDog/integrations-core/pull/15569))
-=======
+
 ***Removed***:
  
 * Remove the `ddev validate recommended-monitors` command ([#15563](https://github.com/DataDog/integrations-core/pull/15563))
->>>>>>> 0cbcab5e
 
 ## 3.5.0 / 2023-08-11
 
