--- conflicted
+++ resolved
@@ -8,13 +8,10 @@
 
 ***Fixed***:
 
-<<<<<<< HEAD
-* Do not modify the agent build name if provided by the user when running the e2e environments ([#16052](https://github.com/DataDog/integrations-core/pull/16052))
-=======
 * Fix `ddev env test` so that tests run for all environments properly when no environment is specified ([#16054](https://github.com/DataDog/integrations-core/pull/16054))
 * Include ddev's source code when measuring its coverage ([#16057](https://github.com/DataDog/integrations-core/pull/16057))
 * Fix Github API search query ([#15943](https://github.com/DataDog/integrations-core/pull/15943))
->>>>>>> 6624a610
+* Do not modify the agent build name if provided by the user when running the e2e environments ([#16052](https://github.com/DataDog/integrations-core/pull/16052))
 
 ## 5.2.1 / 2023-10-12
 
