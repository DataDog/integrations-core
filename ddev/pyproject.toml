--- conflicted
+++ resolved
@@ -28,13 +28,8 @@
 dependencies = [
     "click~=8.1.6",
     "coverage",
-<<<<<<< HEAD
     "datadog-checks-dev[cli]~=29.0",
-    "hatch>=1.6.3",
-=======
-    "datadog-checks-dev[cli]~=28.0",
     "hatch==1.7.0",
->>>>>>> 55ff881d
     "httpx",
     "jsonpointer",
     "pluggy",
