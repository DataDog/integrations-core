--- conflicted
+++ resolved
@@ -19,8 +19,4 @@
     -rrequirements-dev.txt
 commands =
     pip install -r requirements.in
-<<<<<<< HEAD
-    3.3.3: pytest -v
-=======
-    pytest -v {posargs}
->>>>>>> 1cec9cd4
+    pytest -v {posargs}