--- conflicted
+++ resolved
@@ -16,18 +16,14 @@
       "Supported OS::macOS",
       "Supported OS::Windows",
       "Category::OS & System",
-<<<<<<< HEAD
-      "Category::Log Collection"
+      "Category::Log Collection",
+      "Offering::Integration"
     ],
     "resources": [
       {
         "resource_type": "blog",
         "url": "https://www.datadoghq.com/blog/supervisor-monitors-your-processes-datadog-monitors-supervisor"
       }
-=======
-      "Category::Log Collection",
-      "Offering::Integration"
->>>>>>> d49c572f
     ]
   },
   "author": {
@@ -54,6 +50,7 @@
         "metadata_path": "assets/service_checks.json"
       },
       "process_signatures": [
+        "python supervisord",
         "supervisord"
       ],
       "source_type_id": 116,
