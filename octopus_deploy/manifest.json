--- conflicted
+++ resolved
@@ -42,13 +42,11 @@
         "metadata_path": "assets/service_checks.json"
       }
     },
-<<<<<<< HEAD
+    "dashboards": {
+      "Octopus Deploy Overview": "assets/dashboards/overview.json"
+    },
     "monitors": {
       "Deployment Failed": "assets/monitors/deployment_failed.json"
-=======
-    "dashboards": {
-      "Octopus Deploy Overview": "assets/dashboards/overview.json"
->>>>>>> 54f61146
     }
   },
   "author": {
