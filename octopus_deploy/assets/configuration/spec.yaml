name: Octopus Deploy
files:
- name: octopus_deploy.yaml
  options:
  - template: init_config
    options:
    - template: init_config/default
    - template: init_config/http
  - template: instances
    options:
    - name: octopus_endpoint
      display_priority: 8
      description: |
        Octopus API endpoint.
        See https://octopus.com/docs/octopus-rest-api/getting-started#authentication for more details.
      value:
        example: http://localhost:80/api
        type: string
      required: true
    - name: spaces
      display_priority: 5
      description: |
        Filter your integration by spaces.
      value:
        type: object
        properties:
          - name: limit
            description: |
              Maximum number of spaces to be processed.
            type: integer
          - name: include
            type: array
            items:
              anyOf:
                - type: string
                - type: object
          - name: exclude
            type: array
            items:
              type: string
          - name: interval
            type: integer
        example: {}
    - name: project_groups
      display_priority: 5
      description: |
        Filter your integration by project groups and projects.
      value:
        type: object
        properties:
          - name: limit
            description: |
              Maximum number of project groups to be processed.
            type: integer
          - name: include
            type: array
            items:
              anyOf:
                - type: string
                - type: object
          - name: exclude
            type: array
            items:
              type: string
          - name: interval
            type: integer
        example: {}
    - name: projects
      display_priority: 5
      description: |
        Filter your integration by projects.
      value:
        type: object
        properties:
          - name: limit
            description: |
              Maximum number of projects to be processed.
            type: integer
          - name: include
            type: array
            items:
              anyOf:
                - type: string
                - type: object
          - name: exclude
            type: array
            items:
              type: string
          - name: interval
            type: integer
        example: {}
<<<<<<< HEAD
    - name: environments
      display_priority: 6
      description: |
        Filter your integration by environment.
      value:
        type: object
        properties:
          - name: limit
            description: |
              Maximum number of projects to be processed.
            type: integer
          - name: include
            type: array
            items:
              anyOf:
                - type: string
                - type: object
          - name: exclude
            type: array
            items:
              type: string
          - name: interval
            type: integer
        example: {}
=======
    - name: paginated_limit
      description: |
          Sets the number of items API calls should return at a time. Default is 30.
      value:
        example: 30
        type: integer
      required: false
>>>>>>> ea78cf33
    - template: instances/default
    - template: instances/http
      overrides:
        headers.display_priority: 6
        headers.enabled: true
        headers.description: |
          Headers to use for every request. An Authorization header including the Octopus Deploy API key token is required
          for authentication for the REST API.
          You can alternatively use the `auth_token` option.

        headers.value.example:
          X-Octopus-ApiKey: "<OCTOPUS_API_KEY>"
        auth_token.display_priority: 4
  - template: logs
    example:
    - type: integration
      source: octopus-deploy
      service: <SERVICE_NAME><|MERGE_RESOLUTION|>--- conflicted
+++ resolved
@@ -89,7 +89,6 @@
           - name: interval
             type: integer
         example: {}
-<<<<<<< HEAD
     - name: environments
       display_priority: 6
       description: |
@@ -114,7 +113,6 @@
           - name: interval
             type: integer
         example: {}
-=======
     - name: paginated_limit
       description: |
           Sets the number of items API calls should return at a time. Default is 30.
@@ -122,7 +120,6 @@
         example: 30
         type: integer
       required: false
->>>>>>> ea78cf33
     - template: instances/default
     - template: instances/http
       overrides:
