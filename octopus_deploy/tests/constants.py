--- conflicted
+++ resolved
@@ -33,14 +33,11 @@
     "octopus_deploy.server_node.count",
     "octopus_deploy.server_node.in_maintenance_mode",
     "octopus_deploy.server_node.max_concurrent_tasks",
-<<<<<<< HEAD
     "octopus_deploy.machine.count",
     "octopus_deploy.machine.is_healthy",
-=======
     "octopus_deploy.environment.allow_dynamic_infrastructure",
     "octopus_deploy.environment.count",
     "octopus_deploy.environment.use_guided_failure",
->>>>>>> 02785fd1
 ]
 
 ALL_METRICS = ["octopus_deploy.deployment.completed_time"] + E2E_METRICS
