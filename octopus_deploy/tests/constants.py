# (C) Datadog, Inc. 2025-present
# All rights reserved
# Licensed under a 3-clause BSD style license (see LICENSE)
import datetime
import os

from datadog_checks.dev.fs import get_here

USE_OCTOPUS_LAB = os.environ.get("USE_OCTOPUS_LAB")
OCTOPUS_LAB_ENDPOINT = os.environ.get('OCTOPUS_LAB_ENDPOINT')
OCTOPUS_API_KEY = os.environ.get('OCTOPUS_API_KEY')
OCTOPUS_SPACE = os.environ.get('OCTOPUS_SPACE', 'Default')

COMPOSE_FILE = os.path.join(get_here(), 'docker', 'docker-compose.yaml')
INSTANCE = {'octopus_endpoint': 'http://localhost:80'}

LAB_INSTANCE = {
    'octopus_endpoint': OCTOPUS_LAB_ENDPOINT,
    'headers': {'X-Octopus-ApiKey': OCTOPUS_API_KEY},
}

DEFAULT_COLLECTION_INTERVAL = 15
MOCKED_TIME1 = datetime.datetime.fromisoformat("2024-09-23T14:45:00.123+00:00")
MOCKED_TIME2 = MOCKED_TIME1 + datetime.timedelta(seconds=DEFAULT_COLLECTION_INTERVAL)


DEPLOY_METRICS = [
    "octopus_deploy.deployment.count",
    "octopus_deploy.deployment.executing",
    "octopus_deploy.deployment.queued",
    "octopus_deploy.deployment.waiting",
    "octopus_deploy.deployment.queued_time",
    "octopus_deploy.deployment.executing_time",
<<<<<<< HEAD
    "octopus_deploy.server_node.count",
    "octopus_deploy.server_node.in_maintenance_mode",
    "octopus_deploy.server_node.max_concurrent_tasks",
    "octopus_deploy.machine.count",
    "octopus_deploy.machine.is_healthy",
=======
    "octopus_deploy.deployment.completed_time",
]

MACHINE_METRICS = [
    "octopus_deploy.machine.count",
    "octopus_deploy.machine.is_healthy",
]

SPACE_METRICS = [
    "octopus_deploy.space.count",
]

PROJECT_GROUP_METRICS = [
    "octopus_deploy.project_group.count",
]

PROJECT_METRICS = [
    "octopus_deploy.project.count",
]

ENV_METRICS = [
>>>>>>> d215ee4b
    "octopus_deploy.environment.allow_dynamic_infrastructure",
    "octopus_deploy.environment.count",
    "octopus_deploy.environment.use_guided_failure",
]

SERVER_METRICS = [
    "octopus_deploy.server_node.count",
    "octopus_deploy.server_node.in_maintenance_mode",
    "octopus_deploy.server_node.max_concurrent_tasks",
]

COMPLETED_METRICS = ["octopus_deploy.deployment.completed_time"]

ALL_METRICS = (
    SERVER_METRICS
    + ENV_METRICS
    + PROJECT_METRICS
    + PROJECT_GROUP_METRICS
    + MACHINE_METRICS
    + SPACE_METRICS
    + DEPLOY_METRICS
)

E2E_METRICS = list(set(ALL_METRICS) - set(COMPLETED_METRICS))

ALL_DEPLOYMENT_LOGS = [
    {
        'ddtags': 'octopus_server:http://localhost:80,deployment_id:Deployments-19,release_version:0.0.2,environment_name:dev,'
        'space_name:Default,project_name:test,task_state:Failed,'
        'server_node:OctopusServerNodes-50c3dfbarc82',
        'message': 'The deployment failed because one or more steps failed. Please see the deployment log for details.',
        'timestamp': 1727104203218,
        'status': 'Fatal',
        'stage_name': 'Deploy test release 0.0.2 to Development',
    },
    {
        'ddtags': 'octopus_server:http://localhost:80,deployment_id:Deployments-19,release_version:0.0.2,environment_name:dev,'
        'space_name:Default,project_name:test,task_state:Failed,'
        'server_node:OctopusServerNodes-50c3dfbarc82',
        'message': 'hello',
        'timestamp': 1727104198525,
        'status': 'Info',
        'stage_name': 'Octopus Server',
    },
    {
        'ddtags': 'octopus_server:http://localhost:80,deployment_id:Deployments-19,release_version:0.0.2,environment_name:dev,'
        'space_name:Default,project_name:test,task_state:Failed,'
        'server_node:OctopusServerNodes-50c3dfbarc82',
        'message': "The step failed: Activity Run a Script on the Octopus Server failed with error "
        "'The remote script failed with exit code 1'.",
        'timestamp': 1727104202767,
        'status': 'Fatal',
        'stage_name': 'Step 2: Run a Script',
    },
    {
        'ddtags': 'octopus_server:http://localhost:80,deployment_id:Deployments-19,release_version:0.0.2,environment_name:dev,'
        'space_name:Default,project_name:test,task_state:Failed,'
        'server_node:OctopusServerNodes-50c3dfbarc82',
        'message': 'ParserError: At /home/octopus/.octopus/OctopusServer/Server/Work/'
        '09234928998123-1847-68/Script.ps1:1 char:6',
        'timestamp': 1727104202599,
        'status': 'Error',
        'stage_name': 'Octopus Server',
    },
    {
        'ddtags': 'octopus_server:http://localhost:80,deployment_id:Deployments-19,release_version:0.0.2,environment_name:dev,'
        'space_name:Default,project_name:test,task_state:Failed,'
        'server_node:OctopusServerNodes-50c3dfbarc82',
        'message': '+ echo "stop',
        'timestamp': 1727104202599,
        'status': 'Error',
        'stage_name': 'Octopus Server',
    },
    {
        'ddtags': 'octopus_server:http://localhost:80,deployment_id:Deployments-19,release_version:0.0.2,environment_name:dev,'
        'space_name:Default,project_name:test,task_state:Failed,'
        'server_node:OctopusServerNodes-50c3dfbarc82',
        'message': '+      ~~~~~',
        'timestamp': 1727104202599,
        'status': 'Error',
        'stage_name': 'Octopus Server',
    },
    {
        'ddtags': 'octopus_server:http://localhost:80,deployment_id:Deployments-19,release_version:0.0.2,environment_name:dev,'
        'space_name:Default,project_name:test,task_state:Failed,'
        'server_node:OctopusServerNodes-50c3dfbarc82',
        'message': 'The string is missing the terminator: ".',
        'timestamp': 1727104202599,
        'status': 'Error',
        'stage_name': 'Octopus Server',
    },
    {
        'ddtags': 'octopus_server:http://localhost:80,deployment_id:Deployments-19,release_version:0.0.2,environment_name:dev,'
        'space_name:Default,project_name:test,task_state:Failed,'
        'server_node:OctopusServerNodes-50c3dfbarc82',
        'message': 'At /home/octopus/.octopus/OctopusServer/Server/Work/09234928998123-1847-68/Script.ps1:1 char:6',
        'timestamp': 1727104202605,
        'status': 'Error',
        'stage_name': 'Octopus Server',
    },
    {
        'ddtags': 'octopus_server:http://localhost:80,deployment_id:Deployments-19,release_version:0.0.2,environment_name:dev,'
        'space_name:Default,project_name:test,task_state:Failed,'
        'server_node:OctopusServerNodes-50c3dfbarc82',
        'message': '+ echo "stop',
        'timestamp': 1727104202605,
        'status': 'Error',
        'stage_name': 'Octopus Server',
    },
    {
        'ddtags': 'octopus_server:http://localhost:80,deployment_id:Deployments-19,release_version:0.0.2,environment_name:dev,'
        'space_name:Default,project_name:test,task_state:Failed,'
        'server_node:OctopusServerNodes-50c3dfbarc82',
        'message': '+      ~~~~~',
        'timestamp': 1727104202605,
        'status': 'Error',
        'stage_name': 'Octopus Server',
    },
    {
        'ddtags': 'octopus_server:http://localhost:80,deployment_id:Deployments-19,release_version:0.0.2,environment_name:dev,'
        'space_name:Default,project_name:test,task_state:Failed,'
        'server_node:OctopusServerNodes-50c3dfbarc82',
        'message': 'at <ScriptBlock>, <No file>: line 1',
        'timestamp': 1727104202606,
        'status': 'Error',
        'stage_name': 'Octopus Server',
    },
    {
        'ddtags': 'octopus_server:http://localhost:80,deployment_id:Deployments-19,release_version:0.0.2,environment_name:dev,'
        'space_name:Default,project_name:test,task_state:Failed,'
        'server_node:OctopusServerNodes-50c3dfbarc82',
        'message': 'at <ScriptBlock>, /home/octopus/.octopus/OctopusServer/Server/Work/'
        '09234928998123-1847-68/Octopus.FunctionAppenderContext.ps1: line 258',
        'timestamp': 1727104202606,
        'status': 'Error',
        'stage_name': 'Octopus Server',
    },
    {
        'ddtags': 'octopus_server:http://localhost:80,deployment_id:Deployments-19,release_version:0.0.2,environment_name:dev,'
        'space_name:Default,project_name:test,task_state:Failed,'
        'server_node:OctopusServerNodes-50c3dfbarc82',
        'message': 'at <ScriptBlock>, /home/octopus/.octopus/OctopusServer/Server/Work/'
        '09234928998123-1847-68/Bootstrap.Octopus.FunctionAppenderContext.ps1: line 1505',
        'timestamp': 1727104202607,
        'status': 'Error',
        'stage_name': 'Octopus Server',
    },
    {
        'ddtags': 'octopus_server:http://localhost:80,deployment_id:Deployments-19,release_version:0.0.2,environment_name:dev,'
        'space_name:Default,project_name:test,task_state:Failed,'
        'server_node:OctopusServerNodes-50c3dfbarc82',
        'message': 'at <ScriptBlock>, <No file>: line 1',
        'timestamp': 1727104202607,
        'status': 'Error',
        'stage_name': 'Octopus Server',
    },
    {
        'ddtags': 'octopus_server:http://localhost:80,deployment_id:Deployments-19,release_version:0.0.2,environment_name:dev,'
        'space_name:Default,project_name:test,task_state:Failed,'
        'server_node:OctopusServerNodes-50c3dfbarc82',
        'message': 'at <ScriptBlock>, <No file>: line 1',
        'timestamp': 1727104202607,
        'status': 'Error',
        'stage_name': 'Octopus Server',
    },
    {
        'ddtags': 'octopus_server:http://localhost:80,deployment_id:Deployments-19,release_version:0.0.2,environment_name:dev,'
        'space_name:Default,project_name:test,task_state:Failed,'
        'server_node:OctopusServerNodes-50c3dfbarc82',
        'message': 'The remote script failed with exit code 1',
        'timestamp': 1727104202733,
        'status': 'Fatal',
        'stage_name': 'Octopus Server',
    },
    {
        'ddtags': 'octopus_server:http://localhost:80,deployment_id:Deployments-19,release_version:0.0.2,environment_name:dev,'
        'space_name:Default,project_name:test,task_state:Failed,'
        'server_node:OctopusServerNodes-50c3dfbarc82',
        'message': 'The action Run a Script on the Octopus Server failed',
        'timestamp': 1727104202758,
        'status': 'Fatal',
        'stage_name': 'Octopus Server',
    },
    {
        'ddtags': 'octopus_server:http://localhost:80,deployment_id:Deployments-18,release_version:0.0.1,environment_name:staging,'
        'space_name:Default,project_name:test,task_state:Success,'
        'server_node:OctopusServerNodes-50c3dfbarc82',
        'message': 'The deployment completed successfully.',
        'timestamp': 1727103628255,
        'status': 'Info',
        'stage_name': 'Deploy test release 0.0.1 to Staging',
    },
    {
        'ddtags': 'octopus_server:http://localhost:80,deployment_id:Deployments-18,release_version:0.0.1,environment_name:staging,'
        'space_name:Default,project_name:test,task_state:Success,'
        'server_node:OctopusServerNodes-50c3dfbarc82',
        'message': 'hello',
        'timestamp': 1727103627639,
        'status': 'Info',
        'stage_name': 'Octopus Server',
    },
    {
        'ddtags': 'octopus_server:http://localhost:80,deployment_id:Deployments-17,release_version:0.0.1,environment_name:dev,'
        'space_name:Default,project_name:test,task_state:Success,'
        'server_node:OctopusServerNodes-50c3dfbarc82',
        'message': 'The deployment completed successfully.',
        'timestamp': 1727103621669,
        'status': 'Info',
        'stage_name': 'Deploy test release 0.0.1 to Development',
    },
    {
        'ddtags': 'octopus_server:http://localhost:80,deployment_id:Deployments-17,release_version:0.0.1,environment_name:dev,'
        'space_name:Default,project_name:test,task_state:Success,'
        'server_node:OctopusServerNodes-50c3dfbarc82',
        'message': 'hello',
        'timestamp': 1727103621208,
        'status': 'Info',
        'stage_name': 'Octopus Server',
    },
    {
        'ddtags': 'octopus_server:http://localhost:80,deployment_id:Deployments-16,release_version:0.1.5,environment_name:dev,'
        'space_name:Default,project_name:test-api,task_state:Success,'
        'server_node:OctopusServerNodes-50c3dfbarc82',
        'message': 'The deployment completed successfully.',
        'timestamp': 1727103442532,
        'status': 'Info',
        'stage_name': 'Deploy test-api release 0.1.5 to Development',
    },
    {
        'ddtags': 'octopus_server:http://localhost:80,deployment_id:Deployments-16,release_version:0.1.5,environment_name:dev,'
        'space_name:Default,project_name:test-api,task_state:Success,'
        'server_node:OctopusServerNodes-50c3dfbarc82',
        'message': 'Testing',
        'timestamp': 1727103440967,
        'status': 'Info',
        'stage_name': 'Octopus Server',
    },
    {
        'ddtags': 'octopus_server:http://localhost:80,deployment_id:Deployments-16,release_version:0.1.5,environment_name:dev,'
        'space_name:Default,project_name:test-api,task_state:Success,'
        'server_node:OctopusServerNodes-50c3dfbarc82',
        'message': 'test',
        'timestamp': 1727103442029,
        'status': 'Info',
        'stage_name': 'Octopus Server',
    },
]

ONLY_TEST_LOGS = [
    {
        'ddtags': 'octopus_server:http://localhost:80,deployment_id:Deployments-19,release_version:0.0.2,environment_name:dev,'
        'space_name:Default,project_name:test,task_state:Failed,'
        'server_node:OctopusServerNodes-50c3dfbarc82',
        'message': 'The deployment failed because one or more steps failed. Please see the deployment log for details.',
        'timestamp': 1727104203218,
        'status': 'Fatal',
        'stage_name': 'Deploy test release 0.0.2 to Development',
    },
    {
        'ddtags': 'octopus_server:http://localhost:80,deployment_id:Deployments-19,release_version:0.0.2,environment_name:dev,'
        'space_name:Default,project_name:test,task_state:Failed,'
        'server_node:OctopusServerNodes-50c3dfbarc82',
        'message': 'hello',
        'timestamp': 1727104198525,
        'status': 'Info',
        'stage_name': 'Octopus Server',
    },
    {
        'ddtags': 'octopus_server:http://localhost:80,deployment_id:Deployments-19,release_version:0.0.2,environment_name:dev,'
        'space_name:Default,project_name:test,task_state:Failed,'
        'server_node:OctopusServerNodes-50c3dfbarc82',
        'message': "The step failed: Activity Run a Script on the Octopus Server failed with error"
        " 'The remote script failed with exit code 1'.",
        'timestamp': 1727104202767,
        'status': 'Fatal',
        'stage_name': 'Step 2: Run a Script',
    },
    {
        'ddtags': 'octopus_server:http://localhost:80,deployment_id:Deployments-19,release_version:0.0.2,environment_name:dev,'
        'space_name:Default,project_name:test,task_state:Failed,'
        'server_node:OctopusServerNodes-50c3dfbarc82',
        'message': 'ParserError: At /home/octopus/.octopus/OctopusServer/Server/Work/'
        '09234928998123-1847-68/Script.ps1:1 char:6',
        'timestamp': 1727104202599,
        'status': 'Error',
        'stage_name': 'Octopus Server',
    },
    {
        'ddtags': 'octopus_server:http://localhost:80,deployment_id:Deployments-19,release_version:0.0.2,environment_name:dev,'
        'space_name:Default,project_name:test,task_state:Failed,'
        'server_node:OctopusServerNodes-50c3dfbarc82',
        'message': '+ echo "stop',
        'timestamp': 1727104202599,
        'status': 'Error',
        'stage_name': 'Octopus Server',
    },
    {
        'ddtags': 'octopus_server:http://localhost:80,deployment_id:Deployments-19,release_version:0.0.2,environment_name:dev,'
        'space_name:Default,project_name:test,task_state:Failed,'
        'server_node:OctopusServerNodes-50c3dfbarc82',
        'message': '+      ~~~~~',
        'timestamp': 1727104202599,
        'status': 'Error',
        'stage_name': 'Octopus Server',
    },
    {
        'ddtags': 'octopus_server:http://localhost:80,deployment_id:Deployments-19,release_version:0.0.2,environment_name:dev,'
        'space_name:Default,project_name:test,task_state:Failed,'
        'server_node:OctopusServerNodes-50c3dfbarc82',
        'message': 'The string is missing the terminator: ".',
        'timestamp': 1727104202599,
        'status': 'Error',
        'stage_name': 'Octopus Server',
    },
    {
        'ddtags': 'octopus_server:http://localhost:80,deployment_id:Deployments-19,release_version:0.0.2,environment_name:dev,'
        'space_name:Default,project_name:test,task_state:Failed,'
        'server_node:OctopusServerNodes-50c3dfbarc82',
        'message': 'At /home/octopus/.octopus/OctopusServer/Server/Work/' '09234928998123-1847-68/Script.ps1:1 char:6',
        'timestamp': 1727104202605,
        'status': 'Error',
        'stage_name': 'Octopus Server',
    },
    {
        'ddtags': 'octopus_server:http://localhost:80,deployment_id:Deployments-19,release_version:0.0.2,environment_name:dev,'
        'space_name:Default,project_name:test,task_state:Failed,'
        'server_node:OctopusServerNodes-50c3dfbarc82',
        'message': '+ echo "stop',
        'timestamp': 1727104202605,
        'status': 'Error',
        'stage_name': 'Octopus Server',
    },
    {
        'ddtags': 'octopus_server:http://localhost:80,deployment_id:Deployments-19,release_version:0.0.2,environment_name:dev,'
        'space_name:Default,project_name:test,task_state:Failed,'
        'server_node:OctopusServerNodes-50c3dfbarc82',
        'message': '+      ~~~~~',
        'timestamp': 1727104202605,
        'status': 'Error',
        'stage_name': 'Octopus Server',
    },
    {
        'ddtags': 'octopus_server:http://localhost:80,deployment_id:Deployments-19,release_version:0.0.2,environment_name:dev,'
        'space_name:Default,project_name:test,task_state:Failed,'
        'server_node:OctopusServerNodes-50c3dfbarc82',
        'message': 'at <ScriptBlock>, <No file>: line 1',
        'timestamp': 1727104202606,
        'status': 'Error',
        'stage_name': 'Octopus Server',
    },
    {
        'ddtags': 'octopus_server:http://localhost:80,deployment_id:Deployments-19,release_version:0.0.2,environment_name:dev,'
        'space_name:Default,project_name:test,task_state:Failed,'
        'server_node:OctopusServerNodes-50c3dfbarc82',
        'message': 'at <ScriptBlock>, /home/octopus/.octopus/OctopusServer/Server/Work/'
        '09234928998123-1847-68/Octopus.FunctionAppenderContext.ps1: line 258',
        'timestamp': 1727104202606,
        'status': 'Error',
        'stage_name': 'Octopus Server',
    },
    {
        'ddtags': 'octopus_server:http://localhost:80,deployment_id:Deployments-19,release_version:0.0.2,environment_name:dev,'
        'space_name:Default,project_name:test,task_state:Failed,'
        'server_node:OctopusServerNodes-50c3dfbarc82',
        'message': 'at <ScriptBlock>, /home/octopus/.octopus/OctopusServer/Server/Work/'
        '09234928998123-1847-68/Bootstrap.Octopus.FunctionAppenderContext.ps1: line 1505',
        'timestamp': 1727104202607,
        'status': 'Error',
        'stage_name': 'Octopus Server',
    },
    {
        'ddtags': 'octopus_server:http://localhost:80,deployment_id:Deployments-19,release_version:0.0.2,environment_name:dev,'
        'space_name:Default,project_name:test,task_state:Failed,'
        'server_node:OctopusServerNodes-50c3dfbarc82',
        'message': 'at <ScriptBlock>, <No file>: line 1',
        'timestamp': 1727104202607,
        'status': 'Error',
        'stage_name': 'Octopus Server',
    },
    {
        'ddtags': 'octopus_server:http://localhost:80,deployment_id:Deployments-19,release_version:0.0.2,environment_name:dev,'
        'space_name:Default,project_name:test,task_state:Failed,'
        'server_node:OctopusServerNodes-50c3dfbarc82',
        'message': 'at <ScriptBlock>, <No file>: line 1',
        'timestamp': 1727104202607,
        'status': 'Error',
        'stage_name': 'Octopus Server',
    },
    {
        'ddtags': 'octopus_server:http://localhost:80,deployment_id:Deployments-19,release_version:0.0.2,environment_name:dev,'
        'space_name:Default,project_name:test,task_state:Failed,'
        'server_node:OctopusServerNodes-50c3dfbarc82',
        'message': 'The remote script failed with exit code 1',
        'timestamp': 1727104202733,
        'status': 'Fatal',
        'stage_name': 'Octopus Server',
    },
    {
        'ddtags': 'octopus_server:http://localhost:80,deployment_id:Deployments-19,release_version:0.0.2,environment_name:dev,'
        'space_name:Default,project_name:test,task_state:Failed,'
        'server_node:OctopusServerNodes-50c3dfbarc82',
        'message': 'The action Run a Script on the Octopus Server failed',
        'timestamp': 1727104202758,
        'status': 'Fatal',
        'stage_name': 'Octopus Server',
    },
    {
        'ddtags': 'octopus_server:http://localhost:80,deployment_id:Deployments-18,release_version:0.0.1,environment_name:staging,'
        'space_name:Default,project_name:test,task_state:Success,'
        'server_node:OctopusServerNodes-50c3dfbarc82',
        'message': 'The deployment completed successfully.',
        'timestamp': 1727103628255,
        'status': 'Info',
        'stage_name': 'Deploy test release 0.0.1 to Staging',
    },
    {
        'ddtags': 'octopus_server:http://localhost:80,deployment_id:Deployments-18,release_version:0.0.1,environment_name:staging,'
        'space_name:Default,project_name:test,task_state:Success,'
        'server_node:OctopusServerNodes-50c3dfbarc82',
        'message': 'hello',
        'timestamp': 1727103627639,
        'status': 'Info',
        'stage_name': 'Octopus Server',
    },
    {
        'ddtags': 'octopus_server:http://localhost:80,deployment_id:Deployments-17,release_version:0.0.1,environment_name:dev,'
        'space_name:Default,project_name:test,task_state:Success,'
        'server_node:OctopusServerNodes-50c3dfbarc82',
        'message': 'The deployment completed successfully.',
        'timestamp': 1727103621669,
        'status': 'Info',
        'stage_name': 'Deploy test release 0.0.1 to Development',
    },
    {
        'ddtags': 'octopus_server:http://localhost:80,deployment_id:Deployments-17,release_version:0.0.1,environment_name:dev,'
        'space_name:Default,project_name:test,task_state:Success,'
        'server_node:OctopusServerNodes-50c3dfbarc82',
        'message': 'hello',
        'timestamp': 1727103621208,
        'status': 'Info',
        'stage_name': 'Octopus Server',
    },
]

ALL_EVENTS = [
    {
        'message': 'Machine test is unhealthy',
        'tags': ['octopus_server:http://localhost:80', 'space_name:Default'],
    },
    {
        'message': 'Deploy to dev failed for new-project-from-group release 0.0.2 to dev',
        'tags': ['octopus_server:http://localhost:80', 'space_name:Default'],
    },
    {
        'message': 'Deploy to dev failed for project-new-2 release 0.0.2 to dev',
        'tags': ['octopus_server:http://localhost:80', 'space_name:Default'],
    },
]<|MERGE_RESOLUTION|>--- conflicted
+++ resolved
@@ -31,13 +31,6 @@
     "octopus_deploy.deployment.waiting",
     "octopus_deploy.deployment.queued_time",
     "octopus_deploy.deployment.executing_time",
-<<<<<<< HEAD
-    "octopus_deploy.server_node.count",
-    "octopus_deploy.server_node.in_maintenance_mode",
-    "octopus_deploy.server_node.max_concurrent_tasks",
-    "octopus_deploy.machine.count",
-    "octopus_deploy.machine.is_healthy",
-=======
     "octopus_deploy.deployment.completed_time",
 ]
 
@@ -59,7 +52,6 @@
 ]
 
 ENV_METRICS = [
->>>>>>> d215ee4b
     "octopus_deploy.environment.allow_dynamic_infrastructure",
     "octopus_deploy.environment.count",
     "octopus_deploy.environment.use_guided_failure",
