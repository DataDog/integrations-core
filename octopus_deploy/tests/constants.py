--- conflicted
+++ resolved
@@ -33,11 +33,9 @@
     "octopus_deploy.server_node.count",
     "octopus_deploy.server_node.in_maintenance_mode",
     "octopus_deploy.server_node.max_concurrent_tasks",
-<<<<<<< HEAD
     "octopus_deploy.environment.allow_dynamic_infrastructure",
     "octopus_deploy.environment.count",
     "octopus_deploy.environment.use_guided_failure",
-=======
 ]
 
 ALL_METRICS = ["octopus_deploy.deployment.completed_time"] + E2E_METRICS
@@ -429,5 +427,4 @@
         'message': 'Deploy to dev failed for project-new-2 release 0.0.2 to dev',
         'tags': ['space_name:Default'],
     },
->>>>>>> 197843e6
 ]