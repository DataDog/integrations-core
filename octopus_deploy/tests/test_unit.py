--- conflicted
+++ resolved
@@ -1031,7 +1031,6 @@
         aggregator.assert_event(event['message'], tags=event['tags'], count=1)
 
 
-<<<<<<< HEAD
 @pytest.mark.usefixtures('mock_http_get')
 @mock.patch("datadog_checks.octopus_deploy.check.get_current_datetime")
 def test_environment_metrics(get_current_datetime, dd_run_check, aggregator):
@@ -1269,65 +1268,11 @@
             'environment_name:staging',
             'environment_slug:staging',
             'environment_id:Environments-2',
-=======
+        ],
+    )
+
+
 @pytest.mark.parametrize(
-    ('paginated_limit'),
-    [pytest.param(30, id='high limit'), pytest.param(2, id='low limit')],
-)
-@pytest.mark.usefixtures('mock_http_get')
-@mock.patch("datadog_checks.octopus_deploy.check.get_current_datetime")
-def test_paginated_limit_octopusservernodes(
-    get_current_datetime, dd_run_check, aggregator, paginated_limit, mock_http_get
-):
-    instance = {'octopus_endpoint': 'http://localhost:80'}
-    instance['paginated_limit'] = paginated_limit
-
-    check = OctopusDeployCheck('octopus_deploy', {}, [instance])
-
-    get_current_datetime.return_value = MOCKED_TIME1
-    dd_run_check(check)
-
-    args_list = []
-    for call in mock_http_get.call_args_list:
-        args, kwargs = call
-        take = kwargs.get('params', {}).get('take')
-        skip = kwargs.get('params', {}).get('skip')
-        args_list += [(args[0], take, skip)]
-
-    assert args_list.count(('http://localhost:80/api/octopusservernodes', paginated_limit, 0)) == 1
-
-    aggregator.assert_metric(
-        "octopus_deploy.server_node.count",
-        1,
-        count=1,
-        tags=[
-            'server_node_id:OctopusServerNodes-octopus-i8932-79236734bc234-09h234n',
-            'server_node_name:octopus-i8932-79236734bc234-09h234n',
-        ],
-    )
-    aggregator.assert_metric(
-        "octopus_deploy.server_node.max_concurrent_tasks",
-        5,
-        count=1,
-        tags=[
-            'server_node_id:OctopusServerNodes-octopus-i8932-79236734bc234-09h234n',
-            'server_node_name:octopus-i8932-79236734bc234-09h234n',
-        ],
-    )
-    aggregator.assert_metric(
-        "octopus_deploy.server_node.in_maintenance_mode",
-        0,
-        count=1,
-        tags=[
-            'server_node_id:OctopusServerNodes-octopus-i8932-79236734bc234-09h234n',
-            'server_node_name:octopus-i8932-79236734bc234-09h234n',
->>>>>>> ea78cf33
-        ],
-    )
-
-
-@pytest.mark.parametrize(
-<<<<<<< HEAD
     ('mock_http_get', 'expected_log'),
     [
         pytest.param(
@@ -2168,7 +2113,66 @@
     assert args_list.count('http://localhost:80/api/Spaces-1/deployments/Deployments-19') == 1
 
     assert args_list.count('http://localhost:80/api/Spaces-1/environments') == 5
-=======
+
+
+@pytest.mark.parametrize(
+    ('paginated_limit'),
+    [pytest.param(30, id='high limit'), pytest.param(2, id='low limit')],
+)
+@pytest.mark.usefixtures('mock_http_get')
+@mock.patch("datadog_checks.octopus_deploy.check.get_current_datetime")
+def test_paginated_limit_octopusservernodes(
+    get_current_datetime, dd_run_check, aggregator, paginated_limit, mock_http_get
+):
+    instance = {'octopus_endpoint': 'http://localhost:80'}
+    instance['paginated_limit'] = paginated_limit
+
+    check = OctopusDeployCheck('octopus_deploy', {}, [instance])
+
+    get_current_datetime.return_value = MOCKED_TIME1
+    dd_run_check(check)
+
+    args_list = []
+    for call in mock_http_get.call_args_list:
+        args, _ = call
+        args_list += list(args)
+        args, kwargs = call
+        take = kwargs.get('params', {}).get('take')
+        skip = kwargs.get('params', {}).get('skip')
+        args_list += [(args[0], take, skip)]
+
+    assert args_list.count(('http://localhost:80/api/octopusservernodes', paginated_limit, 0)) == 1
+
+    aggregator.assert_metric(
+        "octopus_deploy.server_node.count",
+        1,
+        count=1,
+        tags=[
+            'server_node_id:OctopusServerNodes-octopus-i8932-79236734bc234-09h234n',
+            'server_node_name:octopus-i8932-79236734bc234-09h234n',
+        ],
+    )
+    aggregator.assert_metric(
+        "octopus_deploy.server_node.max_concurrent_tasks",
+        5,
+        count=1,
+        tags=[
+            'server_node_id:OctopusServerNodes-octopus-i8932-79236734bc234-09h234n',
+            'server_node_name:octopus-i8932-79236734bc234-09h234n',
+        ],
+    )
+    aggregator.assert_metric(
+        "octopus_deploy.server_node.in_maintenance_mode",
+        0,
+        count=1,
+        tags=[
+            'server_node_id:OctopusServerNodes-octopus-i8932-79236734bc234-09h234n',
+            'server_node_name:octopus-i8932-79236734bc234-09h234n',
+        ],
+    )
+
+
+@pytest.mark.parametrize(
     ('paginated_limit, expected_skip_take_args'),
     [
         pytest.param(
@@ -2419,5 +2423,4 @@
         if 'http://localhost:80/api/Spaces-1/tasks' == args[0] and project == 'Projects-1':
             skip_take_args += [(list(args), skip, take)]
 
-    assert skip_take_args == expected_skip_take_args
->>>>>>> ea78cf33
+    assert skip_take_args == expected_skip_take_args