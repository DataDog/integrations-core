# (C) Datadog, Inc. 2024-present
# All rights reserved
# Licensed under a 3-clause BSD style license (see LICENSE)

import logging
from contextlib import nullcontext as does_not_raise

import mock
import pytest

from datadog_checks.dev.http import MockResponse
from datadog_checks.dev.utils import get_metadata_metrics
from datadog_checks.octopus_deploy import OctopusDeployCheck

from .constants import ALL_DEPLOYMENT_LOGS, ALL_EVENTS, ALL_METRICS, MOCKED_TIME1, MOCKED_TIME2, ONLY_TEST_LOGS


@pytest.mark.parametrize(
    ('mock_http_get', 'expected_exception', 'can_connect'),
    [
        pytest.param(
            {
                'http_error': {
                    '/api/spaces': MockResponse(status_code=500),
                }
            },
            pytest.raises(Exception, match=r'Could not connect to octopus API.*'),
            0,
            id='http error',
        ),
        pytest.param(
            {
                'mock_data': {
                    '/api/spaces': {"Items": []},
                }
            },
            does_not_raise(),
            1,
            id='http ok',
        ),
    ],
    indirect=['mock_http_get'],
)
@pytest.mark.usefixtures('mock_http_get')
@mock.patch("datadog_checks.octopus_deploy.check.get_current_datetime")
def test_can_connect(get_current_datetime, dd_run_check, aggregator, expected_exception, can_connect):
    instance = {'octopus_endpoint': 'http://localhost:80'}
    check = OctopusDeployCheck('octopus_deploy', {}, [instance])
    get_current_datetime.return_value = MOCKED_TIME1

    with expected_exception:
        dd_run_check(check)

    aggregator.assert_metric('octopus_deploy.api.can_connect', can_connect)


@pytest.mark.usefixtures('mock_http_get')
@mock.patch("datadog_checks.octopus_deploy.check.get_current_datetime")
def test_all_metrics_covered(
    get_current_datetime,
    dd_run_check,
    aggregator,
):
    instance = {'octopus_endpoint': 'http://localhost:80'}
    check = OctopusDeployCheck('octopus_deploy', {}, [instance])
    get_current_datetime.return_value = MOCKED_TIME1
    dd_run_check(check)
    get_current_datetime.return_value = MOCKED_TIME2
    dd_run_check(check)

    aggregator.assert_metric('octopus_deploy.api.can_connect', 1)

    for metric in ALL_METRICS:
        aggregator.assert_metric(metric)

    aggregator.assert_all_metrics_covered()
    aggregator.assert_metrics_using_metadata(get_metadata_metrics())


@pytest.mark.parametrize(
    ('mock_http_get'),
    [
        pytest.param(
            {
                'mock_data': {
                    '/api/spaces': {"Items": []},
                }
            },
            id='empty spaces',
        ),
    ],
    indirect=['mock_http_get'],
)
@pytest.mark.usefixtures('mock_http_get')
@mock.patch("datadog_checks.octopus_deploy.check.get_current_datetime")
def test_empty_spaces(get_current_datetime, dd_run_check, aggregator):
    instance = {'octopus_endpoint': 'http://localhost:80'}
    check = OctopusDeployCheck('octopus_deploy', {}, [instance])
    get_current_datetime.return_value = MOCKED_TIME1

    dd_run_check(check)

    aggregator.assert_metric('octopus_deploy.space.count', count=0)


@pytest.mark.usefixtures('mock_http_get')
@mock.patch("datadog_checks.octopus_deploy.check.get_current_datetime")
def test_one_space(get_current_datetime, dd_run_check, aggregator):
    instance = {'octopus_endpoint': 'http://localhost:80'}
    check = OctopusDeployCheck('octopus_deploy', {}, [instance])
    get_current_datetime.return_value = MOCKED_TIME1

    dd_run_check(check)

    aggregator.assert_metric('octopus_deploy.space.count', 1, tags=['space_id:Spaces-1', 'space_name:Default'])


@pytest.mark.usefixtures('mock_http_get')
@mock.patch("datadog_checks.octopus_deploy.check.get_current_datetime")
def test_project_groups(get_current_datetime, dd_run_check, aggregator):
    instance = {'octopus_endpoint': 'http://localhost:80'}
    check = OctopusDeployCheck('octopus_deploy', {}, [instance])
    get_current_datetime.return_value = MOCKED_TIME1

    dd_run_check(check)

    aggregator.assert_metric(
        'octopus_deploy.project_group.count',
        1,
        tags=['project_group_id:ProjectGroups-1', 'project_group_name:Default Project Group', 'space_name:Default'],
    )
    aggregator.assert_metric(
        'octopus_deploy.project_group.count',
        1,
        tags=['project_group_id:ProjectGroups-2', 'project_group_name:test-group', 'space_name:Default'],
    )
    aggregator.assert_metric(
        'octopus_deploy.project_group.count',
        1,
        tags=['project_group_id:ProjectGroups-3', 'project_group_name:hello', 'space_name:Default'],
    )


@pytest.mark.usefixtures('mock_http_get')
@mock.patch("datadog_checks.octopus_deploy.check.get_current_datetime")
def test_projects(get_current_datetime, dd_run_check, aggregator):
    instance = {'octopus_endpoint': 'http://localhost:80'}
    check = OctopusDeployCheck('octopus_deploy', {}, [instance])
    get_current_datetime.return_value = MOCKED_TIME1

    dd_run_check(check)

    aggregator.assert_metric(
        'octopus_deploy.project.count',
        1,
        tags=[
            'project_id:Projects-1',
            'project_name:test-api',
            'project_group_name:Default Project Group',
            'space_name:Default',
        ],
    )
    aggregator.assert_metric(
        'octopus_deploy.project.count',
        1,
        tags=[
            'project_id:Projects-2',
            'project_name:my-project',
            'project_group_name:Default Project Group',
            'space_name:Default',
        ],
    )
    aggregator.assert_metric(
        'octopus_deploy.project.count',
        1,
        tags=[
            'project_id:Projects-3',
            'project_name:test',
            'project_group_name:Default Project Group',
            'space_name:Default',
        ],
    )
    aggregator.assert_metric(
        'octopus_deploy.project.count',
        1,
        tags=['project_id:Projects-4', 'project_name:hi', 'project_group_name:test-group', 'space_name:Default'],
    )


@pytest.mark.usefixtures('mock_http_get')
@mock.patch("datadog_checks.octopus_deploy.check.get_current_datetime")
def test_queued_or_running_tasks(get_current_datetime, dd_run_check, aggregator):
    instance = {'octopus_endpoint': 'http://localhost:80'}
    check = OctopusDeployCheck('octopus_deploy', {}, [instance])
    get_current_datetime.return_value = MOCKED_TIME1

    dd_run_check(check)

    aggregator.assert_metric(
        'octopus_deploy.deployment.count',
        1,
        tags=[
            'task_state:Executing',
            'project_name:my-project',
            'space_name:Default',
            'deployment_id:Deployments-18',
            'environment_name:staging',
            'release_version:0.0.1',
            'server_node:OctopusServerNodes-50c3dfbarc82',
        ],
    )
    aggregator.assert_metric(
        'octopus_deploy.deployment.queued_time',
        30,
        tags=[
            'task_state:Executing',
            'project_name:my-project',
            'space_name:Default',
            'deployment_id:Deployments-18',
            'environment_name:staging',
            'release_version:0.0.1',
            'server_node:OctopusServerNodes-50c3dfbarc82',
        ],
    )
    aggregator.assert_metric(
        'octopus_deploy.deployment.executing_time',
        150,
        tags=[
            'task_state:Executing',
            'project_name:my-project',
            'space_name:Default',
            'deployment_id:Deployments-18',
            'environment_name:staging',
            'release_version:0.0.1',
            'server_node:OctopusServerNodes-50c3dfbarc82',
        ],
    )
    aggregator.assert_metric(
        'octopus_deploy.deployment.completed_time',
        0,
        count=0,
        tags=[
            'task_state:Executing',
            'project_name:my-project',
            'space_name:Default',
            'deployment_id:Deployments-19',
            'environment_name:dev',
            'release_version:0.0.2',
            'server_node:OctopusServerNodes-50c3dfbarc82',
        ],
    )
    aggregator.assert_metric(
        'octopus_deploy.deployment.count',
        1,
        tags=[
            'task_state:Queued',
            'project_name:test',
            'space_name:Default',
            'deployment_id:Deployments-19',
            'environment_name:dev',
            'release_version:0.0.2',
            'server_node:None',
        ],
    )
    aggregator.assert_metric(
        'octopus_deploy.deployment.queued_time',
        60,
        tags=[
            'task_state:Queued',
            'project_name:test',
            'space_name:Default',
            'deployment_id:Deployments-19',
            'release_version:0.0.2',
            'environment_name:dev',
            'server_node:None',
        ],
    )
    aggregator.assert_metric(
        'octopus_deploy.deployment.executing_time',
        0,
        count=0,
        tags=[
            'task_state:Queued',
            'project_name:test',
            'space_name:Default',
            'deployment_id:Deployments-19',
            'release_version:0.0.2',
            'environment_name:dev',
            'server_node:None',
        ],
    )
    aggregator.assert_metric(
        'octopus_deploy.deployment.completed_time',
        0,
        count=0,
        tags=[
            'task_state:Queued',
            'project_name:test',
            'space_name:Default',
            'deployment_id:Deployments-19',
            'release_version:0.0.2',
            'environment_name:dev',
            'server_node:None',
        ],
    )


@pytest.mark.usefixtures('mock_http_get')
@mock.patch("datadog_checks.octopus_deploy.check.get_current_datetime")
def test_completed_tasks(get_current_datetime, dd_run_check, aggregator):
    instance = {'octopus_endpoint': 'http://localhost:80'}
    check = OctopusDeployCheck('octopus_deploy', {}, [instance])

    get_current_datetime.return_value = MOCKED_TIME1
    dd_run_check(check)
    aggregator.assert_metric(
        'octopus_deploy.deployment.count',
        tags=[
            'project_name:test',
            'space_name:Default',
            'server_node:None',
            'release_version:0.0.2',
            'environment_name:dev',
            'deployment_id:Deployments-19',
            'task_state:Queued',
        ],
        count=1,
    )
    aggregator.assert_metric(
        'octopus_deploy.deployment.count',
        tags=[
            'space_name:Default',
            'project_name:my-project',
            'server_node:OctopusServerNodes-50c3dfbarc82',
            'deployment_id:Deployments-18',
            'environment_name:staging',
            'release_version:0.0.1',
            'task_state:Executing',
        ],
        count=1,
    )
    deployment_metrics = aggregator.metrics('octopus_deploy.deployment.count')
    assert len(deployment_metrics) == 2

    get_current_datetime.return_value = MOCKED_TIME2
    dd_run_check(check)

    aggregator.assert_metric(
        'octopus_deploy.deployment.count',
        1,
        tags=[
            'task_state:Failed',
            'project_name:test',
            'space_name:Default',
            'release_version:0.0.2',
            'deployment_id:Deployments-19',
            'environment_name:dev',
            'server_node:OctopusServerNodes-50c3dfbarc82',
        ],
    )
    aggregator.assert_metric(
        'octopus_deploy.deployment.queued_time',
        110,
        tags=[
            'task_state:Failed',
            'project_name:test',
            'space_name:Default',
            'release_version:0.0.2',
            'deployment_id:Deployments-19',
            'environment_name:dev',
            'server_node:OctopusServerNodes-50c3dfbarc82',
        ],
    )
    aggregator.assert_metric(
        'octopus_deploy.deployment.executing_time',
        50,
        tags=[
            'task_state:Failed',
            'project_name:test',
            'space_name:Default',
            'release_version:0.0.2',
            'deployment_id:Deployments-19',
            'environment_name:dev',
            'server_node:OctopusServerNodes-50c3dfbarc82',
        ],
    )
    aggregator.assert_metric(
        'octopus_deploy.deployment.completed_time',
        5,
        tags=[
            'task_state:Failed',
            'project_name:test',
            'space_name:Default',
            'deployment_id:Deployments-19',
            'environment_name:dev',
            'release_version:0.0.2',
            'server_node:OctopusServerNodes-50c3dfbarc82',
        ],
    )
    aggregator.assert_metric(
        'octopus_deploy.deployment.count',
        1,
        tags=[
            'task_state:Success',
            'project_name:test',
            'space_name:Default',
            'deployment_id:Deployments-18',
            'environment_name:staging',
            'release_version:0.0.1',
            'server_node:OctopusServerNodes-50c3dfbarc82',
        ],
    )
    aggregator.assert_metric(
        'octopus_deploy.deployment.queued_time',
        90,
        tags=[
            'task_state:Success',
            'project_name:test',
            'space_name:Default',
            'deployment_id:Deployments-18',
            'environment_name:staging',
            'release_version:0.0.1',
            'server_node:OctopusServerNodes-50c3dfbarc82',
        ],
    )
    aggregator.assert_metric(
        'octopus_deploy.deployment.executing_time',
        54,
        tags=[
            'task_state:Success',
            'project_name:test',
            'space_name:Default',
            'deployment_id:Deployments-18',
            'release_version:0.0.1',
            'environment_name:staging',
            'server_node:OctopusServerNodes-50c3dfbarc82',
        ],
    )
    aggregator.assert_metric(
        'octopus_deploy.deployment.completed_time',
        1,
        tags=[
            'task_state:Success',
            'project_name:test',
            'space_name:Default',
            'deployment_id:Deployments-18',
            'environment_name:staging',
            'release_version:0.0.1',
            'server_node:OctopusServerNodes-50c3dfbarc82',
        ],
    )
    aggregator.assert_metric(
        'octopus_deploy.deployment.count',
        tags=[
            'task_state:Success',
            'project_name:test',
            'space_name:Default',
            'deployment_id:Deployments-17',
            'environment_name:dev',
            'release_version:0.0.1',
            'server_node:OctopusServerNodes-50c3dfbarc82',
        ],
    )
    aggregator.assert_metric(
        'octopus_deploy.deployment.queued_time',
        18,
        tags=[
            'task_state:Success',
            'project_name:test',
            'space_name:Default',
            'deployment_id:Deployments-17',
            'environment_name:dev',
            'release_version:0.0.1',
            'server_node:OctopusServerNodes-50c3dfbarc82',
        ],
    )
    aggregator.assert_metric(
        'octopus_deploy.deployment.executing_time',
        41,
        tags=[
            'task_state:Success',
            'project_name:test',
            'space_name:Default',
            'deployment_id:Deployments-17',
            'environment_name:dev',
            'release_version:0.0.1',
            'server_node:OctopusServerNodes-50c3dfbarc82',
        ],
    )
    aggregator.assert_metric(
        'octopus_deploy.deployment.completed_time',
        14,
        tags=[
            'task_state:Success',
            'project_name:test',
            'space_name:Default',
            'deployment_id:Deployments-17',
            'environment_name:dev',
            'release_version:0.0.1',
            'server_node:OctopusServerNodes-50c3dfbarc82',
        ],
    )


@pytest.mark.parametrize(
    ('mock_http_get'),
    [
        pytest.param(
            {
                'mock_data': {
                    '/api/spaces': {
                        "Items": [
                            {
                                "Id": "Spaces-1",
                                "Name": "First",
                            },
                            {
                                "Id": "Spaces-2",
                                "Name": "Second",
                            },
                        ]
                    },
                    '/api/Spaces-1/projectgroups': {"Items": []},
                    '/api/Spaces-2/projectgroups': {"Items": []},
                }
            },
            id='empty spaces',
        ),
    ],
    indirect=['mock_http_get'],
)
@pytest.mark.usefixtures('mock_http_get')
@mock.patch("datadog_checks.octopus_deploy.check.get_current_datetime")
def test_discovery_spaces(get_current_datetime, dd_run_check, aggregator):
    instance = {
        'octopus_endpoint': 'http://localhost:80',
        'spaces': {
            'include': ['Second'],
        },
    }
    check = OctopusDeployCheck('octopus_deploy', {}, [instance])

    get_current_datetime.return_value = MOCKED_TIME1
    dd_run_check(check)

    aggregator.assert_metric('octopus_deploy.space.count', tags=['space_name:Default', 'space_name:First'], count=0)
    aggregator.assert_metric('octopus_deploy.space.count', tags=['space_id:Spaces-2', 'space_name:Second'])


@pytest.mark.usefixtures('mock_http_get')
@mock.patch("datadog_checks.octopus_deploy.check.get_current_datetime")
def test_discovery_default_project_groups(get_current_datetime, dd_run_check, aggregator):
    instance = {
        'octopus_endpoint': 'http://localhost:80',
        'project_groups': {
            'include': ['hello'],
        },
    }
    check = OctopusDeployCheck('octopus_deploy', {}, [instance])

    get_current_datetime.return_value = MOCKED_TIME1
    dd_run_check(check)

    aggregator.assert_metric(
        'octopus_deploy.project_group.count',
        tags=['project_group_id:ProjectGroups-1', 'project_group_name:Default Project Group', 'space_name:Default'],
        count=0,
    )
    aggregator.assert_metric(
        'octopus_deploy.project_group.count',
        tags=['project_group_id:ProjectGroups-2', 'project_group_name:test-group', 'space_name:Default'],
        count=0,
    )
    aggregator.assert_metric(
        'octopus_deploy.project_group.count',
        1,
        tags=['project_group_id:ProjectGroups-3', 'project_group_name:hello', 'space_name:Default'],
    )


@pytest.mark.usefixtures('mock_http_get')
@mock.patch("datadog_checks.octopus_deploy.check.get_current_datetime")
def test_discovery_space_project_groups(get_current_datetime, dd_run_check, aggregator):
    instance = {
        'octopus_endpoint': 'http://localhost:80',
        'spaces': {
            'include': [
                {
                    'Default': {
                        'project_groups': {
                            'include': ['hello'],
                        }
                    }
                }
            ],
        },
    }
    check = OctopusDeployCheck('octopus_deploy', {}, [instance])

    get_current_datetime.return_value = MOCKED_TIME1
    dd_run_check(check)

    aggregator.assert_metric(
        'octopus_deploy.project_group.count',
        tags=['project_group_id:ProjectGroups-1', 'project_group_name:Default Project Group', 'space_name:Default'],
        count=0,
    )
    aggregator.assert_metric(
        'octopus_deploy.project_group.count',
        tags=['project_group_id:ProjectGroups-2', 'project_group_name:test-group', 'space_name:Default'],
        count=0,
    )
    aggregator.assert_metric(
        'octopus_deploy.project_group.count',
        1,
        tags=['project_group_id:ProjectGroups-3', 'project_group_name:hello', 'space_name:Default'],
    )


@pytest.mark.usefixtures('mock_http_get')
@mock.patch("datadog_checks.octopus_deploy.check.get_current_datetime")
def test_discovery_default_projects(get_current_datetime, dd_run_check, aggregator):
    instance = {
        'octopus_endpoint': 'http://localhost:80',
        'projects': {
            'include': ['test-api'],
        },
    }
    check = OctopusDeployCheck('octopus_deploy', {}, [instance])

    get_current_datetime.return_value = MOCKED_TIME1
    dd_run_check(check)

    aggregator.assert_metric(
        'octopus_deploy.project.count',
        1,
        tags=[
            'project_id:Projects-1',
            'project_name:test-api',
            'project_group_name:Default Project Group',
            'space_name:Default',
        ],
    )
    aggregator.assert_metric(
        'octopus_deploy.project.count',
        tags=[
            'project_id:Projects-2',
            'project_name:my-project',
            'project_group_name:Default Project Group',
            'space_name:Default',
        ],
        count=0,
    )
    aggregator.assert_metric(
        'octopus_deploy.project.count',
        tags=[
            'project_name:test',
            'project_name:test',
            'project_group_name:Default Project Group',
            'space_name:Default',
        ],
        count=0,
    )
    aggregator.assert_metric(
        'octopus_deploy.project.count',
        tags=['project_id:Projects-4', 'project_name:hi', 'project_group_name:test-group', 'space_name:Default'],
        count=0,
    )


@pytest.mark.usefixtures('mock_http_get')
@mock.patch("datadog_checks.octopus_deploy.check.get_current_datetime")
def test_discovery_space_project_group_projects(get_current_datetime, dd_run_check, aggregator):
    instance = {
        'octopus_endpoint': 'http://localhost:80',
        'spaces': {
            'include': [
                {
                    'Default': {
                        'project_groups': {
                            'include': [
                                {
                                    'hello': {
                                        'projects': {
                                            'include': ['.*'],
                                        },
                                    }
                                }
                            ],
                        },
                    }
                }
            ],
        },
    }
    check = OctopusDeployCheck('octopus_deploy', {}, [instance])

    get_current_datetime.return_value = MOCKED_TIME1
    dd_run_check(check)

    aggregator.assert_metric(
        'octopus_deploy.project_group.count',
        tags=['project_group_id:ProjectGroups-1', 'project_group_name:Default Project Group', 'space_name:Default'],
        count=0,
    )
    aggregator.assert_metric(
        'octopus_deploy.project_group.count',
        tags=['project_group_id:ProjectGroups-2', 'project_group_name:test-group', 'space_name:Default'],
        count=0,
    )
    aggregator.assert_metric(
        'octopus_deploy.project_group.count',
        1,
        tags=['project_group_id:ProjectGroups-3', 'project_group_name:hello', 'space_name:Default'],
    )


@pytest.mark.parametrize(
    ('instance'),
    [
        pytest.param(
            {
                'octopus_endpoint': 'http://localhost:80',
                'spaces': {
                    'include': ['Default'],
                },
                'project_groups': {
                    'include': ['Default Project Group'],
                },
                'projects': {
                    'include': ['.*'],
                },
            },
            id='all default',
        ),
        pytest.param(
            {
                'octopus_endpoint': 'http://localhost:80',
                'spaces': {
                    'include': [
                        {
                            'Default': {
                                'project_groups': {
                                    'include': ['Default Project Group'],
                                },
                            }
                        }
                    ],
                },
                'projects': {
                    'include': ['.*'],
                },
            },
            id='with project groups',
        ),
        pytest.param(
            {
                'octopus_endpoint': 'http://localhost:80',
                'spaces': {
                    'include': [
                        {
                            'Default': {
                                'project_groups': {
                                    'include': [
                                        {
                                            'Default Project Group': {
                                                'projects': {
                                                    'include': ['.*'],
                                                },
                                            }
                                        }
                                    ],
                                },
                            }
                        }
                    ],
                },
            },
            id='with projects',
        ),
    ],
)
@pytest.mark.usefixtures('mock_http_get')
@mock.patch("datadog_checks.octopus_deploy.check.get_current_datetime")
def test_run_twice(get_current_datetime, dd_run_check, aggregator, instance):
    check = OctopusDeployCheck('octopus_deploy', {}, [instance])
    get_current_datetime.return_value = MOCKED_TIME1

    dd_run_check(check)

    aggregator.assert_metric('octopus_deploy.space.count')
    aggregator.assert_metric('octopus_deploy.project_group.count')
    aggregator.assert_metric('octopus_deploy.project.count')

    get_current_datetime.return_value = MOCKED_TIME2
    dd_run_check(check)

    aggregator.assert_metric('octopus_deploy.space.count')
    aggregator.assert_metric('octopus_deploy.project_group.count')
    aggregator.assert_metric('octopus_deploy.project.count')


@pytest.mark.usefixtures('mock_http_get')
@mock.patch("datadog_checks.octopus_deploy.check.get_current_datetime")
def test_empty_include(get_current_datetime, dd_run_check, aggregator):
    instance = {
        'octopus_endpoint': 'http://localhost:80',
        'spaces': {
            'include': [],
        },
    }
    check = OctopusDeployCheck('octopus_deploy', {}, [instance])
    get_current_datetime.return_value = MOCKED_TIME1

    dd_run_check(check)

    aggregator.assert_metric('octopus_deploy.space.count', count=0)


@pytest.mark.parametrize(
    ('mock_http_get', 'expected_log'),
    [
        pytest.param(
            {
                'http_error': {
                    '/api/Spaces-1/tasks': MockResponse(status_code=500),
                }
            },
            'Failed to access endpoint: api/Spaces-1/tasks: 500 Server Error: None for url: None',
            id='http error',
        ),
    ],
    indirect=['mock_http_get'],
)
@pytest.mark.usefixtures('mock_http_get')
@mock.patch("datadog_checks.octopus_deploy.check.get_current_datetime")
def test_tasks_endpoint_unavailable(get_current_datetime, dd_run_check, expected_log, caplog):
    instance = {'octopus_endpoint': 'http://localhost:80'}
    check = OctopusDeployCheck('octopus_deploy', {}, [instance])
    get_current_datetime.return_value = MOCKED_TIME1
    caplog.set_level(logging.WARNING)
    dd_run_check(check)
    assert expected_log in caplog.text


@pytest.mark.usefixtures('mock_http_get')
@mock.patch("datadog_checks.octopus_deploy.check.get_current_datetime")
def test_server_node_metrics(get_current_datetime, dd_run_check, aggregator):
    instance = {'octopus_endpoint': 'http://localhost:80'}
    check = OctopusDeployCheck('octopus_deploy', {}, [instance])
    get_current_datetime.return_value = MOCKED_TIME1
    dd_run_check(check)
    aggregator.assert_metric(
        "octopus_deploy.server_node.count",
        1,
        count=1,
        tags=[
            'server_node_id:OctopusServerNodes-octopus-i8932-79236734bc234-09h234n',
            'server_node_name:octopus-i8932-79236734bc234-09h234n',
        ],
    )
    aggregator.assert_metric(
        "octopus_deploy.server_node.max_concurrent_tasks",
        5,
        count=1,
        tags=[
            'server_node_id:OctopusServerNodes-octopus-i8932-79236734bc234-09h234n',
            'server_node_name:octopus-i8932-79236734bc234-09h234n',
        ],
    )
    aggregator.assert_metric(
        "octopus_deploy.server_node.in_maintenance_mode",
        0,
        count=1,
        tags=[
            'server_node_id:OctopusServerNodes-octopus-i8932-79236734bc234-09h234n',
            'server_node_name:octopus-i8932-79236734bc234-09h234n',
        ],
    )


@pytest.mark.parametrize(
    ('mock_http_get', 'expected_log'),
    [
        pytest.param(
            {
                'http_error': {
                    '/api/octopusservernodes': MockResponse(status_code=500),
                }
            },
            'Failed to access endpoint: api/octopusservernodes: 500 Server Error: None for url: None',
            id='http error',
        ),
    ],
    indirect=['mock_http_get'],
)
@pytest.mark.usefixtures('mock_http_get')
@mock.patch("datadog_checks.octopus_deploy.check.get_current_datetime")
def test_server_node_endpoint_failed(get_current_datetime, dd_run_check, aggregator, expected_log, caplog):
    instance = {'octopus_endpoint': 'http://localhost:80'}
    check = OctopusDeployCheck('octopus_deploy', {}, [instance])
    get_current_datetime.return_value = MOCKED_TIME1
    caplog.set_level(logging.WARNING)
    dd_run_check(check)
    assert expected_log in caplog.text
    aggregator.assert_metric(
        "octopus_deploy.server_node.count",
        1,
        count=0,
        tags=[
            'server_node_id:OctopusServerNodes-octopus-i8932-79236734bc234-09h234n',
            'server_node_name:octopus-i8932-79236734bc234-09h234n',
        ],
    )
    aggregator.assert_metric(
        "octopus_deploy.server_node.max_concurrent_tasks",
        5,
        count=0,
        tags=[
            'server_node_id:OctopusServerNodes-octopus-i8932-79236734bc234-09h234n',
            'server_node_name:octopus-i8932-79236734bc234-09h234n',
        ],
    )
    aggregator.assert_metric(
        "octopus_deploy.server_node.in_maintenance_mode",
        5,
        count=0,
        tags=[
            'server_node_id:OctopusServerNodes-octopus-i8932-79236734bc234-09h234n',
            'server_node_name:octopus-i8932-79236734bc234-09h234n',
        ],
    )


@pytest.mark.parametrize(
    ('logs_enabled, project_groups, expected_logs'),
    [
        pytest.param(True, None, ALL_DEPLOYMENT_LOGS, id='logs enabled'),
        pytest.param(False, None, [], id='logs disabled'),
        pytest.param(
            True,
            {'include': [{'.*': {'projects': {'include': [r'^test$']}}}]},
            ONLY_TEST_LOGS,
            id='logs enabled only test logs',
        ),
    ],
)
@pytest.mark.usefixtures('mock_http_get')
@mock.patch("datadog_checks.octopus_deploy.check.get_current_datetime")
def test_deployment_logs(
    get_current_datetime,
    datadog_agent,
    dd_run_check,
    instance,
    logs_enabled,
    project_groups,
    expected_logs,
):
    instance = {'octopus_endpoint': 'http://localhost:80'}
    instance['project_groups'] = project_groups
    datadog_agent._config['logs_enabled'] = logs_enabled
    check = OctopusDeployCheck('octopus_deploy', {}, [instance])

    get_current_datetime.return_value = MOCKED_TIME1
    dd_run_check(check)
    datadog_agent.assert_logs(check.check_id, [])
    get_current_datetime.return_value = MOCKED_TIME2
    dd_run_check(check)
    datadog_agent.assert_logs(check.check_id, expected_logs)


@pytest.mark.parametrize(
    ('expected_events', 'events_enabled'),
    [pytest.param([], False, id='events disabled'), pytest.param(ALL_EVENTS, True, id='events enabled')],
)
@pytest.mark.usefixtures('mock_http_get')
@mock.patch("datadog_checks.octopus_deploy.check.get_current_datetime")
def test_events(get_current_datetime, dd_run_check, aggregator, expected_events, events_enabled):
    instance = {'octopus_endpoint': 'http://localhost:80'}
    instance['collect_events'] = events_enabled
    check = OctopusDeployCheck('octopus_deploy', {}, [instance])
    get_current_datetime.return_value = MOCKED_TIME1
    dd_run_check(check)
    get_current_datetime.return_value = MOCKED_TIME2
    dd_run_check(check)
    for event in expected_events:
        aggregator.assert_event(event['message'], tags=event['tags'], count=1)


@pytest.mark.usefixtures('mock_http_get')
@mock.patch("datadog_checks.octopus_deploy.check.get_current_datetime")
def test_environment_metrics(get_current_datetime, dd_run_check, aggregator):
    instance = {'octopus_endpoint': 'http://localhost:80'}
    check = OctopusDeployCheck('octopus_deploy', {}, [instance])
    get_current_datetime.return_value = MOCKED_TIME1
    dd_run_check(check)
    aggregator.assert_metric(
        'octopus_deploy.environment.count',
        value=1,
        tags=['space_name:Default', 'environment_name:dev', 'environment_slug:dev', 'environment_id:Environments-1'],
    )
    aggregator.assert_metric(
        'octopus_deploy.environment.count',
        value=1,
        tags=[
            'space_name:Default',
            'environment_name:staging',
            'environment_slug:staging',
            'environment_id:Environments-2',
        ],
    )

    aggregator.assert_metric(
        'octopus_deploy.environment.use_guided_failure',
        value=0,
        tags=['space_name:Default', 'environment_name:dev', 'environment_slug:dev', 'environment_id:Environments-1'],
    )
    aggregator.assert_metric(
        'octopus_deploy.environment.use_guided_failure',
        value=0,
        tags=[
            'space_name:Default',
            'environment_name:staging',
            'environment_slug:staging',
            'environment_id:Environments-2',
        ],
    )

    aggregator.assert_metric(
        'octopus_deploy.environment.allow_dynamic_infrastructure',
        value=1,
        tags=['space_name:Default', 'environment_name:dev', 'environment_slug:dev', 'environment_id:Environments-1'],
    )
    aggregator.assert_metric(
        'octopus_deploy.environment.allow_dynamic_infrastructure',
        value=0,
        tags=[
            'space_name:Default',
            'environment_name:staging',
            'environment_slug:staging',
            'environment_id:Environments-2',
        ],
    )


@pytest.mark.usefixtures('mock_http_get')
@mock.patch("datadog_checks.octopus_deploy.check.get_current_datetime")
def test_environments_discovery_one_include(get_current_datetime, dd_run_check, aggregator):
    instance = {'octopus_endpoint': 'http://localhost:80', 'environments': {'include': ['dev']}}

    check = OctopusDeployCheck('octopus_deploy', {}, [instance])
    get_current_datetime.return_value = MOCKED_TIME1
    dd_run_check(check)
    aggregator.assert_metric(
        'octopus_deploy.environment.count',
        value=1,
        tags=['space_name:Default', 'environment_name:dev', 'environment_slug:dev', 'environment_id:Environments-1'],
    )
    aggregator.assert_metric(
        'octopus_deploy.environment.count',
        value=1,
        tags=[
            'space_name:Default',
            'environment_name:staging',
            'environment_slug:staging',
            'environment_id:Environments-2',
        ],
        count=0,
    )

    aggregator.assert_metric(
        'octopus_deploy.environment.use_guided_failure',
        value=0,
        tags=['space_name:Default', 'environment_name:dev', 'environment_slug:dev', 'environment_id:Environments-1'],
    )
    aggregator.assert_metric(
        'octopus_deploy.environment.use_guided_failure',
        value=0,
        tags=[
            'space_name:Default',
            'environment_name:staging',
            'environment_slug:staging',
            'environment_id:Environments-2',
        ],
        count=0,
    )

    aggregator.assert_metric(
        'octopus_deploy.environment.allow_dynamic_infrastructure',
        value=1,
        tags=['space_name:Default', 'environment_name:dev', 'environment_slug:dev', 'environment_id:Environments-1'],
    )
    aggregator.assert_metric(
        'octopus_deploy.environment.allow_dynamic_infrastructure',
        value=0,
        tags=[
            'space_name:Default',
            'environment_name:staging',
            'environment_slug:staging',
            'environment_id:Environments-2',
        ],
        count=0,
    )

    aggregator.assert_metric_has_tag("octopus_deploy.deployment.count", 'environment_name:dev')
    aggregator.assert_metric_has_tag("octopus_deploy.deployment.count", 'environment_name:staging', count=0)


@pytest.mark.usefixtures('mock_http_get')
@mock.patch("datadog_checks.octopus_deploy.check.get_current_datetime")
def test_environments_discovery_exclude_dev(get_current_datetime, dd_run_check, aggregator):
    instance = {'octopus_endpoint': 'http://localhost:80', 'environments': {'exclude': ['dev'], 'include': ['.*']}}

    check = OctopusDeployCheck('octopus_deploy', {}, [instance])
    get_current_datetime.return_value = MOCKED_TIME1
    dd_run_check(check)
    aggregator.assert_metric(
        'octopus_deploy.environment.count',
        value=1,
        count=0,
        tags=['space_name:Default', 'environment_name:dev', 'environment_slug:dev', 'environment_id:Environments-1'],
    )
    aggregator.assert_metric(
        'octopus_deploy.environment.count',
        value=1,
        tags=[
            'space_name:Default',
            'environment_name:staging',
            'environment_slug:staging',
            'environment_id:Environments-2',
        ],
    )

    aggregator.assert_metric(
        'octopus_deploy.environment.use_guided_failure',
        value=0,
        count=0,
        tags=['space_name:Default', 'environment_name:dev', 'environment_slug:dev', 'environment_id:Environments-1'],
    )
    aggregator.assert_metric(
        'octopus_deploy.environment.use_guided_failure',
        value=0,
        tags=[
            'space_name:Default',
            'environment_name:staging',
            'environment_slug:staging',
            'environment_id:Environments-2',
        ],
    )

    aggregator.assert_metric(
        'octopus_deploy.environment.allow_dynamic_infrastructure',
        value=1,
        count=0,
        tags=['space_name:Default', 'environment_name:dev', 'environment_slug:dev', 'environment_id:Environments-1'],
    )
    aggregator.assert_metric(
        'octopus_deploy.environment.allow_dynamic_infrastructure',
        value=0,
        tags=[
            'space_name:Default',
            'environment_name:staging',
            'environment_slug:staging',
            'environment_id:Environments-2',
        ],
    )
    aggregator.assert_metric_has_tag("octopus_deploy.deployment.count", 'environment_name:dev', count=0)
    aggregator.assert_metric_has_tag("octopus_deploy.deployment.count", 'environment_name:staging')


@pytest.mark.usefixtures('mock_http_get')
@mock.patch("datadog_checks.octopus_deploy.check.get_current_datetime")
def test_environments_discovery_include_invalid(get_current_datetime, dd_run_check, aggregator):
    instance = {'octopus_endpoint': 'http://localhost:80', 'environments': {'include': ['test']}}

    check = OctopusDeployCheck('octopus_deploy', {}, [instance])
    get_current_datetime.return_value = MOCKED_TIME1
    dd_run_check(check)
    env_metrics = aggregator.metrics('octopus_deploy.environment.count')
    assert len(env_metrics) == 0
    aggregator.assert_metric(
        'octopus_deploy.environment.count',
        value=1,
        count=0,
        tags=['space_name:Default', 'environment_name:dev', 'environment_slug:dev', 'environment_id:Environments-1'],
    )
    aggregator.assert_metric(
        'octopus_deploy.environment.count',
        value=1,
        count=0,
        tags=[
            'space_name:Default',
            'environment_name:staging',
            'environment_slug:staging',
            'environment_id:Environments-2',
        ],
    )

    aggregator.assert_metric(
        'octopus_deploy.environment.use_guided_failure',
        value=0,
        count=0,
        tags=['space_name:Default', 'environment_name:dev', 'environment_slug:dev', 'environment_id:Environments-1'],
    )
    aggregator.assert_metric(
        'octopus_deploy.environment.use_guided_failure',
        value=0,
        count=0,
        tags=[
            'space_name:Default',
            'environment_name:staging',
            'environment_slug:staging',
            'environment_id:Environments-2',
        ],
    )

    aggregator.assert_metric(
        'octopus_deploy.environment.allow_dynamic_infrastructure',
        value=1,
        count=0,
        tags=['space_name:Default', 'environment_name:dev', 'environment_slug:dev', 'environment_id:Environments-1'],
    )
    aggregator.assert_metric(
        'octopus_deploy.environment.allow_dynamic_infrastructure',
        value=0,
        count=0,
        tags=[
            'space_name:Default',
            'environment_name:staging',
            'environment_slug:staging',
            'environment_id:Environments-2',
        ],
    )
    aggregator.assert_metric_has_tag("octopus_deploy.deployment.count", 'environment_name:dev', count=0)
    aggregator.assert_metric_has_tag("octopus_deploy.deployment.count", 'environment_name:staging', count=0)


@pytest.mark.parametrize(
    ('mock_http_get', 'expected_log'),
    [
        pytest.param(
            {
                'http_error': {
                    '/api/Spaces-1/environments': MockResponse(status_code=500),
                }
            },
            'Failed to access endpoint: api/Spaces-1/environments: 500 Server Error: None for url: None',
            id='http error',
        ),
    ],
    indirect=['mock_http_get'],
)
@pytest.mark.usefixtures('mock_http_get')
@mock.patch("datadog_checks.octopus_deploy.check.get_current_datetime")
def test_environments_metrics_http_failure(get_current_datetime, dd_run_check, aggregator, expected_log, caplog):
    instance = {'octopus_endpoint': 'http://localhost:80', 'environments': {'include': ['test']}}

    check = OctopusDeployCheck('octopus_deploy', {}, [instance])
    get_current_datetime.return_value = MOCKED_TIME1
    caplog.set_level(logging.WARNING)
    dd_run_check(check)
    env_metrics = aggregator.metrics('octopus_deploy.environment.count')
    assert len(env_metrics) == 0
    assert expected_log in caplog.text
    aggregator.assert_metric(
        'octopus_deploy.environment.count',
        value=1,
        count=0,
        tags=['space_name:Default', 'environment_name:dev', 'environment_slug:dev', 'environment_id:Environments-1'],
    )
    aggregator.assert_metric(
        'octopus_deploy.environment.count',
        value=1,
        count=0,
        tags=[
            'space_name:Default',
            'environment_name:staging',
            'environment_slug:staging',
            'environment_id:Environments-2',
        ],
    )

    aggregator.assert_metric(
        'octopus_deploy.environment.use_guided_failure',
        value=0,
        count=0,
        tags=['space_name:Default', 'environment_name:dev', 'environment_slug:dev', 'environment_id:Environments-1'],
    )
    aggregator.assert_metric(
        'octopus_deploy.environment.use_guided_failure',
        value=0,
        count=0,
        tags=[
            'space_name:Default',
            'environment_name:staging',
            'environment_slug:staging',
            'environment_id:Environments-2',
        ],
    )

    aggregator.assert_metric(
        'octopus_deploy.environment.allow_dynamic_infrastructure',
        value=1,
        count=0,
        tags=['space_name:Default', 'environment_name:dev', 'environment_slug:dev', 'environment_id:Environments-1'],
    )
    aggregator.assert_metric(
        'octopus_deploy.environment.allow_dynamic_infrastructure',
        value=0,
        count=0,
        tags=[
            'space_name:Default',
            'environment_name:staging',
            'environment_slug:staging',
            'environment_id:Environments-2',
        ],
    )


@pytest.mark.parametrize(
    ('mock_http_get', 'expected_log'),
    [
        pytest.param(
            {
                'http_error': {
                    '/api/Spaces-1/releases/Releases-3': MockResponse(status_code=500),
                }
            },
            'Failed to access endpoint: api/Spaces-1/releases/Releases-3: 500 Server Error: None for url: None',
            id='http error',
        ),
    ],
    indirect=['mock_http_get'],
)
@pytest.mark.usefixtures('mock_http_get')
@mock.patch("datadog_checks.octopus_deploy.check.get_current_datetime")
def test_deployment_metrics_releases_http_failure(get_current_datetime, dd_run_check, aggregator, expected_log, caplog):
    instance = {'octopus_endpoint': 'http://localhost:80'}

    check = OctopusDeployCheck('octopus_deploy', {}, [instance])
    get_current_datetime.return_value = MOCKED_TIME1
    caplog.set_level(logging.WARNING)
    dd_run_check(check)

    aggregator.assert_metric(
        'octopus_deploy.deployment.count',
        tags=[
            'project_name:test',
            'space_name:Default',
            'server_node:None',
            'release_version:None',
            'environment_name:dev',
            'deployment_id:Deployments-19',
            'task_state:Queued',
        ],
        count=1,
    )
    aggregator.assert_metric(
        'octopus_deploy.deployment.count',
        tags=[
            'space_name:Default',
            'project_name:my-project',
            'server_node:OctopusServerNodes-50c3dfbarc82',
            'deployment_id:Deployments-18',
            'environment_name:staging',
            'release_version:0.0.1',
            'task_state:Executing',
        ],
        count=1,
    )
    deployment_metrics = aggregator.metrics('octopus_deploy.deployment.count')
    assert len(deployment_metrics) == 2
    assert expected_log in caplog.text
    get_current_datetime.return_value = MOCKED_TIME2
    dd_run_check(check)

    aggregator.assert_metric(
        'octopus_deploy.deployment.count',
        1,
        tags=[
            'task_state:Failed',
            'project_name:test',
            'space_name:Default',
            'release_version:None',
            'deployment_id:Deployments-19',
            'environment_name:dev',
            'server_node:OctopusServerNodes-50c3dfbarc82',
        ],
    )
    aggregator.assert_metric(
        'octopus_deploy.deployment.queued_time',
        110,
        tags=[
            'task_state:Failed',
            'project_name:test',
            'space_name:Default',
            'release_version:None',
            'deployment_id:Deployments-19',
            'environment_name:dev',
            'server_node:OctopusServerNodes-50c3dfbarc82',
        ],
    )
    aggregator.assert_metric(
        'octopus_deploy.deployment.executing_time',
        50,
        tags=[
            'task_state:Failed',
            'project_name:test',
            'space_name:Default',
            'release_version:None',
            'deployment_id:Deployments-19',
            'environment_name:dev',
            'server_node:OctopusServerNodes-50c3dfbarc82',
        ],
    )
    aggregator.assert_metric(
        'octopus_deploy.deployment.completed_time',
        5,
        tags=[
            'task_state:Failed',
            'project_name:test',
            'space_name:Default',
            'deployment_id:Deployments-19',
            'environment_name:dev',
            'release_version:None',
            'server_node:OctopusServerNodes-50c3dfbarc82',
        ],
    )
    aggregator.assert_metric(
        'octopus_deploy.deployment.count',
        1,
        tags=[
            'task_state:Success',
            'project_name:test',
            'space_name:Default',
            'deployment_id:Deployments-18',
            'environment_name:staging',
            'release_version:0.0.1',
            'server_node:OctopusServerNodes-50c3dfbarc82',
        ],
    )
    aggregator.assert_metric(
        'octopus_deploy.deployment.queued_time',
        90,
        tags=[
            'task_state:Success',
            'project_name:test',
            'space_name:Default',
            'deployment_id:Deployments-18',
            'environment_name:staging',
            'release_version:0.0.1',
            'server_node:OctopusServerNodes-50c3dfbarc82',
        ],
    )
    aggregator.assert_metric(
        'octopus_deploy.deployment.executing_time',
        54,
        tags=[
            'task_state:Success',
            'project_name:test',
            'space_name:Default',
            'deployment_id:Deployments-18',
            'release_version:0.0.1',
            'environment_name:staging',
            'server_node:OctopusServerNodes-50c3dfbarc82',
        ],
    )
    aggregator.assert_metric(
        'octopus_deploy.deployment.completed_time',
        1,
        tags=[
            'task_state:Success',
            'project_name:test',
            'space_name:Default',
            'deployment_id:Deployments-18',
            'environment_name:staging',
            'release_version:0.0.1',
            'server_node:OctopusServerNodes-50c3dfbarc82',
        ],
    )
    aggregator.assert_metric(
        'octopus_deploy.deployment.count',
        tags=[
            'task_state:Success',
            'project_name:test',
            'space_name:Default',
            'deployment_id:Deployments-17',
            'environment_name:dev',
            'release_version:0.0.1',
            'server_node:OctopusServerNodes-50c3dfbarc82',
        ],
    )
    aggregator.assert_metric(
        'octopus_deploy.deployment.queued_time',
        18,
        tags=[
            'task_state:Success',
            'project_name:test',
            'space_name:Default',
            'deployment_id:Deployments-17',
            'environment_name:dev',
            'release_version:0.0.1',
            'server_node:OctopusServerNodes-50c3dfbarc82',
        ],
    )
    aggregator.assert_metric(
        'octopus_deploy.deployment.executing_time',
        41,
        tags=[
            'task_state:Success',
            'project_name:test',
            'space_name:Default',
            'deployment_id:Deployments-17',
            'environment_name:dev',
            'release_version:0.0.1',
            'server_node:OctopusServerNodes-50c3dfbarc82',
        ],
    )
    aggregator.assert_metric(
        'octopus_deploy.deployment.completed_time',
        14,
        tags=[
            'task_state:Success',
            'project_name:test',
            'space_name:Default',
            'deployment_id:Deployments-17',
            'environment_name:dev',
            'release_version:0.0.1',
            'server_node:OctopusServerNodes-50c3dfbarc82',
        ],
    )


@pytest.mark.parametrize(
    ('mock_http_get', 'expected_log'),
    [
        pytest.param(
            {
                'http_error': {
                    '/api/Spaces-1/deployments/Deployments-18': MockResponse(status_code=500),
                }
            },
            'Failed to access endpoint: api/Spaces-1/deployments/Deployments-18: 500 Server Error: None for url: None',
            id='http error',
        ),
    ],
    indirect=['mock_http_get'],
)
@pytest.mark.usefixtures('mock_http_get')
@mock.patch("datadog_checks.octopus_deploy.check.get_current_datetime")
def test_deployment_metrics_deployments_http_failure(
    get_current_datetime, dd_run_check, aggregator, expected_log, caplog
):
    instance = {'octopus_endpoint': 'http://localhost:80'}

    check = OctopusDeployCheck('octopus_deploy', {}, [instance])
    get_current_datetime.return_value = MOCKED_TIME1
    caplog.set_level(logging.DEBUG)
    dd_run_check(check)

    aggregator.assert_metric(
        'octopus_deploy.deployment.count',
        tags=[
            'project_name:test',
            'space_name:Default',
            'server_node:None',
            'release_version:0.0.2',
            'environment_name:dev',
            'deployment_id:Deployments-19',
            'task_state:Queued',
        ],
        count=1,
    )
    aggregator.assert_metric(
        'octopus_deploy.deployment.count',
        tags=[
            'space_name:Default',
            'project_name:my-project',
            'server_node:OctopusServerNodes-50c3dfbarc82',
            'deployment_id:Deployments-18',
            'environment_name:None',
            'release_version:None',
            'task_state:Executing',
        ],
        count=0,
    )
    deployment_metrics = aggregator.metrics('octopus_deploy.deployment.count')
    assert len(deployment_metrics) == 1
    assert expected_log in caplog.text
    get_current_datetime.return_value = MOCKED_TIME2
    dd_run_check(check)

    aggregator.assert_metric(
        'octopus_deploy.deployment.count',
        1,
        tags=[
            'task_state:Failed',
            'project_name:test',
            'space_name:Default',
            'release_version:0.0.2',
            'deployment_id:Deployments-19',
            'environment_name:dev',
            'server_node:OctopusServerNodes-50c3dfbarc82',
        ],
    )
    aggregator.assert_metric(
        'octopus_deploy.deployment.queued_time',
        110,
        tags=[
            'task_state:Failed',
            'project_name:test',
            'space_name:Default',
            'release_version:0.0.2',
            'deployment_id:Deployments-19',
            'environment_name:dev',
            'server_node:OctopusServerNodes-50c3dfbarc82',
        ],
    )
    aggregator.assert_metric(
        'octopus_deploy.deployment.executing_time',
        50,
        tags=[
            'task_state:Failed',
            'project_name:test',
            'space_name:Default',
            'release_version:0.0.2',
            'deployment_id:Deployments-19',
            'environment_name:dev',
            'server_node:OctopusServerNodes-50c3dfbarc82',
        ],
    )
    aggregator.assert_metric(
        'octopus_deploy.deployment.completed_time',
        5,
        tags=[
            'task_state:Failed',
            'project_name:test',
            'space_name:Default',
            'deployment_id:Deployments-19',
            'environment_name:dev',
            'release_version:0.0.2',
            'server_node:OctopusServerNodes-50c3dfbarc82',
        ],
    )
    aggregator.assert_metric(
        'octopus_deploy.deployment.count',
        1,
        tags=[
            'task_state:Success',
            'project_name:test',
            'space_name:Default',
            'deployment_id:Deployments-18',
            'environment_name:None',
            'release_version:None',
            'server_node:OctopusServerNodes-50c3dfbarc82',
        ],
        count=0,
    )
    aggregator.assert_metric(
        'octopus_deploy.deployment.queued_time',
        90,
        tags=[
            'task_state:Success',
            'project_name:test',
            'space_name:Default',
            'deployment_id:Deployments-18',
            'environment_name:None',
            'release_version:None',
            'server_node:OctopusServerNodes-50c3dfbarc82',
        ],
        count=0,
    )
    aggregator.assert_metric(
        'octopus_deploy.deployment.executing_time',
        54,
        tags=[
            'task_state:Success',
            'project_name:test',
            'space_name:Default',
            'deployment_id:Deployments-18',
            'release_version:None',
            'environment_name:None',
            'server_node:OctopusServerNodes-50c3dfbarc82',
        ],
        count=0,
    )
    aggregator.assert_metric(
        'octopus_deploy.deployment.completed_time',
        1,
        tags=[
            'task_state:Success',
            'project_name:test',
            'space_name:Default',
            'deployment_id:Deployments-18',
            'environment_name:None',
            'release_version:None',
            'server_node:OctopusServerNodes-50c3dfbarc82',
        ],
        count=0,
    )
    aggregator.assert_metric(
        'octopus_deploy.deployment.count',
        tags=[
            'task_state:Success',
            'project_name:test',
            'space_name:Default',
            'deployment_id:Deployments-17',
            'environment_name:dev',
            'release_version:0.0.1',
            'server_node:OctopusServerNodes-50c3dfbarc82',
        ],
    )
    aggregator.assert_metric(
        'octopus_deploy.deployment.queued_time',
        18,
        tags=[
            'task_state:Success',
            'project_name:test',
            'space_name:Default',
            'deployment_id:Deployments-17',
            'environment_name:dev',
            'release_version:0.0.1',
            'server_node:OctopusServerNodes-50c3dfbarc82',
        ],
    )
    aggregator.assert_metric(
        'octopus_deploy.deployment.executing_time',
        41,
        tags=[
            'task_state:Success',
            'project_name:test',
            'space_name:Default',
            'deployment_id:Deployments-17',
            'environment_name:dev',
            'release_version:0.0.1',
            'server_node:OctopusServerNodes-50c3dfbarc82',
        ],
    )
    aggregator.assert_metric(
        'octopus_deploy.deployment.completed_time',
        14,
        tags=[
            'task_state:Success',
            'project_name:test',
            'space_name:Default',
            'deployment_id:Deployments-17',
            'environment_name:dev',
            'release_version:0.0.1',
            'server_node:OctopusServerNodes-50c3dfbarc82',
        ],
    )


@pytest.mark.parametrize(
    ('mock_http_get', 'expected_log'),
    [
        pytest.param(
            {
                'http_error': {
                    '/api/Spaces-1/environments': MockResponse(status_code=500),
                }
            },
            'Failed to access endpoint: api/Spaces-1/environments: 500 Server Error: None for url: None',
            id='http error',
        ),
    ],
    indirect=['mock_http_get'],
)
@pytest.mark.usefixtures('mock_http_get')
@mock.patch("datadog_checks.octopus_deploy.check.get_current_datetime")
def test_deployment_metrics_environments_http_failure(
    get_current_datetime, dd_run_check, aggregator, expected_log, caplog
):
    instance = {'octopus_endpoint': 'http://localhost:80', 'environments': {'include': ['test']}}

    check = OctopusDeployCheck('octopus_deploy', {}, [instance])
    get_current_datetime.return_value = MOCKED_TIME1
    caplog.set_level(logging.WARNING)
    dd_run_check(check)
    assert expected_log in caplog.text
    get_current_datetime.return_value = MOCKED_TIME2
    dd_run_check(check)

    aggregator.assert_metric(
        'octopus_deploy.deployment.count',
        count=0,
    )


@pytest.mark.usefixtures('mock_http_get')
@mock.patch("datadog_checks.octopus_deploy.check.get_current_datetime")
def test_deployments_caching(get_current_datetime, dd_run_check, mock_http_get):
    instance = {'octopus_endpoint': 'http://localhost:80'}

    check = OctopusDeployCheck('octopus_deploy', {}, [instance])
    get_current_datetime.return_value = MOCKED_TIME1
    dd_run_check(check)
    get_current_datetime.return_value = MOCKED_TIME2
    dd_run_check(check)
    dd_run_check(check)
    dd_run_check(check)
    dd_run_check(check)

    args_list = []
    for call in mock_http_get.call_args_list:
        args, _ = call
        args_list += list(args)

    assert args_list.count('http://localhost:80/api/Spaces-1/releases/Releases-1') == 1
    assert args_list.count('http://localhost:80/api/Spaces-1/releases/Releases-2') == 1
    assert args_list.count('http://localhost:80/api/Spaces-1/releases/Releases-3') == 1

    assert args_list.count('http://localhost:80/api/Spaces-1/deployments/Deployments-17') == 1
    assert args_list.count('http://localhost:80/api/Spaces-1/deployments/Deployments-18') == 1
    assert args_list.count('http://localhost:80/api/Spaces-1/deployments/Deployments-19') == 1

    assert args_list.count('http://localhost:80/api/Spaces-1/environments') == 5


@pytest.mark.parametrize(
    ('paginated_limit'),
    [pytest.param(30, id='high limit'), pytest.param(2, id='low limit')],
)
@pytest.mark.usefixtures('mock_http_get')
@mock.patch("datadog_checks.octopus_deploy.check.get_current_datetime")
def test_paginated_limit_octopusservernodes(
    get_current_datetime, dd_run_check, aggregator, paginated_limit, mock_http_get
):
    instance = {'octopus_endpoint': 'http://localhost:80'}
    instance['paginated_limit'] = paginated_limit

    check = OctopusDeployCheck('octopus_deploy', {}, [instance])

    get_current_datetime.return_value = MOCKED_TIME1
    dd_run_check(check)

    args_list = []
    for call in mock_http_get.call_args_list:
        args, _ = call
        args_list += list(args)
        args, kwargs = call
        take = kwargs.get('params', {}).get('take')
        skip = kwargs.get('params', {}).get('skip')
        args_list += [(args[0], take, skip)]

    assert args_list.count(('http://localhost:80/api/octopusservernodes', paginated_limit, 0)) == 1

    aggregator.assert_metric(
        "octopus_deploy.server_node.count",
        1,
        count=1,
        tags=[
            'server_node_id:OctopusServerNodes-octopus-i8932-79236734bc234-09h234n',
            'server_node_name:octopus-i8932-79236734bc234-09h234n',
        ],
    )
    aggregator.assert_metric(
        "octopus_deploy.server_node.max_concurrent_tasks",
        5,
        count=1,
        tags=[
            'server_node_id:OctopusServerNodes-octopus-i8932-79236734bc234-09h234n',
            'server_node_name:octopus-i8932-79236734bc234-09h234n',
        ],
    )
    aggregator.assert_metric(
        "octopus_deploy.server_node.in_maintenance_mode",
        0,
        count=1,
        tags=[
            'server_node_id:OctopusServerNodes-octopus-i8932-79236734bc234-09h234n',
            'server_node_name:octopus-i8932-79236734bc234-09h234n',
        ],
    )


@pytest.mark.parametrize(
    ('paginated_limit, expected_skip_take_args'),
    [
        pytest.param(
            30,
            [
                (['http://localhost:80/api/Spaces-1/events'], 0, 30),
                (['http://localhost:80/api/Spaces-1/events'], 0, 30),
            ],
            id='high limit',
        ),
        pytest.param(
            2,
            [
                (['http://localhost:80/api/Spaces-1/events'], 0, 2),
                (['http://localhost:80/api/Spaces-1/events'], 0, 2),
                (['http://localhost:80/api/Spaces-1/events'], 2, 2),
            ],
            id='low limit',
        ),
    ],
)
@pytest.mark.usefixtures('mock_http_get')
@mock.patch("datadog_checks.octopus_deploy.check.get_current_datetime")
def test_paginated_limit_events(
    get_current_datetime,
    dd_run_check,
    aggregator,
    paginated_limit,
    mock_http_get,
    expected_skip_take_args,
    caplog,
):
    instance = {'octopus_endpoint': 'http://localhost:80'}
    instance['paginated_limit'] = paginated_limit
    instance['collect_events'] = True

    check = OctopusDeployCheck('octopus_deploy', {}, [instance])

    get_current_datetime.return_value = MOCKED_TIME1
    caplog.set_level(logging.DEBUG)
    dd_run_check(check)

    get_current_datetime.return_value = MOCKED_TIME2
    dd_run_check(check)

    skip_take_args = []
    for call in mock_http_get.call_args_list:
        args, kwargs = call
        take = kwargs.get('params', {}).get('take')
        skip = kwargs.get('params', {}).get('skip')
        if 'events' in args[0]:
            print(kwargs)
            skip_take_args += [(list(args), skip, take)]

    assert skip_take_args == expected_skip_take_args

    for event in ALL_EVENTS:
        aggregator.assert_event(event['message'], tags=event['tags'], count=1)


@pytest.mark.parametrize(
    ('paginated_limit, expected_skip_take_args'),
    [
        pytest.param(
            30,
            [
                (['http://localhost:80/api/spaces'], 0, 30),
            ],
            id='high limit',
        ),
        pytest.param(
            2,
            [
                (['http://localhost:80/api/spaces'], 0, 2),
            ],
            id='low limit',
        ),
    ],
)
@pytest.mark.usefixtures('mock_http_get')
@mock.patch("datadog_checks.octopus_deploy.check.get_current_datetime")
def test_paginated_limit_spaces(
    get_current_datetime,
    dd_run_check,
    paginated_limit,
    mock_http_get,
    expected_skip_take_args,
):
    instance = {'octopus_endpoint': 'http://localhost:80'}
    instance['paginated_limit'] = paginated_limit

    check = OctopusDeployCheck('octopus_deploy', {}, [instance])

    get_current_datetime.return_value = MOCKED_TIME1
    dd_run_check(check)

    skip_take_args = []
    for call in mock_http_get.call_args_list:
        args, kwargs = call
        take = kwargs.get('params', {}).get('take')
        skip = kwargs.get('params', {}).get('skip')
        if 'http://localhost:80/api/spaces' == args[0]:
            skip_take_args += [(list(args), skip, take)]

    assert skip_take_args == expected_skip_take_args


@pytest.mark.parametrize(
    ('paginated_limit, expected_skip_take_args'),
    [
        pytest.param(
            30,
            [
                (['http://localhost:80/api/Spaces-1/projectgroups'], 0, 30),
            ],
            id='high limit',
        ),
        pytest.param(
            2,
            [
                (['http://localhost:80/api/Spaces-1/projectgroups'], 0, 2),
                (['http://localhost:80/api/Spaces-1/projectgroups'], 2, 2),
            ],
            id='low limit',
        ),
    ],
)
@pytest.mark.usefixtures('mock_http_get')
@mock.patch("datadog_checks.octopus_deploy.check.get_current_datetime")
def test_paginated_limit_project_groups(
    get_current_datetime,
    dd_run_check,
    paginated_limit,
    mock_http_get,
    expected_skip_take_args,
):
    instance = {'octopus_endpoint': 'http://localhost:80'}
    instance['paginated_limit'] = paginated_limit

    check = OctopusDeployCheck('octopus_deploy', {}, [instance])

    get_current_datetime.return_value = MOCKED_TIME1
    dd_run_check(check)

    skip_take_args = []
    for call in mock_http_get.call_args_list:
        args, kwargs = call
        take = kwargs.get('params', {}).get('take')
        skip = kwargs.get('params', {}).get('skip')
        if 'http://localhost:80/api/Spaces-1/projectgroups' == args[0]:
            skip_take_args += [(list(args), skip, take)]

    assert skip_take_args == expected_skip_take_args


@pytest.mark.parametrize(
    ('paginated_limit, expected_skip_take_args'),
    [
        pytest.param(
            30,
            [
                (['http://localhost:80/api/Spaces-1/projectgroups/ProjectGroups-1/projects'], 0, 30),
            ],
            id='high limit',
        ),
        pytest.param(
            2,
            [
                (['http://localhost:80/api/Spaces-1/projectgroups/ProjectGroups-1/projects'], 0, 2),
                (['http://localhost:80/api/Spaces-1/projectgroups/ProjectGroups-1/projects'], 2, 2),
            ],
            id='low limit',
        ),
    ],
)
@pytest.mark.usefixtures('mock_http_get')
@mock.patch("datadog_checks.octopus_deploy.check.get_current_datetime")
def test_paginated_limit_projects_projectgroups1(
    get_current_datetime,
    dd_run_check,
    paginated_limit,
    mock_http_get,
    expected_skip_take_args,
):
    instance = {'octopus_endpoint': 'http://localhost:80'}
    instance['paginated_limit'] = paginated_limit

    check = OctopusDeployCheck('octopus_deploy', {}, [instance])

    get_current_datetime.return_value = MOCKED_TIME1
    dd_run_check(check)

    skip_take_args = []
    for call in mock_http_get.call_args_list:
        args, kwargs = call
        take = kwargs.get('params', {}).get('take')
        skip = kwargs.get('params', {}).get('skip')
        if 'http://localhost:80/api/Spaces-1/projectgroups/ProjectGroups-1/projects' == args[0]:
            skip_take_args += [(list(args), skip, take)]

    assert skip_take_args == expected_skip_take_args


@pytest.mark.parametrize(
    ('paginated_limit, expected_skip_take_args'),
    [
        pytest.param(
            30,
            [
                (['http://localhost:80/api/Spaces-1/tasks'], 0, 30),
                (['http://localhost:80/api/Spaces-1/tasks'], 0, 30),
            ],
            id='high limit',
        ),
        pytest.param(
            2,
            [
                (['http://localhost:80/api/Spaces-1/tasks'], 0, 2),
                (['http://localhost:80/api/Spaces-1/tasks'], 0, 2),
            ],
            id='low limit',
        ),
    ],
)
@pytest.mark.usefixtures('mock_http_get')
@mock.patch("datadog_checks.octopus_deploy.check.get_current_datetime")
def test_paginated_limit_tasks(
    get_current_datetime,
    dd_run_check,
    paginated_limit,
    mock_http_get,
    expected_skip_take_args,
):
    instance = {'octopus_endpoint': 'http://localhost:80'}
    instance['paginated_limit'] = paginated_limit

    check = OctopusDeployCheck('octopus_deploy', {}, [instance])

    get_current_datetime.return_value = MOCKED_TIME1
    dd_run_check(check)

    skip_take_args = []
    for call in mock_http_get.call_args_list:
        args, kwargs = call
        take = kwargs.get('params', {}).get('take')
        skip = kwargs.get('params', {}).get('skip')
        project = kwargs.get('params', {}).get('project')
        if 'http://localhost:80/api/Spaces-1/tasks' == args[0] and project == 'Projects-1':
            skip_take_args += [(list(args), skip, take)]

    assert skip_take_args == expected_skip_take_args


<<<<<<< HEAD
@pytest.mark.usefixtures('mock_http_get')
@mock.patch("datadog_checks.octopus_deploy.check.get_current_datetime")
def test_machines_metrics(
    get_current_datetime,
    dd_run_check,
    aggregator,
):
    instance = {'octopus_endpoint': 'http://localhost:80'}

    check = OctopusDeployCheck('octopus_deploy', {}, [instance])

    get_current_datetime.return_value = MOCKED_TIME1
    dd_run_check(check)
    aggregator.assert_metric(
        "octopus_deploy.machine.count",
        1,
        tags=[
            "machine_id:Machines-1",
            "machine_name:test-machine",
            "machine_slug:test-machine",
            "health_status:Healthy",
            "test-tag",
        ],
    )
    aggregator.assert_metric(
        "octopus_deploy.machine.is_healthy",
        1,
        tags=[
            "machine_id:Machines-1",
            "machine_name:test-machine",
            "machine_slug:test-machine",
            "health_status:Healthy",
            "test-tag",
        ],
    )


=======
>>>>>>> 02785fd1
@pytest.mark.parametrize(
    ('paginated_limit, expected_skip_take_args'),
    [
        pytest.param(
            30,
            [
<<<<<<< HEAD
                (['http://localhost:80/api/Spaces-1/machines'], 0, 30),
=======
                (['http://localhost:80/api/Spaces-1/environments'], 0, 30),
>>>>>>> 02785fd1
            ],
            id='high limit',
        ),
        pytest.param(
            2,
            [
<<<<<<< HEAD
                (['http://localhost:80/api/Spaces-1/machines'], 0, 2),
=======
                (['http://localhost:80/api/Spaces-1/environments'], 0, 2),
>>>>>>> 02785fd1
            ],
            id='low limit',
        ),
    ],
)
@pytest.mark.usefixtures('mock_http_get')
@mock.patch("datadog_checks.octopus_deploy.check.get_current_datetime")
<<<<<<< HEAD
def test_machines_pagination(
    get_current_datetime,
    dd_run_check,
    aggregator,
    expected_skip_take_args,
    mock_http_get,
    paginated_limit,
=======
def test_paginated_limit_environments(
    get_current_datetime,
    dd_run_check,
    paginated_limit,
    mock_http_get,
    expected_skip_take_args,
>>>>>>> 02785fd1
):
    instance = {'octopus_endpoint': 'http://localhost:80'}
    instance['paginated_limit'] = paginated_limit

    check = OctopusDeployCheck('octopus_deploy', {}, [instance])

    get_current_datetime.return_value = MOCKED_TIME1
    dd_run_check(check)

    skip_take_args = []
    for call in mock_http_get.call_args_list:
        args, kwargs = call
        take = kwargs.get('params', {}).get('take')
        skip = kwargs.get('params', {}).get('skip')
<<<<<<< HEAD
        if 'http://localhost:80/api/Spaces-1/machines' == args[0]:
            skip_take_args += [(list(args), skip, take)]

    assert skip_take_args == expected_skip_take_args

    aggregator.assert_metric(
        "octopus_deploy.machine.count",
        1,
        tags=[
            "machine_id:Machines-1",
            "machine_name:test-machine",
            "machine_slug:test-machine",
            "health_status:Healthy",
            "test-tag",
        ],
    )
    aggregator.assert_metric(
        "octopus_deploy.machine.is_healthy",
        1,
        tags=[
            "machine_id:Machines-1",
            "machine_name:test-machine",
            "machine_slug:test-machine",
            "health_status:Healthy",
            "test-tag",
        ],
    )
=======
        if 'http://localhost:80/api/Spaces-1/environments' == args[0]:
            skip_take_args += [(list(args), skip, take)]

    assert skip_take_args == expected_skip_take_args
>>>>>>> 02785fd1
<|MERGE_RESOLUTION|>--- conflicted
+++ resolved
@@ -2128,7 +2128,53 @@
     assert skip_take_args == expected_skip_take_args
 
 
-<<<<<<< HEAD
+@pytest.mark.parametrize(
+    ('paginated_limit, expected_skip_take_args'),
+    [
+        pytest.param(
+            30,
+            [
+                (['http://localhost:80/api/Spaces-1/environments'], 0, 30),
+            ],
+            id='high limit',
+        ),
+        pytest.param(
+            2,
+            [
+                (['http://localhost:80/api/Spaces-1/environments'], 0, 2),
+            ],
+            id='low limit',
+        ),
+    ],
+)
+@pytest.mark.usefixtures('mock_http_get')
+@mock.patch("datadog_checks.octopus_deploy.check.get_current_datetime")
+def test_paginated_limit_environments(
+    get_current_datetime,
+    dd_run_check,
+    paginated_limit,
+    mock_http_get,
+    expected_skip_take_args,
+):
+    instance = {'octopus_endpoint': 'http://localhost:80'}
+    instance['paginated_limit'] = paginated_limit
+
+    check = OctopusDeployCheck('octopus_deploy', {}, [instance])
+
+    get_current_datetime.return_value = MOCKED_TIME1
+    dd_run_check(check)
+
+    skip_take_args = []
+    for call in mock_http_get.call_args_list:
+        args, kwargs = call
+        take = kwargs.get('params', {}).get('take')
+        skip = kwargs.get('params', {}).get('skip')
+        if 'http://localhost:80/api/Spaces-1/environments' == args[0]:
+            skip_take_args += [(list(args), skip, take)]
+
+    assert skip_take_args == expected_skip_take_args
+
+
 @pytest.mark.usefixtures('mock_http_get')
 @mock.patch("datadog_checks.octopus_deploy.check.get_current_datetime")
 def test_machines_metrics(
@@ -2166,30 +2212,20 @@
     )
 
 
-=======
->>>>>>> 02785fd1
 @pytest.mark.parametrize(
     ('paginated_limit, expected_skip_take_args'),
     [
         pytest.param(
             30,
             [
-<<<<<<< HEAD
                 (['http://localhost:80/api/Spaces-1/machines'], 0, 30),
-=======
-                (['http://localhost:80/api/Spaces-1/environments'], 0, 30),
->>>>>>> 02785fd1
             ],
             id='high limit',
         ),
         pytest.param(
             2,
             [
-<<<<<<< HEAD
                 (['http://localhost:80/api/Spaces-1/machines'], 0, 2),
-=======
-                (['http://localhost:80/api/Spaces-1/environments'], 0, 2),
->>>>>>> 02785fd1
             ],
             id='low limit',
         ),
@@ -2197,7 +2233,6 @@
 )
 @pytest.mark.usefixtures('mock_http_get')
 @mock.patch("datadog_checks.octopus_deploy.check.get_current_datetime")
-<<<<<<< HEAD
 def test_machines_pagination(
     get_current_datetime,
     dd_run_check,
@@ -2205,14 +2240,6 @@
     expected_skip_take_args,
     mock_http_get,
     paginated_limit,
-=======
-def test_paginated_limit_environments(
-    get_current_datetime,
-    dd_run_check,
-    paginated_limit,
-    mock_http_get,
-    expected_skip_take_args,
->>>>>>> 02785fd1
 ):
     instance = {'octopus_endpoint': 'http://localhost:80'}
     instance['paginated_limit'] = paginated_limit
@@ -2227,7 +2254,6 @@
         args, kwargs = call
         take = kwargs.get('params', {}).get('take')
         skip = kwargs.get('params', {}).get('skip')
-<<<<<<< HEAD
         if 'http://localhost:80/api/Spaces-1/machines' == args[0]:
             skip_take_args += [(list(args), skip, take)]
 
@@ -2254,10 +2280,4 @@
             "health_status:Healthy",
             "test-tag",
         ],
-    )
-=======
-        if 'http://localhost:80/api/Spaces-1/environments' == args[0]:
-            skip_take_args += [(list(args), skip, take)]
-
-    assert skip_take_args == expected_skip_take_args
->>>>>>> 02785fd1
+    )