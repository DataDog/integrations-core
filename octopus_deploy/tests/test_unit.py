--- conflicted
+++ resolved
@@ -910,12 +910,6 @@
     )
 
 
-<<<<<<< HEAD
-@pytest.mark.usefixtures('mock_http_get')
-@mock.patch("datadog_checks.octopus_deploy.check.get_current_datetime")
-def test_environment_metrics(get_current_datetime, dd_run_check, instance, aggregator):
-    instance = {'octopus_endpoint': 'http://localhost:80'}
-=======
 @pytest.mark.parametrize(
     ('logs_enabled, project_groups, expected_logs'),
     [
@@ -943,60 +937,10 @@
     instance = {'octopus_endpoint': 'http://localhost:80'}
     instance['project_groups'] = project_groups
     datadog_agent._config['logs_enabled'] = logs_enabled
->>>>>>> 197843e6
-    check = OctopusDeployCheck('octopus_deploy', {}, [instance])
-
-    get_current_datetime.return_value = MOCKED_TIME1
-    dd_run_check(check)
-<<<<<<< HEAD
-    aggregator.assert_metric(
-        'octopus_deploy.environment.count',
-        value=1,
-        tags=['space_name:Default', 'environment_name:dev', 'environment_slug:dev', 'environment_id:Environments-1'],
-    )
-    aggregator.assert_metric(
-        'octopus_deploy.environment.count',
-        value=1,
-        tags=[
-            'space_name:Default',
-            'environment_name:staging',
-            'environment_slug:staging',
-            'environment_id:Environments-21',
-        ],
-    )
-
-    aggregator.assert_metric(
-        'octopus_deploy.environment.use_guided_failure',
-        value=0,
-        tags=['space_name:Default', 'environment_name:dev', 'environment_slug:dev', 'environment_id:Environments-1'],
-    )
-    aggregator.assert_metric(
-        'octopus_deploy.environment.use_guided_failure',
-        value=0,
-        tags=[
-            'space_name:Default',
-            'environment_name:staging',
-            'environment_slug:staging',
-            'environment_id:Environments-21',
-        ],
-    )
-
-    aggregator.assert_metric(
-        'octopus_deploy.environment.allow_dynamic_infrastructure',
-        value=1,
-        tags=['space_name:Default', 'environment_name:dev', 'environment_slug:dev', 'environment_id:Environments-1'],
-    )
-    aggregator.assert_metric(
-        'octopus_deploy.environment.allow_dynamic_infrastructure',
-        value=0,
-        tags=[
-            'space_name:Default',
-            'environment_name:staging',
-            'environment_slug:staging',
-            'environment_id:Environments-21',
-        ],
-    )
-=======
+    check = OctopusDeployCheck('octopus_deploy', {}, [instance])
+
+    get_current_datetime.return_value = MOCKED_TIME1
+    dd_run_check(check)
     datadog_agent.assert_logs(check.check_id, [])
     get_current_datetime.return_value = MOCKED_TIME2
     dd_run_check(check)
@@ -1019,4 +963,59 @@
     dd_run_check(check)
     for event in expected_events:
         aggregator.assert_event(event['message'], tags=event['tags'], count=1)
->>>>>>> 197843e6
+
+
+@pytest.mark.usefixtures('mock_http_get')
+@mock.patch("datadog_checks.octopus_deploy.check.get_current_datetime")
+def test_environment_metrics(get_current_datetime, dd_run_check, aggregator):
+    instance = {'octopus_endpoint': 'http://localhost:80'}
+    check = OctopusDeployCheck('octopus_deploy', {}, [instance])
+    get_current_datetime.return_value = MOCKED_TIME1
+    dd_run_check(check)
+    aggregator.assert_metric(
+        'octopus_deploy.environment.count',
+        value=1,
+        tags=['space_name:Default', 'environment_name:dev', 'environment_slug:dev', 'environment_id:Environments-1'],
+    )
+    aggregator.assert_metric(
+        'octopus_deploy.environment.count',
+        value=1,
+        tags=[
+            'space_name:Default',
+            'environment_name:staging',
+            'environment_slug:staging',
+            'environment_id:Environments-21',
+        ],
+    )
+
+    aggregator.assert_metric(
+        'octopus_deploy.environment.use_guided_failure',
+        value=0,
+        tags=['space_name:Default', 'environment_name:dev', 'environment_slug:dev', 'environment_id:Environments-1'],
+    )
+    aggregator.assert_metric(
+        'octopus_deploy.environment.use_guided_failure',
+        value=0,
+        tags=[
+            'space_name:Default',
+            'environment_name:staging',
+            'environment_slug:staging',
+            'environment_id:Environments-21',
+        ],
+    )
+
+    aggregator.assert_metric(
+        'octopus_deploy.environment.allow_dynamic_infrastructure',
+        value=1,
+        tags=['space_name:Default', 'environment_name:dev', 'environment_slug:dev', 'environment_id:Environments-1'],
+    )
+    aggregator.assert_metric(
+        'octopus_deploy.environment.allow_dynamic_infrastructure',
+        value=0,
+        tags=[
+            'space_name:Default',
+            'environment_name:staging',
+            'environment_slug:staging',
+            'environment_id:Environments-21',
+        ],
+    )