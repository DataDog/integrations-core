--- conflicted
+++ resolved
@@ -87,12 +87,9 @@
                     dirs[:] = [d for d in dirs if not self._config.exclude_dirs_pattern.search(d.path)]
                 else:
                     dirs[:] = [d for d in dirs if not self._config.exclude_dirs_pattern.search(d.name)]
-<<<<<<< HEAD
+                self.log.debug('Directories: %s', str(dirs))
             directory_folders += get_length(dirs)
 
-=======
-                self.log.debug('Directories: %s', str(dirs))
->>>>>>> 49e57648
             if self._config.pattern is not None:
                 # Check if the path of the file relative to the directory
                 # matches the pattern. Also check if the absolute path of the
