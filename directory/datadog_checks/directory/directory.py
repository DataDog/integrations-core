# (C) Datadog, Inc. 2018-present
# All rights reserved
# Licensed under a 3-clause BSD style license (see LICENSE)
import os
from fnmatch import fnmatch
from os.path import exists, join, relpath
from time import time
from typing import Any, List

from datadog_checks.base import AgentCheck
from datadog_checks.base.errors import CheckException
from datadog_checks.directory.config import DirectoryConfig

from .traverse import walk

SERVICE_DIRECTORY_EXISTS = 'system.disk.directory.exists'


class DirectoryCheck(AgentCheck):
    """This check is for monitoring and reporting metrics on the files for a provided directory.

    WARNING: the user/group that the agent runs as must have access to stat the files in the desired directory

    Config options:
        `directory` - string, the directory to gather stats for. required
        `name` - string, the name to use when tagging the metrics. defaults to the `directory`
        `dirtagname` - string, the name of the tag used for the directory. defaults to `name`
        `filetagname` - string, the name of the tag used for each file. defaults to `filename`
        `filegauges` - boolean, when true stats will be an individual gauge per file (max. 20 files!)
                       and not a histogram of the whole directory. default False
        `pattern` - string, the `fnmatch` pattern to use when reading the `directory`'s files. default `*`
        `recursive` - boolean, when true the stats will recurse into directories. default False
        `countonly` - boolean, when true the stats will only count the number of files matching the pattern.
                      Useful for very large directories. default False
        `ignore_missing` - boolean, when true do not raise an exception on missing/inaccessible directories.
                           default False
    """

    SOURCE_TYPE_NAME = 'system'

    def __init__(self, *args, **kwargs):
        # type: (*Any, **Any) -> None
        super(DirectoryCheck, self).__init__(*args, **kwargs)

        self._config = DirectoryConfig(self.instance)

    def check(self, _):
        service_check_tags = ['dir_name:{}'.format(self._config.name)]
        service_check_tags.extend(self._config.tags)
        if not exists(self._config.abs_directory):
            msg = (
                "Either directory '{}' doesn't exist or the Agent doesn't "
                "have permissions to access it, skipping.".format(self._config.abs_directory)
            )
            # report missing directory
            self.service_check(name=SERVICE_DIRECTORY_EXISTS, status=self.WARNING, tags=service_check_tags, message=msg)

            # raise exception if `ignore_missing` is False
            if not self._config.ignore_missing:
                raise CheckException(msg)

            self.log.warning(msg)

            # return gracefully, nothing to look for
            return

        self.service_check(name=SERVICE_DIRECTORY_EXISTS, tags=service_check_tags, status=self.OK)
        self._get_stats()

    def _get_stats(self):
        dirtags = ['{}:{}'.format(self._config.dirtagname, self._config.name)]
        dirtags.extend(self._config.tags)
        directory_bytes = 0
        directory_files = 0
        directory_folders = 0
        max_filegauge_balance = self._config.max_filegauge_count
        max_foldergauge_balance = self._config.max_filegauge_count
        submit_histograms = self._config.submit_histograms

        # Avoid repeated global lookups.
        get_length = len

<<<<<<< HEAD
        for root, dirs, files in walker:
            matched_files = []  # type: List[os.DirEntry]
=======
        for root, dirs, files in self._walk():
            matched_files = []
>>>>>>> e742bfec
            adjust_max_filegauge = False

            if self._config.exclude_dirs_pattern is not None:
                if self._config.dirs_patterns_full:
                    dirs[:] = [d for d in dirs if not self._config.exclude_dirs_pattern.search(d.path)]
                else:
                    dirs[:] = [d for d in dirs if not self._config.exclude_dirs_pattern.search(d.name)]
<<<<<<< HEAD
=======
                self.log.debug('Directories: %s', str(dirs))
>>>>>>> e742bfec
            directory_folders += get_length(dirs)

            if self._config.pattern is not None:
                # Check if the path of the file relative to the directory
                # matches the pattern. Also check if the absolute path of the
                # filename matches the pattern, for compatibility with previous
                # agent versions.
                for file_entry in files:
                    filename = join(root, file_entry.name)
                    if fnmatch(filename, self._config.pattern) or fnmatch(
                        relpath(filename, self._config.abs_directory), self._config.pattern
                    ):
                        matched_files.append(file_entry)
            else:
                matched_files = list(files)

            matched_files_length = get_length(matched_files)
            directory_files += matched_files_length

            # We're just looking to count the files.
            if self._config.countonly:
                continue

            for file_entry in matched_files:
                try:
<<<<<<< HEAD
                    file_stat = file_entry.stat(
                        follow_symlinks=self._config.stat_follow_symlinks
                    )  # type: os.stat_result

=======
                    self.log.debug('File entries in matched files: %s', str(file_entry))
                    file_stat = file_entry.stat(follow_symlinks=self._config.stat_follow_symlinks)
>>>>>>> e742bfec
                except OSError as ose:
                    self.warning('DirectoryCheck: could not stat file %s - %s', join(root, file_entry.name), ose)
                else:
                    # file specific metrics
                    directory_bytes += file_stat.st_size
                    if self._config.filegauges and matched_files_length <= max_filegauge_balance:
                        self.log.debug('Matched files length: %s', matched_files_length)
                        filetags = ['{}:{}'.format(self._config.filetagname, join(root, file_entry.name))]
                        filetags.extend(dirtags)
                        self.gauge('system.disk.directory.file.bytes', file_stat.st_size, tags=filetags)
                        self.gauge(
                            'system.disk.directory.file.modified_sec_ago',
                            time() - file_stat.st_mtime,
                            tags=filetags,
                        )
                        self.gauge(
                            'system.disk.directory.file.created_sec_ago', time() - file_stat.st_ctime, tags=filetags
                        )
                        adjust_max_filegauge = True
                        self.log.debug(
                            'File stat output - size:%s mtime:%s ctime:%s',
                            str(file_stat.st_size),
                            str(file_stat.st_mtime),
                            str(file_stat.st_ctime),
                        )
                    elif submit_histograms:
                        self.histogram('system.disk.directory.file.bytes', file_stat.st_size, tags=dirtags)
                        self.histogram(
                            'system.disk.directory.file.modified_sec_ago', time() - file_stat.st_mtime, tags=dirtags
                        )
                        self.histogram(
                            'system.disk.directory.file.created_sec_ago', time() - file_stat.st_ctime, tags=dirtags
                        )
                        self.log.debug(
                            'File stat output histogram - size:%s mtime:%s ctime:%s',
                            str(file_stat.st_size),
                            str(file_stat.st_mtime),
                            str(file_stat.st_ctime),
                        )

            if adjust_max_filegauge:
                max_filegauge_balance -= matched_files_length

            if self._config.collect_folder_stats:
                for folder_entry in dirs:
                    if max_foldergauge_balance == 0:
                        continue
                    max_foldergauge_balance -= 1
                    folder_tags = ['{}:{}'.format('folder_name', join(root, folder_entry.name))]
                    folder_tags.extend(dirtags)
                    folder_stat = folder_entry.stat(
                        follow_symlinks=self._config.stat_follow_symlinks
                    )  # type: os.stat_result
                    self.gauge(
                        'system.disk.directory.folder.modified_sec_ago', time() - folder_stat.st_mtime, tags=folder_tags
                    )
                    self.gauge(
                        'system.disk.directory.folder.created_sec_ago', time() - folder_stat.st_ctime, tags=folder_tags
                    )

        # number of files
        self.gauge('system.disk.directory.files', directory_files, tags=dirtags)
        # number of folders
        self.gauge('system.disk.directory.folders', directory_folders, tags=dirtags)

        # total file size
        if not self._config.countonly:
            self.gauge('system.disk.directory.bytes', directory_bytes, tags=dirtags)
            self.log.debug("`countonly` not enabled: Collecting system.disk.directory.bytes metric.")

    def _walk(self):
        """
        Wraps walker iteration to handle errors and recursive option.
        """
        walker = walk(self._config.abs_directory, self._config.follow_symlinks)

        while True:
            try:
                yield next(walker)
            except StopIteration:
                break
            except OSError as e:
                self.log.error("Error when traversing %s: %s", self._config.abs_directory, e)

            # Only visit the first directory when we don't want recursive search
            if not self._config.recursive:
                break<|MERGE_RESOLUTION|>--- conflicted
+++ resolved
@@ -80,13 +80,8 @@
         # Avoid repeated global lookups.
         get_length = len
 
-<<<<<<< HEAD
-        for root, dirs, files in walker:
+        for root, dirs, files in self._walk():
             matched_files = []  # type: List[os.DirEntry]
-=======
-        for root, dirs, files in self._walk():
-            matched_files = []
->>>>>>> e742bfec
             adjust_max_filegauge = False
 
             if self._config.exclude_dirs_pattern is not None:
@@ -94,10 +89,7 @@
                     dirs[:] = [d for d in dirs if not self._config.exclude_dirs_pattern.search(d.path)]
                 else:
                     dirs[:] = [d for d in dirs if not self._config.exclude_dirs_pattern.search(d.name)]
-<<<<<<< HEAD
-=======
                 self.log.debug('Directories: %s', str(dirs))
->>>>>>> e742bfec
             directory_folders += get_length(dirs)
 
             if self._config.pattern is not None:
@@ -123,15 +115,10 @@
 
             for file_entry in matched_files:
                 try:
-<<<<<<< HEAD
+                    self.log.debug('File entries in matched files: %s', str(file_entry))
                     file_stat = file_entry.stat(
                         follow_symlinks=self._config.stat_follow_symlinks
                     )  # type: os.stat_result
-
-=======
-                    self.log.debug('File entries in matched files: %s', str(file_entry))
-                    file_stat = file_entry.stat(follow_symlinks=self._config.stat_follow_symlinks)
->>>>>>> e742bfec
                 except OSError as ose:
                     self.warning('DirectoryCheck: could not stat file %s - %s', join(root, file_entry.name), ose)
                 else:
