{
<<<<<<< HEAD
  "categories": [
    "languages"
  ],
  "creates_events": false,
  "display_name": "Go-Metro",
  "guid": "6d00688b-32b1-4755-98cd-44bd1bd40428",
  "is_public": true,
  "maintainer": "help@datadoghq.com",
  "manifest_version": "1.0.0",
  "metric_prefix": "system.",
  "metric_to_check": "system.net.tcp.rtt",
  "name": "go-metro",
  "public_title": "Go-Metro",
  "short_description": "Passively calculate TCP RTT between hosts",
  "support": "core",
  "supported_os": [
    "linux"
  ],
  "type": "check",
  "integration_id": "go-metro",
=======
  "manifest_version": "2.0.0",
  "app_uuid": "77c9906a-9579-4014-95c3-42b4536dc17d",
  "app_id": "go-metro",
  "display_on_public_website": true,
  "tile": {
    "overview": "README.md#Overview",
    "configuration": "README.md#Setup",
    "support": "README.md#Support",
    "changelog": "CHANGELOG.md",
    "description": "Passively calculate TCP RTT between hosts",
    "title": "Go-Metro",
    "media": [],
    "classifier_tags": [
      "Supported OS::Linux",
      "Category::Languages"
    ]
  },
  "author": {
    "support_email": "help@datadoghq.com",
    "name": "Datadog",
    "homepage": "https://www.datadoghq.com",
    "sales_email": "info@datadoghq.com"
  },
  "oauth": {},
>>>>>>> 076cd0ec
  "assets": {
    "integration": {
      "source_type_name": "Go-Metro",
      "configuration": {
        "spec": "assets/configuration/spec.yaml"
      },
      "events": {
        "creates_events": false
      },
      "metrics": {
        "prefix": "system.",
        "check": "system.net.tcp.rtt",
        "metadata_path": "metadata.csv"
      },
      "service_checks": {
        "metadata_path": "assets/service_checks.json"
      }
    }
  }
}<|MERGE_RESOLUTION|>--- conflicted
+++ resolved
@@ -1,26 +1,4 @@
 {
-<<<<<<< HEAD
-  "categories": [
-    "languages"
-  ],
-  "creates_events": false,
-  "display_name": "Go-Metro",
-  "guid": "6d00688b-32b1-4755-98cd-44bd1bd40428",
-  "is_public": true,
-  "maintainer": "help@datadoghq.com",
-  "manifest_version": "1.0.0",
-  "metric_prefix": "system.",
-  "metric_to_check": "system.net.tcp.rtt",
-  "name": "go-metro",
-  "public_title": "Go-Metro",
-  "short_description": "Passively calculate TCP RTT between hosts",
-  "support": "core",
-  "supported_os": [
-    "linux"
-  ],
-  "type": "check",
-  "integration_id": "go-metro",
-=======
   "manifest_version": "2.0.0",
   "app_uuid": "77c9906a-9579-4014-95c3-42b4536dc17d",
   "app_id": "go-metro",
@@ -45,7 +23,6 @@
     "sales_email": "info@datadoghq.com"
   },
   "oauth": {},
->>>>>>> 076cd0ec
   "assets": {
     "integration": {
       "source_type_name": "Go-Metro",
