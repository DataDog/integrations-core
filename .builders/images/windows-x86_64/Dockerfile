--- conflicted
+++ resolved
@@ -117,7 +117,6 @@
 
 ENV OPENSSL_VERSION="3.4.1"
 
-<<<<<<< HEAD
 # Nasm
 ENV NASM_VERSION="2.16.03"
 RUN Get-RemoteFile `
@@ -144,10 +143,7 @@
     nmake && `
     nmake install_sw'
 
-ENV CURL_VERSION="8.11.1"
-=======
 ENV CURL_VERSION="8.12.1"
->>>>>>> 85b3267a
 
 # Set up runner
 COPY runner_dependencies.txt C:\runner_dependencies.txt
