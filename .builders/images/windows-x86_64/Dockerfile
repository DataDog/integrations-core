--- conflicted
+++ resolved
@@ -82,19 +82,11 @@
     Approve-File -Path $($Env:USERPROFILE + '\.cargo\bin\rustc.exe') -Hash $Env:RUSTC_HASH
 
 # Install Python 3
-<<<<<<< HEAD
 ENV PYTHON_VERSION="3.13.2"
 RUN Get-RemoteFile `
       -Uri https://www.python.org/ftp/python/$Env:PYTHON_VERSION/python-$Env:PYTHON_VERSION-amd64.exe `
       -Path python-$Env:PYTHON_VERSION-amd64.exe `
       -Hash '9AAA1075D0BD3E8ABD0623D2D05DE692FF00780579E1B232F259028BAC19BB51'; `
-=======
-ENV PYTHON_VERSION="3.12.9"
-RUN Get-RemoteFile `
-      -Uri https://www.python.org/ftp/python/$Env:PYTHON_VERSION/python-$Env:PYTHON_VERSION-amd64.exe `
-      -Path python-$Env:PYTHON_VERSION-amd64.exe `
-      -Hash '2a52993092a19cfdffe126e2eeac46a4265e25705614546604ad44988e040c0f'; `
->>>>>>> a84debac
     Start-Process -Wait python-$Env:PYTHON_VERSION-amd64.exe -ArgumentList '/quiet', 'InstallAllUsers=1'; `
     Remove-Item python-$Env:PYTHON_VERSION-amd64.exe; `
     & 'C:\Program Files\Python312\python.exe' -m pip install --no-warn-script-location --upgrade pip; `
