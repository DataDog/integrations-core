--- conflicted
+++ resolved
@@ -112,17 +112,13 @@
             str(python_path), '-m', 'pip', 'wheel',
             '-r', str(MOUNT_DIR / 'requirements.in'),
             '--wheel-dir', str(staged_wheel_dir),
-<<<<<<< HEAD
-            # '--extra-index-url', CUSTOM_EXTERNAL_INDEX,
-        ]
-=======
             # Temporarily removing extra index urls. See below.
             # '--extra-index-url', CUSTOM_EXTERNAL_INDEX,
         ]
         # Temporarily disable extra index urls. There are broken wheels in the gcloud bucket
         # while working on removing tests from them. Adding extra indices causes undefined behavior
         # and can pull a broken image, preventing the building from running.
->>>>>>> 045fe96d
+
         # if args.use_built_index:
         #     command_args.extend(['--extra-index-url', CUSTOM_BUILT_INDEX])
 
