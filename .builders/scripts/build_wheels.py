from __future__ import annotations

import argparse
import email
import json
import os
<<<<<<< HEAD
import platform
=======
import re
import shutil
>>>>>>> 45918e79
import subprocess
import sys
import time
import tomllib
from functools import cache
from hashlib import sha256
from pathlib import Path
from tempfile import TemporaryDirectory
from typing import TypedDict
from zipfile import ZipFile

import pathspec
import urllib3
from dotenv import dotenv_values
from utils import iter_wheels
from wheel.cli.pack import pack
from wheel.cli.unpack import unpack

INDEX_BASE_URL = 'https://agent-int-packages.datadoghq.com'
CUSTOM_EXTERNAL_INDEX = f'{INDEX_BASE_URL}/external'
CUSTOM_BUILT_INDEX = f'{INDEX_BASE_URL}/built'
UNNORMALIZED_PROJECT_NAME_CHARS = re.compile(r'[-_.]+')


# testing

class WheelSizes(TypedDict):
    compressed: int
    uncompressed: int


if sys.platform == 'win32':
    PY3_PATH = Path('C:\\py3\\Scripts\\python.exe')
    PY2_PATH = Path('C:\\py2\\Scripts\\python.exe')
    MOUNT_DIR = Path('C:\\mnt')
    ENV_FILE = Path('C:\\.env')

    def join_command_args(args: list[str]) -> str:
        return subprocess.list2cmdline(args)

    def path_to_uri(path: str) -> str:
        return f'file:///{os.path.abspath(path).replace(" ", "%20").replace(os.sep, "/")}'

else:
    import shlex

    PY3_PATH = Path(os.environ.get('DD_PY3_BUILDENV_PATH', '/py3/bin/python'))
    PY2_PATH = Path(os.environ.get('DD_PY2_BUILDENV_PATH', '/py2/bin/python'))
    MOUNT_DIR = Path(os.environ.get('DD_MOUNT_DIR', '/home'))
    ENV_FILE = Path(os.environ.get('DD_ENV_FILE', '/.env'))

    def join_command_args(args: list[str]) -> str:
        return shlex.join(args)

    def path_to_uri(path: str) -> str:
        return f'file://{os.path.abspath(path).replace(" ", "%20")}'


def abort(message, *, code=1):
    print(message, file=sys.stderr)
    sys.exit(code)


def check_process(*args, **kwargs) -> subprocess.CompletedProcess:
    print(f'Running: {args[0] if isinstance(args[0], str) else join_command_args(args[0])}', file=sys.stderr)
    process = subprocess.run(*args, **kwargs)
    if process.returncode:
        sys.exit(process.returncode)

    return process


def extract_metadata(wheel: Path) -> email.Message:
    with ZipFile(str(wheel)) as zip_archive:
        for path in zip_archive.namelist():
            root = path.split('/', 1)[0]
            if root.endswith('.dist-info'):
                dist_info_dir = root
                break
        else:
            message = f'Could not find the `.dist-info` directory in wheel: {wheel.name}'
            raise RuntimeError(message)

        try:
            with zip_archive.open(f'{dist_info_dir}/METADATA') as zip_file:
                metadata_file_contents = zip_file.read().decode('utf-8')
        except KeyError:
            message = f'Could not find a `METADATA` file in the `{dist_info_dir}` directory'
            raise RuntimeError(message) from None

    return email.message_from_string(metadata_file_contents)


def normalize_project_name(name: str) -> str:
    # https://peps.python.org/pep-0503/#normalized-names
    return UNNORMALIZED_PROJECT_NAME_CHARS.sub('-', name).lower()


@cache
def get_wheel_hashes(project) -> dict[str, str]:
    retry_wait = 2
    while True:
        try:
            response = urllib3.request(
                'GET',
                f'https://pypi.org/simple/{project}',
                headers={"Accept": "application/vnd.pypi.simple.v1+json"},
            )
        except urllib3.exceptions.HTTPError as e:
            err_msg = f'Failed to fetch hashes for `{project}`: {e}'
        else:
            if response.status == 200:
                break

            err_msg = f'Failed to fetch hashes for `{project}`, status code: {response.status}'

        print(err_msg)
        print(f'Retrying in {retry_wait} seconds')
        time.sleep(retry_wait)
        retry_wait *= 2
        continue

    data = response.json()
    return {
        file['filename']: file['hashes']['sha256']
        for file in data['files']
        if file['filename'].endswith('.whl') and 'sha256' in file['hashes']
    }


def wheel_was_built(wheel: Path) -> bool:
    project_metadata = extract_metadata(wheel)
    project_name = normalize_project_name(project_metadata['Name'])
    wheel_hashes = get_wheel_hashes(project_name)
    if wheel.name not in wheel_hashes:
        return True

    file_hash = sha256(wheel.read_bytes()).hexdigest()
    return file_hash != wheel_hashes[wheel.name]


def remove_test_files(wheel_path: Path) -> bool:
    '''
    Unpack the wheel, remove excluded test files, then repack it to rebuild RECORD correctly.
    '''
    # First, check whether the wheel contains any files that should be excluded. If not, leave it untouched.
    with ZipFile(wheel_path, 'r') as zf:
        excluded_members = [name for name in zf.namelist() if is_excluded_from_wheel(name)]

    if not excluded_members:
        # Nothing to strip, so skip rewriting the wheel
        return False
    with TemporaryDirectory() as td:
        td_path = Path(td)

        # Unpack the wheel into temp dir
        unpack(wheel_path, dest=td_path)
        unpacked_dir = next(td_path.iterdir())
        # Remove excluded files/folders
        for root, dirs, files in os.walk(td, topdown=False):
            for d in list(dirs):
                full_dir = Path(root) / d
                rel = full_dir.relative_to(unpacked_dir).as_posix()
                if is_excluded_from_wheel(rel):
                    shutil.rmtree(full_dir)
                    dirs.remove(d)
            for f in files:
                rel = Path(root).joinpath(f).relative_to(unpacked_dir).as_posix()
                if is_excluded_from_wheel(rel):
                    os.remove(Path(root) / f)

        print(f'Tests removed from {wheel_path.name}')

        dest_dir = wheel_path.parent
        before = {p.resolve() for p in dest_dir.glob("*.whl")}
        # Repack to same directory, regenerating RECORD
        pack(unpacked_dir, dest_dir=dest_dir, build_number=None)

        # The wheel might not be platform-specific, so repacking restores its original name.
        # We need to move the repacked wheel to wheel_path, which was changed to be platform-specific.
        after = {p.resolve() for p in wheel_path.parent.glob("*.whl")}
        new_files = sorted(after - before, key=lambda p: p.stat().st_mtime, reverse=True)

        if new_files:
            shutil.move(str(new_files[0]), str(wheel_path))

    return True


@cache
def _load_excluded_spec() -> pathspec.PathSpec:
    """
    Load excluded paths from files_to_remove.toml and compile them
    with .gitignore-style semantics.
    """
    config_path = Path(__file__).parent / "files_to_remove.toml"
    with open(config_path, "rb") as f:
        config = tomllib.load(f)

    patterns = config.get("excluded_paths", [])
    return pathspec.PathSpec.from_lines("gitignore", patterns)


def is_excluded_from_wheel(path: str | Path) -> bool:
    """
    Return True if `path` (file or directory) should be excluded per files_to_remove.toml.
    Matches:
      - type annotation files: **/*.pyi, **/py.typed
      - test directories listed with a trailing '/'
    """
    spec = _load_excluded_spec()
    rel = Path(path).as_posix()

    if spec.match_file(rel) or spec.match_file(rel + "/"):
        return True

    return False


def add_dependency(dependencies: dict[str, str], sizes: dict[str, WheelSizes], wheel: Path) -> None:
    project_metadata = extract_metadata(wheel)
    project_name = normalize_project_name(project_metadata['Name'])
    project_version = project_metadata['Version']
    dependencies[project_name] = project_version
    sizes[project_name] = {'version': project_version, **calculate_wheel_sizes(wheel)}


def calculate_wheel_sizes(wheel_path: Path) -> WheelSizes:
    compressed_size = wheel_path.stat(follow_symlinks=True).st_size
    with ZipFile(wheel_path) as zf:
        uncompressed_size = sum(zinfo.file_size for zinfo in zf.infolist())
    return {'compressed': compressed_size, 'uncompressed': uncompressed_size}


def main():
    parser = argparse.ArgumentParser(prog='wheel-builder', allow_abbrev=False)
    parser.add_argument('--python', required=True)
    parser.add_argument('--use-built-index', action='store_true', default=False)
    args = parser.parse_args()

    python_version = args.python
    if python_version == '3':
        python_path = PY3_PATH
    elif python_version == '2':
        python_path = PY2_PATH
    else:
        abort(f'Invalid python version: {python_version}')

    wheels_dir = MOUNT_DIR / 'wheels'
    built_wheels_dir = wheels_dir / 'built'
    external_wheels_dir = wheels_dir / 'external'

    # Install build dependencies
    check_process([str(python_path), '-m', 'pip', 'install', '-r', str(MOUNT_DIR / 'build_dependencies.txt')])

    print("--------------------------------")
    print("[DEBUGGING INFO]")
    print("running on: ", sys.platform)
    print("architecture: ", platform.machine())
    print("sys.version: ", sys.version)
    print("python_path: ", python_path)
    subprocess.run([python_path, "--version"])
    print("Platform:", sys.platform)
    print("--------------------------------")
    with TemporaryDirectory() as d:
        staged_wheel_dir = Path(d).resolve()
        staged_built_wheels_dir = staged_wheel_dir / 'built'
        staged_external_wheels_dir = staged_wheel_dir / 'external'

        # Create the directories
        staged_built_wheels_dir.mkdir(parents=True, exist_ok=True)
        staged_external_wheels_dir.mkdir(parents=True, exist_ok=True)

        env_vars = dict(os.environ)
        env_vars['PATH'] = f'{python_path.parent}{os.pathsep}{env_vars["PATH"]}'
        env_vars['PIP_WHEEL_DIR'] = str(staged_wheel_dir)
        env_vars['DD_BUILD_PYTHON_VERSION'] = python_version
        env_vars['DD_MOUNT_DIR'] = str(MOUNT_DIR)
        env_vars['DD_ENV_FILE'] = str(ENV_FILE)

        # Off is on, see: https://github.com/pypa/pip/issues/5735
        env_vars['PIP_NO_BUILD_ISOLATION'] = '0'

        # Spaces are used to separate multiple values which means paths themselves cannot contain spaces, see:
        # https://github.com/pypa/pip/issues/10114#issuecomment-1880125475
        env_vars['PIP_FIND_LINKS'] = path_to_uri(staged_wheel_dir)

        # Perform builder-specific logic if required
        if build_command := os.environ.get('DD_BUILD_COMMAND'):
            check_process(build_command, env=env_vars, shell=True)

        # Load environment variables
        if ENV_FILE.is_file():
            for key, value in dotenv_values(str(ENV_FILE)).items():
                if value is None:
                    env_vars.pop(key, None)
                else:
                    env_vars[key] = value

        if constraints_file := env_vars.get('PIP_CONSTRAINT'):
            env_vars['PIP_CONSTRAINT'] = path_to_uri(constraints_file)

        # Fetch or build wheels
        command_args = [
            str(python_path),
            '-m',
            'pip',
            'wheel',
            '-r',
            str(MOUNT_DIR / 'requirements.in'),
            '--wheel-dir',
            str(staged_wheel_dir),
            '--extra-index-url',
            CUSTOM_EXTERNAL_INDEX,
        ]

        check_process(command_args, env=env_vars)

        # Classify wheels
        for wheel in iter_wheels(staged_wheel_dir):
            if wheel_was_built(wheel):
                shutil.move(wheel, staged_built_wheels_dir)
            else:
                shutil.move(wheel, staged_external_wheels_dir)

        # Repair wheels
        check_process(
            [
                sys.executable,
                '-u',
                str(MOUNT_DIR / 'scripts' / 'repair_wheels.py'),
                '--source-built-dir',
                str(staged_built_wheels_dir),
                '--source-external-dir',
                str(staged_external_wheels_dir),
                '--built-dir',
                str(built_wheels_dir),
                '--external-dir',
                str(external_wheels_dir),
            ]
        )

    dependencies: dict[str, tuple[str, str]] = {}
    sizes: dict[str, WheelSizes] = {}

<<<<<<< HEAD
    for wheel_dir in wheels_dir.iterdir():
        for wheel in wheel_dir.iterdir():
            project_metadata = extract_metadata(wheel)
            project_name = normalize_project_name(project_metadata['Name'])
            project_version = project_metadata['Version']
            dependencies[project_name] = project_version

            sizes[project_name] = {'version': project_version, **calculate_wheel_sizes(wheel)}
=======
    # Handle wheels currently in the external directory and move them to the built directory if they were modified
    for wheel in iter_wheels(external_wheels_dir):
        was_modified = remove_test_files(wheel)
        if was_modified:
            # A modified wheel is no longer external → move it to built directory
            new_path = built_wheels_dir / wheel.name
            wheel.rename(new_path)
            wheel = new_path
            print(f'Moved {wheel.name} to built directory')

        add_dependency(dependencies, sizes, wheel)

    # Handle wheels already in the built directory
    for wheel in iter_wheels(built_wheels_dir):
        remove_test_files(wheel)
        add_dependency(dependencies, sizes, wheel)
>>>>>>> 45918e79

    output_path = MOUNT_DIR / 'sizes.json'
    with output_path.open('w', encoding='utf-8') as fp:
        json.dump(sizes, fp, indent=2, sort_keys=True)

    final_requirements = MOUNT_DIR / 'frozen.txt'
    with final_requirements.open('w', encoding='utf-8') as f:
        for project_name, project_version in sorted(dependencies.items()):
            f.write(f'{project_name}=={project_version}\n')


if __name__ == '__main__':
    main()<|MERGE_RESOLUTION|>--- conflicted
+++ resolved
@@ -4,12 +4,9 @@
 import email
 import json
 import os
-<<<<<<< HEAD
 import platform
-=======
 import re
 import shutil
->>>>>>> 45918e79
 import subprocess
 import sys
 import time
@@ -355,16 +352,6 @@
     dependencies: dict[str, tuple[str, str]] = {}
     sizes: dict[str, WheelSizes] = {}
 
-<<<<<<< HEAD
-    for wheel_dir in wheels_dir.iterdir():
-        for wheel in wheel_dir.iterdir():
-            project_metadata = extract_metadata(wheel)
-            project_name = normalize_project_name(project_metadata['Name'])
-            project_version = project_metadata['Version']
-            dependencies[project_name] = project_version
-
-            sizes[project_name] = {'version': project_version, **calculate_wheel_sizes(wheel)}
-=======
     # Handle wheels currently in the external directory and move them to the built directory if they were modified
     for wheel in iter_wheels(external_wheels_dir):
         was_modified = remove_test_files(wheel)
@@ -381,7 +368,6 @@
     for wheel in iter_wheels(built_wheels_dir):
         remove_test_files(wheel)
         add_dependency(dependencies, sizes, wheel)
->>>>>>> 45918e79
 
     output_path = MOUNT_DIR / 'sizes.json'
     with output_path.open('w', encoding='utf-8') as fp:
