--- conflicted
+++ resolved
@@ -282,24 +282,11 @@
 
         # Fetch or build wheels
         command_args = [
-<<<<<<< HEAD
-            str(python_path),
-            '-m',
-            'pip',
-            'wheel',
-            '-r',
-            str(MOUNT_DIR / 'requirements.in'),
-            '--wheel-dir',
-            str(staged_wheel_dir),
-            '--extra-index-url',
-            CUSTOM_EXTERNAL_INDEX,
-=======
             str(python_path), '-m', 'pip', 'wheel',
             '-r', str(MOUNT_DIR / 'requirements.in'),
             '--wheel-dir', str(staged_wheel_dir),
             # Temporarily removing extra index urls. See below.
             # '--extra-index-url', CUSTOM_EXTERNAL_INDEX,
->>>>>>> 950a35c9
         ]
         # Temporarily disable extra index urls. There are broken wheels in the gcloud bucket
         # while working on removing tests from them. Adding extra indices causes undefined behavior
