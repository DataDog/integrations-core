from __future__ import annotations

import argparse
<<<<<<< HEAD
import email
=======
import json
>>>>>>> 3bdbe96d
import os
import re
import shutil
import subprocess
import sys
import time
import tomllib
from functools import cache
from hashlib import sha256
from pathlib import Path
from tempfile import TemporaryDirectory
<<<<<<< HEAD
=======
from typing import TypedDict
>>>>>>> 3bdbe96d
from zipfile import ZipFile

import pathspec
import urllib3
from dotenv import dotenv_values
from utils import iter_wheels
from wheel.cli.pack import pack
from wheel.cli.unpack import unpack

INDEX_BASE_URL = 'https://agent-int-packages.datadoghq.com'
CUSTOM_EXTERNAL_INDEX = f'{INDEX_BASE_URL}/external'
CUSTOM_BUILT_INDEX = f'{INDEX_BASE_URL}/built'
UNNORMALIZED_PROJECT_NAME_CHARS = re.compile(r'[-_.]+')

class WheelSizes(TypedDict):
    compressed: int
    uncompressed: int

if sys.platform == 'win32':
    PY3_PATH = Path('C:\\py3\\Scripts\\python.exe')
    PY2_PATH = Path('C:\\py2\\Scripts\\python.exe')
    MOUNT_DIR = Path('C:\\mnt')
    ENV_FILE = Path('C:\\.env')

    def join_command_args(args: list[str]) -> str:
        return subprocess.list2cmdline(args)

    def path_to_uri(path: str) -> str:
        return f'file:///{os.path.abspath(path).replace(" ", "%20").replace(os.sep, "/")}'

else:
    import shlex

    PY3_PATH = Path(os.environ.get('DD_PY3_BUILDENV_PATH', '/py3/bin/python'))
    PY2_PATH = Path(os.environ.get('DD_PY2_BUILDENV_PATH', '/py2/bin/python'))
    MOUNT_DIR = Path(os.environ.get('DD_MOUNT_DIR', '/home'))
    ENV_FILE = Path(os.environ.get('DD_ENV_FILE', '/.env'))

    def join_command_args(args: list[str]) -> str:
        return shlex.join(args)

    def path_to_uri(path: str) -> str:
        return f'file://{os.path.abspath(path).replace(" ", "%20")}'


def abort(message, *, code=1):
    print(message, file=sys.stderr)
    sys.exit(code)


def check_process(*args, **kwargs) -> subprocess.CompletedProcess:
    print(f'Running: {args[0] if isinstance(args[0], str) else join_command_args(args[0])}', file=sys.stderr)
    process = subprocess.run(*args, **kwargs)
    if process.returncode:
        sys.exit(process.returncode)

    return process


<<<<<<< HEAD
def extract_metadata(wheel: Path) -> email.Message:
    with ZipFile(str(wheel)) as zip_archive:
        for path in zip_archive.namelist():
            root = path.split('/', 1)[0]
            if root.endswith('.dist-info'):
                dist_info_dir = root
                break
        else:
            message = f'Could not find the `.dist-info` directory in wheel: {wheel.name}'
            raise RuntimeError(message)

        try:
            with zip_archive.open(f'{dist_info_dir}/METADATA') as zip_file:
                metadata_file_contents = zip_file.read().decode('utf-8')
        except KeyError:
            message = f'Could not find a `METADATA` file in the `{dist_info_dir}` directory'
            raise RuntimeError(message) from None

    return email.message_from_string(metadata_file_contents)


def normalize_project_name(name: str) -> str:
    # https://peps.python.org/pep-0503/#normalized-names
    return UNNORMALIZED_PROJECT_NAME_CHARS.sub('-', name).lower()


@cache
def get_wheel_hashes(project) -> dict[str, str]:
    retry_wait = 2
    while True:
        try:
            response = urllib3.request(
                'GET',
                f'https://pypi.org/simple/{project}',
                headers={"Accept": "application/vnd.pypi.simple.v1+json"},
            )
        except urllib3.exceptions.HTTPError as e:
            err_msg = f'Failed to fetch hashes for `{project}`: {e}'
        else:
            if response.status == 200:
                break

            err_msg = f'Failed to fetch hashes for `{project}`, status code: {response.status}'

        print(err_msg)
        print(f'Retrying in {retry_wait} seconds')
        time.sleep(retry_wait)
        retry_wait *= 2
        continue

    data = response.json()
    return {
        file['filename']: file['hashes']['sha256']
        for file in data['files']
        if file['filename'].endswith('.whl') and 'sha256' in file['hashes']
    }


def wheel_was_built(wheel: Path) -> bool:
    project_metadata = extract_metadata(wheel)
    project_name = normalize_project_name(project_metadata['Name'])
    wheel_hashes = get_wheel_hashes(project_name)
    if wheel.name not in wheel_hashes:
        return True

    file_hash = sha256(wheel.read_bytes()).hexdigest()
    return file_hash != wheel_hashes[wheel.name]


def remove_test_files(wheel_path: Path) -> bool:
    '''
    Unpack the wheel, remove excluded test files, then repack it to rebuild RECORD correctly.
    '''
    # First, check whether the wheel contains any files that should be excluded. If not, leave it untouched.
    with ZipFile(wheel_path, 'r') as zf:
        excluded_members = [name for name in zf.namelist() if is_excluded_from_wheel(name)]

    if not excluded_members:
        # Nothing to strip, so skip rewriting the wheel
        return False
    with TemporaryDirectory() as td:
        td_path = Path(td)

        # Unpack the wheel into temp dir
        unpack(wheel_path, dest=td_path)
        unpacked_dir = next(td_path.iterdir())
        # Remove excluded files/folders
        for root, dirs, files in os.walk(td, topdown=False):
            for d in list(dirs):
                full_dir = Path(root) / d
                rel = full_dir.relative_to(unpacked_dir).as_posix()
                if is_excluded_from_wheel(rel):
                    shutil.rmtree(full_dir)
                    dirs.remove(d)
            for f in files:
                rel = Path(root).joinpath(f).relative_to(unpacked_dir).as_posix()
                if is_excluded_from_wheel(rel):
                    os.remove(Path(root) / f)

        print(f'Tests removed from {wheel_path.name}')
        
        dest_dir = wheel_path.parent
        before = {p.resolve() for p in dest_dir.glob("*.whl")}
        # Repack to same directory, regenerating RECORD
        pack(unpacked_dir, dest_dir=dest_dir, build_number=None)

        # The wheel might not be platform-specific, so repacking restores its original name.
        # We need to move the repacked wheel to wheel_path, which was changed to be platform-specific.
        after = {p.resolve() for p in wheel_path.parent.glob("*.whl")}
        new_files = sorted(after - before, key=lambda p: p.stat().st_mtime, reverse=True)

        if new_files:
            shutil.move(str(new_files[0]), str(wheel_path))


    return True

@cache
def _load_excluded_spec() -> pathspec.PathSpec:
    """
    Load excluded paths from files_to_remove.toml and compile them
    with .gitignore-style semantics.
    """
    config_path = Path(__file__).parent / "files_to_remove.toml"
    with open(config_path, "rb") as f:
        config = tomllib.load(f)

    patterns = config.get("excluded_paths", [])
    return pathspec.PathSpec.from_lines("gitignore", patterns)

def is_excluded_from_wheel(path: str | Path) -> bool:
    """
    Return True if `path` (file or directory) should be excluded per files_to_remove.toml.
    Matches:
      - type annotation files: **/*.pyi, **/py.typed
      - test directories listed with a trailing '/'
    """
    spec = _load_excluded_spec()
    rel = Path(path).as_posix()

    if spec.match_file(rel) or spec.match_file(rel + "/"):
        return True

    return False


def add_dependency(dependencies: dict[str, str], wheel: Path) -> None:
    project_metadata = extract_metadata(wheel)
    project_name = normalize_project_name(project_metadata['Name'])
    project_version = project_metadata['Version']
    dependencies[project_name] = project_version
=======
def calculate_wheel_sizes(wheel_path: Path) -> WheelSizes:
    compressed_size = wheel_path.stat(follow_symlinks=True).st_size
    with ZipFile(wheel_path) as zf:
        uncompressed_size = sum(zinfo.file_size for zinfo in zf.infolist())
    return {'compressed': compressed_size, 'uncompressed': uncompressed_size}
>>>>>>> 3bdbe96d


def main():
    parser = argparse.ArgumentParser(prog='wheel-builder', allow_abbrev=False)
    parser.add_argument('--python', required=True)
    parser.add_argument('--use-built-index', action='store_true', default=False)
    args = parser.parse_args()

    python_version = args.python
    if python_version == '3':
        python_path = PY3_PATH
    elif python_version == '2':
        python_path = PY2_PATH
    else:
        abort(f'Invalid python version: {python_version}')

    wheels_dir = MOUNT_DIR / 'wheels'
    built_wheels_dir = wheels_dir / 'built'
    external_wheels_dir = wheels_dir / 'external'

    # Install build dependencies
    check_process([str(python_path), '-m', 'pip', 'install', '-r', str(MOUNT_DIR / 'build_dependencies.txt')])

    with TemporaryDirectory() as d:
        staged_wheel_dir = Path(d).resolve()
        staged_built_wheels_dir = staged_wheel_dir / 'built'
        staged_external_wheels_dir = staged_wheel_dir / 'external'

        # Create the directories
        staged_built_wheels_dir.mkdir(parents=True, exist_ok=True)
        staged_external_wheels_dir.mkdir(parents=True, exist_ok=True)

        env_vars = dict(os.environ)
        env_vars['PATH'] = f'{python_path.parent}{os.pathsep}{env_vars["PATH"]}'
        env_vars['PIP_WHEEL_DIR'] = str(staged_wheel_dir)
        env_vars['DD_BUILD_PYTHON_VERSION'] = python_version
        env_vars['DD_MOUNT_DIR'] = str(MOUNT_DIR)
        env_vars['DD_ENV_FILE'] = str(ENV_FILE)

        # Off is on, see: https://github.com/pypa/pip/issues/5735
        env_vars['PIP_NO_BUILD_ISOLATION'] = '0'

        # Spaces are used to separate multiple values which means paths themselves cannot contain spaces, see:
        # https://github.com/pypa/pip/issues/10114#issuecomment-1880125475
        env_vars['PIP_FIND_LINKS'] = path_to_uri(staged_wheel_dir)

        # Perform builder-specific logic if required
        if build_command := os.environ.get('DD_BUILD_COMMAND'):
            check_process(build_command, env=env_vars, shell=True)

        # Load environment variables
        if ENV_FILE.is_file():
            for key, value in dotenv_values(str(ENV_FILE)).items():
                if value is None:
                    env_vars.pop(key, None)
                else:
                    env_vars[key] = value

        if constraints_file := env_vars.get('PIP_CONSTRAINT'):
            env_vars['PIP_CONSTRAINT'] = path_to_uri(constraints_file)

        # Fetch or build wheels
        command_args = [
<<<<<<< HEAD
            str(python_path), '-m', 'pip', 'wheel',
            '-r', str(MOUNT_DIR / 'requirements.in'),
            '--wheel-dir', str(staged_wheel_dir),
            '--extra-index-url', CUSTOM_EXTERNAL_INDEX,
=======
            str(python_path),
            '-m',
            'pip',
            'wheel',
            '-r',
            str(MOUNT_DIR / 'requirements.in'),
            '--wheel-dir',
            str(staged_wheel_dir),
            # Temporarily removing extra index urls. See below.
            # '--extra-index-url', CUSTOM_EXTERNAL_INDEX,
>>>>>>> 3bdbe96d
        ]

        check_process(command_args, env=env_vars)

        # Classify wheels
        for wheel in iter_wheels(staged_wheel_dir):
            if wheel_was_built(wheel):
                shutil.move(wheel, staged_built_wheels_dir)
            else:
                shutil.move(wheel, staged_external_wheels_dir)

        # Repair wheels
        check_process(
            [
                sys.executable,
                '-u',
                str(MOUNT_DIR / 'scripts' / 'repair_wheels.py'),
<<<<<<< HEAD
                '--source-built-dir',
                str(staged_built_wheels_dir),
                '--source-external-dir',
                str(staged_external_wheels_dir),
=======
                '--source-dir',
                str(staged_wheel_dir),
>>>>>>> 3bdbe96d
                '--built-dir',
                str(built_wheels_dir),
                '--external-dir',
                str(external_wheels_dir),
            ]
        )

    dependencies: dict[str, tuple[str, str]] = {}
<<<<<<< HEAD
    # Handle wheels currently in the external directory and move them to the built directory if they were modified
    for wheel in iter_wheels(external_wheels_dir):
        was_modified = remove_test_files(wheel)
        if was_modified:
            # A modified wheel is no longer external → move it to built directory
            new_path = built_wheels_dir / wheel.name
            wheel.rename(new_path)
            wheel = new_path
            print(f'Moved {wheel.name} to built directory')

        add_dependency(dependencies, wheel)

    # Handle wheels already in the built directory
    for wheel in iter_wheels(built_wheels_dir):
        remove_test_files(wheel)
        add_dependency(dependencies, wheel)
=======
    sizes: dict[str, WheelSizes] = {}

    for wheel_dir in wheels_dir.iterdir():
        for wheel in wheel_dir.iterdir():
            project_metadata = extract_metadata(wheel)
            project_name = normalize_project_name(project_metadata['Name'])
            project_version = project_metadata['Version']
            dependencies[project_name] = project_version
>>>>>>> 3bdbe96d


            sizes[project_name] = {'version': project_version, **calculate_wheel_sizes(wheel)}

    output_path = MOUNT_DIR / 'sizes.json'
    with output_path.open('w', encoding='utf-8') as fp:
        json.dump(sizes, fp, indent=2, sort_keys=True)

    final_requirements = MOUNT_DIR / 'frozen.txt'
    with final_requirements.open('w', encoding='utf-8') as f:
        for project_name, project_version in sorted(dependencies.items()):
            f.write(f'{project_name}=={project_version}\n')


if __name__ == '__main__':
    main()<|MERGE_RESOLUTION|>--- conflicted
+++ resolved
@@ -1,11 +1,8 @@
 from __future__ import annotations
 
 import argparse
-<<<<<<< HEAD
 import email
-=======
 import json
->>>>>>> 3bdbe96d
 import os
 import re
 import shutil
@@ -17,10 +14,7 @@
 from hashlib import sha256
 from pathlib import Path
 from tempfile import TemporaryDirectory
-<<<<<<< HEAD
-=======
 from typing import TypedDict
->>>>>>> 3bdbe96d
 from zipfile import ZipFile
 
 import pathspec
@@ -80,7 +74,6 @@
     return process
 
 
-<<<<<<< HEAD
 def extract_metadata(wheel: Path) -> email.Message:
     with ZipFile(str(wheel)) as zip_archive:
         for path in zip_archive.namelist():
@@ -232,13 +225,13 @@
     project_name = normalize_project_name(project_metadata['Name'])
     project_version = project_metadata['Version']
     dependencies[project_name] = project_version
-=======
+    sizes[project_name] = {'version': project_version, **calculate_wheel_sizes(wheel)}
+
 def calculate_wheel_sizes(wheel_path: Path) -> WheelSizes:
     compressed_size = wheel_path.stat(follow_symlinks=True).st_size
     with ZipFile(wheel_path) as zf:
         uncompressed_size = sum(zinfo.file_size for zinfo in zf.infolist())
     return {'compressed': compressed_size, 'uncompressed': uncompressed_size}
->>>>>>> 3bdbe96d
 
 
 def main():
@@ -302,23 +295,10 @@
 
         # Fetch or build wheels
         command_args = [
-<<<<<<< HEAD
             str(python_path), '-m', 'pip', 'wheel',
             '-r', str(MOUNT_DIR / 'requirements.in'),
             '--wheel-dir', str(staged_wheel_dir),
             '--extra-index-url', CUSTOM_EXTERNAL_INDEX,
-=======
-            str(python_path),
-            '-m',
-            'pip',
-            'wheel',
-            '-r',
-            str(MOUNT_DIR / 'requirements.in'),
-            '--wheel-dir',
-            str(staged_wheel_dir),
-            # Temporarily removing extra index urls. See below.
-            # '--extra-index-url', CUSTOM_EXTERNAL_INDEX,
->>>>>>> 3bdbe96d
         ]
 
         check_process(command_args, env=env_vars)
@@ -336,15 +316,10 @@
                 sys.executable,
                 '-u',
                 str(MOUNT_DIR / 'scripts' / 'repair_wheels.py'),
-<<<<<<< HEAD
                 '--source-built-dir',
                 str(staged_built_wheels_dir),
                 '--source-external-dir',
                 str(staged_external_wheels_dir),
-=======
-                '--source-dir',
-                str(staged_wheel_dir),
->>>>>>> 3bdbe96d
                 '--built-dir',
                 str(built_wheels_dir),
                 '--external-dir',
@@ -353,7 +328,8 @@
         )
 
     dependencies: dict[str, tuple[str, str]] = {}
-<<<<<<< HEAD
+    sizes: dict[str, WheelSizes] = {}
+
     # Handle wheels currently in the external directory and move them to the built directory if they were modified
     for wheel in iter_wheels(external_wheels_dir):
         was_modified = remove_test_files(wheel)
@@ -364,25 +340,15 @@
             wheel = new_path
             print(f'Moved {wheel.name} to built directory')
 
-        add_dependency(dependencies, wheel)
+        add_dependency(dependencies, sizes wheel)
 
     # Handle wheels already in the built directory
     for wheel in iter_wheels(built_wheels_dir):
         remove_test_files(wheel)
-        add_dependency(dependencies, wheel)
-=======
-    sizes: dict[str, WheelSizes] = {}
-
-    for wheel_dir in wheels_dir.iterdir():
-        for wheel in wheel_dir.iterdir():
-            project_metadata = extract_metadata(wheel)
-            project_name = normalize_project_name(project_metadata['Name'])
-            project_version = project_metadata['Version']
-            dependencies[project_name] = project_version
->>>>>>> 3bdbe96d
-
-
-            sizes[project_name] = {'version': project_version, **calculate_wheel_sizes(wheel)}
+        add_dependency(dependencies, sizes, wheel)
+
+
+
 
     output_path = MOUNT_DIR / 'sizes.json'
     with output_path.open('w', encoding='utf-8') as fp:
