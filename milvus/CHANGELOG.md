--- conflicted
+++ resolved
@@ -2,9 +2,6 @@
 
 <!-- towncrier release notes start -->
 
-<<<<<<< HEAD
-## 2.1.0 / 2025-10-02 / Agent 7.72.0
-=======
 ## 2.2.0 / 2025-10-31
 
 ***Added***:
@@ -15,8 +12,7 @@
 
 * Add allowed values list on kerberos_auth field ([#20879](https://github.com/DataDog/integrations-core/pull/20879))
 
-## 2.1.0 / 2025-10-02
->>>>>>> 756f7d10
+## 2.1.0 / 2025-10-02 / Agent 7.72.0
 
 ***Added***:
 
