# Agent Check: Aerospike

## Overview

Get metrics from Aerospike Database in real time to:

- Visualize and monitor Aerospike states.
- Be notified about Aerospike failovers and events.

## Setup

NOTE: The current aerospike integration is only compatible with Aerospike server v4.9 or above, see Aerospike's [Python Client Library Release Notes][1] for more info.
If you use an older Aerospike server version, it is still possible to monitor it with version 7.29.0 or lower of the Datadog Agent.

### Installation

The Aerospike check is included in the [Datadog Agent][2] package.
No additional installation is needed on your server.

### Configuration

<!-- xxx tabs xxx -->
<!-- xxx tab "Host" xxx -->

#### Host

##### Metric collection
To configure this check for an Agent running on a host:

1. Edit the `aerospike.d/conf.yaml` file, in the `conf.d/` folder at the root of your Agent's configuration directory to start collecting your aerospike performance data. See the [sample aerospike.d/conf.yaml][3] for all available configuration options.

2. [Restart the Agent][4].

##### Log collection


1. Collecting logs is disabled by default in the Datadog Agent, you need to enable it in `datadog.yaml`:

   ```yaml
   logs_enabled: true
   ```

2. Add this configuration block to your `aerospike.d/conf.yaml` file to start collecting your Aerospike Logs:

   ```yaml
   logs:
     - type: file
       path: /var/log/aerospike/aerospike.log
       source: aerospike
   ```

    Change the `path` parameter value and configure them for your environment. See the [sample aerospike.d/conf.yaml][3] for all available configuration options.

3. [Restart the Agent][4].

<!-- xxz tab xxx -->
<!-- xxx tab "Containerized" xxx -->


#### Containerized

For containerized environments, see the [Autodiscovery Integration Templates][5] for guidance on applying the parameters below.

##### Metric collection

| Parameter            | Value                                |
| -------------------- | ------------------------------------ |
| `<INTEGRATION_NAME>` | `aerospike`                          |
| `<INIT_CONFIG>`      | blank or `{}`                        |
| `<INSTANCE_CONFIG>`  | `{"host":"%%host%%", "port":"3000"}` |

##### Log collection

_Available for Agent versions >6.0_

<<<<<<< HEAD
Collecting logs is disabled by default in the Datadog Agent. To enable it, see [Kubernetes log collection documentation][6].
=======
Collecting logs is disabled by default in the Datadog Agent. To enable it, see [Kubernetes Log Collection][5].
>>>>>>> b7b251f2

| Parameter      | Value                                               |
| -------------- | --------------------------------------------------- |
| `<LOG_CONFIG>` | `{"source": "aerospike", "service": "<SERVICE_NAME>"}` |

<!-- xxz tab xxx -->
<!-- xxz tabs xxx -->

### Validation

[Run the Agent's status subcommand][7] and look for `aerospike` under the Checks section.

## Data Collected

### Metrics

See [metadata.csv][8] for a list of metrics provided by this integration.

### Service Checks

**aerospike.can_connect**
**aerospike.cluster_up**

### Events

Aerospike does not include any events.

## Troubleshooting

Need help? Contact [Datadog support][9].

[1]: https://download.aerospike.com/download/client/python/notes.html#5.0.0
[2]: https://app.datadoghq.com/account/settings#agent
[3]: https://github.com/DataDog/integrations-core/blob/master/aerospike/datadog_checks/aerospike/data/conf.yaml.example
[4]: https://docs.datadoghq.com/agent/guide/agent-commands/#start-stop-and-restart-the-agent
[5]: https://docs.datadoghq.com/agent/kubernetes/integrations/
[6]: https://docs.datadoghq.com/agent/kubernetes/log/
[7]: https://docs.datadoghq.com/agent/guide/agent-commands/#agent-status-and-information
[8]: https://github.com/DataDog/integrations-core/blob/master/aerospike/metadata.csv
[9]: https://docs.datadoghq.com/help/<|MERGE_RESOLUTION|>--- conflicted
+++ resolved
@@ -73,11 +73,7 @@
 
 _Available for Agent versions >6.0_
 
-<<<<<<< HEAD
-Collecting logs is disabled by default in the Datadog Agent. To enable it, see [Kubernetes log collection documentation][6].
-=======
-Collecting logs is disabled by default in the Datadog Agent. To enable it, see [Kubernetes Log Collection][5].
->>>>>>> b7b251f2
+Collecting logs is disabled by default in the Datadog Agent. To enable it, see [Kubernetes Log Collection][6].
 
 | Parameter      | Value                                               |
 | -------------- | --------------------------------------------------- |
