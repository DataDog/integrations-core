--- conflicted
+++ resolved
@@ -4,17 +4,6 @@
 
 [[envs.default.matrix]]
 python = ["3.12"]
-<<<<<<< HEAD
-version = ["7.2"]
-
-[envs.default.overrides]
-matrix.version.env-vars = [
-  { key = "AEROSPIKE_VERSION", value = "7.2.0.4", if = ["7.2"] },
-]
-
-[envs.default.env-vars]
-AEROSPIKE_EXPORTER_VERSION = "1.20.0"
-=======
 version = ["4", "5.0", "5.3", "5.6","7.2"]
 
 [envs.default.overrides]
@@ -42,5 +31,4 @@
 ]
 
 [envs.default.env-vars]
->>>>>>> cad1db57
 AEROSPIKE_TOOLS_VERSION = "11.0.2"