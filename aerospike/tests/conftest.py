--- conflicted
+++ resolved
@@ -8,9 +8,6 @@
 
 from datadog_checks.dev.docker import CheckDockerLogs, docker_run
 
-<<<<<<< HEAD
-from .common import COMPOSE_FILE, HERE, OPENMETRICS_V2_INSTANCE
-=======
 from .common import COMPOSE_FILE, HERE, HOST, INSTANCE, OPENMETRICS_V2_INSTANCE, PORT
 
 
@@ -52,20 +49,14 @@
     client.get_many(batch_keys)
 
     client.close()
->>>>>>> cad1db57
 
 
 @pytest.fixture(scope='session')
 def dd_environment():
     with docker_run(
         COMPOSE_FILE,
-<<<<<<< HEAD
-        env_vars={'AEROSPIKE_CONFIG': os.path.join(HERE, 'docker/config')},
-        conditions=[CheckDockerLogs(COMPOSE_FILE, ['service ready: soon there will be cake!'])],
-=======
         conditions=[CheckDockerLogs(COMPOSE_FILE, ['service ready: soon there will be cake!']), WaitFor(init_db)],
         env_vars={'AEROSPIKE_CONFIG': os.path.join(HERE, 'docker/config')},
->>>>>>> cad1db57
         attempts=2,
     ):
         yield OPENMETRICS_V2_INSTANCE
