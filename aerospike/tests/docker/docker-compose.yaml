version: '3.8'

services:
  aerospike:
    container_name: aerospike
    image: aerospike/aerospike-server:${AEROSPIKE_VERSION}
    platform: linux/amd64
    ports:
      - "3000:3000"
    volumes:
      - ${AEROSPIKE_CONFIG}:/etc/aerospike
    healthcheck:
      test: ["CMD", "grep", "-q", "soon there will be cake", "/var/log/aerospike/aerospike.log"]
      interval: 10s
      timeout: 5s
      retries: 10
      start_period: 30s

<<<<<<< HEAD
  aerospike-tools-asbench-batch:
    image: aerospike/aerospike-tools
    container_name: aerospike-tools-asbench-batch
    depends_on:
      aerospike:
        condition: service_healthy
    command: asbench -h aerospike -p 3000 -T 10 -t 10 -n test -s mysets -K 0 -k 900000 -o B80 -w RU,60 -z 64 -t 86400 -g 4000 --batch-size 100 --batch-read-size 100 --batch-write-size 30

  aerospike-tools-asbench:
    image: aerospike/aerospike-tools
    container_name: aerospike-tools-asbench
    depends_on: 
       - aerospike-tools-asbench-batch
    command: asbench -h aerospike -p 3000 -T 10 -t 10 -n test -s mysets -K 0 -k 900000 -o B80 -w RU,60 -z 64 -t 86400 -g 4000

  aerospike-tools-asadm:
    image: aerospike/aerospike-tools
    container_name: aerospike-tools-sindex
    depends_on: 
      - aerospike-tools-asbench-batch
    command: asadm -h aerospike --no-config-file --enable -e "manage sindex create numeric sindex1 ns test bin testbin"

=======
>>>>>>> cad1db57
  aerospike-prometheus-exporter:
    container_name: aerospike-prometheus-exporter
    image: aerospike/aerospike-prometheus-exporter:${AEROSPIKE_EXPORTER_VERSION}
    ports:
      - "9145:9145"
    depends_on:
      - aerospike-tools-asbench
    environment:
      AS_HOST: aerospike
      AS_PORT: 3000
<<<<<<< HEAD
      AGENT_LOG_LEVEL: trace
=======

  aerospike-tools-asbench-batch:
    image: aerospike/aerospike-tools:5.2.0
    container_name: aerospike-tools-asbench-batch
    depends_on:
      aerospike:
        condition: service_healthy
    command: asbenchmark -h aerospike -w RU,50 --batchSize 100 -t 500000

  aerospike-tools-asbench:
    image: aerospike/aerospike-tools:5.2.0
    container_name: aerospike-tools-asbench
    depends_on: 
       - aerospike-tools-asbench-batch
    command: asbenchmark -h aerospike -t 500000

  aerospike-tools-asadm:
    image: aerospike/aerospike-tools
    container_name: aerospike-tools-sindex
    depends_on: 
      - aerospike-tools-asbench-batch
    command: asadm -h aerospike --no-config-file --enable -e "manage sindex create numeric sindex1 ns test bin 0"
>>>>>>> cad1db57
<|MERGE_RESOLUTION|>--- conflicted
+++ resolved
@@ -16,31 +16,6 @@
       retries: 10
       start_period: 30s
 
-<<<<<<< HEAD
-  aerospike-tools-asbench-batch:
-    image: aerospike/aerospike-tools
-    container_name: aerospike-tools-asbench-batch
-    depends_on:
-      aerospike:
-        condition: service_healthy
-    command: asbench -h aerospike -p 3000 -T 10 -t 10 -n test -s mysets -K 0 -k 900000 -o B80 -w RU,60 -z 64 -t 86400 -g 4000 --batch-size 100 --batch-read-size 100 --batch-write-size 30
-
-  aerospike-tools-asbench:
-    image: aerospike/aerospike-tools
-    container_name: aerospike-tools-asbench
-    depends_on: 
-       - aerospike-tools-asbench-batch
-    command: asbench -h aerospike -p 3000 -T 10 -t 10 -n test -s mysets -K 0 -k 900000 -o B80 -w RU,60 -z 64 -t 86400 -g 4000
-
-  aerospike-tools-asadm:
-    image: aerospike/aerospike-tools
-    container_name: aerospike-tools-sindex
-    depends_on: 
-      - aerospike-tools-asbench-batch
-    command: asadm -h aerospike --no-config-file --enable -e "manage sindex create numeric sindex1 ns test bin testbin"
-
-=======
->>>>>>> cad1db57
   aerospike-prometheus-exporter:
     container_name: aerospike-prometheus-exporter
     image: aerospike/aerospike-prometheus-exporter:${AEROSPIKE_EXPORTER_VERSION}
@@ -51,9 +26,6 @@
     environment:
       AS_HOST: aerospike
       AS_PORT: 3000
-<<<<<<< HEAD
-      AGENT_LOG_LEVEL: trace
-=======
 
   aerospike-tools-asbench-batch:
     image: aerospike/aerospike-tools:5.2.0
@@ -76,4 +48,3 @@
     depends_on: 
       - aerospike-tools-asbench-batch
     command: asadm -h aerospike --no-config-file --enable -e "manage sindex create numeric sindex1 ns test bin 0"
->>>>>>> cad1db57
