--- conflicted
+++ resolved
@@ -8,11 +8,7 @@
     "configuration": "README.md#Setup",
     "support": "README.md#Support",
     "changelog": "CHANGELOG.md",
-<<<<<<< HEAD
-    "description": "Collect cluster, namespaces, index statistics from the Aerospike database",
-=======
     "description": "Collect cluster, namespaces, node, sindex, set, latency statistics from the Aerospike database",
->>>>>>> cad1db57
     "title": "Aerospike",
     "media": [],
     "classifier_tags": [
@@ -62,20 +58,11 @@
       "Aerospike Set View": "assets/dashboards/set_view.json",
       "Aerospike Users View": "assets/dashboards/users_view.json",
       "Aerospike XDR View": "assets/dashboards/xdr_view.json",
-<<<<<<< HEAD
-
-      "Aerospike All_Flash View": "assets/dashboards/usecases/all_flash.json",
-      "Aerospike Batch Transaction View": "assets/dashboards/usecases/batch_transactions_view.json",
-      "Aerospike Lru_Cache View": "assets/dashboards/usecases/lru_cache_view.json",
-      "Aerospike Rolling_Restarts View": "assets/dashboards/usecases/rolling_restarts.json",
-      "Aerospike Sindex_Summary View": "assets/dashboards/usecases/secondary_index_summary.json"
-=======
       "Aerospike All Flash View": "assets/dashboards/usecases/all_flash.json",
       "Aerospike Batch Transaction View": "assets/dashboards/usecases/batch_transactions_view.json",
       "Aerospike LRU Cache View": "assets/dashboards/usecases/lru_cache_view.json",
       "Aerospike Rolling Restarts View": "assets/dashboards/usecases/rolling_restarts.json",
       "Aerospike Sindex Summary View": "assets/dashboards/usecases/secondary_index_summary.json"      
->>>>>>> cad1db57
     }
   }
 }