--- conflicted
+++ resolved
@@ -47,12 +47,9 @@
       "High queue size": "assets/monitors/queue_size_high.json",
       "Slow token generation": "assets/monitors/token_generation_slow.json"
     },
-<<<<<<< HEAD
     "dashboards": {
       "Hugging Face TGI Overview": "assets/dashboards/hugging_face_tgi_overview.json"
     },
-    "saved_views": {}
-=======
     "saved_views": {
       "Hugging Face TGI Logs Overview": "assets/saved_views/logs_overview.json",
       "Hugging Face TGI Error Logs Overview": "assets/saved_views/error_logs_overview.json"
@@ -60,7 +57,6 @@
     "logs": {
       "source": "hugging_face_tgi"
     }
->>>>>>> 71e176b2
   },
   "author": {
     "support_email": "help@datadoghq.com",
