--- conflicted
+++ resolved
@@ -46,15 +46,10 @@
       "High queue size": "assets/monitors/queue_size_high.json", 
       "Slow token generation": "assets/monitors/token_generation_slow.json"
     },
-<<<<<<< HEAD
-    "monitors": {},
     "saved_views": {
       "Hugging Face TGI Logs Overview": "assets/saved_views/logs_overview.json",
       "Hugging Face TGI Error Logs Overview": "assets/saved_views/error_logs_overview.json"
     }
-=======
-    "saved_views": {}
->>>>>>> a85074c6
   },
   "author": {
     "support_email": "help@datadoghq.com",
