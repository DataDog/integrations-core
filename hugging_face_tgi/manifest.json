--- conflicted
+++ resolved
@@ -2,12 +2,8 @@
   "manifest_version": "2.0.0",
   "app_uuid": "d4448c22-3410-41ae-93c7-ecb662237caf",
   "app_id": "hugging-face-tgi",
-<<<<<<< HEAD
   "owner": "agent-integrations",
-  "display_on_public_website": false,
-=======
   "display_on_public_website": true,
->>>>>>> 304bedfe
   "tile": {
     "overview": "README.md#Overview",
     "configuration": "README.md#Setup",
