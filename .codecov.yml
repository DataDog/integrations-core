comment:
  layout: flags
  behavior: default
  branches: null
coverage:
  range: 50..100
  round: down
  precision: 2
  status:
    default_rules:
      flag_coverage_not_uploaded_behavior: exclude
    project:
      .NET_CLR:
        target: 75
        flags:
        - dotnetclr
      ASP.NET:
        target: 75
        flags:
        - aspdotnet
      ActiveMQ_XML:
        target: 75
        flags:
        - activemq_xml
      Active_Directory:
        target: 75
        flags:
        - active_directory
      Aerospike:
        target: 75
        flags:
        - aerospike
      Airflow:
        target: 75
        flags:
        - airflow
      Amazon_ECS_Fargate:
        target: 75
        flags:
        - ecs_fargate
      Amazon_Kafka:
        target: 75
        flags:
        - amazon_msk
      Ambari:
        target: 75
        flags:
        - ambari
      Apache:
        target: 75
        flags:
        - apache
      ArangoDB:
        target: 75
        flags:
        - arangodb
      ArgoCD:
        target: 75
        flags:
        - argocd
      Argo_Rollouts:
        target: 75
        flags:
        - argo_rollouts
      Argo_Workflows:
        target: 75
        flags:
        - argo_workflows
      Avi_Vantage:
        target: 75
        flags:
        - avi_vantage
      Azure_IoT_Edge:
        target: 75
        flags:
        - azure_iot_edge
      Boundary:
        target: 75
        flags:
        - boundary
      Btrfs:
        target: 75
        flags:
        - btrfs
      CRI-O:
        target: 75
        flags:
        - crio
      Cacti:
        target: 75
        flags:
        - cacti
      Calico:
        target: 75
        flags:
        - calico
      Cassandra_Nodetool:
        target: 75
        flags:
        - cassandra_nodetool
      Ceph:
        target: 75
        flags:
        - ceph
      Cilium:
        target: 75
        flags:
        - cilium
      Cisco_ACI:
        target: 75
        flags:
        - cisco_aci
      Citrix_Hypervisor:
        target: 75
        flags:
        - citrix_hypervisor
      ClickHouse:
        target: 75
        flags:
        - clickhouse
      Cloud_Foundry_API:
        target: 75
        flags:
        - cloud_foundry_api
      Cloudera:
        target: 75
        flags:
        - cloudera
      CockroachDB:
        target: 75
        flags:
        - cockroachdb
      Consul:
        target: 75
        flags:
        - consul
      CoreDNS:
        target: 75
        flags:
        - coredns
      CouchDB:
        target: 75
        flags:
        - couch
      Couchbase:
        target: 75
        flags:
        - couchbase
      DNS:
        target: 75
        flags:
        - dns_check
      Datadog_Checks_Base:
        target: 75
        flags:
        - datadog_checks_base
      Datadog_Checks_Dev:
        target: 75
        flags:
        - datadog_checks_dev
      Datadog_Checks_Downloader:
        target: 75
        flags:
        - datadog_checks_downloader
      Datadog_Cluster_Agent:
        target: 75
        flags:
        - datadog_cluster_agent
      Directory:
        target: 75
        flags:
        - directory
      Disk:
        target: 75
        flags:
        - disk
      Druid:
        target: 75
        flags:
        - druid
      EKS_Fargate:
        target: 75
        flags:
        - eks_fargate
      ESXi:
        target: 75
        flags:
        - esxi
      Elasticsearch:
        target: 75
        flags:
        - elastic
      Envoy:
        target: 75
        flags:
        - envoy
      Exchange_Server:
        target: 75
        flags:
        - exchange_server
      External_DNS:
        target: 75
        flags:
        - external_dns
      Fluentd:
        target: 75
        flags:
        - fluentd
      FoundationDB:
        target: 75
        flags:
        - foundationdb
      Gearman:
        target: 75
        flags:
        - gearmand
      Gitlab:
        target: 75
        flags:
        - gitlab
      Gitlab_Runner:
        target: 75
        flags:
        - gitlab_runner
      GlusterFS:
        target: 75
        flags:
        - glusterfs
      Go_Expvar:
        target: 75
        flags:
        - go_expvar
      Gunicorn:
        target: 75
        flags:
        - gunicorn
      HAProxy:
        target: 75
        flags:
        - haproxy
      HDFS_Datanode:
        target: 75
        flags:
        - hdfs_datanode
      HDFS_Namenode:
        target: 75
        flags:
        - hdfs_namenode
      HTTP:
        target: 75
        flags:
        - http_check
      Harbor:
        target: 75
        flags:
        - harbor
      Hazelcast:
        target: 75
        flags:
        - hazelcast
      IBM_ACE:
        target: 75
        flags:
        - ibm_ace
      IBM_Db2:
        target: 75
        flags:
        - ibm_db2
      IBM_MQ:
        target: 75
        flags:
        - ibm_mq
      IBM_WAS:
        target: 75
        flags:
        - ibm_was
      IBM_i:
        target: 75
        flags:
        - ibm_i
      IIS:
        target: 75
        flags:
        - iis
      Impala:
        target: 75
        flags:
        - impala
      Istio:
        target: 75
        flags:
        - istio
      Kafka_Consumer:
        target: 75
        flags:
        - kafka_consumer
      Karpenter:
        target: 75
        flags:
        - karpenter
      Kong:
        target: 75
        flags:
        - kong
      Kube_DNS:
        target: 75
        flags:
        - kube_dns
      Kube_Proxy:
        target: 75
        flags:
        - kube_proxy
      Kube_metrics_server:
        target: 75
        flags:
        - kube_metrics_server
      Kubelet:
        target: 75
        flags:
        - kubelet
      Kubernetes_API_server_metrics:
        target: 75
        flags:
        - kube_apiserver_metrics
      Kubernetes_Cluster_Autoscaler:
        target: 75
        flags:
        - kubernetes_cluster_autoscaler
      Kubernetes_Controller_Manager:
        target: 75
        flags:
        - kube_controller_manager
      Kubernetes_Scheduler:
        target: 75
        flags:
        - kube_scheduler
      Kubernetes_State:
        target: 75
        flags:
        - kubernetes_state
      Kyoto_Tycoon:
        target: 75
        flags:
        - kyototycoon
      Lighttpd:
        target: 75
        flags:
        - lighttpd
      Linkerd:
        target: 75
        flags:
        - linkerd
      Linux_proc_extras:
        target: 75
        flags:
        - linux_proc_extras
      MapR:
        target: 75
        flags:
        - mapr
      MapReduce:
        target: 75
        flags:
        - mapreduce
      Marathon:
        target: 75
        flags:
        - marathon
      MarkLogic:
        target: 75
        flags:
        - marklogic
      Memcached:
        target: 75
        flags:
        - mcache
      Mesos:
        target: 75
        flags:
        - mesos_slave
      Mesos_Master:
        target: 75
        flags:
        - mesos_master
      MongoDB:
        target: 75
        flags:
        - mongo
      MySQL:
        target: 75
        flags:
        - mysql
      NFSstat:
        target: 75
        flags:
        - nfsstat
      NGINX:
        target: 75
        flags:
        - nginx
      NGINX_Ingress_Controller:
        target: 75
        flags:
        - nginx_ingress_controller
      Nagios:
        target: 75
        flags:
        - nagios
      Network:
        target: 75
        flags:
        - network
      Nvidia_Triton:
        target: 75
        flags:
        - nvidia_triton
      OpenLDAP:
        target: 75
        flags:
        - openldap
      OpenMetrics:
        target: 75
        flags:
        - openmetrics
      OpenStack:
        target: 50
        flags:
        - openstack
      OpenStack_Controller:
        target: 75
        flags:
        - openstack_controller
      Oracle_Database:
        target: 75
        flags:
        - oracle
      PDH:
        target: 75
        flags:
        - pdh_check
      PGBouncer:
        target: 75
        flags:
        - pgbouncer
      PHP-FPM:
        target: 75
        flags:
        - php_fpm
      Postfix:
        target: 75
        flags:
        - postfix
      Postgres:
        target: 75
        flags:
        - postgres
      PowerDNS_Recursor:
        target: 75
        flags:
        - powerdns_recursor
      Process:
        target: 75
        flags:
        - process
      Prometheus:
        target: 75
        flags:
        - prometheus
      ProxySQL:
        target: 75
        flags:
        - proxysql
      Pulsar:
        target: 75
        flags:
        - pulsar
      RabbitMQ:
        target: 75
        flags:
        - rabbitmq
      Ray:
        target: 75
        flags:
        - ray
      Redis:
        target: 75
        flags:
        - redisdb
      RethinkDB:
        target: 75
        flags:
        - rethinkdb
      Riak:
        target: 75
        flags:
        - riak
      RiakCS:
        target: 75
        flags:
        - riakcs
      SAP_HANA:
        target: 75
        flags:
        - sap_hana
      SNMP:
        target: 30
        flags:
        - snmp
      SQL_Server:
        target: 75
        flags:
        - sqlserver
      SSH:
        target: 75
        flags:
        - ssh_check
      Scylla:
        target: 75
        flags:
        - scylla
      Silk:
        target: 75
        flags:
        - silk
      SingleStore:
        target: 75
        flags:
        - singlestore
      Snowflake:
        target: 75
        flags:
        - snowflake
      SonarQube:
        target: 75
        flags:
        - sonarqube
      Spark:
        target: 75
        flags:
        - spark
      Squid:
        target: 75
        flags:
        - squid
      StatsD:
        target: 75
        flags:
        - statsd
      Strimzi:
        target: 75
        flags:
        - strimzi
      Supervisord:
        target: 75
        flags:
        - supervisord
      System_Core:
        target: 75
        flags:
        - system_core
      System_Swap:
        target: 75
        flags:
        - system_swap
      TCP:
        target: 75
        flags:
        - tcp_check
      TLS:
        target: 75
        flags:
        - tls
      TeamCity:
        target: 75
        flags:
        - teamcity
      Tekton:
        target: 75
        flags:
        - tekton
      Teleport:
        target: 75
        flags:
        - teleport
      Temporal:
        target: 75
        flags:
        - temporal
      Teradata:
        target: 75
        flags:
        - teradata
      TokuMX:
        target: 50
        flags:
        - tokumx
      TorchServe:
        target: 75
        flags:
        - torchserve
      Traefik_Mesh:
        target: 75
        flags:
        - traefik_mesh
      Traffic_Server:
        target: 75
        flags:
        - traffic_server
      Twemproxy:
        target: 75
        flags:
        - twemproxy
      Twistlock:
        target: 75
        flags:
        - twistlock
      Varnish:
        target: 75
        flags:
        - varnish
      Vault:
        target: 75
        flags:
        - vault
      Vertica:
        target: 75
        flags:
        - vertica
      VoltDB:
        target: 75
        flags:
        - voltdb
      WMI:
        target: 75
        flags:
        - wmi_check
      Weaviate:
        target: 75
        flags:
        - weaviate
      Windows_Event_Log:
        target: 75
        flags:
        - win32_event_log
      Windows_Service:
        target: 75
        flags:
        - windows_service
      Windows_performance_counters:
        target: 75
        flags:
        - windows_performance_counters
      Yarn:
        target: 75
        flags:
        - yarn
      ZooKeeper:
        target: 75
        flags:
        - zk
      cert-manager:
        target: 75
        flags:
        - cert_manager
      dcgm:
        target: 75
        flags:
        - dcgm
      ddev:
        target: 75
        flags:
        - ddev
      etcd:
        target: 75
        flags:
        - etcd
      fluxcd:
        target: 75
        flags:
        - fluxcd
<<<<<<< HEAD
      tibco_ems:
        target: 75
        flags:
        - tibco_ems
      vLLM:
        target: 75
        flags:
        - vllm
=======
>>>>>>> 8523ce28
      kyverno:
        target: 75
        flags:
        - kyverno
      vLLM:
        target: 75
        flags:
        - vllm
      vSphere:
        target: 75
        flags:
        - vsphere
    patch: false
flags:
  active_directory:
    carryforward: true
    paths:
    - active_directory/datadog_checks/active_directory
    - active_directory/tests
  activemq_xml:
    carryforward: true
    paths:
    - activemq_xml/datadog_checks/activemq_xml
    - activemq_xml/tests
  aerospike:
    carryforward: true
    paths:
    - aerospike/datadog_checks/aerospike
    - aerospike/tests
  airflow:
    carryforward: true
    paths:
    - airflow/datadog_checks/airflow
    - airflow/tests
  amazon_msk:
    carryforward: true
    paths:
    - amazon_msk/datadog_checks/amazon_msk
    - amazon_msk/tests
  ambari:
    carryforward: true
    paths:
    - ambari/datadog_checks/ambari
    - ambari/tests
  apache:
    carryforward: true
    paths:
    - apache/datadog_checks/apache
    - apache/tests
  arangodb:
    carryforward: true
    paths:
    - arangodb/datadog_checks/arangodb
    - arangodb/tests
  argo_rollouts:
    carryforward: true
    paths:
    - argo_rollouts/datadog_checks/argo_rollouts
    - argo_rollouts/tests
  argo_workflows:
    carryforward: true
    paths:
    - argo_workflows/datadog_checks/argo_workflows
    - argo_workflows/tests
  argocd:
    carryforward: true
    paths:
    - argocd/datadog_checks/argocd
    - argocd/tests
  aspdotnet:
    carryforward: true
    paths:
    - aspdotnet/datadog_checks/aspdotnet
    - aspdotnet/tests
  avi_vantage:
    carryforward: true
    paths:
    - avi_vantage/datadog_checks/avi_vantage
    - avi_vantage/tests
  azure_iot_edge:
    carryforward: true
    paths:
    - azure_iot_edge/datadog_checks/azure_iot_edge
    - azure_iot_edge/tests
  boundary:
    carryforward: true
    paths:
    - boundary/datadog_checks/boundary
    - boundary/tests
  btrfs:
    carryforward: true
    paths:
    - btrfs/datadog_checks/btrfs
    - btrfs/tests
  cacti:
    carryforward: true
    paths:
    - cacti/datadog_checks/cacti
    - cacti/tests
  calico:
    carryforward: true
    paths:
    - calico/datadog_checks/calico
    - calico/tests
  cassandra_nodetool:
    carryforward: true
    paths:
    - cassandra_nodetool/datadog_checks/cassandra_nodetool
    - cassandra_nodetool/tests
  ceph:
    carryforward: true
    paths:
    - ceph/datadog_checks/ceph
    - ceph/tests
  cert_manager:
    carryforward: true
    paths:
    - cert_manager/datadog_checks/cert_manager
    - cert_manager/tests
  cilium:
    carryforward: true
    paths:
    - cilium/datadog_checks/cilium
    - cilium/tests
  cisco_aci:
    carryforward: true
    paths:
    - cisco_aci/datadog_checks/cisco_aci
    - cisco_aci/tests
  citrix_hypervisor:
    carryforward: true
    paths:
    - citrix_hypervisor/datadog_checks/citrix_hypervisor
    - citrix_hypervisor/tests
  clickhouse:
    carryforward: true
    paths:
    - clickhouse/datadog_checks/clickhouse
    - clickhouse/tests
  cloud_foundry_api:
    carryforward: true
    paths:
    - cloud_foundry_api/datadog_checks/cloud_foundry_api
    - cloud_foundry_api/tests
  cloudera:
    carryforward: true
    paths:
    - cloudera/datadog_checks/cloudera
    - cloudera/tests
  cockroachdb:
    carryforward: true
    paths:
    - cockroachdb/datadog_checks/cockroachdb
    - cockroachdb/tests
  consul:
    carryforward: true
    paths:
    - consul/datadog_checks/consul
    - consul/tests
  coredns:
    carryforward: true
    paths:
    - coredns/datadog_checks/coredns
    - coredns/tests
  couch:
    carryforward: true
    paths:
    - couch/datadog_checks/couch
    - couch/tests
  couchbase:
    carryforward: true
    paths:
    - couchbase/datadog_checks/couchbase
    - couchbase/tests
  crio:
    carryforward: true
    paths:
    - crio/datadog_checks/crio
    - crio/tests
  datadog_checks_base:
    carryforward: true
    paths:
    - datadog_checks_base/datadog_checks/base
    - datadog_checks_base/tests
  datadog_checks_dev:
    carryforward: true
    paths:
    - datadog_checks_dev/datadog_checks/dev
    - datadog_checks_dev/tests
  datadog_checks_downloader:
    carryforward: true
    paths:
    - datadog_checks_downloader/datadog_checks/downloader
    - datadog_checks_downloader/tests
  datadog_cluster_agent:
    carryforward: true
    paths:
    - datadog_cluster_agent/datadog_checks/datadog_cluster_agent
    - datadog_cluster_agent/tests
  dcgm:
    carryforward: true
    paths:
    - dcgm/datadog_checks/dcgm
    - dcgm/tests
  ddev:
    carryforward: true
    paths:
    - ddev/src/ddev
    - ddev/tests
  directory:
    carryforward: true
    paths:
    - directory/datadog_checks/directory
    - directory/tests
  disk:
    carryforward: true
    paths:
    - disk/datadog_checks/disk
    - disk/tests
  dns_check:
    carryforward: true
    paths:
    - dns_check/datadog_checks/dns_check
    - dns_check/tests
  dotnetclr:
    carryforward: true
    paths:
    - dotnetclr/datadog_checks/dotnetclr
    - dotnetclr/tests
  druid:
    carryforward: true
    paths:
    - druid/datadog_checks/druid
    - druid/tests
  ecs_fargate:
    carryforward: true
    paths:
    - ecs_fargate/datadog_checks/ecs_fargate
    - ecs_fargate/tests
  eks_fargate:
    carryforward: true
    paths:
    - eks_fargate/datadog_checks/eks_fargate
    - eks_fargate/tests
  elastic:
    carryforward: true
    paths:
    - elastic/datadog_checks/elastic
    - elastic/tests
  envoy:
    carryforward: true
    paths:
    - envoy/datadog_checks/envoy
    - envoy/tests
  esxi:
    carryforward: true
    paths:
    - esxi/datadog_checks/esxi
    - esxi/tests
  etcd:
    carryforward: true
    paths:
    - etcd/datadog_checks/etcd
    - etcd/tests
  exchange_server:
    carryforward: true
    paths:
    - exchange_server/datadog_checks/exchange_server
    - exchange_server/tests
  external_dns:
    carryforward: true
    paths:
    - external_dns/datadog_checks/external_dns
    - external_dns/tests
  fluentd:
    carryforward: true
    paths:
    - fluentd/datadog_checks/fluentd
    - fluentd/tests
  fluxcd:
    carryforward: true
    paths:
    - fluxcd/datadog_checks/fluxcd
    - fluxcd/tests
  foundationdb:
    carryforward: true
    paths:
    - foundationdb/datadog_checks/foundationdb
    - foundationdb/tests
  gearmand:
    carryforward: true
    paths:
    - gearmand/datadog_checks/gearmand
    - gearmand/tests
  gitlab:
    carryforward: true
    paths:
    - gitlab/datadog_checks/gitlab
    - gitlab/tests
  gitlab_runner:
    carryforward: true
    paths:
    - gitlab_runner/datadog_checks/gitlab_runner
    - gitlab_runner/tests
  glusterfs:
    carryforward: true
    paths:
    - glusterfs/datadog_checks/glusterfs
    - glusterfs/tests
  go_expvar:
    carryforward: true
    paths:
    - go_expvar/datadog_checks/go_expvar
    - go_expvar/tests
  gunicorn:
    carryforward: true
    paths:
    - gunicorn/datadog_checks/gunicorn
    - gunicorn/tests
  haproxy:
    carryforward: true
    paths:
    - haproxy/datadog_checks/haproxy
    - haproxy/tests
  harbor:
    carryforward: true
    paths:
    - harbor/datadog_checks/harbor
    - harbor/tests
  hazelcast:
    carryforward: true
    paths:
    - hazelcast/datadog_checks/hazelcast
    - hazelcast/tests
  hdfs_datanode:
    carryforward: true
    paths:
    - hdfs_datanode/datadog_checks/hdfs_datanode
    - hdfs_datanode/tests
  hdfs_namenode:
    carryforward: true
    paths:
    - hdfs_namenode/datadog_checks/hdfs_namenode
    - hdfs_namenode/tests
  http_check:
    carryforward: true
    paths:
    - http_check/datadog_checks/http_check
    - http_check/tests
  ibm_ace:
    carryforward: true
    paths:
    - ibm_ace/datadog_checks/ibm_ace
    - ibm_ace/tests
  ibm_db2:
    carryforward: true
    paths:
    - ibm_db2/datadog_checks/ibm_db2
    - ibm_db2/tests
  ibm_i:
    carryforward: true
    paths:
    - ibm_i/datadog_checks/ibm_i
    - ibm_i/tests
  ibm_mq:
    carryforward: true
    paths:
    - ibm_mq/datadog_checks/ibm_mq
    - ibm_mq/tests
  ibm_was:
    carryforward: true
    paths:
    - ibm_was/datadog_checks/ibm_was
    - ibm_was/tests
  iis:
    carryforward: true
    paths:
    - iis/datadog_checks/iis
    - iis/tests
  impala:
    carryforward: true
    paths:
    - impala/datadog_checks/impala
    - impala/tests
  istio:
    carryforward: true
    paths:
    - istio/datadog_checks/istio
    - istio/tests
  kafka_consumer:
    carryforward: true
    paths:
    - kafka_consumer/datadog_checks/kafka_consumer
    - kafka_consumer/tests
  karpenter:
    carryforward: true
    paths:
    - karpenter/datadog_checks/karpenter
    - karpenter/tests
  kong:
    carryforward: true
    paths:
    - kong/datadog_checks/kong
    - kong/tests
  kube_apiserver_metrics:
    carryforward: true
    paths:
    - kube_apiserver_metrics/datadog_checks/kube_apiserver_metrics
    - kube_apiserver_metrics/tests
  kube_controller_manager:
    carryforward: true
    paths:
    - kube_controller_manager/datadog_checks/kube_controller_manager
    - kube_controller_manager/tests
  kube_dns:
    carryforward: true
    paths:
    - kube_dns/datadog_checks/kube_dns
    - kube_dns/tests
  kube_metrics_server:
    carryforward: true
    paths:
    - kube_metrics_server/datadog_checks/kube_metrics_server
    - kube_metrics_server/tests
  kube_proxy:
    carryforward: true
    paths:
    - kube_proxy/datadog_checks/kube_proxy
    - kube_proxy/tests
  kube_scheduler:
    carryforward: true
    paths:
    - kube_scheduler/datadog_checks/kube_scheduler
    - kube_scheduler/tests
  kubelet:
    carryforward: true
    paths:
    - kubelet/datadog_checks/kubelet
    - kubelet/tests
  kubernetes_cluster_autoscaler:
    carryforward: true
    paths:
    - kubernetes_cluster_autoscaler/datadog_checks/kubernetes_cluster_autoscaler
    - kubernetes_cluster_autoscaler/tests
  kubernetes_state:
    carryforward: true
    paths:
    - kubernetes_state/datadog_checks/kubernetes_state
    - kubernetes_state/tests
  kyototycoon:
    carryforward: true
    paths:
    - kyototycoon/datadog_checks/kyototycoon
    - kyototycoon/tests
  kyverno:
    carryforward: true
    paths:
    - kyverno/datadog_checks/kyverno
    - kyverno/tests
  lighttpd:
    carryforward: true
    paths:
    - lighttpd/datadog_checks/lighttpd
    - lighttpd/tests
  linkerd:
    carryforward: true
    paths:
    - linkerd/datadog_checks/linkerd
    - linkerd/tests
  linux_proc_extras:
    carryforward: true
    paths:
    - linux_proc_extras/datadog_checks/linux_proc_extras
    - linux_proc_extras/tests
  mapr:
    carryforward: true
    paths:
    - mapr/datadog_checks/mapr
    - mapr/tests
  mapreduce:
    carryforward: true
    paths:
    - mapreduce/datadog_checks/mapreduce
    - mapreduce/tests
  marathon:
    carryforward: true
    paths:
    - marathon/datadog_checks/marathon
    - marathon/tests
  marklogic:
    carryforward: true
    paths:
    - marklogic/datadog_checks/marklogic
    - marklogic/tests
  mcache:
    carryforward: true
    paths:
    - mcache/datadog_checks/mcache
    - mcache/tests
  mesos_master:
    carryforward: true
    paths:
    - mesos_master/datadog_checks/mesos_master
    - mesos_master/tests
  mesos_slave:
    carryforward: true
    paths:
    - mesos_slave/datadog_checks/mesos_slave
    - mesos_slave/tests
  mongo:
    carryforward: true
    paths:
    - mongo/datadog_checks/mongo
    - mongo/tests
  mysql:
    carryforward: true
    paths:
    - mysql/datadog_checks/mysql
    - mysql/tests
  nagios:
    carryforward: true
    paths:
    - nagios/datadog_checks/nagios
    - nagios/tests
  network:
    carryforward: true
    paths:
    - network/datadog_checks/network
    - network/tests
  nfsstat:
    carryforward: true
    paths:
    - nfsstat/datadog_checks/nfsstat
    - nfsstat/tests
  nginx:
    carryforward: true
    paths:
    - nginx/datadog_checks/nginx
    - nginx/tests
  nginx_ingress_controller:
    carryforward: true
    paths:
    - nginx_ingress_controller/datadog_checks/nginx_ingress_controller
    - nginx_ingress_controller/tests
  nvidia_triton:
    carryforward: true
    paths:
    - nvidia_triton/datadog_checks/nvidia_triton
    - nvidia_triton/tests
  openldap:
    carryforward: true
    paths:
    - openldap/datadog_checks/openldap
    - openldap/tests
  openmetrics:
    carryforward: true
    paths:
    - openmetrics/datadog_checks/openmetrics
    - openmetrics/tests
  openstack:
    carryforward: true
    paths:
    - openstack/datadog_checks/openstack
    - openstack/tests
  openstack_controller:
    carryforward: true
    paths:
    - openstack_controller/datadog_checks/openstack_controller
    - openstack_controller/tests
  oracle:
    carryforward: true
    paths:
    - oracle/datadog_checks/oracle
    - oracle/tests
  pdh_check:
    carryforward: true
    paths:
    - pdh_check/datadog_checks/pdh_check
    - pdh_check/tests
  pgbouncer:
    carryforward: true
    paths:
    - pgbouncer/datadog_checks/pgbouncer
    - pgbouncer/tests
  php_fpm:
    carryforward: true
    paths:
    - php_fpm/datadog_checks/php_fpm
    - php_fpm/tests
  postfix:
    carryforward: true
    paths:
    - postfix/datadog_checks/postfix
    - postfix/tests
  postgres:
    carryforward: true
    paths:
    - postgres/datadog_checks/postgres
    - postgres/tests
  powerdns_recursor:
    carryforward: true
    paths:
    - powerdns_recursor/datadog_checks/powerdns_recursor
    - powerdns_recursor/tests
  process:
    carryforward: true
    paths:
    - process/datadog_checks/process
    - process/tests
  prometheus:
    carryforward: true
    paths:
    - prometheus/datadog_checks/prometheus
    - prometheus/tests
  proxysql:
    carryforward: true
    paths:
    - proxysql/datadog_checks/proxysql
    - proxysql/tests
  pulsar:
    carryforward: true
    paths:
    - pulsar/datadog_checks/pulsar
    - pulsar/tests
  rabbitmq:
    carryforward: true
    paths:
    - rabbitmq/datadog_checks/rabbitmq
    - rabbitmq/tests
  ray:
    carryforward: true
    paths:
    - ray/datadog_checks/ray
    - ray/tests
  redisdb:
    carryforward: true
    paths:
    - redisdb/datadog_checks/redisdb
    - redisdb/tests
  rethinkdb:
    carryforward: true
    paths:
    - rethinkdb/datadog_checks/rethinkdb
    - rethinkdb/tests
  riak:
    carryforward: true
    paths:
    - riak/datadog_checks/riak
    - riak/tests
  riakcs:
    carryforward: true
    paths:
    - riakcs/datadog_checks/riakcs
    - riakcs/tests
  sap_hana:
    carryforward: true
    paths:
    - sap_hana/datadog_checks/sap_hana
    - sap_hana/tests
  scylla:
    carryforward: true
    paths:
    - scylla/datadog_checks/scylla
    - scylla/tests
  silk:
    carryforward: true
    paths:
    - silk/datadog_checks/silk
    - silk/tests
  singlestore:
    carryforward: true
    paths:
    - singlestore/datadog_checks/singlestore
    - singlestore/tests
  snmp:
    carryforward: true
    paths:
    - snmp/datadog_checks/snmp
    - snmp/tests
  snowflake:
    carryforward: true
    paths:
    - snowflake/datadog_checks/snowflake
    - snowflake/tests
  sonarqube:
    carryforward: true
    paths:
    - sonarqube/datadog_checks/sonarqube
    - sonarqube/tests
  spark:
    carryforward: true
    paths:
    - spark/datadog_checks/spark
    - spark/tests
  sqlserver:
    carryforward: true
    paths:
    - sqlserver/datadog_checks/sqlserver
    - sqlserver/tests
  squid:
    carryforward: true
    paths:
    - squid/datadog_checks/squid
    - squid/tests
  ssh_check:
    carryforward: true
    paths:
    - ssh_check/datadog_checks/ssh_check
    - ssh_check/tests
  statsd:
    carryforward: true
    paths:
    - statsd/datadog_checks/statsd
    - statsd/tests
  strimzi:
    carryforward: true
    paths:
    - strimzi/datadog_checks/strimzi
    - strimzi/tests
  supervisord:
    carryforward: true
    paths:
    - supervisord/datadog_checks/supervisord
    - supervisord/tests
  system_core:
    carryforward: true
    paths:
    - system_core/datadog_checks/system_core
    - system_core/tests
  system_swap:
    carryforward: true
    paths:
    - system_swap/datadog_checks/system_swap
    - system_swap/tests
  tcp_check:
    carryforward: true
    paths:
    - tcp_check/datadog_checks/tcp_check
    - tcp_check/tests
  teamcity:
    carryforward: true
    paths:
    - teamcity/datadog_checks/teamcity
    - teamcity/tests
  tekton:
    carryforward: true
    paths:
    - tekton/datadog_checks/tekton
    - tekton/tests
  teleport:
    carryforward: true
    paths:
    - teleport/datadog_checks/teleport
    - teleport/tests
  temporal:
    carryforward: true
    paths:
    - temporal/datadog_checks/temporal
    - temporal/tests
  teradata:
    carryforward: true
    paths:
    - teradata/datadog_checks/teradata
    - teradata/tests
  tibco_ems:
    carryforward: true
    paths:
    - tibco_ems/datadog_checks/tibco_ems
    - tibco_ems/tests
  tls:
    carryforward: true
    paths:
    - tls/datadog_checks/tls
    - tls/tests
  tokumx:
    carryforward: true
    paths:
    - tokumx/datadog_checks/tokumx
    - tokumx/tests
  torchserve:
    carryforward: true
    paths:
    - torchserve/datadog_checks/torchserve
    - torchserve/tests
  traefik_mesh:
    carryforward: true
    paths:
    - traefik_mesh/datadog_checks/traefik_mesh
    - traefik_mesh/tests
  traffic_server:
    carryforward: true
    paths:
    - traffic_server/datadog_checks/traffic_server
    - traffic_server/tests
  twemproxy:
    carryforward: true
    paths:
    - twemproxy/datadog_checks/twemproxy
    - twemproxy/tests
  twistlock:
    carryforward: true
    paths:
    - twistlock/datadog_checks/twistlock
    - twistlock/tests
  varnish:
    carryforward: true
    paths:
    - varnish/datadog_checks/varnish
    - varnish/tests
  vault:
    carryforward: true
    paths:
    - vault/datadog_checks/vault
    - vault/tests
  vertica:
    carryforward: true
    paths:
    - vertica/datadog_checks/vertica
    - vertica/tests
  vllm:
    carryforward: true
    paths:
    - vllm/datadog_checks/vllm
    - vllm/tests
  voltdb:
    carryforward: true
    paths:
    - voltdb/datadog_checks/voltdb
    - voltdb/tests
  vsphere:
    carryforward: true
    paths:
    - vsphere/datadog_checks/vsphere
    - vsphere/tests
  weaviate:
    carryforward: true
    paths:
    - weaviate/datadog_checks/weaviate
    - weaviate/tests
  win32_event_log:
    carryforward: true
    paths:
    - win32_event_log/datadog_checks/win32_event_log
    - win32_event_log/tests
  windows_performance_counters:
    carryforward: true
    paths:
    - windows_performance_counters/datadog_checks/windows_performance_counters
    - windows_performance_counters/tests
  windows_service:
    carryforward: true
    paths:
    - windows_service/datadog_checks/windows_service
    - windows_service/tests
  wmi_check:
    carryforward: true
    paths:
    - wmi_check/datadog_checks/wmi_check
    - wmi_check/tests
  yarn:
    carryforward: true
    paths:
    - yarn/datadog_checks/yarn
    - yarn/tests
  zk:
    carryforward: true
    paths:
    - zk/datadog_checks/zk
    - zk/tests<|MERGE_RESOLUTION|>--- conflicted
+++ resolved
@@ -678,21 +678,14 @@
         target: 75
         flags:
         - fluxcd
-<<<<<<< HEAD
+      kyverno:
+        target: 75
+        flags:
+        - kyverno
       tibco_ems:
         target: 75
         flags:
         - tibco_ems
-      vLLM:
-        target: 75
-        flags:
-        - vllm
-=======
->>>>>>> 8523ce28
-      kyverno:
-        target: 75
-        flags:
-        - kyverno
       vLLM:
         target: 75
         flags:
