--- conflicted
+++ resolved
@@ -566,17 +566,14 @@
         target: 75
         flags:
         - teamcity
-<<<<<<< HEAD
       Teleport:
         target: 75
         flags:
         - teleport
-=======
       Tekton:
         target: 75
         flags:
         - tekton
->>>>>>> 67b59c1e
       Temporal:
         target: 75
         flags:
@@ -1390,19 +1387,16 @@
     paths:
     - teamcity/datadog_checks/teamcity
     - teamcity/tests
-<<<<<<< HEAD
   teleport:
     carryforward: true
     paths:
     - teleport/datadog_checks/teleport
     - teleport/tests
-=======
   tekton:
     carryforward: true
     paths:
     - tekton/datadog_checks/tekton
     - tekton/tests
->>>>>>> 67b59c1e
   temporal:
     carryforward: true
     paths:
