--- conflicted
+++ resolved
@@ -310,17 +310,14 @@
         target: 75
         flags:
         - kong
-<<<<<<< HEAD
       KubeVirt_Handler:
         target: 75
         flags:
         - kubevirt_handler
-=======
       KubeVirt_Controller:
         target: 75
         flags:
         - kubevirt_controller
->>>>>>> df19af52
       KubeVirt_API:
         target: 75
         flags:
@@ -1173,19 +1170,16 @@
     paths:
     - kubernetes_state/datadog_checks/kubernetes_state
     - kubernetes_state/tests
-<<<<<<< HEAD
   kubevirt_handler:
     carryforward: true
     paths:
     - kubevirt_handler/datadog_checks/kubevirt_handler
     - kubevirt_handler/tests
-=======
   kubevirt_controller:
     carryforward: true
     paths:
     - kubevirt_controller/datadog_checks/kubevirt_controller
     - kubevirt_controller/tests
->>>>>>> df19af52
   kubevirt_api:
     carryforward: true
     paths:
