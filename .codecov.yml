--- conflicted
+++ resolved
@@ -58,17 +58,14 @@
         target: 75
         flags:
         - argocd
-<<<<<<< HEAD
+      Argo_Rollouts:
+        target: 75
+        flags:
+        - argo_rollouts
       Argo_Workflows:
         target: 75
         flags:
         - argo_workflows
-=======
-      Argo_Rollouts:
-        target: 75
-        flags:
-        - argo_rollouts
->>>>>>> 0a960cbc
       Avi_Vantage:
         target: 75
         flags:
@@ -711,19 +708,16 @@
     paths:
     - arangodb/datadog_checks/arangodb
     - arangodb/tests
-<<<<<<< HEAD
+  argo_rollouts:
+    carryforward: true
+    paths:
+    - argo_rollouts/datadog_checks/argo_rollouts
+    - argo_rollouts/tests
   argo_workflows:
     carryforward: true
     paths:
     - argo_workflows/datadog_checks/argo_workflows
     - argo_workflows/tests
-=======
-  argo_rollouts:
-    carryforward: true
-    paths:
-    - argo_rollouts/datadog_checks/argo_rollouts
-    - argo_rollouts/tests
->>>>>>> 0a960cbc
   argocd:
     carryforward: true
     paths:
