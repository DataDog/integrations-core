comment:
  layout: flags
  behavior: default
  branches: null
coverage:
  range: 50..100
  round: down
  precision: 2
  status:
    default_rules:
      flag_coverage_not_uploaded_behavior: exclude
    project:
      .NET_CLR:
        target: 75
        flags:
        - dotnetclr
      ASP.NET:
        target: 75
        flags:
        - aspdotnet
      AWS_Neuron:
        target: 75
        flags:
        - aws_neuron
      ActiveMQ_XML:
        target: 75
        flags:
        - activemq_xml
      Active_Directory:
        target: 75
        flags:
        - active_directory
      Aerospike:
        target: 75
        flags:
        - aerospike
      Airflow:
        target: 75
        flags:
        - airflow
      Amazon_ECS_Fargate:
        target: 75
        flags:
        - ecs_fargate
      Amazon_Kafka:
        target: 75
        flags:
        - amazon_msk
      Ambari:
        target: 75
        flags:
        - ambari
      Apache:
        target: 75
        flags:
        - apache
      ArangoDB:
        target: 75
        flags:
        - arangodb
      ArgoCD:
        target: 75
        flags:
        - argocd
      Argo_Rollouts:
        target: 75
        flags:
        - argo_rollouts
      Argo_Workflows:
        target: 75
        flags:
        - argo_workflows
      Avi_Vantage:
        target: 75
        flags:
        - avi_vantage
      Azure_IoT_Edge:
        target: 75
        flags:
        - azure_iot_edge
      Boundary:
        target: 75
        flags:
        - boundary
      Btrfs:
        target: 75
        flags:
        - btrfs
      CRI-O:
        target: 75
        flags:
        - crio
      Cacti:
        target: 75
        flags:
        - cacti
      Calico:
        target: 75
        flags:
        - calico
      Cassandra_Nodetool:
        target: 75
        flags:
        - cassandra_nodetool
      Ceph:
        target: 75
        flags:
        - ceph
      Cilium:
        target: 75
        flags:
        - cilium
      Cisco_ACI:
        target: 75
        flags:
        - cisco_aci
      Citrix_Hypervisor:
        target: 75
        flags:
        - citrix_hypervisor
      ClickHouse:
        target: 75
        flags:
        - clickhouse
      Cloud_Foundry_API:
        target: 75
        flags:
        - cloud_foundry_api
      Cloudera:
        target: 75
        flags:
        - cloudera
      CockroachDB:
        target: 75
        flags:
        - cockroachdb
      Consul:
        target: 75
        flags:
        - consul
      CoreDNS:
        target: 75
        flags:
        - coredns
      CouchDB:
        target: 75
        flags:
        - couch
      Couchbase:
        target: 75
        flags:
        - couchbase
      DNS:
        target: 75
        flags:
        - dns_check
      Datadog_Checks_Base:
        target: 75
        flags:
        - datadog_checks_base
      Datadog_Checks_Dev:
        target: 75
        flags:
        - datadog_checks_dev
      Datadog_Checks_Downloader:
        target: 75
        flags:
        - datadog_checks_downloader
      Datadog_Cluster_Agent:
        target: 75
        flags:
        - datadog_cluster_agent
      Directory:
        target: 75
        flags:
        - directory
      Disk:
        target: 75
        flags:
        - disk
      Druid:
        target: 75
        flags:
        - druid
      EKS_Fargate:
        target: 75
        flags:
        - eks_fargate
      ESXi:
        target: 75
        flags:
        - esxi
      Elasticsearch:
        target: 75
        flags:
        - elastic
      Envoy:
        target: 75
        flags:
        - envoy
      Exchange_Server:
        target: 75
        flags:
        - exchange_server
      External_DNS:
        target: 75
        flags:
        - external_dns
      Fluentd:
        target: 75
        flags:
        - fluentd
      Fly.io:
        target: 75
        flags:
        - fly_io
      FoundationDB:
        target: 75
        flags:
        - foundationdb
      Gearman:
        target: 75
        flags:
        - gearmand
      Gitlab:
        target: 75
        flags:
        - gitlab
      Gitlab_Runner:
        target: 75
        flags:
        - gitlab_runner
      GlusterFS:
        target: 75
        flags:
        - glusterfs
      Go_Expvar:
        target: 75
        flags:
        - go_expvar
      Gunicorn:
        target: 75
        flags:
        - gunicorn
      HAProxy:
        target: 75
        flags:
        - haproxy
      HDFS_Datanode:
        target: 75
        flags:
        - hdfs_datanode
      HDFS_Namenode:
        target: 75
        flags:
        - hdfs_namenode
      HTTP:
        target: 75
        flags:
        - http_check
      Harbor:
        target: 75
        flags:
        - harbor
      Hazelcast:
        target: 75
        flags:
        - hazelcast
      IBM_ACE:
        target: 75
        flags:
        - ibm_ace
      IBM_Db2:
        target: 75
        flags:
        - ibm_db2
      IBM_MQ:
        target: 75
        flags:
        - ibm_mq
      IBM_WAS:
        target: 75
        flags:
        - ibm_was
      IBM_i:
        target: 75
        flags:
        - ibm_i
      IIS:
        target: 75
        flags:
        - iis
      Impala:
        target: 75
        flags:
        - impala
      Istio:
        target: 75
        flags:
        - istio
      Kafka_Consumer:
        target: 75
        flags:
        - kafka_consumer
      Karpenter:
        target: 75
        flags:
        - karpenter
      Kong:
        target: 75
        flags:
        - kong
<<<<<<< HEAD
      KubeVirt_Controller:
        target: 75
        flags:
        - kubevirt_controller
=======
      KubeVirt_API:
        target: 75
        flags:
        - kubevirt_api
>>>>>>> bcaaee23
      Kube_DNS:
        target: 75
        flags:
        - kube_dns
      Kube_Proxy:
        target: 75
        flags:
        - kube_proxy
      Kube_metrics_server:
        target: 75
        flags:
        - kube_metrics_server
      Kubelet:
        target: 75
        flags:
        - kubelet
      Kubernetes_API_server_metrics:
        target: 75
        flags:
        - kube_apiserver_metrics
      Kubernetes_Cluster_Autoscaler:
        target: 75
        flags:
        - kubernetes_cluster_autoscaler
      Kubernetes_Controller_Manager:
        target: 75
        flags:
        - kube_controller_manager
      Kubernetes_Scheduler:
        target: 75
        flags:
        - kube_scheduler
      Kubernetes_State:
        target: 75
        flags:
        - kubernetes_state
      Kyoto_Tycoon:
        target: 75
        flags:
        - kyototycoon
      Lighttpd:
        target: 75
        flags:
        - lighttpd
      Linkerd:
        target: 75
        flags:
        - linkerd
      Linux_proc_extras:
        target: 75
        flags:
        - linux_proc_extras
      MapR:
        target: 75
        flags:
        - mapr
      MapReduce:
        target: 75
        flags:
        - mapreduce
      Marathon:
        target: 75
        flags:
        - marathon
      MarkLogic:
        target: 75
        flags:
        - marklogic
      Memcached:
        target: 75
        flags:
        - mcache
      Mesos:
        target: 75
        flags:
        - mesos_slave
      Mesos_Master:
        target: 75
        flags:
        - mesos_master
      MongoDB:
        target: 75
        flags:
        - mongo
      MySQL:
        target: 75
        flags:
        - mysql
      NFSstat:
        target: 75
        flags:
        - nfsstat
      NGINX:
        target: 75
        flags:
        - nginx
      NGINX_Ingress_Controller:
        target: 75
        flags:
        - nginx_ingress_controller
      Nagios:
        target: 75
        flags:
        - nagios
      Network:
        target: 75
        flags:
        - network
      Nvidia_Triton:
        target: 75
        flags:
        - nvidia_triton
      OpenLDAP:
        target: 75
        flags:
        - openldap
      OpenMetrics:
        target: 75
        flags:
        - openmetrics
      OpenStack:
        target: 50
        flags:
        - openstack
      OpenStack_Controller:
        target: 75
        flags:
        - openstack_controller
      Oracle_Database:
        target: 75
        flags:
        - oracle
      PDH:
        target: 75
        flags:
        - pdh_check
      PGBouncer:
        target: 75
        flags:
        - pgbouncer
      PHP-FPM:
        target: 75
        flags:
        - php_fpm
      Postfix:
        target: 75
        flags:
        - postfix
      Postgres:
        target: 75
        flags:
        - postgres
      PowerDNS_Recursor:
        target: 75
        flags:
        - powerdns_recursor
      Process:
        target: 75
        flags:
        - process
      Prometheus:
        target: 75
        flags:
        - prometheus
      ProxySQL:
        target: 75
        flags:
        - proxysql
      Pulsar:
        target: 75
        flags:
        - pulsar
      RabbitMQ:
        target: 75
        flags:
        - rabbitmq
      Ray:
        target: 75
        flags:
        - ray
      Redis:
        target: 75
        flags:
        - redisdb
      RethinkDB:
        target: 75
        flags:
        - rethinkdb
      Riak:
        target: 75
        flags:
        - riak
      RiakCS:
        target: 75
        flags:
        - riakcs
      SAP_HANA:
        target: 75
        flags:
        - sap_hana
      SNMP:
        target: 30
        flags:
        - snmp
      SQL_Server:
        target: 75
        flags:
        - sqlserver
      SSH:
        target: 75
        flags:
        - ssh_check
      Scylla:
        target: 75
        flags:
        - scylla
      Silk:
        target: 75
        flags:
        - silk
      SingleStore:
        target: 75
        flags:
        - singlestore
      Snowflake:
        target: 75
        flags:
        - snowflake
      SonarQube:
        target: 75
        flags:
        - sonarqube
      Spark:
        target: 75
        flags:
        - spark
      Squid:
        target: 75
        flags:
        - squid
      StatsD:
        target: 75
        flags:
        - statsd
      Strimzi:
        target: 75
        flags:
        - strimzi
      Supervisord:
        target: 75
        flags:
        - supervisord
      System_Core:
        target: 75
        flags:
        - system_core
      System_Swap:
        target: 75
        flags:
        - system_swap
      TCP:
        target: 75
        flags:
        - tcp_check
      TLS:
        target: 75
        flags:
        - tls
      TeamCity:
        target: 75
        flags:
        - teamcity
      Tekton:
        target: 75
        flags:
        - tekton
      Teleport:
        target: 75
        flags:
        - teleport
      Temporal:
        target: 75
        flags:
        - temporal
      Teradata:
        target: 75
        flags:
        - teradata
      TokuMX:
        target: 50
        flags:
        - tokumx
      TorchServe:
        target: 75
        flags:
        - torchserve
      Traefik_Mesh:
        target: 75
        flags:
        - traefik_mesh
      Traffic_Server:
        target: 75
        flags:
        - traffic_server
      Twemproxy:
        target: 75
        flags:
        - twemproxy
      Twistlock:
        target: 75
        flags:
        - twistlock
      Varnish:
        target: 75
        flags:
        - varnish
      Vault:
        target: 75
        flags:
        - vault
      Vertica:
        target: 75
        flags:
        - vertica
      VoltDB:
        target: 75
        flags:
        - voltdb
      WMI:
        target: 75
        flags:
        - wmi_check
      Weaviate:
        target: 75
        flags:
        - weaviate
      Windows_Event_Log:
        target: 75
        flags:
        - win32_event_log
      Windows_Service:
        target: 75
        flags:
        - windows_service
      Windows_performance_counters:
        target: 75
        flags:
        - windows_performance_counters
      Yarn:
        target: 75
        flags:
        - yarn
      ZooKeeper:
        target: 75
        flags:
        - zk
      cert-manager:
        target: 75
        flags:
        - cert_manager
      dcgm:
        target: 75
        flags:
        - dcgm
      ddev:
        target: 75
        flags:
        - ddev
      etcd:
        target: 75
        flags:
        - etcd
      fluxcd:
        target: 75
        flags:
        - fluxcd
      kyverno:
        target: 75
        flags:
        - kyverno
      tibco_ems:
        target: 75
        flags:
        - tibco_ems
      vLLM:
        target: 75
        flags:
        - vllm
      vSphere:
        target: 75
        flags:
        - vsphere
    patch: false
flags:
  active_directory:
    carryforward: true
    paths:
    - active_directory/datadog_checks/active_directory
    - active_directory/tests
  activemq_xml:
    carryforward: true
    paths:
    - activemq_xml/datadog_checks/activemq_xml
    - activemq_xml/tests
  aerospike:
    carryforward: true
    paths:
    - aerospike/datadog_checks/aerospike
    - aerospike/tests
  airflow:
    carryforward: true
    paths:
    - airflow/datadog_checks/airflow
    - airflow/tests
  amazon_msk:
    carryforward: true
    paths:
    - amazon_msk/datadog_checks/amazon_msk
    - amazon_msk/tests
  ambari:
    carryforward: true
    paths:
    - ambari/datadog_checks/ambari
    - ambari/tests
  apache:
    carryforward: true
    paths:
    - apache/datadog_checks/apache
    - apache/tests
  arangodb:
    carryforward: true
    paths:
    - arangodb/datadog_checks/arangodb
    - arangodb/tests
  argo_rollouts:
    carryforward: true
    paths:
    - argo_rollouts/datadog_checks/argo_rollouts
    - argo_rollouts/tests
  argo_workflows:
    carryforward: true
    paths:
    - argo_workflows/datadog_checks/argo_workflows
    - argo_workflows/tests
  argocd:
    carryforward: true
    paths:
    - argocd/datadog_checks/argocd
    - argocd/tests
  aspdotnet:
    carryforward: true
    paths:
    - aspdotnet/datadog_checks/aspdotnet
    - aspdotnet/tests
  avi_vantage:
    carryforward: true
    paths:
    - avi_vantage/datadog_checks/avi_vantage
    - avi_vantage/tests
  aws_neuron:
    carryforward: true
    paths:
    - aws_neuron/datadog_checks/aws_neuron
    - aws_neuron/tests
  azure_iot_edge:
    carryforward: true
    paths:
    - azure_iot_edge/datadog_checks/azure_iot_edge
    - azure_iot_edge/tests
  boundary:
    carryforward: true
    paths:
    - boundary/datadog_checks/boundary
    - boundary/tests
  btrfs:
    carryforward: true
    paths:
    - btrfs/datadog_checks/btrfs
    - btrfs/tests
  cacti:
    carryforward: true
    paths:
    - cacti/datadog_checks/cacti
    - cacti/tests
  calico:
    carryforward: true
    paths:
    - calico/datadog_checks/calico
    - calico/tests
  cassandra_nodetool:
    carryforward: true
    paths:
    - cassandra_nodetool/datadog_checks/cassandra_nodetool
    - cassandra_nodetool/tests
  ceph:
    carryforward: true
    paths:
    - ceph/datadog_checks/ceph
    - ceph/tests
  cert_manager:
    carryforward: true
    paths:
    - cert_manager/datadog_checks/cert_manager
    - cert_manager/tests
  cilium:
    carryforward: true
    paths:
    - cilium/datadog_checks/cilium
    - cilium/tests
  cisco_aci:
    carryforward: true
    paths:
    - cisco_aci/datadog_checks/cisco_aci
    - cisco_aci/tests
  citrix_hypervisor:
    carryforward: true
    paths:
    - citrix_hypervisor/datadog_checks/citrix_hypervisor
    - citrix_hypervisor/tests
  clickhouse:
    carryforward: true
    paths:
    - clickhouse/datadog_checks/clickhouse
    - clickhouse/tests
  cloud_foundry_api:
    carryforward: true
    paths:
    - cloud_foundry_api/datadog_checks/cloud_foundry_api
    - cloud_foundry_api/tests
  cloudera:
    carryforward: true
    paths:
    - cloudera/datadog_checks/cloudera
    - cloudera/tests
  cockroachdb:
    carryforward: true
    paths:
    - cockroachdb/datadog_checks/cockroachdb
    - cockroachdb/tests
  consul:
    carryforward: true
    paths:
    - consul/datadog_checks/consul
    - consul/tests
  coredns:
    carryforward: true
    paths:
    - coredns/datadog_checks/coredns
    - coredns/tests
  couch:
    carryforward: true
    paths:
    - couch/datadog_checks/couch
    - couch/tests
  couchbase:
    carryforward: true
    paths:
    - couchbase/datadog_checks/couchbase
    - couchbase/tests
  crio:
    carryforward: true
    paths:
    - crio/datadog_checks/crio
    - crio/tests
  datadog_checks_base:
    carryforward: true
    paths:
    - datadog_checks_base/datadog_checks/base
    - datadog_checks_base/tests
  datadog_checks_dev:
    carryforward: true
    paths:
    - datadog_checks_dev/datadog_checks/dev
    - datadog_checks_dev/tests
  datadog_checks_downloader:
    carryforward: true
    paths:
    - datadog_checks_downloader/datadog_checks/downloader
    - datadog_checks_downloader/tests
  datadog_cluster_agent:
    carryforward: true
    paths:
    - datadog_cluster_agent/datadog_checks/datadog_cluster_agent
    - datadog_cluster_agent/tests
  dcgm:
    carryforward: true
    paths:
    - dcgm/datadog_checks/dcgm
    - dcgm/tests
  ddev:
    carryforward: true
    paths:
    - ddev/src/ddev
    - ddev/tests
  directory:
    carryforward: true
    paths:
    - directory/datadog_checks/directory
    - directory/tests
  disk:
    carryforward: true
    paths:
    - disk/datadog_checks/disk
    - disk/tests
  dns_check:
    carryforward: true
    paths:
    - dns_check/datadog_checks/dns_check
    - dns_check/tests
  dotnetclr:
    carryforward: true
    paths:
    - dotnetclr/datadog_checks/dotnetclr
    - dotnetclr/tests
  druid:
    carryforward: true
    paths:
    - druid/datadog_checks/druid
    - druid/tests
  ecs_fargate:
    carryforward: true
    paths:
    - ecs_fargate/datadog_checks/ecs_fargate
    - ecs_fargate/tests
  eks_fargate:
    carryforward: true
    paths:
    - eks_fargate/datadog_checks/eks_fargate
    - eks_fargate/tests
  elastic:
    carryforward: true
    paths:
    - elastic/datadog_checks/elastic
    - elastic/tests
  envoy:
    carryforward: true
    paths:
    - envoy/datadog_checks/envoy
    - envoy/tests
  esxi:
    carryforward: true
    paths:
    - esxi/datadog_checks/esxi
    - esxi/tests
  etcd:
    carryforward: true
    paths:
    - etcd/datadog_checks/etcd
    - etcd/tests
  exchange_server:
    carryforward: true
    paths:
    - exchange_server/datadog_checks/exchange_server
    - exchange_server/tests
  external_dns:
    carryforward: true
    paths:
    - external_dns/datadog_checks/external_dns
    - external_dns/tests
  fluentd:
    carryforward: true
    paths:
    - fluentd/datadog_checks/fluentd
    - fluentd/tests
  fluxcd:
    carryforward: true
    paths:
    - fluxcd/datadog_checks/fluxcd
    - fluxcd/tests
  fly_io:
    carryforward: true
    paths:
    - fly_io/datadog_checks/fly_io
    - fly_io/tests
  foundationdb:
    carryforward: true
    paths:
    - foundationdb/datadog_checks/foundationdb
    - foundationdb/tests
  gearmand:
    carryforward: true
    paths:
    - gearmand/datadog_checks/gearmand
    - gearmand/tests
  gitlab:
    carryforward: true
    paths:
    - gitlab/datadog_checks/gitlab
    - gitlab/tests
  gitlab_runner:
    carryforward: true
    paths:
    - gitlab_runner/datadog_checks/gitlab_runner
    - gitlab_runner/tests
  glusterfs:
    carryforward: true
    paths:
    - glusterfs/datadog_checks/glusterfs
    - glusterfs/tests
  go_expvar:
    carryforward: true
    paths:
    - go_expvar/datadog_checks/go_expvar
    - go_expvar/tests
  gunicorn:
    carryforward: true
    paths:
    - gunicorn/datadog_checks/gunicorn
    - gunicorn/tests
  haproxy:
    carryforward: true
    paths:
    - haproxy/datadog_checks/haproxy
    - haproxy/tests
  harbor:
    carryforward: true
    paths:
    - harbor/datadog_checks/harbor
    - harbor/tests
  hazelcast:
    carryforward: true
    paths:
    - hazelcast/datadog_checks/hazelcast
    - hazelcast/tests
  hdfs_datanode:
    carryforward: true
    paths:
    - hdfs_datanode/datadog_checks/hdfs_datanode
    - hdfs_datanode/tests
  hdfs_namenode:
    carryforward: true
    paths:
    - hdfs_namenode/datadog_checks/hdfs_namenode
    - hdfs_namenode/tests
  http_check:
    carryforward: true
    paths:
    - http_check/datadog_checks/http_check
    - http_check/tests
  ibm_ace:
    carryforward: true
    paths:
    - ibm_ace/datadog_checks/ibm_ace
    - ibm_ace/tests
  ibm_db2:
    carryforward: true
    paths:
    - ibm_db2/datadog_checks/ibm_db2
    - ibm_db2/tests
  ibm_i:
    carryforward: true
    paths:
    - ibm_i/datadog_checks/ibm_i
    - ibm_i/tests
  ibm_mq:
    carryforward: true
    paths:
    - ibm_mq/datadog_checks/ibm_mq
    - ibm_mq/tests
  ibm_was:
    carryforward: true
    paths:
    - ibm_was/datadog_checks/ibm_was
    - ibm_was/tests
  iis:
    carryforward: true
    paths:
    - iis/datadog_checks/iis
    - iis/tests
  impala:
    carryforward: true
    paths:
    - impala/datadog_checks/impala
    - impala/tests
  istio:
    carryforward: true
    paths:
    - istio/datadog_checks/istio
    - istio/tests
  kafka_consumer:
    carryforward: true
    paths:
    - kafka_consumer/datadog_checks/kafka_consumer
    - kafka_consumer/tests
  karpenter:
    carryforward: true
    paths:
    - karpenter/datadog_checks/karpenter
    - karpenter/tests
  kong:
    carryforward: true
    paths:
    - kong/datadog_checks/kong
    - kong/tests
  kube_apiserver_metrics:
    carryforward: true
    paths:
    - kube_apiserver_metrics/datadog_checks/kube_apiserver_metrics
    - kube_apiserver_metrics/tests
  kube_controller_manager:
    carryforward: true
    paths:
    - kube_controller_manager/datadog_checks/kube_controller_manager
    - kube_controller_manager/tests
  kube_dns:
    carryforward: true
    paths:
    - kube_dns/datadog_checks/kube_dns
    - kube_dns/tests
  kube_metrics_server:
    carryforward: true
    paths:
    - kube_metrics_server/datadog_checks/kube_metrics_server
    - kube_metrics_server/tests
  kube_proxy:
    carryforward: true
    paths:
    - kube_proxy/datadog_checks/kube_proxy
    - kube_proxy/tests
  kube_scheduler:
    carryforward: true
    paths:
    - kube_scheduler/datadog_checks/kube_scheduler
    - kube_scheduler/tests
  kubelet:
    carryforward: true
    paths:
    - kubelet/datadog_checks/kubelet
    - kubelet/tests
  kubernetes_cluster_autoscaler:
    carryforward: true
    paths:
    - kubernetes_cluster_autoscaler/datadog_checks/kubernetes_cluster_autoscaler
    - kubernetes_cluster_autoscaler/tests
  kubernetes_state:
    carryforward: true
    paths:
    - kubernetes_state/datadog_checks/kubernetes_state
    - kubernetes_state/tests
<<<<<<< HEAD
  kubevirt_controller:
    carryforward: true
    paths:
    - kubevirt_controller/datadog_checks/kubevirt_controller
    - kubevirt_controller/tests
=======
  kubevirt_api:
    carryforward: true
    paths:
    - kubevirt_api/datadog_checks/kubevirt_api
    - kubevirt_api/tests
>>>>>>> bcaaee23
  kyototycoon:
    carryforward: true
    paths:
    - kyototycoon/datadog_checks/kyototycoon
    - kyototycoon/tests
  kyverno:
    carryforward: true
    paths:
    - kyverno/datadog_checks/kyverno
    - kyverno/tests
  lighttpd:
    carryforward: true
    paths:
    - lighttpd/datadog_checks/lighttpd
    - lighttpd/tests
  linkerd:
    carryforward: true
    paths:
    - linkerd/datadog_checks/linkerd
    - linkerd/tests
  linux_proc_extras:
    carryforward: true
    paths:
    - linux_proc_extras/datadog_checks/linux_proc_extras
    - linux_proc_extras/tests
  mapr:
    carryforward: true
    paths:
    - mapr/datadog_checks/mapr
    - mapr/tests
  mapreduce:
    carryforward: true
    paths:
    - mapreduce/datadog_checks/mapreduce
    - mapreduce/tests
  marathon:
    carryforward: true
    paths:
    - marathon/datadog_checks/marathon
    - marathon/tests
  marklogic:
    carryforward: true
    paths:
    - marklogic/datadog_checks/marklogic
    - marklogic/tests
  mcache:
    carryforward: true
    paths:
    - mcache/datadog_checks/mcache
    - mcache/tests
  mesos_master:
    carryforward: true
    paths:
    - mesos_master/datadog_checks/mesos_master
    - mesos_master/tests
  mesos_slave:
    carryforward: true
    paths:
    - mesos_slave/datadog_checks/mesos_slave
    - mesos_slave/tests
  mongo:
    carryforward: true
    paths:
    - mongo/datadog_checks/mongo
    - mongo/tests
  mysql:
    carryforward: true
    paths:
    - mysql/datadog_checks/mysql
    - mysql/tests
  nagios:
    carryforward: true
    paths:
    - nagios/datadog_checks/nagios
    - nagios/tests
  network:
    carryforward: true
    paths:
    - network/datadog_checks/network
    - network/tests
  nfsstat:
    carryforward: true
    paths:
    - nfsstat/datadog_checks/nfsstat
    - nfsstat/tests
  nginx:
    carryforward: true
    paths:
    - nginx/datadog_checks/nginx
    - nginx/tests
  nginx_ingress_controller:
    carryforward: true
    paths:
    - nginx_ingress_controller/datadog_checks/nginx_ingress_controller
    - nginx_ingress_controller/tests
  nvidia_triton:
    carryforward: true
    paths:
    - nvidia_triton/datadog_checks/nvidia_triton
    - nvidia_triton/tests
  openldap:
    carryforward: true
    paths:
    - openldap/datadog_checks/openldap
    - openldap/tests
  openmetrics:
    carryforward: true
    paths:
    - openmetrics/datadog_checks/openmetrics
    - openmetrics/tests
  openstack:
    carryforward: true
    paths:
    - openstack/datadog_checks/openstack
    - openstack/tests
  openstack_controller:
    carryforward: true
    paths:
    - openstack_controller/datadog_checks/openstack_controller
    - openstack_controller/tests
  oracle:
    carryforward: true
    paths:
    - oracle/datadog_checks/oracle
    - oracle/tests
  pdh_check:
    carryforward: true
    paths:
    - pdh_check/datadog_checks/pdh_check
    - pdh_check/tests
  pgbouncer:
    carryforward: true
    paths:
    - pgbouncer/datadog_checks/pgbouncer
    - pgbouncer/tests
  php_fpm:
    carryforward: true
    paths:
    - php_fpm/datadog_checks/php_fpm
    - php_fpm/tests
  postfix:
    carryforward: true
    paths:
    - postfix/datadog_checks/postfix
    - postfix/tests
  postgres:
    carryforward: true
    paths:
    - postgres/datadog_checks/postgres
    - postgres/tests
  powerdns_recursor:
    carryforward: true
    paths:
    - powerdns_recursor/datadog_checks/powerdns_recursor
    - powerdns_recursor/tests
  process:
    carryforward: true
    paths:
    - process/datadog_checks/process
    - process/tests
  prometheus:
    carryforward: true
    paths:
    - prometheus/datadog_checks/prometheus
    - prometheus/tests
  proxysql:
    carryforward: true
    paths:
    - proxysql/datadog_checks/proxysql
    - proxysql/tests
  pulsar:
    carryforward: true
    paths:
    - pulsar/datadog_checks/pulsar
    - pulsar/tests
  rabbitmq:
    carryforward: true
    paths:
    - rabbitmq/datadog_checks/rabbitmq
    - rabbitmq/tests
  ray:
    carryforward: true
    paths:
    - ray/datadog_checks/ray
    - ray/tests
  redisdb:
    carryforward: true
    paths:
    - redisdb/datadog_checks/redisdb
    - redisdb/tests
  rethinkdb:
    carryforward: true
    paths:
    - rethinkdb/datadog_checks/rethinkdb
    - rethinkdb/tests
  riak:
    carryforward: true
    paths:
    - riak/datadog_checks/riak
    - riak/tests
  riakcs:
    carryforward: true
    paths:
    - riakcs/datadog_checks/riakcs
    - riakcs/tests
  sap_hana:
    carryforward: true
    paths:
    - sap_hana/datadog_checks/sap_hana
    - sap_hana/tests
  scylla:
    carryforward: true
    paths:
    - scylla/datadog_checks/scylla
    - scylla/tests
  silk:
    carryforward: true
    paths:
    - silk/datadog_checks/silk
    - silk/tests
  singlestore:
    carryforward: true
    paths:
    - singlestore/datadog_checks/singlestore
    - singlestore/tests
  snmp:
    carryforward: true
    paths:
    - snmp/datadog_checks/snmp
    - snmp/tests
  snowflake:
    carryforward: true
    paths:
    - snowflake/datadog_checks/snowflake
    - snowflake/tests
  sonarqube:
    carryforward: true
    paths:
    - sonarqube/datadog_checks/sonarqube
    - sonarqube/tests
  spark:
    carryforward: true
    paths:
    - spark/datadog_checks/spark
    - spark/tests
  sqlserver:
    carryforward: true
    paths:
    - sqlserver/datadog_checks/sqlserver
    - sqlserver/tests
  squid:
    carryforward: true
    paths:
    - squid/datadog_checks/squid
    - squid/tests
  ssh_check:
    carryforward: true
    paths:
    - ssh_check/datadog_checks/ssh_check
    - ssh_check/tests
  statsd:
    carryforward: true
    paths:
    - statsd/datadog_checks/statsd
    - statsd/tests
  strimzi:
    carryforward: true
    paths:
    - strimzi/datadog_checks/strimzi
    - strimzi/tests
  supervisord:
    carryforward: true
    paths:
    - supervisord/datadog_checks/supervisord
    - supervisord/tests
  system_core:
    carryforward: true
    paths:
    - system_core/datadog_checks/system_core
    - system_core/tests
  system_swap:
    carryforward: true
    paths:
    - system_swap/datadog_checks/system_swap
    - system_swap/tests
  tcp_check:
    carryforward: true
    paths:
    - tcp_check/datadog_checks/tcp_check
    - tcp_check/tests
  teamcity:
    carryforward: true
    paths:
    - teamcity/datadog_checks/teamcity
    - teamcity/tests
  tekton:
    carryforward: true
    paths:
    - tekton/datadog_checks/tekton
    - tekton/tests
  teleport:
    carryforward: true
    paths:
    - teleport/datadog_checks/teleport
    - teleport/tests
  temporal:
    carryforward: true
    paths:
    - temporal/datadog_checks/temporal
    - temporal/tests
  teradata:
    carryforward: true
    paths:
    - teradata/datadog_checks/teradata
    - teradata/tests
  tibco_ems:
    carryforward: true
    paths:
    - tibco_ems/datadog_checks/tibco_ems
    - tibco_ems/tests
  tls:
    carryforward: true
    paths:
    - tls/datadog_checks/tls
    - tls/tests
  tokumx:
    carryforward: true
    paths:
    - tokumx/datadog_checks/tokumx
    - tokumx/tests
  torchserve:
    carryforward: true
    paths:
    - torchserve/datadog_checks/torchserve
    - torchserve/tests
  traefik_mesh:
    carryforward: true
    paths:
    - traefik_mesh/datadog_checks/traefik_mesh
    - traefik_mesh/tests
  traffic_server:
    carryforward: true
    paths:
    - traffic_server/datadog_checks/traffic_server
    - traffic_server/tests
  twemproxy:
    carryforward: true
    paths:
    - twemproxy/datadog_checks/twemproxy
    - twemproxy/tests
  twistlock:
    carryforward: true
    paths:
    - twistlock/datadog_checks/twistlock
    - twistlock/tests
  varnish:
    carryforward: true
    paths:
    - varnish/datadog_checks/varnish
    - varnish/tests
  vault:
    carryforward: true
    paths:
    - vault/datadog_checks/vault
    - vault/tests
  vertica:
    carryforward: true
    paths:
    - vertica/datadog_checks/vertica
    - vertica/tests
  vllm:
    carryforward: true
    paths:
    - vllm/datadog_checks/vllm
    - vllm/tests
  voltdb:
    carryforward: true
    paths:
    - voltdb/datadog_checks/voltdb
    - voltdb/tests
  vsphere:
    carryforward: true
    paths:
    - vsphere/datadog_checks/vsphere
    - vsphere/tests
  weaviate:
    carryforward: true
    paths:
    - weaviate/datadog_checks/weaviate
    - weaviate/tests
  win32_event_log:
    carryforward: true
    paths:
    - win32_event_log/datadog_checks/win32_event_log
    - win32_event_log/tests
  windows_performance_counters:
    carryforward: true
    paths:
    - windows_performance_counters/datadog_checks/windows_performance_counters
    - windows_performance_counters/tests
  windows_service:
    carryforward: true
    paths:
    - windows_service/datadog_checks/windows_service
    - windows_service/tests
  wmi_check:
    carryforward: true
    paths:
    - wmi_check/datadog_checks/wmi_check
    - wmi_check/tests
  yarn:
    carryforward: true
    paths:
    - yarn/datadog_checks/yarn
    - yarn/tests
  zk:
    carryforward: true
    paths:
    - zk/datadog_checks/zk
    - zk/tests<|MERGE_RESOLUTION|>--- conflicted
+++ resolved
@@ -310,17 +310,14 @@
         target: 75
         flags:
         - kong
-<<<<<<< HEAD
       KubeVirt_Controller:
         target: 75
         flags:
         - kubevirt_controller
-=======
       KubeVirt_API:
         target: 75
         flags:
         - kubevirt_api
->>>>>>> bcaaee23
       Kube_DNS:
         target: 75
         flags:
@@ -1160,19 +1157,16 @@
     paths:
     - kubernetes_state/datadog_checks/kubernetes_state
     - kubernetes_state/tests
-<<<<<<< HEAD
   kubevirt_controller:
     carryforward: true
     paths:
     - kubevirt_controller/datadog_checks/kubevirt_controller
     - kubevirt_controller/tests
-=======
   kubevirt_api:
     carryforward: true
     paths:
     - kubevirt_api/datadog_checks/kubevirt_api
     - kubevirt_api/tests
->>>>>>> bcaaee23
   kyototycoon:
     carryforward: true
     paths:
