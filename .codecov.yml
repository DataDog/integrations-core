comment:
  layout: flags
  behavior: default
  branches: null
coverage:
  range: 50..100
  round: down
  precision: 2
  status:
    default_rules:
      flag_coverage_not_uploaded_behavior: exclude
    project:
      .NET_CLR:
        target: 75
        flags:
        - dotnetclr
      ASP.NET:
        target: 75
        flags:
        - aspdotnet
      ActiveMQ_XML:
        target: 75
        flags:
        - activemq_xml
      Active_Directory:
        target: 75
        flags:
        - active_directory
      Aerospike:
        target: 75
        flags:
        - aerospike
      Airflow:
        target: 75
        flags:
        - airflow
      Amazon_ECS_Fargate:
        target: 75
        flags:
        - ecs_fargate
      Amazon_Kafka:
        target: 75
        flags:
        - amazon_msk
      Ambari:
        target: 75
        flags:
        - ambari
      Apache:
        target: 75
        flags:
        - apache
      ArangoDB:
        target: 75
        flags:
        - arangodb
      Avi_Vantage:
        target: 75
        flags:
        - avi_vantage
      Azure_IoT_Edge:
        target: 75
        flags:
        - azure_iot_edge
      Boundary:
        target: 75
        flags:
        - boundary
      Btrfs:
        target: 75
        flags:
        - btrfs
      CRI-O:
        target: 75
        flags:
        - crio
      Cacti:
        target: 75
        flags:
        - cacti
      Calico:
        target: 75
        flags:
        - calico
      Cassandra_Nodetool:
        target: 75
        flags:
        - cassandra_nodetool
      Ceph:
        target: 75
        flags:
        - ceph
      Cilium:
        target: 75
        flags:
        - cilium
      Cisco_ACI:
        target: 75
        flags:
        - cisco_aci
      Citrix_Hypervisor:
        target: 75
        flags:
        - citrix_hypervisor
      ClickHouse:
        target: 75
        flags:
        - clickhouse
      Cloud_Foundry_API:
        target: 75
        flags:
        - cloud_foundry_api
      CockroachDB:
        target: 75
        flags:
        - cockroachdb
      Consul:
        target: 75
        flags:
        - consul
      CoreDNS:
        target: 75
        flags:
        - coredns
      CouchDB:
        target: 75
        flags:
        - couch
      Couchbase:
        target: 75
        flags:
        - couchbase
      DNS:
        target: 75
        flags:
        - dns_check
      Datadog_Checks_Base:
        target: 75
        flags:
        - datadog_checks_base
      Datadog_Checks_Dev:
        target: 75
        flags:
        - datadog_checks_dev
      Datadog_Checks_Downloader:
        target: 75
        flags:
        - datadog_checks_downloader
      Datadog_Cluster_Agent:
        target: 75
        flags:
        - datadog_cluster_agent
      Directory:
        target: 75
        flags:
        - directory
      Disk:
        target: 75
        flags:
        - disk
      Druid:
        target: 75
        flags:
        - druid
      EKS_Fargate:
        target: 75
        flags:
        - eks_fargate
      Elasticsearch:
        target: 75
        flags:
        - elastic
      Envoy:
        target: 75
        flags:
        - envoy
      Exchange_Server:
        target: 75
        flags:
        - exchange_server
      External_DNS:
        target: 75
        flags:
        - external_dns
      FoundationDB:
        target: 75
        flags:
        - foundationdb
      Gearman:
        target: 75
        flags:
        - gearmand
      Gitlab:
        target: 75
        flags:
        - gitlab
      Gitlab_Runner:
        target: 75
        flags:
        - gitlab_runner
      GlusterFS:
        target: 75
        flags:
        - glusterfs
      Go-Expvar:
        target: 75
        flags:
        - go_expvar
      Gunicorn:
        target: 75
        flags:
        - gunicorn
      HAProxy:
        target: 75
        flags:
        - haproxy
      HDFS_Datanode:
        target: 75
        flags:
        - hdfs_datanode
      HDFS_Namenode:
        target: 75
        flags:
        - hdfs_namenode
      HTTP:
        target: 75
        flags:
        - http_check
      Harbor:
        target: 75
        flags:
        - harbor
      Hazelcast:
        target: 75
        flags:
        - hazelcast
      IBM_ACE:
        target: 75
        flags:
        - ibm_ace
      IBM_Db2:
        target: 75
        flags:
        - ibm_db2
      IBM_MQ:
        target: 75
        flags:
        - ibm_mq
      IBM_WAS:
        target: 75
        flags:
        - ibm_was
      IBM_i:
        target: 75
        flags:
        - ibm_i
      IIS:
        target: 75
        flags:
        - iis
      Istio:
        target: 75
        flags:
        - istio
      Kafka_Consumer:
        target: 75
        flags:
        - kafka_consumer
      Kong:
        target: 75
        flags:
        - kong
      Kube_DNS:
        target: 75
        flags:
        - kube_dns
      Kube_Proxy:
        target: 75
        flags:
        - kube_proxy
      Kube_metrics_server:
        target: 75
        flags:
        - kube_metrics_server
      Kubelet:
        target: 75
        flags:
        - kubelet
      Kubernetes_API_server_metrics:
        target: 75
        flags:
        - kube_apiserver_metrics
      Kubernetes_Controller_Manager:
        target: 75
        flags:
        - kube_controller_manager
      Kubernetes_Scheduler:
        target: 75
        flags:
        - kube_scheduler
      Kubernetes_State:
        target: 75
        flags:
        - kubernetes_state
      Kyoto_Tycoon:
        target: 75
        flags:
        - kyototycoon
      Lighttpd:
        target: 75
        flags:
        - lighttpd
      Linkerd:
        target: 75
        flags:
        - linkerd
      Linux_proc_extras:
        target: 75
        flags:
        - linux_proc_extras
      MapR:
        target: 75
        flags:
        - mapr
      MapReduce:
        target: 75
        flags:
        - mapreduce
      Marathon:
        target: 75
        flags:
        - marathon
      MarkLogic:
        target: 75
        flags:
        - marklogic
      Memcached:
        target: 75
        flags:
        - mcache
      Mesos:
        target: 75
        flags:
        - mesos_slave
      Mesos_Master:
        target: 75
        flags:
        - mesos_master
      MongoDB:
        target: 75
        flags:
        - mongo
      MySQL:
        target: 75
        flags:
        - mysql
      NFSstat:
        target: 75
        flags:
        - nfsstat
      NGINX:
        target: 75
        flags:
        - nginx
      NGINX_Ingress_Controller:
        target: 75
        flags:
        - nginx_ingress_controller
      Nagios:
        target: 75
        flags:
        - nagios
      Network:
        target: 75
        flags:
        - network
      OpenLDAP:
        target: 75
        flags:
        - openldap
      OpenMetrics:
        target: 75
        flags:
        - openmetrics
      OpenStack:
        target: 50
        flags:
        - openstack
      OpenStack_Controller:
        target: 75
        flags:
        - openstack_controller
      Oracle_Database:
        target: 75
        flags:
        - oracle
      PDH:
        target: 75
        flags:
        - pdh_check
      PGBouncer:
        target: 75
        flags:
        - pgbouncer
      PHP-FPM:
        target: 75
        flags:
        - php_fpm
      Postfix:
        target: 75
        flags:
        - postfix
      Postgres:
        target: 75
        flags:
        - postgres
      PowerDNS_Recursor:
        target: 75
        flags:
        - powerdns_recursor
      Process:
        target: 75
        flags:
        - process
      Prometheus:
        target: 75
        flags:
        - prometheus
      ProxySQL:
        target: 75
        flags:
        - proxysql
      RabbitMQ:
        target: 75
        flags:
        - rabbitmq
      Redis:
        target: 75
        flags:
        - redisdb
      RethinkDB:
        target: 75
        flags:
        - rethinkdb
      Riak:
        target: 75
        flags:
        - riak
      RiakCS:
        target: 75
        flags:
        - riakcs
      SAP_HANA:
        target: 75
        flags:
        - sap_hana
      SNMP:
        target: 75
        flags:
        - snmp
      SQL_Server:
        target: 75
        flags:
        - sqlserver
      SSH:
        target: 75
        flags:
        - ssh_check
      Scylla:
        target: 75
        flags:
        - scylla
      Silk:
        target: 75
        flags:
        - silk
      SingleStore:
        target: 75
        flags:
        - singlestore
      Snowflake:
        target: 75
        flags:
        - snowflake
      SonarQube:
        target: 75
        flags:
        - sonarqube
      Spark:
        target: 75
        flags:
        - spark
      Squid:
        target: 75
        flags:
        - squid
      StatsD:
        target: 75
        flags:
        - statsd
      Supervisord:
        target: 75
        flags:
        - supervisord
      System_Core:
        target: 75
        flags:
        - system_core
      System_Swap:
        target: 75
        flags:
        - system_swap
      TCP:
        target: 75
        flags:
        - tcp_check
      TLS:
        target: 75
        flags:
        - tls
      TeamCity:
        target: 75
        flags:
        - teamcity
      Teradata:
        target: 75
        flags:
        - teradata
      TokuMX:
        target: 50
        flags:
        - tokumx
      Traffic_Server:
        target: 75
        flags:
        - traffic_server
      Twemproxy:
        target: 75
        flags:
        - twemproxy
      Twistlock:
        target: 75
        flags:
        - twistlock
      Varnish:
        target: 75
        flags:
        - varnish
      Vault:
        target: 75
        flags:
        - vault
      Vertica:
        target: 75
        flags:
        - vertica
      VoltDB:
        target: 75
        flags:
        - voltdb
      WMI:
        target: 75
        flags:
        - wmi_check
      Win32:
        target: 75
        flags:
        - win32_event_log
      Windows_Service:
        target: 75
        flags:
        - windows_service
      Windows_performance_counters:
        target: 75
        flags:
        - windows_performance_counters
      Yarn:
        target: 75
        flags:
        - yarn
      ZooKeeper:
        target: 75
        flags:
        - zk
<<<<<<< HEAD
      cert-manager:
        target: 75
        flags:
        - cert_manager
=======
      ddev:
        target: 75
        flags:
        - ddev
>>>>>>> f7d54521
      etcd:
        target: 75
        flags:
        - etcd
      fluentd:
        target: 75
        flags:
        - fluentd
      pulsar:
        target: 75
        flags:
        - pulsar
      vSphere:
        target: 75
        flags:
        - vsphere
    patch: false
flags:
  active_directory:
    carryforward: true
    paths:
    - active_directory/datadog_checks/active_directory
    - active_directory/tests
  activemq_xml:
    carryforward: true
    paths:
    - activemq_xml/datadog_checks/activemq_xml
    - activemq_xml/tests
  aerospike:
    carryforward: true
    paths:
    - aerospike/datadog_checks/aerospike
    - aerospike/tests
  airflow:
    carryforward: true
    paths:
    - airflow/datadog_checks/airflow
    - airflow/tests
  amazon_msk:
    carryforward: true
    paths:
    - amazon_msk/datadog_checks/amazon_msk
    - amazon_msk/tests
  ambari:
    carryforward: true
    paths:
    - ambari/datadog_checks/ambari
    - ambari/tests
  apache:
    carryforward: true
    paths:
    - apache/datadog_checks/apache
    - apache/tests
  arangodb:
    carryforward: true
    paths:
    - arangodb/datadog_checks/arangodb
    - arangodb/tests
  aspdotnet:
    carryforward: true
    paths:
    - aspdotnet/datadog_checks/aspdotnet
    - aspdotnet/tests
  avi_vantage:
    carryforward: true
    paths:
    - avi_vantage/datadog_checks/avi_vantage
    - avi_vantage/tests
  azure_iot_edge:
    carryforward: true
    paths:
    - azure_iot_edge/datadog_checks/azure_iot_edge
    - azure_iot_edge/tests
  boundary:
    carryforward: true
    paths:
    - boundary/datadog_checks/boundary
    - boundary/tests
  btrfs:
    carryforward: true
    paths:
    - btrfs/datadog_checks/btrfs
    - btrfs/tests
  cacti:
    carryforward: true
    paths:
    - cacti/datadog_checks/cacti
    - cacti/tests
  calico:
    carryforward: true
    paths:
    - calico/datadog_checks/calico
    - calico/tests
  cassandra_nodetool:
    carryforward: true
    paths:
    - cassandra_nodetool/datadog_checks/cassandra_nodetool
    - cassandra_nodetool/tests
  ceph:
    carryforward: true
    paths:
    - ceph/datadog_checks/ceph
    - ceph/tests
  cert_manager:
    carryforward: true
    paths:
    - cert_manager/datadog_checks/cert_manager
    - cert_manager/tests
  cilium:
    carryforward: true
    paths:
    - cilium/datadog_checks/cilium
    - cilium/tests
  cisco_aci:
    carryforward: true
    paths:
    - cisco_aci/datadog_checks/cisco_aci
    - cisco_aci/tests
  citrix_hypervisor:
    carryforward: true
    paths:
    - citrix_hypervisor/datadog_checks/citrix_hypervisor
    - citrix_hypervisor/tests
  clickhouse:
    carryforward: true
    paths:
    - clickhouse/datadog_checks/clickhouse
    - clickhouse/tests
  cloud_foundry_api:
    carryforward: true
    paths:
    - cloud_foundry_api/datadog_checks/cloud_foundry_api
    - cloud_foundry_api/tests
  cockroachdb:
    carryforward: true
    paths:
    - cockroachdb/datadog_checks/cockroachdb
    - cockroachdb/tests
  consul:
    carryforward: true
    paths:
    - consul/datadog_checks/consul
    - consul/tests
  coredns:
    carryforward: true
    paths:
    - coredns/datadog_checks/coredns
    - coredns/tests
  couch:
    carryforward: true
    paths:
    - couch/datadog_checks/couch
    - couch/tests
  couchbase:
    carryforward: true
    paths:
    - couchbase/datadog_checks/couchbase
    - couchbase/tests
  crio:
    carryforward: true
    paths:
    - crio/datadog_checks/crio
    - crio/tests
  datadog_checks_base:
    carryforward: true
    paths:
    - datadog_checks_base/datadog_checks/base
    - datadog_checks_base/tests
  datadog_checks_dev:
    carryforward: true
    paths:
    - datadog_checks_dev/datadog_checks/dev
    - datadog_checks_dev/tests
  datadog_checks_downloader:
    carryforward: true
    paths:
    - datadog_checks_downloader/datadog_checks/downloader
    - datadog_checks_downloader/tests
  datadog_cluster_agent:
    carryforward: true
    paths:
    - datadog_cluster_agent/datadog_checks/datadog_cluster_agent
    - datadog_cluster_agent/tests
  ddev:
    carryforward: true
    paths:
    - ddev/datadog_checks/ddev
    - ddev/tests
  directory:
    carryforward: true
    paths:
    - directory/datadog_checks/directory
    - directory/tests
  disk:
    carryforward: true
    paths:
    - disk/datadog_checks/disk
    - disk/tests
  dns_check:
    carryforward: true
    paths:
    - dns_check/datadog_checks/dns_check
    - dns_check/tests
  dotnetclr:
    carryforward: true
    paths:
    - dotnetclr/datadog_checks/dotnetclr
    - dotnetclr/tests
  druid:
    carryforward: true
    paths:
    - druid/datadog_checks/druid
    - druid/tests
  ecs_fargate:
    carryforward: true
    paths:
    - ecs_fargate/datadog_checks/ecs_fargate
    - ecs_fargate/tests
  eks_fargate:
    carryforward: true
    paths:
    - eks_fargate/datadog_checks/eks_fargate
    - eks_fargate/tests
  elastic:
    carryforward: true
    paths:
    - elastic/datadog_checks/elastic
    - elastic/tests
  envoy:
    carryforward: true
    paths:
    - envoy/datadog_checks/envoy
    - envoy/tests
  etcd:
    carryforward: true
    paths:
    - etcd/datadog_checks/etcd
    - etcd/tests
  exchange_server:
    carryforward: true
    paths:
    - exchange_server/datadog_checks/exchange_server
    - exchange_server/tests
  external_dns:
    carryforward: true
    paths:
    - external_dns/datadog_checks/external_dns
    - external_dns/tests
  fluentd:
    carryforward: true
    paths:
    - fluentd/datadog_checks/fluentd
    - fluentd/tests
  foundationdb:
    carryforward: true
    paths:
    - foundationdb/datadog_checks/foundationdb
    - foundationdb/tests
  gearmand:
    carryforward: true
    paths:
    - gearmand/datadog_checks/gearmand
    - gearmand/tests
  gitlab:
    carryforward: true
    paths:
    - gitlab/datadog_checks/gitlab
    - gitlab/tests
  gitlab_runner:
    carryforward: true
    paths:
    - gitlab_runner/datadog_checks/gitlab_runner
    - gitlab_runner/tests
  glusterfs:
    carryforward: true
    paths:
    - glusterfs/datadog_checks/glusterfs
    - glusterfs/tests
  go_expvar:
    carryforward: true
    paths:
    - go_expvar/datadog_checks/go_expvar
    - go_expvar/tests
  gunicorn:
    carryforward: true
    paths:
    - gunicorn/datadog_checks/gunicorn
    - gunicorn/tests
  haproxy:
    carryforward: true
    paths:
    - haproxy/datadog_checks/haproxy
    - haproxy/tests
  harbor:
    carryforward: true
    paths:
    - harbor/datadog_checks/harbor
    - harbor/tests
  hazelcast:
    carryforward: true
    paths:
    - hazelcast/datadog_checks/hazelcast
    - hazelcast/tests
  hdfs_datanode:
    carryforward: true
    paths:
    - hdfs_datanode/datadog_checks/hdfs_datanode
    - hdfs_datanode/tests
  hdfs_namenode:
    carryforward: true
    paths:
    - hdfs_namenode/datadog_checks/hdfs_namenode
    - hdfs_namenode/tests
  http_check:
    carryforward: true
    paths:
    - http_check/datadog_checks/http_check
    - http_check/tests
  ibm_ace:
    carryforward: true
    paths:
    - ibm_ace/datadog_checks/ibm_ace
    - ibm_ace/tests
  ibm_db2:
    carryforward: true
    paths:
    - ibm_db2/datadog_checks/ibm_db2
    - ibm_db2/tests
  ibm_i:
    carryforward: true
    paths:
    - ibm_i/datadog_checks/ibm_i
    - ibm_i/tests
  ibm_mq:
    carryforward: true
    paths:
    - ibm_mq/datadog_checks/ibm_mq
    - ibm_mq/tests
  ibm_was:
    carryforward: true
    paths:
    - ibm_was/datadog_checks/ibm_was
    - ibm_was/tests
  iis:
    carryforward: true
    paths:
    - iis/datadog_checks/iis
    - iis/tests
  istio:
    carryforward: true
    paths:
    - istio/datadog_checks/istio
    - istio/tests
  kafka_consumer:
    carryforward: true
    paths:
    - kafka_consumer/datadog_checks/kafka_consumer
    - kafka_consumer/tests
  kong:
    carryforward: true
    paths:
    - kong/datadog_checks/kong
    - kong/tests
  kube_apiserver_metrics:
    carryforward: true
    paths:
    - kube_apiserver_metrics/datadog_checks/kube_apiserver_metrics
    - kube_apiserver_metrics/tests
  kube_controller_manager:
    carryforward: true
    paths:
    - kube_controller_manager/datadog_checks/kube_controller_manager
    - kube_controller_manager/tests
  kube_dns:
    carryforward: true
    paths:
    - kube_dns/datadog_checks/kube_dns
    - kube_dns/tests
  kube_metrics_server:
    carryforward: true
    paths:
    - kube_metrics_server/datadog_checks/kube_metrics_server
    - kube_metrics_server/tests
  kube_proxy:
    carryforward: true
    paths:
    - kube_proxy/datadog_checks/kube_proxy
    - kube_proxy/tests
  kube_scheduler:
    carryforward: true
    paths:
    - kube_scheduler/datadog_checks/kube_scheduler
    - kube_scheduler/tests
  kubelet:
    carryforward: true
    paths:
    - kubelet/datadog_checks/kubelet
    - kubelet/tests
  kubernetes_state:
    carryforward: true
    paths:
    - kubernetes_state/datadog_checks/kubernetes_state
    - kubernetes_state/tests
  kyototycoon:
    carryforward: true
    paths:
    - kyototycoon/datadog_checks/kyototycoon
    - kyototycoon/tests
  lighttpd:
    carryforward: true
    paths:
    - lighttpd/datadog_checks/lighttpd
    - lighttpd/tests
  linkerd:
    carryforward: true
    paths:
    - linkerd/datadog_checks/linkerd
    - linkerd/tests
  linux_proc_extras:
    carryforward: true
    paths:
    - linux_proc_extras/datadog_checks/linux_proc_extras
    - linux_proc_extras/tests
  mapr:
    carryforward: true
    paths:
    - mapr/datadog_checks/mapr
    - mapr/tests
  mapreduce:
    carryforward: true
    paths:
    - mapreduce/datadog_checks/mapreduce
    - mapreduce/tests
  marathon:
    carryforward: true
    paths:
    - marathon/datadog_checks/marathon
    - marathon/tests
  marklogic:
    carryforward: true
    paths:
    - marklogic/datadog_checks/marklogic
    - marklogic/tests
  mcache:
    carryforward: true
    paths:
    - mcache/datadog_checks/mcache
    - mcache/tests
  mesos_master:
    carryforward: true
    paths:
    - mesos_master/datadog_checks/mesos_master
    - mesos_master/tests
  mesos_slave:
    carryforward: true
    paths:
    - mesos_slave/datadog_checks/mesos_slave
    - mesos_slave/tests
  mongo:
    carryforward: true
    paths:
    - mongo/datadog_checks/mongo
    - mongo/tests
  mysql:
    carryforward: true
    paths:
    - mysql/datadog_checks/mysql
    - mysql/tests
  nagios:
    carryforward: true
    paths:
    - nagios/datadog_checks/nagios
    - nagios/tests
  network:
    carryforward: true
    paths:
    - network/datadog_checks/network
    - network/tests
  nfsstat:
    carryforward: true
    paths:
    - nfsstat/datadog_checks/nfsstat
    - nfsstat/tests
  nginx:
    carryforward: true
    paths:
    - nginx/datadog_checks/nginx
    - nginx/tests
  nginx_ingress_controller:
    carryforward: true
    paths:
    - nginx_ingress_controller/datadog_checks/nginx_ingress_controller
    - nginx_ingress_controller/tests
  openldap:
    carryforward: true
    paths:
    - openldap/datadog_checks/openldap
    - openldap/tests
  openmetrics:
    carryforward: true
    paths:
    - openmetrics/datadog_checks/openmetrics
    - openmetrics/tests
  openstack:
    carryforward: true
    paths:
    - openstack/datadog_checks/openstack
    - openstack/tests
  openstack_controller:
    carryforward: true
    paths:
    - openstack_controller/datadog_checks/openstack_controller
    - openstack_controller/tests
  oracle:
    carryforward: true
    paths:
    - oracle/datadog_checks/oracle
    - oracle/tests
  pdh_check:
    carryforward: true
    paths:
    - pdh_check/datadog_checks/pdh_check
    - pdh_check/tests
  pgbouncer:
    carryforward: true
    paths:
    - pgbouncer/datadog_checks/pgbouncer
    - pgbouncer/tests
  php_fpm:
    carryforward: true
    paths:
    - php_fpm/datadog_checks/php_fpm
    - php_fpm/tests
  postfix:
    carryforward: true
    paths:
    - postfix/datadog_checks/postfix
    - postfix/tests
  postgres:
    carryforward: true
    paths:
    - postgres/datadog_checks/postgres
    - postgres/tests
  powerdns_recursor:
    carryforward: true
    paths:
    - powerdns_recursor/datadog_checks/powerdns_recursor
    - powerdns_recursor/tests
  process:
    carryforward: true
    paths:
    - process/datadog_checks/process
    - process/tests
  prometheus:
    carryforward: true
    paths:
    - prometheus/datadog_checks/prometheus
    - prometheus/tests
  proxysql:
    carryforward: true
    paths:
    - proxysql/datadog_checks/proxysql
    - proxysql/tests
  pulsar:
    carryforward: true
    paths:
    - pulsar/datadog_checks/pulsar
    - pulsar/tests
  rabbitmq:
    carryforward: true
    paths:
    - rabbitmq/datadog_checks/rabbitmq
    - rabbitmq/tests
  redisdb:
    carryforward: true
    paths:
    - redisdb/datadog_checks/redisdb
    - redisdb/tests
  rethinkdb:
    carryforward: true
    paths:
    - rethinkdb/datadog_checks/rethinkdb
    - rethinkdb/tests
  riak:
    carryforward: true
    paths:
    - riak/datadog_checks/riak
    - riak/tests
  riakcs:
    carryforward: true
    paths:
    - riakcs/datadog_checks/riakcs
    - riakcs/tests
  sap_hana:
    carryforward: true
    paths:
    - sap_hana/datadog_checks/sap_hana
    - sap_hana/tests
  scylla:
    carryforward: true
    paths:
    - scylla/datadog_checks/scylla
    - scylla/tests
  silk:
    carryforward: true
    paths:
    - silk/datadog_checks/silk
    - silk/tests
  singlestore:
    carryforward: true
    paths:
    - singlestore/datadog_checks/singlestore
    - singlestore/tests
  snmp:
    carryforward: true
    paths:
    - snmp/datadog_checks/snmp
    - snmp/tests
  snowflake:
    carryforward: true
    paths:
    - snowflake/datadog_checks/snowflake
    - snowflake/tests
  sonarqube:
    carryforward: true
    paths:
    - sonarqube/datadog_checks/sonarqube
    - sonarqube/tests
  spark:
    carryforward: true
    paths:
    - spark/datadog_checks/spark
    - spark/tests
  sqlserver:
    carryforward: true
    paths:
    - sqlserver/datadog_checks/sqlserver
    - sqlserver/tests
  squid:
    carryforward: true
    paths:
    - squid/datadog_checks/squid
    - squid/tests
  ssh_check:
    carryforward: true
    paths:
    - ssh_check/datadog_checks/ssh_check
    - ssh_check/tests
  statsd:
    carryforward: true
    paths:
    - statsd/datadog_checks/statsd
    - statsd/tests
  supervisord:
    carryforward: true
    paths:
    - supervisord/datadog_checks/supervisord
    - supervisord/tests
  system_core:
    carryforward: true
    paths:
    - system_core/datadog_checks/system_core
    - system_core/tests
  system_swap:
    carryforward: true
    paths:
    - system_swap/datadog_checks/system_swap
    - system_swap/tests
  tcp_check:
    carryforward: true
    paths:
    - tcp_check/datadog_checks/tcp_check
    - tcp_check/tests
  teamcity:
    carryforward: true
    paths:
    - teamcity/datadog_checks/teamcity
    - teamcity/tests
  teradata:
    carryforward: true
    paths:
    - teradata/datadog_checks/teradata
    - teradata/tests
  tls:
    carryforward: true
    paths:
    - tls/datadog_checks/tls
    - tls/tests
  tokumx:
    carryforward: true
    paths:
    - tokumx/datadog_checks/tokumx
    - tokumx/tests
  traffic_server:
    carryforward: true
    paths:
    - traffic_server/datadog_checks/traffic_server
    - traffic_server/tests
  twemproxy:
    carryforward: true
    paths:
    - twemproxy/datadog_checks/twemproxy
    - twemproxy/tests
  twistlock:
    carryforward: true
    paths:
    - twistlock/datadog_checks/twistlock
    - twistlock/tests
  varnish:
    carryforward: true
    paths:
    - varnish/datadog_checks/varnish
    - varnish/tests
  vault:
    carryforward: true
    paths:
    - vault/datadog_checks/vault
    - vault/tests
  vertica:
    carryforward: true
    paths:
    - vertica/datadog_checks/vertica
    - vertica/tests
  voltdb:
    carryforward: true
    paths:
    - voltdb/datadog_checks/voltdb
    - voltdb/tests
  vsphere:
    carryforward: true
    paths:
    - vsphere/datadog_checks/vsphere
    - vsphere/tests
  win32_event_log:
    carryforward: true
    paths:
    - win32_event_log/datadog_checks/win32_event_log
    - win32_event_log/tests
  windows_performance_counters:
    carryforward: true
    paths:
    - windows_performance_counters/datadog_checks/windows_performance_counters
    - windows_performance_counters/tests
  windows_service:
    carryforward: true
    paths:
    - windows_service/datadog_checks/windows_service
    - windows_service/tests
  wmi_check:
    carryforward: true
    paths:
    - wmi_check/datadog_checks/wmi_check
    - wmi_check/tests
  yarn:
    carryforward: true
    paths:
    - yarn/datadog_checks/yarn
    - yarn/tests
  zk:
    carryforward: true
    paths:
    - zk/datadog_checks/zk
    - zk/tests<|MERGE_RESOLUTION|>--- conflicted
+++ resolved
@@ -582,17 +582,14 @@
         target: 75
         flags:
         - zk
-<<<<<<< HEAD
       cert-manager:
         target: 75
         flags:
         - cert_manager
-=======
       ddev:
         target: 75
         flags:
         - ddev
->>>>>>> f7d54521
       etcd:
         target: 75
         flags:
