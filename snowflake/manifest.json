--- conflicted
+++ resolved
@@ -17,18 +17,14 @@
       "Supported OS::Windows",
       "Category::Cloud",
       "Category::Data Stores",
-<<<<<<< HEAD
-      "Category::Cost Management"
+      "Category::Cost Management",
+      "Offering::Integration"
     ],
     "resources": [
       {
         "resource_type": "blog",
         "url": "https://www.datadoghq.com/blog/snowflake-monitoring-datadog/"
       }
-=======
-      "Category::Cost Management",
-      "Offering::Integration"
->>>>>>> d49c572f
     ]
   },
   "author": {
