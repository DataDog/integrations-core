--- conflicted
+++ resolved
@@ -1,8 +1,11 @@
 # (C) Datadog, Inc. 2020-present
 # All rights reserved
 # Licensed under a 3-clause BSD style license (see LICENSE)
-<<<<<<< HEAD
+from copy import deepcopy
+
 import pytest
+
+from . import common
 
 INSTANCE = {
     "user": "testuser",
@@ -24,13 +27,6 @@
     "token": "testtoken",
     'disable_generic_tags': True,
 }
-=======
-from copy import deepcopy
-
-import pytest
->>>>>>> e29cab77
-
-from . import common
 
 
 @pytest.fixture(scope='session')
