--- conflicted
+++ resolved
@@ -1,14 +1,10 @@
 # CHANGELOG - Snowflake
 
-<<<<<<< HEAD
-## 3.0.0 / 2020-12-11 / Agent 7.25.0
-=======
 ## 3.0.1 / 2021-01-14
 
 * [Fixed] Do not throw configuration error for missing password when using OAuth. See [#8363](https://github.com/DataDog/integrations-core/pull/8363).
 
-## 3.0.0 / 2020-12-11
->>>>>>> b3fadff2
+## 3.0.0 / 2020-12-11 / Agent 7.25.0
 
 * [Added] Support proxy settings. See [#8019](https://github.com/DataDog/integrations-core/pull/8019).
 * [Fixed] Document Snowflake connector proxy configuration and support proxy connection options. See [#8181](https://github.com/DataDog/integrations-core/pull/8181).
