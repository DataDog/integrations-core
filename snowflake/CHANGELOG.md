# CHANGELOG - Snowflake

<<<<<<< HEAD
## 4.4.5 / 2022-11-28 / Agent 7.42.0
=======
## 4.5.0 / 2023-01-20

* [Added] Bump snowflake to 2.8.3. See [#13756](https://github.com/DataDog/integrations-core/pull/13756).
* [Fixed] Bump the base check dependency. See [#13641](https://github.com/DataDog/integrations-core/pull/13641).

## 4.4.5 / 2022-11-28
>>>>>>> 38bbffef

* [Fixed] Update Snowflake connector and cryptography dependencies. See [#13367](https://github.com/DataDog/integrations-core/pull/13367).
* [Fixed] Remove `default_backend` parameter from cryptography calls. See [#13333](https://github.com/DataDog/integrations-core/pull/13333).

## 4.4.4 / 2022-09-19 / Agent 7.40.0

* [Fixed] Bump dependencies for 7.40. See [#12896](https://github.com/DataDog/integrations-core/pull/12896).

## 4.4.3 / 2022-08-05 / Agent 7.39.0

* [Fixed] Dependency updates. See [#12653](https://github.com/DataDog/integrations-core/pull/12653).

## 4.4.2 / 2022-07-05 / Agent 7.38.0

* [Fixed] Properly read from `token_path` parameter. See [#12452](https://github.com/DataDog/integrations-core/pull/12452).

## 4.4.1 / 2022-06-28

* [Fixed] Fix organization data transfer query. See [#12420](https://github.com/DataDog/integrations-core/pull/12420).

## 4.4.0 / 2022-06-27

* [Added] Add support for organization level metrics. See [#12375](https://github.com/DataDog/integrations-core/pull/12375).

## 4.3.2 / 2022-06-15

* [Fixed] Fix reading of `token_path` option. See [#12366](https://github.com/DataDog/integrations-core/pull/12366).

## 4.3.1 / 2022-05-15 / Agent 7.37.0

* [Fixed] Properly validate `only_custom_queries`. See [#11992](https://github.com/DataDog/integrations-core/pull/11992).
* [Fixed] Fix small typo in config option. See [#11990](https://github.com/DataDog/integrations-core/pull/11990).
* [Fixed] Add section in docs about private link setup. See [#11883](https://github.com/DataDog/integrations-core/pull/11883).

## 4.3.0 / 2022-04-05 / Agent 7.36.0

* [Added] Upgrade dependencies. See [#11726](https://github.com/DataDog/integrations-core/pull/11726).
* [Added] Add metric_patterns options to filter all metric submission by a list of regexes. See [#11695](https://github.com/DataDog/integrations-core/pull/11695).

## 4.2.1 / 2022-03-10 / Agent 7.35.0

* [Fixed] Convert private key password into string instead of byte. See [#11648](https://github.com/DataDog/integrations-core/pull/11648).

## 4.2.0 / 2022-02-19

* [Added] Add `pyproject.toml` file. See [#11433](https://github.com/DataDog/integrations-core/pull/11433).
* [Fixed] Fix namespace packaging on Python 2. See [#11532](https://github.com/DataDog/integrations-core/pull/11532).

## 4.1.0 / 2022-01-27

* [Added] Refactor snowflake validators. See [#11208](https://github.com/DataDog/integrations-core/pull/11208).
* [Added] Add key authentication option. See [#11180](https://github.com/DataDog/integrations-core/pull/11180).
* [Added] Add token_path config option. See [#11160](https://github.com/DataDog/integrations-core/pull/11160).
* [Added] Add aggregate_last_24_hours option. See [#11157](https://github.com/DataDog/integrations-core/pull/11157).
* [Fixed] Register private_key_password as secret. See [#11215](https://github.com/DataDog/integrations-core/pull/11215).
* [Fixed] Standardize key and token options behaviour. See [#11214](https://github.com/DataDog/integrations-core/pull/11214).
* [Fixed] Fix configuration error for custom queries. See [#11185](https://github.com/DataDog/integrations-core/pull/11185).

## 4.0.1 / 2021-11-23 / Agent 7.33.0

* [Fixed] Fix default field name of schema. See [#10714](https://github.com/DataDog/integrations-core/pull/10714).

## 4.0.0 / 2021-10-04 / Agent 7.32.0

* [Added] Sync configs with new option and bump base requirement. See [#10315](https://github.com/DataDog/integrations-core/pull/10315).
* [Added] Add runtime configuration validation. See [#8983](https://github.com/DataDog/integrations-core/pull/8983).
* [Added] Disable generic tags. See [#9854](https://github.com/DataDog/integrations-core/pull/9854).
* [Fixed] Bump snowflake_connector_python and requests for Py3. See [#10060](https://github.com/DataDog/integrations-core/pull/10060).
* [Changed] Add test for critical service check and fix namespace. See [#10062](https://github.com/DataDog/integrations-core/pull/10062).
* [Removed] Drop support for Python 2 and bump requests. See [#10105](https://github.com/DataDog/integrations-core/pull/10105).

## 3.1.0 / 2021-08-22 / Agent 7.31.0

* [Added] Pin snowflake-connector and requests. See [#9905](https://github.com/DataDog/integrations-core/pull/9905).
* [Fixed] Revert request bump. See [#9912](https://github.com/DataDog/integrations-core/pull/9912).

## 3.0.3 / 2021-07-12 / Agent 7.30.0

* [Fixed] Bump base package dependency. See [#9666](https://github.com/DataDog/integrations-core/pull/9666).

## 3.0.2 / 2021-03-07 / Agent 7.27.0

* [Fixed] Rename config spec example consumer option `default` to `display_default`. See [#8593](https://github.com/DataDog/integrations-core/pull/8593).

## 3.0.1 / 2021-01-14 / Agent 7.26.0

* [Fixed] Do not throw configuration error for missing password when using OAuth. See [#8363](https://github.com/DataDog/integrations-core/pull/8363).

## 3.0.0 / 2020-12-11 / Agent 7.25.0

* [Added] Support proxy settings. See [#8019](https://github.com/DataDog/integrations-core/pull/8019).
* [Fixed] Document Snowflake connector proxy configuration and support proxy connection options. See [#8181](https://github.com/DataDog/integrations-core/pull/8181).
* [Changed] Make role configuration step more explicit. See [#8092](https://github.com/DataDog/integrations-core/pull/8092).

## 2.1.2 / 2020-11-06 / Agent 7.24.0

* [Fixed] Add workaround for issue in platform.platform() on python 3.8 or later. See [#7932](https://github.com/DataDog/integrations-core/pull/7932). Thanks [kurochan](https://github.com/kurochan).

## 2.1.1 / 2020-11-06

* [Fixed] Override the default `min_collection_interval`. See [#7949](https://github.com/DataDog/integrations-core/pull/7949).

## 2.1.0 / 2020-10-31

* [Added] Make improvements to documentation. See [#7902](https://github.com/DataDog/integrations-core/pull/7902).
* [Fixed] Properly pin base package version for new QueryManager feature. See [#7832](https://github.com/DataDog/integrations-core/pull/7832).

## 2.1.0 / 2020-10-21

* [Added] Added bytes_spilled metrics. See [#7810](https://github.com/DataDog/integrations-core/pull/7810)

## 2.0.1 / 2020-10-21

* [Fixed] Fixed Snowflake 2.0.0 release to remove unreleased QueryManager breaking change.

## 2.0.0 / 2020-10-13

* [Added] Add OAuth authentication option and use new connection on check run. See [#7703](https://github.com/DataDog/integrations-core/pull/7703).
* [Changed] QueryManager - Prevent queries leaking between check instances. See [#7750](https://github.com/DataDog/integrations-core/pull/7750).

## 1.0.0 / 2020-09-21 / Agent 7.23.0

* [Added] New Integration: Snowflake. See [#7043](https://github.com/DataDog/integrations-core/pull/7043).<|MERGE_RESOLUTION|>--- conflicted
+++ resolved
@@ -1,15 +1,11 @@
 # CHANGELOG - Snowflake
 
-<<<<<<< HEAD
-## 4.4.5 / 2022-11-28 / Agent 7.42.0
-=======
 ## 4.5.0 / 2023-01-20
 
 * [Added] Bump snowflake to 2.8.3. See [#13756](https://github.com/DataDog/integrations-core/pull/13756).
 * [Fixed] Bump the base check dependency. See [#13641](https://github.com/DataDog/integrations-core/pull/13641).
 
-## 4.4.5 / 2022-11-28
->>>>>>> 38bbffef
+## 4.4.5 / 2022-11-28 / Agent 7.42.0
 
 * [Fixed] Update Snowflake connector and cryptography dependencies. See [#13367](https://github.com/DataDog/integrations-core/pull/13367).
 * [Fixed] Remove `default_backend` parameter from cryptography calls. See [#13333](https://github.com/DataDog/integrations-core/pull/13333).
