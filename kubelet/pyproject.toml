[build-system]
requires = [
    "hatchling>=0.11.2",
    "setuptools>=66; python_version > '3.0'",
    "setuptools; python_version < '3.0'",
]
build-backend = "hatchling.build"

[project]
name = "datadog-kubelet"
description = "The Kubelet check"
readme = "README.md"
license = "BSD-3-Clause"
keywords = [
    "datadog",
    "datadog agent",
    "datadog check",
    "kubelet",
]
authors = [
    { name = "Datadog", email = "packages@datadoghq.com" },
]
classifiers = [
    "Development Status :: 5 - Production/Stable",
    "Intended Audience :: Developers",
    "Intended Audience :: System Administrators",
    "License :: OSI Approved :: BSD License",
<<<<<<< HEAD
    "Programming Language :: Python :: 2.7",
    "Programming Language :: Python :: 3.12",
=======
    "Programming Language :: Python :: 3.11",
>>>>>>> ec078464
    "Topic :: System :: Monitoring",
    "Private :: Do Not Upload",
]
dependencies = [
    "datadog-checks-base>=34.2.0",
]
dynamic = [
    "version",
]

[project.optional-dependencies]
deps = []

[project.urls]
Source = "https://github.com/DataDog/integrations-core"

[tool.hatch.version]
path = "datadog_checks/kubelet/__about__.py"

[tool.hatch.build.targets.sdist]
include = [
    "/datadog_checks",
    "/tests",
    "/manifest.json",
]

[tool.hatch.build.targets.wheel]
include = [
    "/datadog_checks/kubelet",
]
dev-mode-dirs = [
    ".",
]<|MERGE_RESOLUTION|>--- conflicted
+++ resolved
@@ -25,12 +25,7 @@
     "Intended Audience :: Developers",
     "Intended Audience :: System Administrators",
     "License :: OSI Approved :: BSD License",
-<<<<<<< HEAD
-    "Programming Language :: Python :: 2.7",
     "Programming Language :: Python :: 3.12",
-=======
-    "Programming Language :: Python :: 3.11",
->>>>>>> ec078464
     "Topic :: System :: Monitoring",
     "Private :: Do Not Upload",
 ]
