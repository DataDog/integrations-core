# CHANGELOG - kubelet

<<<<<<< HEAD
## 5.2.0 / 2021-03-07 / Agent 7.27.0
=======
## 6.0.0 / 2021-04-14

* [Added] Add logic to enable/disable metrics collected from the summary endpoint. See [#9155](https://github.com/DataDog/integrations-core/pull/9155).
* [Changed] Refactor kubelet and eks_fargate checks to use `KubeletBase`. See [#8798](https://github.com/DataDog/integrations-core/pull/8798).

## 5.2.0 / 2021-03-07
>>>>>>> 9c03c582

* [Added] Add new metrics. See [#8562](https://github.com/DataDog/integrations-core/pull/8562).
* [Fixed] Fix TypeError when retrieved pod_list is occasionally None. See [#8530](https://github.com/DataDog/integrations-core/pull/8530).
* [Fixed] Bump minimum base package version. See [#8443](https://github.com/DataDog/integrations-core/pull/8443).

## 5.1.0 / 2021-01-25 / Agent 7.26.0

* [Added] Add new default for newly autodiscovered checks. See [#8177](https://github.com/DataDog/integrations-core/pull/8177).

## 5.0.0 / 2020-09-21 / Agent 7.23.0

* [Fixed] Fix style for the latest release of Black. See [#7438](https://github.com/DataDog/integrations-core/pull/7438).
* [Changed] Replace InsecureRequestWarning with standard logs. See [#7512](https://github.com/DataDog/integrations-core/pull/7512).
* [Changed] Improve the kubelet check error reporting in the output of `agent status`. See [#7495](https://github.com/DataDog/integrations-core/pull/7495).

## 4.1.1 / 2020-06-29 / Agent 7.21.0

* [Fixed] Fix missing metrics for static pods. See [#6736](https://github.com/DataDog/integrations-core/pull/6736).

## 4.1.0 / 2020-05-17 / Agent 7.20.0

* [Added] Allow optional dependency installation for all checks. See [#6589](https://github.com/DataDog/integrations-core/pull/6589).
* [Added] Add parsing from `/stats/summary` for Windows. See [#6497](https://github.com/DataDog/integrations-core/pull/6497).
* [Added] Expose number of cfs enforcement periods. See [#6093](https://github.com/DataDog/integrations-core/pull/6093). Thanks [adammw](https://github.com/adammw).

## 4.0.0 / 2020-04-04 / Agent 7.19.0

* [Fixed] Update prometheus_client. See [#6200](https://github.com/DataDog/integrations-core/pull/6200).
* [Fixed] Fix support for kubernetes v1.18. See [#6203](https://github.com/DataDog/integrations-core/pull/6203).
* [Fixed] Update deprecated imports. See [#6088](https://github.com/DataDog/integrations-core/pull/6088).
* [Changed] Pass namespace to `is_excluded`. See [#6217](https://github.com/DataDog/integrations-core/pull/6217).

## 3.6.0 / 2020-02-22 / Agent 7.18.0

* [Added] Add pod tags to volume metrics. See [#5453](https://github.com/DataDog/integrations-core/pull/5453).

## 3.5.2 / 2020-01-31 / Agent 7.17.1

* [Fixed] Ignore insecure warnings for kubelet requests. See [#5607](https://github.com/DataDog/integrations-core/pull/5607).

## 3.5.1 / 2020-01-15 / Agent 7.17.0

* [Fixed] Fix Kubelet credentials handling. See [#5455](https://github.com/DataDog/integrations-core/pull/5455).

## 3.5.0 / 2020-01-13

* [Fixed] Improve url join to not mutate the base url when proxying a call. See [#5416](https://github.com/DataDog/integrations-core/pull/5416).
* [Added] Make OpenMetrics use the RequestsWrapper. See [#5414](https://github.com/DataDog/integrations-core/pull/5414).
* [Added] Use lazy logging format. See [#5398](https://github.com/DataDog/integrations-core/pull/5398).
* [Added] Add log filesystem container metric. See [#5383](https://github.com/DataDog/integrations-core/pull/5383).
* [Added] Use lazy logging format. See [#5377](https://github.com/DataDog/integrations-core/pull/5377).
* [Added] Add kubelet and runtime cpu and mem metrics. See [#5370](https://github.com/DataDog/integrations-core/pull/5370).
* [Added] Update metrics for >= 1.14. See [#5336](https://github.com/DataDog/integrations-core/pull/5336).

## 3.4.0 / 2019-12-02 / Agent 7.16.0

* [Added] Collect a new metric: kubelet.evictions. See [#5076](https://github.com/DataDog/integrations-core/pull/5076).
* [Added] Add a gauge for effective usage of ephemeral storage per POD. See [#5052](https://github.com/DataDog/integrations-core/pull/5052).

## 3.3.4 / 2019-10-30 / Agent 6.15.0

* [Fixed] Fix container collection for k8s 1.16. See [#4925](https://github.com/DataDog/integrations-core/pull/4925).

## 3.3.3 / 2019-10-11

* [Fixed] Send kubelet metrics with tags only. See [#4659](https://github.com/DataDog/integrations-core/pull/4659).

## 3.3.2 / 2019-08-14 / Agent 6.14.0

* [Fixed] Enforce unicode output in requests.iter_lines call. See [#4360](https://github.com/DataDog/integrations-core/pull/4360).

## 3.3.1 / 2019-07-16 / Agent 6.13.0

* [Fixed] Update tagger usage to match prefix update. See [#4109](https://github.com/DataDog/integrations-core/pull/4109).

## 3.3.0 / 2019-07-04

* [Added] Add swap memory checks to cadvisor kubelet checks. See [#3808](https://github.com/DataDog/integrations-core/pull/3808). Thanks [adammw](https://github.com/adammw).

## 3.2.1 / 2019-06-28 / Agent 6.12.1

* [Fixed] Make the kubelet and ECS fargate checks resilient to the tagger returning None. See [#4004](https://github.com/DataDog/integrations-core/pull/4004).

## 3.2.0 / 2019-06-13 / Agent 6.12.0

* [Fixed] Revert "Collect network usage metrics (#3740)". See [#3914](https://github.com/DataDog/integrations-core/pull/3914).

## 3.1.0 / 2019-05-14

* [Added] Collect network usage metrics. See [#3740](https://github.com/DataDog/integrations-core/pull/3740).
* [Added] add useful prometheus labels to metric tags. See [#3735](https://github.com/DataDog/integrations-core/pull/3735).
* [Added] Adhere to code style. See [#3525](https://github.com/DataDog/integrations-core/pull/3525).

## 3.0.1 / 2019-04-04 / Agent 6.11.0

* [Fixed] Fix podlist multiple iterations when using pod expiration. See [#3456](https://github.com/DataDog/integrations-core/pull/3456).
* [Fixed] Fix health check during first check run. See [#3457](https://github.com/DataDog/integrations-core/pull/3457).

## 3.0.0 / 2019-03-29

* [Changed] Do not tag container restarts/state metrics by container_id anymore. See [#3424](https://github.com/DataDog/integrations-core/pull/3424).
* [Added] Allow to filter out old pods when parsing the podlist to reduce memory usage. See [#3189](https://github.com/DataDog/integrations-core/pull/3189).

## 2.4.0 / 2019-02-18 / Agent 6.10.0

* [Fixed] Fix usage metrics collection for static pods. See [#3079](https://github.com/DataDog/integrations-core/pull/3079).
* [Fixed] Resolve flake8 issues. See [#3060](https://github.com/DataDog/integrations-core/pull/3060).
* [Added] Support Python 3. See [#3028](https://github.com/DataDog/integrations-core/pull/3028).
* [Fixed] Fix pods/container.running metrics to exclude non running ones. See [#3025](https://github.com/DataDog/integrations-core/pull/3025).

## 2.3.1 / 2019-01-04 / Agent 6.9.0

* [Fixed] document kubernetes.pods.running and kubernetes.containers.running. See [#2792][1].
* [Fixed] Fix default yaml instance. See [#2756][2].
* [Fixed] Make the check robust to an unresponsive kubelet. See [#2719][3].

## 2.3.0 / 2018-11-30 / Agent 6.8.0

* [Added] Add restart and container state metrics to kubelet. See [#2605][4]. Thanks [schleyfox][5].
* [Added] Add more cpu metrics. See [#2595][6].
* [Added] Add kubelet volume metrics. See [#2256][7]. Thanks [derekchan][8].
* [Fixed] [kubelet] correctly ignore pods that are neither running or pending for resource limits&requests. See [#2597][9].

## 2.2.0 / 2018-10-12 / Agent 6.6.0

* [Added] Add kubelet rss and working set memory metrics. See [#2390][10].

## 2.1.0 / 2018-10-10

* [Fixed] Fix parsing errors when the podlist is in an inconsistent state. See [#2338][11].
* [Fixed] Fix kubelet input filtering. See [#2344][12].
* [Fixed] Fix pod metric filtering for containerd. See [#2283][13].
* [Added] Add additional kubelet metrics. See [#2245][14].
* [Added] Add the kubernetes.containers.running metric. See [#2191][15]. Thanks [Devatoria][16].

## 2.0.0 / 2018-09-04 / Agent 6.5.0

* [Changed] Update kubelet to use the new OpenMetricsBaseCheck. See [#1982][17].
* [Added] Limit Prometheus/OpenMetrics checks to 2000 metrics per run by default. See [#2093][18].
* [Changed] Get pod & container IDs from the pod list for reliability. See [#1996][19].
* [Fixed] Fixing typo in the pod list path used in the kubelet integration . See [#1847][20].
* [Fixed] Fix network and disk metric collection when multiple devices are used by a container. See [#1894][21].
* [Fixed] Improve check performance by filtering it's input before parsing. See [#1875][22].
* [Fixed] Reduce log spam on kubernetes tagging. See [#1830][23].
* [Fixed] Add data files to the wheel package. See [#1727][24].

## 1.4.0 / 2018-06-14 / Agent 6.3.1

* [Changed] Kubelet check: better encapsulate the pod list retrieval. See [#1648][25].

## 1.3.0 / 2018-06-07

* [Added] Support for gathering metrics from prometheus endpoint for the kubelet itself.. See [#1581][26].

## 1.2.0 / 2018-05-11

* [FEATURE] Collect metrics directly from cadvisor, for kubenetes version older than 1.7.6. See [#1339][27]
* [FEATURE] Add instance tags to all metrics. Improve the coverage of the check. See [#1377][28]
* [BUGFIX] Reports nanocores instead of cores. See [#1361][29]
* [FEATURE] Allow to disable prometheus metric collection. See [#1423][30]
* [FEATURE] Container metrics now respect the container filtering rules. Requires Agent 6.2+. See [#1442][31]
* [BUGFIX] Fix submission of CPU metrics on multi-threaded containers. See [#1489][32]
* [BUGFIX] Fix SSL when specifying certificate files

## 1.1.0 / 2018-03-23

* [FEATURE] Support TLS

## 1.0.0 / 2018-02-28

* [FEATURE] add kubelet integration.
[1]: https://github.com/DataDog/integrations-core/pull/2792
[2]: https://github.com/DataDog/integrations-core/pull/2756
[3]: https://github.com/DataDog/integrations-core/pull/2719
[4]: https://github.com/DataDog/integrations-core/pull/2605
[5]: https://github.com/schleyfox
[6]: https://github.com/DataDog/integrations-core/pull/2595
[7]: https://github.com/DataDog/integrations-core/pull/2256
[8]: https://github.com/derekchan
[9]: https://github.com/DataDog/integrations-core/pull/2597
[10]: https://github.com/DataDog/integrations-core/pull/2390
[11]: https://github.com/DataDog/integrations-core/pull/2338
[12]: https://github.com/DataDog/integrations-core/pull/2344
[13]: https://github.com/DataDog/integrations-core/pull/2283
[14]: https://github.com/DataDog/integrations-core/pull/2245
[15]: https://github.com/DataDog/integrations-core/pull/2191
[16]: https://github.com/Devatoria
[17]: https://github.com/DataDog/integrations-core/pull/1982
[18]: https://github.com/DataDog/integrations-core/pull/2093
[19]: https://github.com/DataDog/integrations-core/pull/1996
[20]: https://github.com/DataDog/integrations-core/pull/1847
[21]: https://github.com/DataDog/integrations-core/pull/1894
[22]: https://github.com/DataDog/integrations-core/pull/1875
[23]: https://github.com/DataDog/integrations-core/pull/1830
[24]: https://github.com/DataDog/integrations-core/pull/1727
[25]: https://github.com/DataDog/integrations-core/pull/1648
[26]: https://github.com/DataDog/integrations-core/pull/1581
[27]: https://github.com/DataDog/integrations-core/pull/1339
[28]: https://github.com/DataDog/integrations-core/pull/1377
[29]: https://github.com/DataDog/integrations-core/pull/1361
[30]: https://github.com/DataDog/integrations-core/pull/1423
[31]: https://github.com/DataDog/integrations-core/pull/1442
[32]: https://github.com/DataDog/integrations-core/pull/1489<|MERGE_RESOLUTION|>--- conflicted
+++ resolved
@@ -1,15 +1,11 @@
 # CHANGELOG - kubelet
 
-<<<<<<< HEAD
-## 5.2.0 / 2021-03-07 / Agent 7.27.0
-=======
 ## 6.0.0 / 2021-04-14
 
 * [Added] Add logic to enable/disable metrics collected from the summary endpoint. See [#9155](https://github.com/DataDog/integrations-core/pull/9155).
 * [Changed] Refactor kubelet and eks_fargate checks to use `KubeletBase`. See [#8798](https://github.com/DataDog/integrations-core/pull/8798).
 
-## 5.2.0 / 2021-03-07
->>>>>>> 9c03c582
+## 5.2.0 / 2021-03-07 / Agent 7.27.0
 
 * [Added] Add new metrics. See [#8562](https://github.com/DataDog/integrations-core/pull/8562).
 * [Fixed] Fix TypeError when retrieved pod_list is occasionally None. See [#8530](https://github.com/DataDog/integrations-core/pull/8530).
