# Agent Check: Cilium

## Overview

This check monitors [Cilium][1] through the Datadog Agent. The integration can either collect metrics from the `cilium-agent` or `cilium-operator`.

## Setup

Follow the instructions below to install and configure this check for an Agent running on a host. For containerized environments, see the [Autodiscovery Integration Templates][2] for guidance on applying these instructions.

### Installation

The Cilium check is included in the [Datadog Agent][3] package, but it requires additional setup steps to expose Prometheus metrics.

1. In order to enable Prometheus metrics in both the `cilium-agent` and `cilium-operator`, deploy Cilium with the `global.prometheus.enabled=true` Helm value set, or:

2. Separately enable Prometheus metrics:

   - In the `cilium-agent` add `--prometheus-serve-addr=:9090` to the `args` section of the Cilium DaemonSet config:

     ```yaml
     # [...]
     spec:
       containers:
         - args:
             - --prometheus-serve-addr=:9090
     ```



   - Or in the `cilium-operator` add `--enable-metrics` to the `args` section of the Cilium deployment config:

     ```yaml
     # [...]
     spec:
       containers:
         - args:
             - --enable-metrics
     ```

### Configuration

<!-- xxx tabs xxx -->
<!-- xxx tab "Host" xxx -->

#### Host

To configure this check for an Agent running on a host:
1. Edit the `cilium.d/conf.yaml` file, in the `conf.d/` folder at the root of your Agent's configuration directory to start collecting your Cilium performance data. See the [sample cilium.d/conf.yaml][4] for all available configuration options.

   - To collect `cilium-agent` metrics, enable the `agent_endpoint` option.
   - To collect `cilium-operator` metrics, enable the `operator_endpoint` option.

2. [Restart the Agent][5].

##### Log collection

<!-- partial
{{< site-region region="us3" >}}
**Log collection is not supported for the Datadog {{< region-param key="dd_site_name" >}} site**.
{{< /site-region >}}
partial -->

Cilium contains two types of logs: `cilium-agent` and `cilium-operator`.

1. Collecting logs is disabled by default in the Datadog Agent. Enable it in your [DaemonSet configuration][4]:

   ```yaml
     # (...)
       env:
       #  (...)
         - name: DD_LOGS_ENABLED
             value: "true"
         - name: DD_LOGS_CONFIG_CONTAINER_COLLECT_ALL
             value: "true"
     # (...)
   ```

2. Mount the Docker socket to the Datadog Agent through the manifest or mount the `/var/log/pods` directory if you are not using Docker. For example manifests see the [Kubernetes Installation instructions for DaemonSet][6].

3. [Restart the Agent][5].

<!-- xxz tab xxx -->
<!-- xxx tab "Containerized" xxx -->

#### Containerized

For containerized environments, see the [Autodiscovery Integration Templates][2] for guidance on applying the parameters below.

##### Metric collection

| Parameter            | Value                                                      |
|----------------------|------------------------------------------------------------|
| `<INTEGRATION_NAME>` | `cilium`                                                   |
| `<INIT_CONFIG>`      | blank or `{}`                                              |
| `<INSTANCE_CONFIG>`  | `{"agent_endpoint": "http://%%host%%:9090/metrics"}`       |

##### Log collection

<<<<<<< HEAD
<!-- partial
{{< site-region region="us3" >}}
**Log collection is not supported for the Datadog {{< region-param key="dd_site_name" >}} site**.
{{< /site-region >}}
partial -->

Collecting logs is disabled by default in the Datadog Agent. To enable it, see [Kubernetes log collection documentation][7].
=======
Collecting logs is disabled by default in the Datadog Agent. To enable it, see [Kubernetes Log Collection][7].
>>>>>>> 58f92233

| Parameter      | Value                                     |
|----------------|-------------------------------------------|
| `<LOG_CONFIG>` | `{"source": "cilium-agent", "service": "cilium-agent"}` |

<!-- xxz tab xxx -->
<!-- xxz tabs xxx -->

### Validation

[Run the Agent's status subcommand][8] and look for `cilium` under the Checks section.

## Data Collected

### Metrics

See [metadata.csv][9] for a list of all metrics provided by this integration.

### Events

The Cilium integration does not include any events.

### Service Checks

See [service_checks.json][10] for a list of service checks provided by this integration.

## Troubleshooting

Need help? Contact [Datadog support][11].

[1]: https://cilium.io
[2]: https://docs.datadoghq.com/agent/kubernetes/integrations/
[3]: https://app.datadoghq.com/account/settings#agent
[4]: https://github.com/DataDog/integrations-core/blob/master/cilium/datadog_checks/cilium/data/conf.yaml.example
[5]: https://docs.datadoghq.com/agent/guide/agent-commands/#start-stop-and-restart-the-agent
[6]: https://docs.datadoghq.com/agent/kubernetes/?tab=daemonset#installation
[7]: https://docs.datadoghq.com/agent/kubernetes/log/
[8]: https://docs.datadoghq.com/agent/guide/agent-commands/#agent-status-and-information
[9]: https://github.com/DataDog/integrations-core/blob/master/cilium/metadata.csv
[10]: https://github.com/DataDog/integrations-core/blob/master/cilium/assets/service_checks.json
[11]: https://docs.datadoghq.com/help/<|MERGE_RESOLUTION|>--- conflicted
+++ resolved
@@ -97,7 +97,6 @@
 
 ##### Log collection
 
-<<<<<<< HEAD
 <!-- partial
 {{< site-region region="us3" >}}
 **Log collection is not supported for the Datadog {{< region-param key="dd_site_name" >}} site**.
@@ -105,9 +104,6 @@
 partial -->
 
 Collecting logs is disabled by default in the Datadog Agent. To enable it, see [Kubernetes log collection documentation][7].
-=======
-Collecting logs is disabled by default in the Datadog Agent. To enable it, see [Kubernetes Log Collection][7].
->>>>>>> 58f92233
 
 | Parameter      | Value                                     |
 |----------------|-------------------------------------------|
