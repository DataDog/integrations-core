# Agent Check: Cilium

## Overview

This check monitors [Cilium][1] through the Datadog Agent. The integration can either collect metrics from the `cilium-agent` or `cilium-operator`.

## Setup

Follow the instructions below to install and configure this check for an Agent running on a host. For containerized environments, see the [Autodiscovery Integration Templates][2] for guidance on applying these instructions.

### Installation

The Cilium check is included in the [Datadog Agent][3] package, but it requires additional setup steps to expose Prometheus metrics.

1. In order to enable Prometheus metrics in both the `cilium-agent` and `cilium-operator`, deploy Cilium with the `global.prometheus.enabled=true` Helm value set, or:

2. Separately enable Prometheus metrics:

   - In the `cilium-agent` add `--prometheus-serve-addr=:9090` to the `args` section of the Cilium DaemonSet config:

     ```yaml
     # [...]
     spec:
       containers:
         - args:
             - --prometheus-serve-addr=:9090
     ```



   - Or in the `cilium-operator` add `--enable-metrics` to the `args` section of the Cilium deployment config:

     ```yaml
     # [...]
     spec:
       containers:
         - args:
             - --enable-metrics
     ```

### Configuration

#### Host
1. Edit the `cilium.d/conf.yaml` file, in the `conf.d/` folder at the root of your Agent's configuration directory to start collecting your Cilium performance data. See the [sample cilium.d/conf.yaml][4] for all available configuration options.

   - To collect `cilium-agent` metrics, enable the `agent_endpoint` option.
   - To collect `cilium-operator` metrics, enable the `operator_endpoint` option.

2. [Restart the Agent][5].

<<<<<<< HEAD
##### Log Collection
Cilium contains two types of logs: `cilium-agent` and `cilium-operator`.

##### Available for Agent >6.0
=======
#### Log Collection

Cilium contains two types of logs: `cilium-agent` and `cilium-operator`.

#### Available for Agent >6.0

>>>>>>> 829fd455
1. Collecting logs is disabled by default in the Datadog Agent. Enable it in your [DaemonSet configuration][4]:

   ```yaml
     # (...)
       env:
       #  (...)
         - name: DD_LOGS_ENABLED
             value: "true"
         - name: DD_LOGS_CONFIG_CONTAINER_COLLECT_ALL
             value: "true"
     # (...)
   ```

2. Mount the Docker socket to the Datadog Agent as done in [this manifest][9] or mount the `/var/log/pods` directory if you are not using Docker.

3. [Restart the Agent][5].

<<<<<<< HEAD
#### Containerized

For containerized environments, see the [Autodiscovery Integration Templates][11] for guidance on applying the parameters below.

##### Metric collection

| Parameter            | Value                                                      |
|----------------------|------------------------------------------------------------|
| `<INTEGRATION_NAME>` | `cilium`                                                   |
| `<INIT_CONFIG>`      | blank or `{}`                                              |
| `<INSTANCE_CONFIG>`  | `{"agent_endpoint": "http://%%host%%:9090/metrics"}`       |

##### Log collection

Collecting logs is disabled by default in the Datadog Agent. To enable it, see [Docker log collection][10].

| Parameter      | Value                                     |
|----------------|-------------------------------------------|
| `<LOG_CONFIG>` | `{"source": "cilium-agent", "service": "cilium-agent"}` |


=======
>>>>>>> 829fd455
### Validation

[Run the Agent's status subcommand][6] and look for `cilium` under the Checks section.

## Data Collected

### Metrics

See [metadata.csv][7] for a list of all metrics provided by this integration.

### Service Checks

`cilium.prometheus.health`: Returns `CRITICAL` if the Agent cannot reach the metrics endpoints, `OK` otherwise.

### Events

Cilium does not include any events.

## Troubleshooting

Need help? Contact [Datadog support][8].

[1]: https://cilium.io
[2]: https://docs.datadoghq.com/agent/autodiscovery/integrations
[3]: https://docs.datadoghq.com/agent
[4]: https://github.com/DataDog/integrations-core/blob/master/cilium/datadog_checks/cilium/data/conf.yaml.example
[5]: https://docs.datadoghq.com/agent/guide/agent-commands/#start-stop-and-restart-the-agent
[6]: https://docs.datadoghq.com/agent/guide/agent-commands/#agent-status-and-information
[7]: https://github.com/DataDog/integrations-core/blob/master/cilium/metadata.csv
[8]: https://docs.datadoghq.com/help
[9]: https://docs.datadoghq.com/agent/kubernetes/daemonset_setup/?tab=k8sfile#create-manifest
[10]: https://docs.datadoghq.com/agent/docker/log
[11]: https://docs.datadoghq.com/agent/autodiscovery/integrations<|MERGE_RESOLUTION|>--- conflicted
+++ resolved
@@ -48,19 +48,10 @@
 
 2. [Restart the Agent][5].
 
-<<<<<<< HEAD
 ##### Log Collection
-Cilium contains two types of logs: `cilium-agent` and `cilium-operator`.
-
-##### Available for Agent >6.0
-=======
-#### Log Collection
 
 Cilium contains two types of logs: `cilium-agent` and `cilium-operator`.
 
-#### Available for Agent >6.0
-
->>>>>>> 829fd455
 1. Collecting logs is disabled by default in the Datadog Agent. Enable it in your [DaemonSet configuration][4]:
 
    ```yaml
@@ -78,7 +69,6 @@
 
 3. [Restart the Agent][5].
 
-<<<<<<< HEAD
 #### Containerized
 
 For containerized environments, see the [Autodiscovery Integration Templates][11] for guidance on applying the parameters below.
@@ -100,8 +90,6 @@
 | `<LOG_CONFIG>` | `{"source": "cilium-agent", "service": "cilium-agent"}` |
 
 
-=======
->>>>>>> 829fd455
 ### Validation
 
 [Run the Agent's status subcommand][6] and look for `cilium` under the Checks section.
