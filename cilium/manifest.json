--- conflicted
+++ resolved
@@ -1,31 +1,4 @@
 {
-<<<<<<< HEAD
-  "display_name": "Cilium",
-  "maintainer": "help@datadoghq.com",
-  "manifest_version": "1.0.0",
-  "name": "cilium",
-  "metric_prefix": "cilium.",
-  "metric_to_check": "cilium.endpoint.state",
-  "creates_events": false,
-  "short_description": "Collect per pod agent metrics and cluster-wide operator metrics",
-  "guid": "1d9db288-4678-4ede-9ba0-8b04a8ae31c2",
-  "support": "core",
-  "supported_os": [
-    "linux",
-    "mac_os",
-    "windows"
-  ],
-  "public_title": "Cilium",
-  "categories": [
-    "containers",
-    "network",
-    "security",
-    "log collection"
-  ],
-  "type": "check",
-  "is_public": true,
-  "integration_id": "cilium",
-=======
   "manifest_version": "2.0.0",
   "app_uuid": "791bc8e8-1a70-465a-b423-709b6af4e6e5",
   "app_id": "cilium",
@@ -55,7 +28,6 @@
     "sales_email": "info@datadoghq.com"
   },
   "oauth": {},
->>>>>>> 076cd0ec
   "assets": {
     "integration": {
       "source_type_name": "Cilium",
