<<<<<<< HEAD
Add coverage for vLLM metrics prefixed with `ray_vllm`
=======
AI-4795 Coverage for ray_vllm* metrics
Added coverage for vLLM metrics prefixed with `ray_vllm`
vllm/changelog.d/19358.changed
>>>>>>> 1bc1309c
<|MERGE_RESOLUTION|>--- conflicted
+++ resolved
@@ -1,7 +1,3 @@
-<<<<<<< HEAD
-Add coverage for vLLM metrics prefixed with `ray_vllm`
-=======
 AI-4795 Coverage for ray_vllm* metrics
 Added coverage for vLLM metrics prefixed with `ray_vllm`
-vllm/changelog.d/19358.changed
->>>>>>> 1bc1309c
+vllm/changelog.d/19358.changed