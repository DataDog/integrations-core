## All options defined here are available to all instances.
#
init_config:

    ## @param is_jmx - boolean - required
    ## Whether or not this file is a configuration for a JMX integration.
    #
    is_jmx: true

    ## @param collect_default_metrics - boolean - required
    ## Whether or not the check should collect all default metrics.
    #
    collect_default_metrics: true

    ## @param conf - list of mappings - optional
    ## The list of metrics to be collected by the integration
    ## Read http://docs.datadoghq.com/integrations/java/ to learn how to customize it
    ## The default metrics to be collected are kept in metrics.yaml, but you can still
    ## add your own metrics here.
    #
    # conf:
    #   - include:
    #       bean: <BEAN_NAME>
    #       attribute:
    #         MyAttribute:
    #           alias: my.metric.name
    #           metric_type: gauge

    ## @param service - string - optional
    ## Attach the tag `service:<SERVICE>` to every metric, event, and service check emitted by this integration.
    ##
    ## Additionally, this sets the default `service` for every log source.
    #
    # service: <SERVICE>

## Every instance is scheduled independent of the others.
#
instances:

    ## @param host - string - required
    ## JMX hostname to connect to.
    #
  - host: <HOST>

    ## @param port - integer - required
    ## JMX port to connect to.
    #
    port: <PORT>

    ## @param user - string - optional
    ## User to use when connecting to JMX.
    #
    # user: <USER>

    ## @param password - string - optional
    ## Password to use when connecting to JMX.
    #
    # password: <PASSWORD>

    ## @param process_name_regex - string - optional
    ## Instead of using a host and port, the Agent can connect using the attach API.
    ## This requires the JDK to be installed and the path to tools.jar to be set below.
    ## Note: It needs to be set when process_name_regex parameter is set
    ## e.g. .*process_name.*
    #
    # process_name_regex: <PROCESS_NAME_REGEX>

    ## @param tools_jar_path - string - optional
    ## The tool.jar path to be used with the `process_name_regex` parameter,
    ## for example: /usr/lib/jvm/java-7-openjdk-amd64/lib/tools.jar
    #
    # tools_jar_path: <TOOLS_JAR_PATH>

    ## @param name - string - optional
    ## Set the instance name to be used as the `instance` tag.
    #
    # name: <NAME>

    ## @param java_bin_path - string - optional
    ## `java_bin_path` should be set if the Agent cannot find your java executable.
    #
    # java_bin_path: <JAVA_BIN_PATH>

    ## @param java_options - string - optional
    ## A list of Java JVM options, for example: "-Xmx200m -Xms50m".
    #
    # java_options: <JAVA_OPTIONS>

    ## @param trust_store_path - string - optional
    ## The path to your trusted store.
    ## `trust_store_path` should be set if SSL is enabled.
    #
    # trust_store_path: <TRUST_STORE_PATH>

    ## @param trust_store_password - string - optional
    ## The password for your TrustStore.jks file.
    ## `trust_store_password` should be set if SSL is enabled.
    #
    # trust_store_password: <TRUST_STORE_PASSWORD>

    ## @param key_store_path - string - optional
    ## The path to your key store.
    ## `key_store_path` should be set if client authentication is enabled on the target JVM.
    #
    # key_store_path: <KEY_STORE_PATH>

    ## @param key_store_password - string - optional
    ## The password to your key store.
    ## `key_store_password` should be set if client authentication is enabled on the target JVM.
    #
    # key_store_password: <KEY_STORE_PASSWORD>

    ## @param rmi_registry_ssl - boolean - optional - default: false
    ## Whether or not the Agent should connect to the RMI registry using SSL.
    #
    # rmi_registry_ssl: false

    ## @param tags - list of strings - optional
    ## A list of tags to attach to every metric and service check emitted by this instance.
    ##
    ## Learn more about tagging at https://docs.datadoghq.com/tagging
    #
    # tags:
    #   - <KEY_1>:<VALUE_1>
    #   - <KEY_2>:<VALUE_2>

    ## @param service - string - optional
    ## Attach the tag `service:<SERVICE>` to every metric, event, and service check emitted by this integration.
    ##
    ## Overrides any `service` defined in the `init_config` section.
    #
    # service: <SERVICE>

    ## @param min_collection_interval - number - optional - default: 15
    ## This changes the collection interval of the check. For more information, see:
    ## https://docs.datadoghq.com/developers/write_agent_check/#collection-interval
    #
    # min_collection_interval: 15

    ## @param empty_default_hostname - boolean - optional - default: false
    ## This forces the check to send metrics with no hostname.
    ##
    ## This is useful for cluster-level checks.
    #
    # empty_default_hostname: false

## Log Section
##
<<<<<<< HEAD
## type - required - Type of log input source (tcp / udp / file / windows_event)
## port / path / channel_path - required - Set port if type is tcp or udp.
##                                         Set path if type is file.
##                                         Set channel_path if type is windows_event.
## source  - required - Attribute that defines which Integration sent the logs
## service - required - The name of the service that generates the log.
##                      Overrides any `service` defined in the `init_config` section.
## sourcecategory - optional - Multiple value attribute. Used to refine the source attribute
## tags - optional - Add tags to the collected logs
=======
## type - mandatory - Type of log input source (tcp / udp / file / windows_event)
## port / path / channel_path - mandatory - Set port if type is tcp or udp. Set path if type is file. Set channel_path if type is windows_event
## service - mandatory - Name of the service that generated the log
## source  - mandatory - Attribute that defines which Integration sent the logs
## tags: - optional - Add tags to the collected logs
>>>>>>> 0e6901e3
##
## Discover Datadog log collection: https://docs.datadoghq.com/logs/log_collection/
#
# logs:
#   - type: file
#     path: <ACTIVEMQ_BASEDIR>/data/activemq.log
#     source: activemq
#     service: <SERVICE_NAME>
#   - type: file
#     path: <ACTIVEMQ_BASEDIR>/data/audit.log
#     source: activemq
#     service: <SERVICE_NAME><|MERGE_RESOLUTION|>--- conflicted
+++ resolved
@@ -146,7 +146,6 @@
 
 ## Log Section
 ##
-<<<<<<< HEAD
 ## type - required - Type of log input source (tcp / udp / file / windows_event)
 ## port / path / channel_path - required - Set port if type is tcp or udp.
 ##                                         Set path if type is file.
@@ -154,15 +153,7 @@
 ## source  - required - Attribute that defines which Integration sent the logs
 ## service - required - The name of the service that generates the log.
 ##                      Overrides any `service` defined in the `init_config` section.
-## sourcecategory - optional - Multiple value attribute. Used to refine the source attribute
 ## tags - optional - Add tags to the collected logs
-=======
-## type - mandatory - Type of log input source (tcp / udp / file / windows_event)
-## port / path / channel_path - mandatory - Set port if type is tcp or udp. Set path if type is file. Set channel_path if type is windows_event
-## service - mandatory - Name of the service that generated the log
-## source  - mandatory - Attribute that defines which Integration sent the logs
-## tags: - optional - Add tags to the collected logs
->>>>>>> 0e6901e3
 ##
 ## Discover Datadog log collection: https://docs.datadoghq.com/logs/log_collection/
 #
