# ASP.NET Integration

## Overview

Get metrics from ASP.NET in real time to:

- Visualize and monitor ASP.NET states.
- Be notified about ASP.NET failovers and events.

## Setup

### Installation

The ASP.NET check is included in the [Datadog Agent][1] package, so you don't need to install anything else on your servers.

### Configuration

1. Edit the `aspdotnet.d/conf.yaml` file, in the `conf.d/` folder at the root of your [Agent's configuration directory][2] to start collecting your ASP.NET performance data. See the [sample aspdotnet.d/conf.yaml][3] for all available configuration options.

2. [Restart the Agent][4]

#### Log collection
<<<<<<< HEAD

<!-- partial
{{< site-region region="us3" >}}
**Log collection is not supported for the Datadog {{< region-param key="dd_site_name" >}} site**.
{{< /site-region >}}
partial -->

ASP.NET uses IIS logging. Follow the [setup instructions for IIS][9] in order to view logs related to ASP.NET requests and failures. 
=======
ASP.NET uses IIS logging. Follow the [setup instructions for IIS][5] in order to view logs related to ASP.NET requests and failures. 
>>>>>>> f85659dd

Unhandled 500 level exceptions and events related to your ASP.NET application can be viewed via the Windows Application EventLog. 

### Validation

[Run the Agent's `status` subcommand][6] and look for `aspdotnet` under the Checks section.

## Data Collected

### Metrics

See [metadata.csv][7] for a list of metrics provided by this check.

### Events

The ASP.NET check does not include any events.

### Service Checks

The ASP.NET check does not include any service checks.

## Troubleshooting

Need help? Contact [Datadog support][8].

[1]: https://app.datadoghq.com/account/settings#agent
[2]: https://docs.datadoghq.com/agent/guide/agent-configuration-files/#agent-configuration-directory
[3]: https://github.com/DataDog/integrations-core/blob/master/aspdotnet/datadog_checks/aspdotnet/data/conf.yaml.example
[4]: https://docs.datadoghq.com/agent/guide/agent-commands/#start-stop-and-restart-the-agent
[5]: https://docs.datadoghq.com/integrations/iis/?tab=host#setup
[6]: https://docs.datadoghq.com/agent/guide/agent-commands/#agent-status-and-information
[7]: https://github.com/DataDog/integrations-core/blob/master/aspdotnet/metadata.csv
[8]: https://docs.datadoghq.com/help/<|MERGE_RESOLUTION|>--- conflicted
+++ resolved
@@ -20,7 +20,6 @@
 2. [Restart the Agent][4]
 
 #### Log collection
-<<<<<<< HEAD
 
 <!-- partial
 {{< site-region region="us3" >}}
@@ -28,10 +27,7 @@
 {{< /site-region >}}
 partial -->
 
-ASP.NET uses IIS logging. Follow the [setup instructions for IIS][9] in order to view logs related to ASP.NET requests and failures. 
-=======
 ASP.NET uses IIS logging. Follow the [setup instructions for IIS][5] in order to view logs related to ASP.NET requests and failures. 
->>>>>>> f85659dd
 
 Unhandled 500 level exceptions and events related to your ASP.NET application can be viewed via the Windows Application EventLog. 
 
