{
<<<<<<< HEAD
  "categories": [
    "web",
    "languages",
    "log collection"
  ],
  "creates_events": false,
  "display_name": "ASP.NET",
  "guid": "475b0c6c-02e5-49ef-806b-9fab377f0839",
  "is_public": true,
  "maintainer": "help@datadoghq.com",
  "manifest_version": "1.0.0",
  "metric_prefix": "aspdotnet.",
  "metric_to_check": "aspdotnet.request.wait_time",
  "name": "aspdotnet",
  "public_title": "ASP.NET",
  "short_description": "Track your ASP.NET service metrics in real time",
  "support": "core",
  "supported_os": [
    "windows"
  ],
  "type": "check",
  "integration_id": "aspdotnet",
=======
  "manifest_version": "2.0.0",
  "app_uuid": "7d801e88-1fad-433e-81d9-07449fd45e13",
  "app_id": "aspdotnet",
  "display_on_public_website": true,
  "tile": {
    "overview": "README.md#Overview",
    "configuration": "README.md#Setup",
    "support": "README.md#Support",
    "changelog": "CHANGELOG.md",
    "description": "Track your ASP.NET service metrics in real time",
    "title": "ASP.NET",
    "media": [],
    "classifier_tags": [
      "Supported OS::Windows",
      "Category::Web",
      "Category::Languages",
      "Category::Log Collection"
    ]
  },
  "author": {
    "support_email": "help@datadoghq.com",
    "name": "Datadog",
    "homepage": "https://www.datadoghq.com",
    "sales_email": "info@datadoghq.com"
  },
  "oauth": {},
>>>>>>> 076cd0ec
  "assets": {
    "integration": {
      "source_type_name": "ASP.NET",
      "configuration": {
        "spec": "assets/configuration/spec.yaml"
      },
      "events": {
        "creates_events": false
      },
      "metrics": {
        "prefix": "aspdotnet.",
        "check": "aspdotnet.request.wait_time",
        "metadata_path": "metadata.csv"
      },
      "service_checks": {
        "metadata_path": "assets/service_checks.json"
      }
    },
    "dashboards": {
      "ASP.NET - Overview": "assets/dashboards/overview.json"
    },
    "logs": {
      "source": "iis"
    }
  }
}<|MERGE_RESOLUTION|>--- conflicted
+++ resolved
@@ -1,28 +1,4 @@
 {
-<<<<<<< HEAD
-  "categories": [
-    "web",
-    "languages",
-    "log collection"
-  ],
-  "creates_events": false,
-  "display_name": "ASP.NET",
-  "guid": "475b0c6c-02e5-49ef-806b-9fab377f0839",
-  "is_public": true,
-  "maintainer": "help@datadoghq.com",
-  "manifest_version": "1.0.0",
-  "metric_prefix": "aspdotnet.",
-  "metric_to_check": "aspdotnet.request.wait_time",
-  "name": "aspdotnet",
-  "public_title": "ASP.NET",
-  "short_description": "Track your ASP.NET service metrics in real time",
-  "support": "core",
-  "supported_os": [
-    "windows"
-  ],
-  "type": "check",
-  "integration_id": "aspdotnet",
-=======
   "manifest_version": "2.0.0",
   "app_uuid": "7d801e88-1fad-433e-81d9-07449fd45e13",
   "app_id": "aspdotnet",
@@ -49,7 +25,6 @@
     "sales_email": "info@datadoghq.com"
   },
   "oauth": {},
->>>>>>> 076cd0ec
   "assets": {
     "integration": {
       "source_type_name": "ASP.NET",
