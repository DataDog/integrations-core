--- conflicted
+++ resolved
@@ -230,13 +230,7 @@
 
 [Run the Agent's status subcommand][10] and look for `oracle` under the Checks section.
 
-<<<<<<< HEAD
 ## Custom query
-=======
-
-
-## Custom Query
->>>>>>> 0b3de8a2
 
 Providing custom queries is also supported. Each query must have three parameters:
 
