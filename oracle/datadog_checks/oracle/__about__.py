--- conflicted
+++ resolved
@@ -2,8 +2,4 @@
 # All rights reserved
 # Licensed under a 3-clause BSD style license (see LICENSE)
 
-<<<<<<< HEAD
-__version__ = "3.3.2-beta"
-=======
-__version__ = "3.3.3"
->>>>>>> b624f150
+__version__ = "3.3.3"