--- conflicted
+++ resolved
@@ -25,13 +25,8 @@
     "classifier_tags": [
       "Category::Log Collection",
       "Category::Security",
-<<<<<<< HEAD
-      "Offering::Integration",
-      "Submitted Data Type::Logs"
-=======
       "Submitted Data Type::Logs",
       "Offering::Integration"
->>>>>>> 87f372d0
     ]
   },
   "assets": {
