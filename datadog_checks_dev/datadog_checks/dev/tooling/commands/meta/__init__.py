--- conflicted
+++ resolved
@@ -7,16 +7,12 @@
 from .catalog import catalog
 from .changes import changes
 from .dashboard import dash
+from .jmx import jmx
 from .prometheus import prom
 from .scripts import scripts
 from .snmp import snmp
-from .jmx import jmx
 
-<<<<<<< HEAD
-ALL_COMMANDS = (changes, dash, prom, scripts, snmp, jmx)
-=======
-ALL_COMMANDS = (catalog, changes, dash, prom, scripts, snmp)
->>>>>>> 8fd59cd7
+ALL_COMMANDS = (catalog, changes, dash, jmx, prom, scripts, snmp)
 
 
 @click.group(context_settings=CONTEXT_SETTINGS, short_help='Collection of useful utilities')
