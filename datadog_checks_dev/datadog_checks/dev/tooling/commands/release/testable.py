# (C) Datadog, Inc. 2018-present
# All rights reserved
# Licensed under a 3-clause BSD style license (see LICENSE)
import random
import time
import typing

import click

from ....subprocess import SubprocessError, run_command
from ....utils import basepath, chdir, get_next
from ...constants import CHANGELOG_LABEL_PREFIX, CHANGELOG_TYPE_NONE, get_root
from ...github import get_pr, get_pr_from_hash, get_pr_labels, get_pr_milestone, parse_pr_number
<<<<<<< HEAD
from ...trello import TrelloClient
from ...utils import format_commit_id
from ..console import CONTEXT_SETTINGS, abort, echo_failure, echo_info, echo_success, echo_waiting, echo_warning


def create_trello_card(client, teams, pr_title, pr_url, pr_body, dry_run):
=======
from ...jira import JiraClient
from ...utils import format_commit_id, get_current_agent_version
from ..console import CONTEXT_SETTINGS, abort, echo_failure, echo_info, echo_success, echo_waiting, echo_warning


def validate_version(ctx, param, value):
    if not value or ctx.resilient_parsing:
        return

    try:
        parts = value.split('.')
        if len(parts) == 2:
            parts.append('0')
        version_info = parse_version_info('.'.join(parts))
        return f'{version_info.major}.{version_info.minor}'
    except ValueError:
        raise click.BadParameter('needs to be in semver format x.y[.z]')


def create_jira_issue(client, teams, pr_title, pr_url, pr_body, dry_run, pr_author, config):
>>>>>>> c9f7ce47
    body = f'Pull request: {pr_url}\n\n{pr_body}'

    for team in teams:
        member = pick_card_member(config, pr_author, team)
        if member:
            echo_info(f'Randomly assigned issue to {member}')
        if dry_run:
            echo_success(f'Will create an issue for team {team}: ', nl=False)
            echo_info(pr_title)
            continue
        creation_attempts = 3
        for attempt in range(3):
            rate_limited, error, response = client.create_issue(team, pr_title, body, member)
            if rate_limited:
                wait_time = 10
                echo_warning(
                    'Attempt {} of {}: A rate limit in effect, retrying in {} '
                    'seconds...'.format(attempt + 1, creation_attempts, wait_time)
                )
                time.sleep(wait_time)
            elif error:
                if attempt + 1 == creation_attempts:
                    echo_failure(f'Error: {error}')
                    break

                wait_time = 2
                echo_warning(
                    'Attempt {} of {}: An error has occurred, retrying in {} '
                    'seconds...'.format(attempt + 1, creation_attempts, wait_time)
                )
                time.sleep(wait_time)
            else:
                issue_key = response.json().get('key')
                echo_success(f'Created issue {issue_key} for team {team}')
                break


<<<<<<< HEAD
def _all_synced_with_remote(refs: typing.Sequence[str]) -> bool:
    fetch_command = 'git fetch --dry'
    result = run_command(fetch_command, capture=True, check=True)
    return all(ref not in result.stderr for ref in refs)


def _get_and_parse_commits(base_ref: str, target_ref: str) -> typing.List[typing.Tuple[str, str]]:
    echo_info(f'Getting diff between {base_ref!r} and {target_ref!r}... ', nl=False)

    # Format as '<commit_hash> <subject line>', e.g.:
    # 'a70a792f9d1775b7d6d910044522f7a0d6941ad7 Update README.md'
    pretty_format = '%H %s'

    diff_command = f'git --no-pager log "--pretty={pretty_format}" {base_ref}..{target_ref}'

    try:
        result = run_command(diff_command, capture=True, check=True)
    except SubprocessError:
        echo_failure('Failed!')
        raise

    echo_success('Success!')
    lines: typing.List[str] = result.stdout.splitlines()

    commits = []

    for line in reversed(lines):
        commit_hash, _, commit_subject = line.partition(' ')
        commits.append((commit_hash, commit_subject))

    return commits


def get_commits_between(base_ref: str, target_ref: str, *, root: str) -> typing.List[typing.Tuple[str, str]]:
    with chdir(root):
        if not _all_synced_with_remote((base_ref, target_ref)):
            abort(f'Your repository is not sync with the remote repository. Please run `git fetch` in {root!r} folder.')

        try:
            return _get_and_parse_commits(base_ref, target_ref)
        except SubprocessError as exc:
            echo_failure(str(exc))
            echo_failure('Unable to get the diff.')
            echo_info(
                f'HINT: ensure {base_ref!r} and {target_ref!r} both refer to a valid git reference '
                '(such as a tag or a release branch).'
            )
            raise click.Abort
=======
def pick_card_member(config, author, team):
    """Return a member to assign to the created issue.
    In practice, it returns one jira user which is not the PR author, for the given team.
    For it to work, you need a `jira_users_$team` table in your ddev configuration,
    with keys being github users and values being their corresponding jira IDs (not names).

    For example::
        [jira_users_integrations]
        john = "xxxxxxxxxxxxxxxxxxxxx"
        alice = "yyyyyyyyyyyyyyyyyyyy"
    """
    users = config.get(f'jira_users_{team.lower()}')
    if not users:
        return
    member = random.choice([key for user, key in users.items() if user != author])
    return member
>>>>>>> c9f7ce47


@click.command(
    context_settings=CONTEXT_SETTINGS, short_help='Create a Jira issue for each change that needs to be tested'
)
@click.argument('base_ref')
@click.argument('target_ref')
@click.option('--milestone', help='The PR milestone to filter by')
@click.option('--dry-run', '-n', is_flag=True, help='Only show the changes')
@click.pass_context
<<<<<<< HEAD
def testable(ctx: click.Context, base_ref: str, target_ref: str, milestone: str, dry_run: bool) -> None:
    """
    Create Trello cards for changes since a previous release (referenced by BASE_REF)
    that need to be tested for the next release (referenced by TARGET_REF).

    BASE_REF and TARGET_REF can be any valid git references. It practice, you should use either:

    * A tag: `7.16.1`, `7.17.0-rc.4`, ...

    * A release branch: `6.16.x`, `7.17.x`, ...

    * The `master` branch.

    NOTE: using a minor version shorthand (e.g. `7.16`) is not supported, as it is ambiguous.

    Example: assuming we are working on the release of 7.17.0, we can...

    * Create cards for changes between a previous Agent release and `master` (useful when preparing an initial RC):

        $ ddev release testable 7.16.1 origin/master

    * Create cards for changes between a previous RC and `master` (useful when preparing a new RC, and a separate
    release branch was not created yet):

        $ ddev release testable 7.17.0-rc.2 origin/master

    * Create cards for changes between a previous RC and a release branch (useful to only review changes in a
    release branch that has diverged from `master`):

        $ ddev release testable 7.17.0-rc.4 7.17.x

    * Create cards for changes between two arbitrary tags, e.g. between RCs:

        $ ddev release testable 7.17.0-rc.4 7.17.0-rc.5

    TIP: run with `ddev -x release testable` to force the use of the current directory.

=======
def testable(ctx, start_id, agent_version, milestone, dry_run):
    """Create a Jira issue for each change that needs to be tested for
    the next release. Run via `ddev -x release testable` to force the use
    of the current directory.
>>>>>>> c9f7ce47
    To avoid GitHub's public API rate limits, you need to set
    `github.user`/`github.token` in your config file or use the
    `DD_GITHUB_USER`/`DD_GITHUB_TOKEN` environment variables.
    \b
    To use Jira:
    1. Go to `https://id.atlassian.com/manage/api-tokens` and create an API token.
    2. Run `ddev config set jira.user` and enter your jira email.
    3. Run `ddev config set jira.token` and paste your API token.
    """
    root = get_root()
    repo = basepath(root)
    if repo not in ('integrations-core', 'datadog-agent'):
        abort(f'Repo `{repo}` is unsupported.')

    commits = get_commits_between(base_ref, target_ref, root=root)
    num_changes = len(commits)

    if not num_changes:
        echo_warning('No changes.')
        return

    if repo == 'integrations-core':
        options = {'1': 'Integrations', '2': 'Containers', '3': 'Core', '4': 'Platform', 's': 'Skip', 'q': 'Quit'}
    else:
        options = {
            '1': 'Core',
            '2': 'Containers',
            '3': 'Logs',
            '4': 'Platform',
            '5': 'Networks',
            '6': 'Processes',
            '7': 'Trace',
            '8': 'Integrations',
            's': 'Skip',
            'q': 'Quit',
        }
    default_option = get_next(options)
    options_prompt = f'Choose an option (default {options[default_option]}): '
    options_text = '\n' + '\n'.join('{} - {}'.format(key, value) for key, value in options.items())

    commit_ids: typing.Set[str] = set()
    user_config = ctx.obj
<<<<<<< HEAD
    trello = TrelloClient(user_config)
=======
    jira = JiraClient(user_config)
    found_start_id = False
>>>>>>> c9f7ce47

    for i, (commit_hash, commit_subject) in enumerate(commits, 1):
        commit_id = parse_pr_number(commit_subject)
        if commit_id:
            api_response = get_pr(commit_id, user_config, raw=True)
            if api_response.status_code == 401:
                abort('Access denied. Please ensure your GitHub token has correct permissions.')
            elif api_response.status_code == 403:
                echo_failure(
                    'Error getting info for #{}. Please set a GitHub HTTPS '
                    'token to avoid rate limits.'.format(commit_id)
                )
                continue
            elif api_response.status_code == 404:
                echo_info(f'Skipping #{commit_id}, not a pull request...')
                continue

            api_response.raise_for_status()
            pr_data = api_response.json()
        else:
            try:
                api_response = get_pr_from_hash(commit_hash, repo, user_config, raw=True)
                if api_response.status_code == 401:
                    abort('Access denied. Please ensure your GitHub token has correct permissions.')
                elif api_response.status_code == 403:
                    echo_failure(
                        'Error getting info for #{}. Please set a GitHub HTTPS '
                        'token to avoid rate limits.'.format(commit_hash)
                    )
                    continue

                api_response.raise_for_status()
                pr_data = api_response.json()
                pr_data = pr_data.get('items', [{}])[0]
            # Commit to master
            except IndexError:
                pr_data = {
                    'number': commit_hash,
                    'html_url': f'https://github.com/DataDog/{repo}/commit/{commit_hash}',
                }
            commit_id = str(pr_data.get('number', ''))

        if commit_id and commit_id in commit_ids:
            echo_info(f'Already seen PR #{commit_id}, skipping it.')
            continue
        commit_ids.add(commit_id)

        pr_labels = sorted(get_pr_labels(pr_data))
        documentation_pr = False
        nochangelog_pr = True
        for label in pr_labels:
            if label.startswith('documentation'):
                documentation_pr = True

            if label.startswith(CHANGELOG_LABEL_PREFIX) and label.split('/', 1)[1] != CHANGELOG_TYPE_NONE:
                nochangelog_pr = False

        if documentation_pr and nochangelog_pr:
            echo_info(f'Skipping documentation {format_commit_id(commit_id)}.')
            continue

        pr_milestone = get_pr_milestone(pr_data)
        if milestone and pr_milestone != milestone:
            echo_info(f'Looking for milestone {milestone}, skipping {format_commit_id(commit_id)}.')
            continue

        pr_url = pr_data.get('html_url', f'https://github.com/DataDog/{repo}/pull/{commit_id}')
        pr_title = pr_data.get('title', commit_subject)
        pr_author = pr_data.get('user', {}).get('login', '')
        pr_body = pr_data.get('body', '')

        jira_config = user_config['jira']
        if not (jira_config['user'] and jira_config['token']):
            abort('Error: You are not authenticated for Jira. Please set your jira ddev config')

        teams = [jira.label_team_map[label] for label in pr_labels if label in jira.label_team_map]
        if teams:
            create_jira_issue(jira, teams, pr_title, pr_url, pr_body, dry_run, pr_author, user_config)
            continue

        finished = False
        choice_error = ''
        progress_status = f'({i} of {num_changes}) '
        indent = ' ' * len(progress_status)

        while not finished:
            echo_success(f'\n{progress_status}{pr_title}')

            echo_success('Url: ', nl=False, indent=indent)
            echo_info(pr_url)

            echo_success('Author: ', nl=False, indent=indent)
            echo_info(pr_author)

            echo_success('Labels: ', nl=False, indent=indent)
            echo_info(', '.join(pr_labels))

            if pr_milestone:
                echo_success('Milestone: ', nl=False, indent=indent)
                echo_info(pr_milestone)

            # Ensure Unix lines feeds just in case
            echo_info(pr_body.strip('\r'), indent=indent)

            echo_info(options_text)

            if choice_error:
                echo_warning(choice_error)

            echo_waiting(options_prompt, nl=False)

            # Terminals are odd and sometimes produce an erroneous null byte
            choice = '\x00'
            while choice == '\x00':
                choice = click.getchar().strip()

            if not choice:
                choice = default_option

            if choice not in options:
                echo_info(choice)
                choice_error = f'`{choice}` is not a valid option.'
                continue
            else:
                choice_error = ''

            value = options[choice]
            echo_info(value)

            if value == 'Skip':
                echo_info(f'Skipped {format_commit_id(commit_id)}')
                break
            elif value == 'Quit':
                echo_warning(f'Exited at {format_commit_id(commit_id)}')
                return
            else:
                create_jira_issue(jira, [value], pr_title, pr_url, pr_body, dry_run, pr_author, user_config)

            finished = True<|MERGE_RESOLUTION|>--- conflicted
+++ resolved
@@ -11,35 +11,12 @@
 from ....utils import basepath, chdir, get_next
 from ...constants import CHANGELOG_LABEL_PREFIX, CHANGELOG_TYPE_NONE, get_root
 from ...github import get_pr, get_pr_from_hash, get_pr_labels, get_pr_milestone, parse_pr_number
-<<<<<<< HEAD
-from ...trello import TrelloClient
+from ...jira import JiraClient
 from ...utils import format_commit_id
 from ..console import CONTEXT_SETTINGS, abort, echo_failure, echo_info, echo_success, echo_waiting, echo_warning
 
 
-def create_trello_card(client, teams, pr_title, pr_url, pr_body, dry_run):
-=======
-from ...jira import JiraClient
-from ...utils import format_commit_id, get_current_agent_version
-from ..console import CONTEXT_SETTINGS, abort, echo_failure, echo_info, echo_success, echo_waiting, echo_warning
-
-
-def validate_version(ctx, param, value):
-    if not value or ctx.resilient_parsing:
-        return
-
-    try:
-        parts = value.split('.')
-        if len(parts) == 2:
-            parts.append('0')
-        version_info = parse_version_info('.'.join(parts))
-        return f'{version_info.major}.{version_info.minor}'
-    except ValueError:
-        raise click.BadParameter('needs to be in semver format x.y[.z]')
-
-
 def create_jira_issue(client, teams, pr_title, pr_url, pr_body, dry_run, pr_author, config):
->>>>>>> c9f7ce47
     body = f'Pull request: {pr_url}\n\n{pr_body}'
 
     for team in teams:
@@ -77,7 +54,6 @@
                 break
 
 
-<<<<<<< HEAD
 def _all_synced_with_remote(refs: typing.Sequence[str]) -> bool:
     fetch_command = 'git fetch --dry'
     result = run_command(fetch_command, capture=True, check=True)
@@ -126,7 +102,8 @@
                 '(such as a tag or a release branch).'
             )
             raise click.Abort
-=======
+
+
 def pick_card_member(config, author, team):
     """Return a member to assign to the created issue.
     In practice, it returns one jira user which is not the PR author, for the given team.
@@ -143,7 +120,6 @@
         return
     member = random.choice([key for user, key in users.items() if user != author])
     return member
->>>>>>> c9f7ce47
 
 
 @click.command(
@@ -154,12 +130,13 @@
 @click.option('--milestone', help='The PR milestone to filter by')
 @click.option('--dry-run', '-n', is_flag=True, help='Only show the changes')
 @click.pass_context
-<<<<<<< HEAD
 def testable(ctx: click.Context, base_ref: str, target_ref: str, milestone: str, dry_run: bool) -> None:
     """
-    Create Trello cards for changes since a previous release (referenced by BASE_REF)
+    Create a Jira issue for changes since a previous release (referenced by BASE_REF)
     that need to be tested for the next release (referenced by TARGET_REF).
 
+    Usage
+    -----
     BASE_REF and TARGET_REF can be any valid git references. It practice, you should use either:
 
     * A tag: `7.16.1`, `7.17.0-rc.4`, ...
@@ -192,15 +169,12 @@
 
     TIP: run with `ddev -x release testable` to force the use of the current directory.
 
-=======
-def testable(ctx, start_id, agent_version, milestone, dry_run):
-    """Create a Jira issue for each change that needs to be tested for
-    the next release. Run via `ddev -x release testable` to force the use
-    of the current directory.
->>>>>>> c9f7ce47
+    Prerequisites
+    -------------
     To avoid GitHub's public API rate limits, you need to set
     `github.user`/`github.token` in your config file or use the
     `DD_GITHUB_USER`/`DD_GITHUB_TOKEN` environment variables.
+
     \b
     To use Jira:
     1. Go to `https://id.atlassian.com/manage/api-tokens` and create an API token.
@@ -240,13 +214,7 @@
 
     commit_ids: typing.Set[str] = set()
     user_config = ctx.obj
-<<<<<<< HEAD
-    trello = TrelloClient(user_config)
-=======
     jira = JiraClient(user_config)
-    found_start_id = False
->>>>>>> c9f7ce47
-
     for i, (commit_hash, commit_subject) in enumerate(commits, 1):
         commit_id = parse_pr_number(commit_subject)
         if commit_id:
