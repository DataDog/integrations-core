# (C) Datadog, Inc. 2018-present
# All rights reserved
# Licensed under a 3-clause BSD style license (see LICENSE)
import re
from collections import defaultdict

import click

from ...utils import complete_valid_checks, get_metadata_file, get_metric_sources, load_manifest, read_metadata_rows
from ..console import CONTEXT_SETTINGS, abort, echo_failure, echo_success, echo_warning

REQUIRED_HEADERS = {'metric_name', 'metric_type', 'orientation', 'integration'}

OPTIONAL_HEADERS = {'description', 'interval', 'unit_name', 'per_unit_name', 'short_name'}

ALL_HEADERS = REQUIRED_HEADERS | OPTIONAL_HEADERS

VALID_METRIC_TYPE = {'count', 'gauge', 'rate'}

VALID_ORIENTATION = {'0', '1', '-1'}

# To easily derive these again in future, copy the contents of `integration/system/units_catalog.csv` then run:
#
# pyperclip.copy('\n'.join("    '{}',".format(line.split(',')[2]) for line in pyperclip.paste().splitlines()))
VALID_UNIT_NAMES = {
    'name',
    'bit',
    'byte',
    'kibibyte',
    'mebibyte',
    'gibibyte',
    'tebibyte',
    'pebibyte',
    'exbibyte',
    'microsecond',
    'millisecond',
    'second',
    'minute',
    'hour',
    'day',
    'week',
    'fraction',
    'percent',
    'connection',
    'request',
    'process',
    'file',
    'buffer',
    'inode',
    'sector',
    'block',
    'packet',
    'segment',
    'response',
    'message',
    'payload',
    'core',
    'thread',
    'table',
    'index',
    'lock',
    'transaction',
    'query',
    'row',
    'hit',
    'miss',
    'eviction',
    'dollar',
    'cent',
    'error',
    'host',
    'node',
    'key',
    'command',
    'offset',
    'page',
    'read',
    'write',
    'occurrence',
    'event',
    'time',
    'unit',
    'operation',
    'item',
    'record',
    'object',
    'cursor',
    'assertion',
    'fault',
    'percent_nano',
    'get',
    'set',
    'scan',
    'nanosecond',
    'service',
    'task',
    'worker',
    'resource',
    'document',
    'shard',
    'flush',
    'merge',
    'refresh',
    'fetch',
    'garbage collection',
    'timeout',
    'hertz',
    'kilohertz',
    'megahertz',
    'gigahertz',
    'email',
    'datagram',
    'column',
    'apdex',
    'instance',
    'sample',
    'commit',
    'wait',
    'ticket',
    'split',
    'stage',
    'monitor',
    'location',
    'check',
    'question',
    'route',
    'session',
    'entry',
    'attempt',
    'cpu',
    'device',
    'update',
    'method',
    'job',
    'container',
    'execution',
    'throttle',
    'invocation',
    'user',
    'degree celsius',
    'degree fahrenheit',
    'success',
    'nanocore',
    'microcore',
    'millicore',
    'kilocore',
    'megacore',
    'gigacore',
    'teracore',
    'petacore',
    'exacore',
    'build',
    'prediction',
    'watt',
    'kilowatt',
    'megawatt',
    'gigawatt',
    'terawatt',
    'heap',
    'volume',
}

PROVIDER_INTEGRATIONS = {'openmetrics', 'prometheus'}

MAX_DESCRIPTION_LENGTH = 400

METRIC_REPLACEMENT = re.compile(r"([^a-zA-Z0-9_.]+)|(^[^a-zA-Z]+)")
METRIC_DOTUNDERSCORE_CLEANUP = re.compile(r"_*\._*")


def normalize_metric_name(metric_name):
    """Copy pasted from the backend normalization code.
    Extracted from dogweb/datalayer/metrics/query/metadata.py:normalize_metric_name
    Metrics in metadata.csv need to be formatted this way otherwise, syncing metadata will fail.
    Function not exported as a util, as this is different than AgentCheck.normalize. This function just makes sure
    that whatever is in the metadata.csv is understandable by the backend.
    """
    if not isinstance(metric_name, str):
        metric_name = str(metric_name)
    metric_name = METRIC_REPLACEMENT.sub("_", metric_name)
    return METRIC_DOTUNDERSCORE_CLEANUP.sub(".", metric_name).strip("_")


def check_duplicate_values(current_check, line, row, header_name, duplicates, fail=None):
    """Check if the given column value has been seen before.
    Output a warning and return True if so.
    """
    if row[header_name] and row[header_name] not in duplicates:
        duplicates.add(row[header_name])
    elif row[header_name] != '':
        message = f"{current_check}:{line} `{row[header_name]}` is a duplicate {header_name}"
        if fail:
            echo_failure(message)
            return True
        else:
            echo_warning(message)
    return False


@click.command(context_settings=CONTEXT_SETTINGS, short_help='Validate `metadata.csv` files')
@click.option(
    '--check-duplicates', is_flag=True, help='Output warnings if there are duplicate short names and descriptions'
)
@click.argument('check', autocompletion=complete_valid_checks, required=False)
def metadata(check, check_duplicates):
    """Validates metadata.csv files

    If `check` is specified, only the check will be validated,
    otherwise all metadata files in the repo will be.
    """
    metric_sources = get_metric_sources()

    if check:
        if check not in metric_sources:
            abort(f'Metadata file `{get_metadata_file(check)}` does not exist.')
        metric_sources = [check]
    else:
        metric_sources = sorted(metric_sources)

    errors = False

    for current_check in metric_sources:
        if current_check.startswith('datadog_checks_'):
            continue

        # get any manifest info needed for validation
        manifest = load_manifest(current_check)
        try:
            metric_prefix = manifest['metric_prefix'].rstrip('.')
        except KeyError:
            metric_prefix = None

        metadata_file = get_metadata_file(current_check)

        # To make logging less verbose, common errors are counted for current check
        metric_prefix_count = defaultdict(int)
        empty_count = defaultdict(int)
        empty_warning_count = defaultdict(int)
        duplicate_name_set = set()
        duplicate_short_name_set = set()
        duplicate_description_set = set()

        metric_prefix_error_shown = False

        for line, row in read_metadata_rows(metadata_file):
            # determine if number of columns is complete by checking for None values (DictReader populates missing columns with None https://docs.python.org/3.8/library/csv.html#csv.DictReader) # noqa
            if None in row.values():
                errors = True
                echo_failure(f"{current_check}:{line} {row['metric_name']} Has the wrong amount of columns")
                continue

            # all headers exist, no invalid headers
            all_keys = set(row)
            if all_keys != ALL_HEADERS:
                invalid_headers = all_keys.difference(ALL_HEADERS)
                if invalid_headers:
                    errors = True
                    echo_failure(f'{current_check}:{line} Invalid column {invalid_headers}')

                missing_headers = ALL_HEADERS.difference(all_keys)
                if missing_headers:
                    errors = True
                    echo_failure(f'{current_check}:{line} Missing columns {missing_headers}')

                continue

            errors = errors or check_duplicate_values(
                current_check, line, row, 'metric_name', duplicate_name_set, fail=True
            )

            if check_duplicates:
                check_duplicate_values(current_check, line, row, 'short_name', duplicate_short_name_set)
                check_duplicate_values(current_check, line, row, 'description', duplicate_description_set)

            normalized_metric_name = normalize_metric_name(row['metric_name'])
            if row['metric_name'] != normalized_metric_name:
                errors = True
                echo_failure(
                    f"Metric name '{row['metric_name']}' is not valid,"
                    "it should be normalized as {normalized_metric_name}"
                )

            # metric_name header
            if metric_prefix:
                if not row['metric_name'].startswith(metric_prefix):
                    prefix = row['metric_name'].split('.')[0]
                    metric_prefix_count[prefix] += 1
            else:
                errors = True
                if not metric_prefix_error_shown and current_check not in PROVIDER_INTEGRATIONS:
                    metric_prefix_error_shown = True
                    echo_failure(f'{current_check}:{line} metric_prefix does not exist in manifest')

            # metric_type header
            if row['metric_type'] and row['metric_type'] not in VALID_METRIC_TYPE:
                errors = True
                echo_failure(f"{current_check}:{line} `{row['metric_type']}` is an invalid metric_type.")

            # unit_name header
            if row['unit_name'] and row['unit_name'] not in VALID_UNIT_NAMES:
                errors = True
                echo_failure(f"{current_check}:{line} `{row['unit_name']}` is an invalid unit_name.")

            # orientation header
            if row['orientation'] and row['orientation'] not in VALID_ORIENTATION:
                errors = True
                echo_failure(f"{current_check}:{line} `{row['orientation']}` is an invalid orientation.")

            # empty required fields
            for header in REQUIRED_HEADERS:
                if not row[header]:
                    empty_count[header] += 1

            # empty description field, description is recommended
            if not row['description']:
                empty_warning_count['description'] += 1

<<<<<<< HEAD
            elif "|" in row['description']:
                errors = True
                echo_failure(f"{current_check}:{line} `{row['metric_name']}` contains a `|`.")
=======
            # check if there is unicode
            elif not (row['description'].isascii() and row['metric_name'].isascii() and row['metric_type'].isascii()):
                errors = True
                echo_failure(f"{current_check}:{line} `{row['metric_name']}` contains unicode characters.")
>>>>>>> 5add608e

            # exceeds max allowed length of description
            elif len(row['description']) > MAX_DESCRIPTION_LENGTH:
                errors = True
                echo_failure(
                    f"{current_check}:{line} `{row['metric_name']}` exceeds the max length: "
                    "{MAX_DESCRIPTION_LENGTH} for descriptions."
                )
            if row['interval'] and not row['interval'].isdigit():
                errors = True
                echo_failure(f"{current_check}: interval should be an int, found '{row['interval']}'")

        for header, count in empty_count.items():
            errors = True
            echo_failure(f'{current_check}: {header} is empty in {count} rows.')

        for header, count in empty_warning_count.items():
            echo_warning(f'{current_check}: {header} is empty in {count} rows.')

        for prefix, count in metric_prefix_count.items():
            # Don't spam this warning when we're validating everything
            if check:
                echo_warning(
                    f"{current_check}: `{prefix}` appears {count} time(s) and does not match metric_prefix "
                    "defined in the manifest."
                )

    if errors:
        abort()

    echo_success('Validated!')<|MERGE_RESOLUTION|>--- conflicted
+++ resolved
@@ -315,16 +315,14 @@
             if not row['description']:
                 empty_warning_count['description'] += 1
 
-<<<<<<< HEAD
             elif "|" in row['description']:
                 errors = True
                 echo_failure(f"{current_check}:{line} `{row['metric_name']}` contains a `|`.")
-=======
+
             # check if there is unicode
             elif not (row['description'].isascii() and row['metric_name'].isascii() and row['metric_type'].isascii()):
                 errors = True
                 echo_failure(f"{current_check}:{line} `{row['metric_name']}` contains unicode characters.")
->>>>>>> 5add608e
 
             # exceeds max allowed length of description
             elif len(row['description']) > MAX_DESCRIPTION_LENGTH:
