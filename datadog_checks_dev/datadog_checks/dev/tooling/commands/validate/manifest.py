--- conflicted
+++ resolved
@@ -21,248 +21,6 @@
     'openstack.controller',  # "Artificial" metric, shouldn't be listed in metadata file.
     'riakcs.bucket_list_pool.workers',  # RiakCS 2.1 metric, but metadata.csv lists RiakCS 2.0 metrics only.
 }
-
-
-<<<<<<< HEAD
-def get_manifest_schema():
-    return jsonschema.Draft7Validator(
-        {
-            "$schema": "http://json-schema.org/draft-07/schema#",
-            "title": "Integration Manifest Schema",
-            "description": "Defines the various components of an integration",
-            "type": "object",
-            "properties": {
-                "display_name": {
-                    "description": "The human readable name of this integration",
-                    "type": "string",
-                    "minLength": 1,
-                },
-                "maintainer": {
-                    "description": "The email address for the maintainer of this integration",
-                    "type": "string",
-                    "format": "email",
-                },
-                "manifest_version": {"description": "The schema version of this manifest", "type": "string"},
-                "name": {"description": "The name of this integration", "type": "string", "minLength": 1},
-                "metric_prefix": {
-                    "description": "The prefix for metrics being emitted from this integration",
-                    "type": "string",
-                },
-                "metric_to_check": {
-                    "description": "The metric to use to determine the health of this integration",
-                    "oneOf": [{"type": "string"}, {"type": "array", "items": {"type": "string"}}],
-                },
-                "creates_events": {"description": "Whether or not this integration emits events", "type": "boolean"},
-                "short_description": {
-                    "description": "Brief description of this integration",
-                    "type": "string",
-                    "minLength": 1,
-                    "maxLength": 80,
-                },
-                "guid": {"description": "A GUID for this integration", "type": "string", "minLength": 1},
-                "support": {
-                    "description": "The support type for this integration, one of `core`, `contrib`, or `partner`",
-                    "type": "string",
-                    "enum": ["core", "contrib", "partner"],
-                },
-                "supported_os": {
-                    "description": "The supported Operating Systems for this integration",
-                    "type": "array",
-                    "items": {"type": "string", "enum": ["linux", "mac_os", "windows"]},
-                },
-                "public_title": {
-                    "description": "A human readable public title of this integration",
-                    "type": "string",
-                    "minLength": 1,
-                },
-                "categories": {
-                    "description": "The categories of this integration",
-                    "type": "array",
-                    "items": {"type": "string"},
-                },
-                "type": {"description": "The type of this integration", "type": "string", "enum": ["check", "crawler"]},
-                "is_public": {"description": "Whether or not this integration is public", "type": "boolean"},
-                "integration_id": {
-                    "description": "The string identifier for this integration",
-                    "type": "string",
-                    "pattern": "^[a-z][a-z0-9-]{0,254}(?<!-)$",
-                },
-                "assets": {
-                    "description": "An object containing the assets for an integration",
-                    "type": "object",
-                    "properties": {
-                        "monitors": {"type": "object"},
-                        "dashboards": {"type": "object"},
-                        "service_checks": {
-                            "type": "string",
-                            "description": "Relative path to the json file containing service check metadata",
-                        },
-                        "metrics_metadata": {
-                            "type": "string",
-                            "description": "Relative path to the metrics metadata.csv file.",
-                        },
-                        "logs": {
-                            "type": "object",
-                            "properties": {
-                                "source": {
-                                    "type": "string",
-                                    "description": "The log pipeline identifier corresponding to this integration",
-                                }
-                            },
-                        },
-                    },
-                    "required": ["monitors", "dashboards", "service_checks"],
-                },
-            },
-            "allOf": [
-                {
-                    "if": {"properties": {"support": {"const": "core"}}},
-                    "then": {
-                        "properties": {"maintainer": {"pattern": "help@datadoghq.com"}},
-                        "not": {
-                            "anyOf": [{"required": ["author"]}, {"required": ["pricing"]}, {"required": ["terms"]}]
-                        },
-                    },
-                },
-                {
-                    "if": {"properties": {"support": {"const": "contrib"}}},
-                    "then": {"properties": {"maintainer": {"pattern": ".*"}}},
-                },
-                {
-                    "if": {"properties": {"support": {"const": "partner"}}},
-                    "then": {
-                        "properties": {
-                            "maintainer": {"pattern": ".*"},
-                            "author": {
-                                "description": "Information about the integration's author",
-                                "type": "object",
-                                "properties": {
-                                    "name": {
-                                        "description": "The name of the company that owns this integration",
-                                        "type": "string",
-                                    },
-                                    "homepage": {
-                                        "type": "string",
-                                        "description": "The homepage of the company/product for this integration",
-                                    },
-                                },
-                            },
-                            "pricing": {
-                                "description": "Available pricing options",
-                                "type": "array",
-                                "minItems": 1,
-                                "items": {
-                                    "description": "Attributes of pricing plans available for this integration",
-                                    "type": "object",
-                                    "properties": {
-                                        "billing_type": {
-                                            "description": "The billing model for this integration",
-                                            "type": "string",
-                                            "enum": ["flat_fee", "free", "one_time", "tag_count"],
-                                        },
-                                        "unit_price": {
-                                            "description": "The price per unit for this integration",
-                                            "type": "number",
-                                        },
-                                        "unit_label": {
-                                            "description": "The friendly, human readable, description of the tag",
-                                            "type": "string",
-                                        },
-                                        "metric": {"description": "The metric to use for metering", "type": "string"},
-                                        "tag": {
-                                            "description": ("The tag to use to count the number of billable units"),
-                                            "type": "string",
-                                        },
-                                    },
-                                    "allOf": [
-                                        {
-                                            "if": {"properties": {"billing_type": {"const": "tag_count"}}},
-                                            "then": {"required": ["unit_price", "unit_label", "metric", "tag"]},
-                                        },
-                                        {
-                                            "if": {"properties": {"billing_type": {"const": "free"}}},
-                                            "then": {
-                                                "not": {
-                                                    "anyOf": [
-                                                        {"required": ["unit_label"]},
-                                                        {"required": ["metric"]},
-                                                        {"required": ["tag"]},
-                                                        {"required": ["unit_price"]},
-                                                    ]
-                                                }
-                                            },
-                                        },
-                                        {
-                                            "if": {"properties": {"billing_type": {"pattern": "flat_fee|one_time"}}},
-                                            "then": {
-                                                "not": {
-                                                    "anyOf": [
-                                                        {"required": ["unit_label"]},
-                                                        {"required": ["metric"]},
-                                                        {"required": ["tag"]},
-                                                    ]
-                                                },
-                                                "required": ["unit_price"],
-                                            },
-                                        },
-                                    ],
-                                },
-                            },
-                            "terms": {
-                                "description": "Attributes about terms for an integration",
-                                "type": "object",
-                                "properties": {
-                                    "eula": {
-                                        "description": "A link to a PDF file containing the EULA for this integration",
-                                        "type": "string",
-                                    },
-                                    "legal_email": {
-                                        "description": "Email of the partner company to use for subscription purposes",
-                                        "type": "string",
-                                        "format": "email",
-                                        "minLength": 1,
-                                    },
-                                },
-                                "required": ["eula", "legal_email"],
-                            },
-                        },
-                        "required": ["author", "pricing", "terms"],
-                    },
-                },
-            ],
-            "required": [
-                # Make metric_to_check and metric_prefix mandatory when all integration are fixed
-                'assets',
-                'categories',
-                'creates_events',
-                'display_name',
-                'guid',
-                'integration_id',
-                'is_public',
-                'maintainer',
-                'manifest_version',
-                'name',
-                'public_title',
-                'short_description',
-                'support',
-                'supported_os',
-                'type',
-            ],
-        }
-    )
-=======
-def is_metric_in_metadata_file(metric, check):
-    """
-    Return True if `metric` is listed in the check's `metadata.csv` file, False otherwise.
-    """
-    metadata_file = get_metadata_file(check)
-    if not os.path.isfile(metadata_file):
-        return False
-    for _, row in read_metadata_rows(metadata_file):
-        if row['metric_name'] == metric:
-            return True
-    return False
->>>>>>> 5cafec2b
 
 
 @click.command(context_settings=CONTEXT_SETTINGS, short_help='Validate `manifest.json` files')
