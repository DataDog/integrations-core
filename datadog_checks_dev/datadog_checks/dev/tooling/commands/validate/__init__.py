--- conflicted
+++ resolved
@@ -9,12 +9,8 @@
 from .manifest import manifest
 from .metadata import metadata
 from .service_checks import service_checks
-<<<<<<< HEAD
-from .agent_reqs import agent_reqs
 from .py3 import py3
-=======
 from ..utils import CONTEXT_SETTINGS
->>>>>>> 191d5495
 
 ALL_COMMANDS = (
     agent_reqs,
@@ -22,12 +18,8 @@
     dep,
     manifest,
     metadata,
+    py3,
     service_checks,
-<<<<<<< HEAD
-    agent_reqs,
-    py3,
-=======
->>>>>>> 191d5495
 )
 
 @click.group(
