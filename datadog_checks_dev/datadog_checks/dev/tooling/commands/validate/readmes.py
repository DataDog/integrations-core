# (C) Datadog, Inc. 2020-present
# All rights reserved
# Licensed under a 3-clause BSD style license (see LICENSE)
import os
from tempfile import TemporaryDirectory

import click
import markdown
from bs4 import BeautifulSoup

from ....fs import chdir, create_file
from ....subprocess import run_command
from ....utils import download_file
from ...constants import get_root
from ...testing import process_checks_option
from ...utils import complete_valid_checks, get_readme_file, read_readme_file
from ..console import CONTEXT_SETTINGS, abort, annotate_display_queue, echo_failure, echo_info, echo_success

IMAGE_EXTENSIONS = {".png", ".jpg"}

# Get latest format_link script from Datadog/documentation repo
DOCS_LINK_FORMAT_URL = (
    "https://raw.githubusercontent.com/DataDog/documentation/master/local/bin/py/build/actions/format_link.py"
)


@click.command(context_settings=CONTEXT_SETTINGS, short_help='Validate README.md files')
@click.pass_context
@click.argument('check', shell_complete=complete_valid_checks, required=False)
@click.option('--format-links', '-fl', is_flag=True, help='Automatically format links')
def readmes(ctx, check, format_links):
    """Validates README files.

    If `check` is specified, only the check will be validated, if check value is 'changed' will only apply to changed
    checks, an 'all' or empty `check` value will validate all README files.
    """

    repo = ctx.obj['repo_name']

    files_failed = {}
    readme_counter = set()

    integrations = process_checks_option(check, source='integrations', extend_changed=True)
    format_link_script_path = None
    if format_links:
        format_link_dir = TemporaryDirectory()

        with chdir(format_link_dir.name):
            format_link_script_path = os.path.join(format_link_dir.name, "format_link.py")
            create_file("format_link.py")
            download_file(DOCS_LINK_FORMAT_URL, format_link_script_path)

    for integration in integrations:
        display_queue = []
        readme_path = get_readme_file(integration)

        # Validate the README itself
        validate_readme(integration, repo, display_queue, files_failed, readme_counter)

        if display_queue:
            annotate_display_queue(readme_path, display_queue)
            echo_info(f'{integration}:')
            for func, message in display_queue:
                func(message)

        if format_links and format_link_script_path:
            echo_info("Formatting links in {}".format(os.path.basename(readme_path)))
            try:
                run_command(["python", format_link_script_path, "-f", readme_path])
            except Exception as e:
                echo_failure("Unable to format file: {}".format(str(e)), indent=True)

    num_files = len(readme_counter)
    files_failed = len(files_failed)
    files_passed = num_files - files_failed

    if files_failed:
        click.echo()
        echo_failure(f'Files with errors: {files_failed}')

    if files_passed:
        if files_failed:
            echo_success(f'Files valid: {files_passed}')
        else:
            echo_success(f'All {len(readme_counter)} READMEs are valid!')

    if files_failed:
        abort()


def validate_readme(integration, repo, display_queue, files_failed, readme_counter):
    readme_path = get_readme_file(integration)
    readme_contents = read_readme_file(integration)

    if repo != 'marketplace' and (error_lines := get_ascii_enforcement_error_lines(readme_contents)):
        files_failed[readme_path] = True
        display_queue.extend((echo_failure, line) for line in error_lines)

    html = markdown.markdown(readme_contents)
    soup = BeautifulSoup(html, features="html.parser")
    readme_counter.add(readme_path)

    # Check all required headers are present
    h2s = [h2.text for h2 in soup.find_all("h2")]
    if "Overview" not in h2s or "Setup" not in h2s:
        files_failed[readme_path] = True
        display_queue.append((echo_failure, "     readme is missing either an Overview or Setup H2 (##) section"))

    if "Support" not in h2s and repo == 'marketplace':
        files_failed[readme_path] = True
        display_queue.append((echo_failure, "     readme is missing a Support H2 (##) section"))
    
    if "Uninstallation" not in h2s:
        files_failed[readme_path] = True
<<<<<<< HEAD
        display_queue.append((echo_failure, "     readme is missing a Uninstallation H2 (##) section"))
        display_queue.append(soup)
        display_queue.append(soup.findNext("p").text)
=======
        display_queue.append((echo_failure, "     readme is missing an Uninstallation H2 (##) section"))
>>>>>>> 78a2b293

    # Check all referenced images are in the `images` folder and that
    # they use the `raw.githubusercontent` format or relative paths to the `images` folder
    allow_relative = False
    if repo == "marketplace":
        allow_relative = True
    github_path = f"https://raw.githubusercontent.com/DataDog/{repo}"
    img_srcs = [img.attrs.get("src") for img in soup.find_all("img")]
    for img_src in img_srcs:
        image_name = os.path.split(img_src)[-1]
        file_path = os.path.join(get_root(), integration, "images", image_name)
        if img_src.startswith(github_path) or (img_src.startswith("images/") and allow_relative):
            if not os.path.exists(file_path):
                files_failed[readme_path] = True
                display_queue.append(
                    (echo_failure, f"     image: {img_src} is linked in its readme but does not exist")
                )
        else:
            error_msg = (
                f"     All images must be checked into the repo under the `{integration}/images` folder. "
                f"This image path must be in the form: "
                f"https://raw.githubusercontent.com/DataDog/{repo}/master/{integration}/images/<IMAGE_NAME>"
            )
            if allow_relative:
                error_msg += "or be a relative path to the `images/` folder (without a `/` prefix)."
            error_msg += f" Image currently is: {img_src}"

            display_queue.append((echo_failure, error_msg))


def get_ascii_enforcement_error_lines(contents):
    errors_lines = []
    for i, line in enumerate(contents.splitlines()):
        # Don't print newlines
        line = line.rstrip('\n')
        invalid_code_unit_indices = []
        indicator_code_units = []
        for code_unit in line:
            if ord(code_unit) > 256:
                invalid_code_unit_indices.append(i)
                indicator_code_units.append('^')
            else:
                indicator_code_units.append(' ')

        if invalid_code_unit_indices:
            errors_lines.append(f'    | {line}')
            errors_lines.append(f'    | {"".join(indicator_code_units)}')

    if errors_lines:
        errors_lines.insert(0, '    readme contains non-ASCII character(s)')

    return errors_lines<|MERGE_RESOLUTION|>--- conflicted
+++ resolved
@@ -112,13 +112,7 @@
     
     if "Uninstallation" not in h2s:
         files_failed[readme_path] = True
-<<<<<<< HEAD
-        display_queue.append((echo_failure, "     readme is missing a Uninstallation H2 (##) section"))
-        display_queue.append(soup)
-        display_queue.append(soup.findNext("p").text)
-=======
         display_queue.append((echo_failure, "     readme is missing an Uninstallation H2 (##) section"))
->>>>>>> 78a2b293
 
     # Check all referenced images are in the `images` folder and that
     # they use the `raw.githubusercontent` format or relative paths to the `images` folder
