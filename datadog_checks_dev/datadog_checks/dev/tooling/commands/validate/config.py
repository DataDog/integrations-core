--- conflicted
+++ resolved
@@ -190,24 +190,12 @@
         # This config spec does not have init_config or instances
         return True
 
-<<<<<<< HEAD
-    for line in spec_file.split('\n'):
-        if any("init_config/{}".format(template) in line for template in TEMPLATES):
-            init_config_default = True
-        if any("instances/{}".format(template) in line for template in TEMPLATES):
-            instances_default = True
-
-        if instances_default and init_config_default:
-            return True
-    return False
-=======
     templates = {
         'intances': [f'template: init_config/{t}' for t in ['default', 'openmetrics_legacy', 'openmetrics', 'jmx']],
         'init_config': [f'template: init_config/{t}' for t in ['default', 'openmetrics_legacy', 'openmetrics', 'jmx']],
     }
     # We want both instances and init_config to have at least one template present.
     return all(any(re.search(t, spec_file) for t in tpls) for tpls in templates)
->>>>>>> 0f6ad6c1
 
 
 def validate_config_legacy(check, check_display_queue, files_failed, files_warned, file_counter):
