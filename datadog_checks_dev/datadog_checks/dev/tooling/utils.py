--- conflicted
+++ resolved
@@ -22,11 +22,7 @@
     'btrfs',
     'cassandra',
     'couchbase',
-<<<<<<< HEAD
     'elastic',
-=======
-    'elasticsearch',
->>>>>>> 4253ac3a
     'fluentd',
     'gearmand',
     'iis',
@@ -80,12 +76,8 @@
     'nginx',
     'nginx_ingress_controller',
     'openstack',
-<<<<<<< HEAD
-    'powerdns_recursor' 'rabbitmq',
-=======
     'powerdns_recursor',
     'rabbitmq',
->>>>>>> 4253ac3a
     'redis',
     'sigsci',
     'spark',
