--- conflicted
+++ resolved
@@ -14,17 +14,13 @@
 import semver
 import yaml
 
-<<<<<<< HEAD
-from ..fileutils import dir_exists, file_exists, read_file, read_file_lines, write_file
-=======
 from datadog_checks.dev.tooling.catalog_const import (
     DOGWEB_JSON_DASHBOARDS,
     INTEGRATION_LOGS_NOT_POSSIBLE,
     SECONDARY_DASHBOARDS,
 )
 
-from ..utils import dir_exists, file_exists, read_file, read_file_lines, write_file
->>>>>>> 386c8d7f
+from ..fileutils import dir_exists, file_exists, read_file, read_file_lines, write_file
 from .config import load_config
 from .constants import NOT_CHECKS, REPO_CHOICES, REPO_OPTIONS_MAP, VERSION_BUMP, get_root, set_root
 from .git import get_latest_tag
