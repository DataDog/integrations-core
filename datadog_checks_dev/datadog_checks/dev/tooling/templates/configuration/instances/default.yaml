--- conflicted
+++ resolved
@@ -9,16 +9,4 @@
     type: boolean
     display_default: false
     example: true
-<<<<<<< HEAD
-  hidden: true
-- name: check_generic_tags
-  description: |
-    When a generic tag is detected a matching <integration_name>_cluster will be emitted as well to avoid
-    getting mixed with other integraton tags
-  value:
-    type: boolean
-    display_default: false
-    example: true
-=======
->>>>>>> 6a7abf9c
   hidden: true