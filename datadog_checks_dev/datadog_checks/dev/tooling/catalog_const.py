# (C) Datadog, Inc. 2021-present
# All rights reserved
# Licensed under a 3-clause BSD style license (see LICENSE)

DOGWEB_JSON_DASHBOARDS = {'hdfs_datanode', 'hdfs_namenode', 'mesos_master', 'mesos_slave'}
SECONDARY_DASHBOARDS = {
    'cassandra_nodetool',  # included in cassandra
    'kafka_consumer',  # included in kafka
    'openstack_controller',  # same as openstack
}
# Integrations that either do not emit metrics or have a too customer-specific setup to have an OOTBD
DASHBOARD_NOT_POSSIBLE = {
    'agent_metrics',  # Not for the end user
<<<<<<< HEAD
    'go-metro',  # for agent 5 only
=======
    'amazon_eks',  # collects metrics from Kubernetes, AWS, AWS EC2 integrations
>>>>>>> 02943ffc
    'snmp',  # Too custom
    'openmetrics',  # No default metrics
    'pdh_check',  # No default metrics
    'prometheus',  # No default metrics
    'teamcity',  # No metrics
    'windows_service',  # No metrics
    'win32_event_log',  # No metrics
    'wmi_check',  # No default metrics
    'windows_service',  # No metrics
    'cloud_foundry_api',  # only one standard metric
    'dns_check',  # only one standard metric
    'docker_daemon',  # agent 5 only
    'gke',  # does not emit metrics
    'ntp',  # only one standard metric
    'pivotal_pks',  # does not emit metrics
    'ssh_check',  # only one standard metric
    'supervisord',  # only two standard metrics
    'system_swap',  # only two standard metrics
    'tcp_queue_length',  # only two standard metrics
    'tenable',  # does not emit metrics
    'terraform',  # does not emit metrics
}


# List of integrations where is not possible or it does not make sense to have its own log integration
INTEGRATION_LOGS_NOT_POSSIBLE = {
    'btrfs',  # it emits to the system log
    'datadog_checks_base',
    'datadog_checks_dev',
    'datadog_checks_downloader',
    'directory',  # OS
    'dotnetclr',  # No relevant logs
    'external_dns',  # remote connection
    'go-metro',  # for agent 5 only
    'http_check',  # Its not a service
    'linux_proc_extras',
    'ntp',  # the integration is for a remote ntp server
    'openmetrics',  # base class
    'pdh_check',  # base class
    'process',  # system
    'prometheus',  # base class
    'sap_hana',  # see open questions in the architecture rfc
    'snmp',  # remote connection to the devices
    'snowflake',  # No logs to parse, needs to be from QUERY_HISTORY view
    'ssh_check',  # remote connection
    'system_core',  # system
    'system_swap',  # system
    'tcp_check',  # remote connection
    'tls',  # remote connection
    'windows_service',  # OS
    'wmi_check',  # base class
}


INTEGRATION_REC_MONITORS_NOT_POSSIBLE = {
    'go-metro',  # agent 5 only
}

PROCESS_SIGNATURE_EXCLUDE = {
    'datadog_checks_base',
    'datadog_checks_dev',
    'datadog_checks_downloader',
    'snowflake',
    'go-metro',
}<|MERGE_RESOLUTION|>--- conflicted
+++ resolved
@@ -11,11 +11,8 @@
 # Integrations that either do not emit metrics or have a too customer-specific setup to have an OOTBD
 DASHBOARD_NOT_POSSIBLE = {
     'agent_metrics',  # Not for the end user
-<<<<<<< HEAD
+    'amazon_eks',  # collects metrics from Kubernetes, AWS, AWS EC2 integrations
     'go-metro',  # for agent 5 only
-=======
-    'amazon_eks',  # collects metrics from Kubernetes, AWS, AWS EC2 integrations
->>>>>>> 02943ffc
     'snmp',  # Too custom
     'openmetrics',  # No default metrics
     'pdh_check',  # No default metrics
