# (C) Datadog, Inc. 2018-present
# All rights reserved
# Licensed under a 3-clause BSD style license (see LICENSE)

import requests


class TrelloClient:
    API_URL = 'https://api.trello.com'
    CREATE_ENDPOINT = API_URL + '/1/cards'
    BOARD_ENDPOINT = API_URL + '/1/boards/ICjijxr4/cards'
    LISTS_ENDPOINT = API_URL + '/1/boards/ICjijxr4/lists'
    LABELS_ENDPOINT = API_URL + '/1/boards/ICjijxr4/labels'
    CARDS_ENDPOINT = API_URL + '/1/cards'
    MEMBERSHIP_ENDPOINT = API_URL + '/1/boards/ICjijxr4/memberships'
    MEMBER_ENPOINT = API_URL + '/1/members'
    HAVE_BUG_FIXE_ME_COLUMN = '58f0c271cbf2d534bd626916'
    FIXED_READY_TO_REBUILD_COLUMN = '5d5a8a50ca7a0189ae8ac5ac'
    RC_BUILDS_COLUMN = '5727778db5367f8b4cb520ca'

    def __init__(self, config):
        self.auth = {'key': config['trello']['key'] or None, 'token': config['trello']['token'] or None}

        # Maps the trello team label to the trello column ID (idList)
        self.team_list_map = {
            'Containers': '5ae1cab495edd80852396c71',
            'Container App': '5e8b36a8060eeb1cb3fa5a9c',
            'Core': '5ae1e3d62a5167779e65e87d',
            'Database Monitoring': '60ec3d30532b9072b44d3900',
            'Integrations': '5ae1e3e2c81fff836d00497e',
            'Triage': '5d9b687492952e6578ecf04d',  # unused
            'Platform': '5d9b687492952e6578ecf04d',
            'Networks': '5e1de8cf867357791ec5ee47',
            'Processes': '5aeca4c8621e4359b9cb9c27',
            'Trace': '5bcf3ffbe0651642ae029038',
            'Tools and Libraries': '5ef373fb33b7b805120d5011',
            'Runtime-Security': '5f3148683b7428276f0f2133',
            'Infra-Integrations': '5f9f9e09af18c18c628d80ee',
            'Remote-Config': '619262c91ae65d40bafb576f',
<<<<<<< HEAD
            'Container-Ecosystems': '627e693a6c58bc2144accc85',
=======
            'Agent-Metrics-Logs': '62a9bbeb1c71b2208581744e',
            'Agent-Shared-Components': '62a9bc0c9ab7f433a5c26f2f',
>>>>>>> af07b18c
        }

        # Maps the team to the trello team label
        self.label_team_map = {
            'team/agent-apm': 'Trace',
            'team/agent-core': 'Core',
            'team/agent-platform': 'Platform',
            'team/triage': 'Platform',
            'team/networks': 'Networks',
            'team/processes': 'Processes',
            'team/containers': 'Containers',
            'team/container-app': 'Container App',
            'team/integrations': 'Integrations',
            'team/database-monitoring': 'Database Monitoring',
            'team/intg-tools-libs': 'Tools and Libraries',
            'team/agent-security': 'Runtime-Security',
            'team/infra-integrations': 'Infra-Integrations',
            'team/remote-config': 'Remote-Config',
<<<<<<< HEAD
            'team/container-ecosystems': 'Container-Ecosystems',
=======
            'team/agent-metrics-logs': 'Agent-Metrics-Logs',
            'team/agent-shared-components': 'Agent-Shared-Components',
>>>>>>> af07b18c
        }

        # Maps the team to the github team
        self.label_github_team_map = {
            'team/agent-apm': 'agent-apm',
            'team/agent-core': 'agent-core',
            'team/agent-platform': 'agent-platform',
            'team/triage': 'agent-platform',
            'team/networks': 'agent-network',
            'team/processes': 'processes',
            'team/containers': 'container-integrations',
            'team/container-app': 'container-app',
            'team/integrations': 'agent-integrations',
            'team/intg-tools-libs': 'integrations-tools-and-libraries',
            'team/agent-security': 'agent-security',
            'team/infra-integrations': 'infrastructure-integrations',
            'team/remote-config': 'remote-config',
<<<<<<< HEAD
            'team/container-ecosystems': 'container-ecosystems',
=======
            'team/agent-metrics-logs': 'agent-metrics-logs',
            'team/agent-shared-components': 'agent-shared-components',
>>>>>>> af07b18c
        }

        # Maps the trello label name to trello label ID
        self.label_map = {
            'Containers': '5e7910856f8e4363e3b51708',
            'Container App': '5e8b36f72f642272e75edd34',
            'Core': '5e79105d4c45a45adb9e7730',
            'Integrations': '5e790ff25bd3dd48da67608d',
            'Database Monitoring': '60ec4973bd1b8652312af938',
            'Triage': '5e7910a45d711a6382f08bb9',  # unused
            'Platform': '5e7910a45d711a6382f08bb9',
            'Networks': '5e79109821620a60014fc016',
            'Processes': '5e7910789f92a918152b700d',
            'Trace': '5c050640ecb34f0915ec589a',
            'Tools and Libraries': '5ab12740841642c2a8829053',
            'Runtime-Security': '5f314f0a364ee16ea4e78868',
            'Infra-Integrations': '5f9fa48537fb6633584b0e3e',
            'Remote-Config': '61939089d51b6f842dba4c8f',
<<<<<<< HEAD
            'Container-Ecosystems': '627e69f0963c334272a31f19',
=======
            'Agent-Metrics-Logs': '62a9bc5e60fb632602641d07',
            'Agent-Shared-Components': '62a9bc4cdb0cc563932f532f',
>>>>>>> af07b18c
        }

        self.progress_columns = {
            '600ec7ad2b78475e13c04cfc': 'In Progress',  # INPROGRESS
            self.HAVE_BUG_FIXE_ME_COLUMN: 'Issues Found',  # HAVE BUGS
            self.FIXED_READY_TO_REBUILD_COLUMN: 'Awaiting Build',  # WAITING
            '600eab615842d6560f6ce898': 'Done',
        }

        self.labels_to_ignore = {"cluster-agent"}

        self.__check_map_consistency(self.team_list_map, self.label_team_map, self.label_map)

    def __check_map_consistency(self, team_list_map, label_team_map, label_map):
        if len(team_list_map) != len(label_team_map):
            raise Exception('`team_list_map` and `label_team_map` do not have the same size')
        if len(team_list_map) != len(label_map):
            raise Exception('`team_list_map` and `label_map` do not have the same size')
        if team_list_map.keys() != label_map.keys():
            raise Exception(
                f'Keys should be the same for `team_list_map` and `label_map` {team_list_map.keys()} '
                + 'vs {label_map.keys()}'
            )
        for team in label_team_map.values():
            if team not in team_list_map:
                raise Exception(f'Team {team} cannot be found in `team_list_map`')

    def create_card(self, team, name, body, member=None):
        rate_limited = False
        error = None
        response = None

        params = {
            'idList': self.team_list_map[team],
            'idLabels': self.label_map[team],
            'name': name,
            # It appears the character limit for descriptions is ~5000
            'desc': body[:5000],
        }

        params.update(self.auth)

        if member:
            params['idMembers'] = [member]

        try:
            response = requests.post(self.CREATE_ENDPOINT, params=params)
        except Exception as e:
            error = str(e)
        else:
            try:
                response.raise_for_status()
            except Exception as e:
                error = str(e)

        # Rate limit
        if response:
            rate_limited = response.status_code == 429

        return rate_limited, error, response

    def count_by_columns(self):
        """
        Gather statistics for each category in the Trello board.

        """
        map_label = {v: k for k, v in self.label_map.items()}
        map_team_list = {v: k for k, v in self.team_list_map.items()}

        counts = {
            k: {'Total': 0, 'Inbox': 0, 'In Progress': 0, 'Issues Found': 0, 'Awaiting Build': 0, 'Done': 0}
            for k in map_label.values()
        }

        cards = requests.get(self.BOARD_ENDPOINT, params=self.auth)
        for card in cards.json():
            labels = card.get('labels', [])
            if self.skip_card(labels):
                continue
            team_found = False
            for label in labels:
                if label['name'] in self.label_map:
                    team = label['name']
                    id_list = card['idList']
                    if id_list in map_team_list:
                        counts[team]['Total'] += 1
                        counts[team]['Inbox'] += 1
                    elif id_list in self.progress_columns:
                        counts[team]['Total'] += 1
                        counts[team][self.progress_columns[id_list]] += 1
                    team_found = True
            if not team_found and len(labels) >= 1 and card['idList'] != self.RC_BUILDS_COLUMN:
                label_names = list(map(lambda label: label['name'], labels))
                raise Exception(
                    f'{card["url"]}: Cannot find a team from the labels {label_names}. Was a label updated?'
                )
        return counts

    def skip_card(self, labels):
        """
        True if at least one label should be ignored, False otherwise.
        """
        for label in labels:
            if label['name'] in self.labels_to_ignore:
                return True
        return False

    def get_card(self, card_id):
        response = requests.get(f'{self.CARDS_ENDPOINT}/{card_id}', params=self.auth)
        response.raise_for_status()
        return response.json()

    def update_card(self, card_id, data):
        headers = {'Content-Type': 'application/json'}
        response = requests.put(f'{self.CARDS_ENDPOINT}/{card_id}', headers=headers, data=data, params=self.auth)
        response.raise_for_status()
        return response.json()

    def get_membership(self):
        """
        Get the members.
        """
        membership = requests.get(self.MEMBERSHIP_ENDPOINT, params=self.auth)
        membership.raise_for_status()
        return membership.json()

    def get_member(self, id_member):
        """
        Get the member.
        """
        try:
            membership = requests.get(f'{self.MEMBER_ENPOINT}/{id_member}', params=self.auth)
            membership.raise_for_status()
        except requests.exceptions.HTTPError as e:
            if e.response.status_code == 429:
                raise Exception('Timeout, please try in 900 secondes') from e
            else:
                raise e

        return membership.json()

    def get_list(self, list_id):
        return self.__request(self.API_URL + f'/1/lists/{list_id}/cards')

    def get_attachments(self, card_id):
        return self.__request(self.API_URL + f'/1/cards/{card_id}/attachments')

    def get_actions(self, card_id):
        return self.__request(self.API_URL + f'/1/cards/{card_id}/actions')

    def move_card(self, card_id, id_list):
        return self.__request(self.API_URL + f'/1/cards/{card_id}?idList={id_list}', requests.put)

    def add_comment(self, card_id, comment):
        return self.__request(self.API_URL + f'/1/cards/{card_id}/actions/comments?text={comment}', requests.post)

    def __request(self, url, action=requests.get):
        response = action(url, params=self.auth)
        response.raise_for_status()
        return response.json()

    def get_team_name_from_id_label(self, id_label):
        for team_name, current_id_label in self.label_map.items():
            if current_id_label == id_label:
                return team_name
        return None

    def get_id_list_from_team_name(self, team_name):
        return self.team_list_map[team_name]<|MERGE_RESOLUTION|>--- conflicted
+++ resolved
@@ -37,12 +37,9 @@
             'Runtime-Security': '5f3148683b7428276f0f2133',
             'Infra-Integrations': '5f9f9e09af18c18c628d80ee',
             'Remote-Config': '619262c91ae65d40bafb576f',
-<<<<<<< HEAD
             'Container-Ecosystems': '627e693a6c58bc2144accc85',
-=======
             'Agent-Metrics-Logs': '62a9bbeb1c71b2208581744e',
             'Agent-Shared-Components': '62a9bc0c9ab7f433a5c26f2f',
->>>>>>> af07b18c
         }
 
         # Maps the team to the trello team label
@@ -61,12 +58,9 @@
             'team/agent-security': 'Runtime-Security',
             'team/infra-integrations': 'Infra-Integrations',
             'team/remote-config': 'Remote-Config',
-<<<<<<< HEAD
             'team/container-ecosystems': 'Container-Ecosystems',
-=======
             'team/agent-metrics-logs': 'Agent-Metrics-Logs',
             'team/agent-shared-components': 'Agent-Shared-Components',
->>>>>>> af07b18c
         }
 
         # Maps the team to the github team
@@ -84,12 +78,9 @@
             'team/agent-security': 'agent-security',
             'team/infra-integrations': 'infrastructure-integrations',
             'team/remote-config': 'remote-config',
-<<<<<<< HEAD
             'team/container-ecosystems': 'container-ecosystems',
-=======
             'team/agent-metrics-logs': 'agent-metrics-logs',
             'team/agent-shared-components': 'agent-shared-components',
->>>>>>> af07b18c
         }
 
         # Maps the trello label name to trello label ID
@@ -108,12 +99,9 @@
             'Runtime-Security': '5f314f0a364ee16ea4e78868',
             'Infra-Integrations': '5f9fa48537fb6633584b0e3e',
             'Remote-Config': '61939089d51b6f842dba4c8f',
-<<<<<<< HEAD
             'Container-Ecosystems': '627e69f0963c334272a31f19',
-=======
             'Agent-Metrics-Logs': '62a9bc5e60fb632602641d07',
             'Agent-Shared-Components': '62a9bc4cdb0cc563932f532f',
->>>>>>> af07b18c
         }
 
         self.progress_columns = {
