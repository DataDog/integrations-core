--- conflicted
+++ resolved
@@ -72,27 +72,6 @@
 
 
 def replay_check_run(agent_collector, stub_aggregator):
-<<<<<<< HEAD
-    # We assume a test only uses one instance
-    agent_collector = agent_collector[0]
-    aggregator = agent_collector['aggregator']
-    runner = agent_collector['runner']
-    check_id = runner['CheckID']
-    check_name = runner['CheckName']
-
-    for data in aggregator.get('metrics', []):
-        for _, value in data['points']:
-            metric_type = stub_aggregator.METRIC_ENUM_MAP[data['type']]
-            stub_aggregator.submit_metric(
-                check_name,
-                check_id,
-                metric_type,
-                data['metric'],
-                value,
-                data['tags'],
-                data['host'],
-                data.get('device', None),
-=======
     errors = []
     for collector in agent_collector:
         aggregator = collector['aggregator']
@@ -110,7 +89,6 @@
         for data in aggregator.get('service_checks', []):
             stub_aggregator.submit_service_check(
                 check_name, check_id, data['check'], data['status'], data['tags'], data['host_name'], data['message']
->>>>>>> 9ef31f7f
             )
 
         if runner['LastError']:
