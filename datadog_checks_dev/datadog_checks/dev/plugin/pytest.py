--- conflicted
+++ resolved
@@ -17,6 +17,7 @@
 from .._env import (
     E2E_FIXTURE_NAME,
     E2E_PARENT_PYTHON,
+    E2E_RESULT_FILE,
     SKIP_ENVIRONMENT,
     TESTING_PLUGIN,
     e2e_active,
@@ -27,6 +28,8 @@
     replay_check_run,
     save_state,
     serialize_data,
+    set_up_env,
+    tear_down_env,
 )
 
 __aggregator = None
@@ -128,17 +131,12 @@
 
     data = {'config': config, 'metadata': metadata}
 
-    message = serialize_data(data)
-
-    message = 'DDEV_E2E_START_MESSAGE {} DDEV_E2E_END_MESSAGE'.format(message)
+    message_template = 'DDEV_E2E_START_MESSAGE {} DDEV_E2E_END_MESSAGE'
 
     if testing_plugin:
-        return message
+        return message_template.format(serialize_data(data))
     else:  # no cov
         # Exit testing and pass data back up to command
-<<<<<<< HEAD
-        pytest.exit(message)
-=======
         if E2E_RESULT_FILE in os.environ:
             with open(os.environ[E2E_RESULT_FILE], 'w', encoding='utf-8') as f:
                 f.write(json.dumps(data))
@@ -163,7 +161,6 @@
         # Skipping every test displays an `s` for each even when using
         # the minimum verbosity so we force zero output
         return 'skipped', '', ''
->>>>>>> 928b634f
 
 
 @pytest.fixture
