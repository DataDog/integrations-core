--- conflicted
+++ resolved
@@ -7,17 +7,13 @@
 DDEV_TESTING_PLUGIN = "true"
 
 [[envs.default.matrix]]
-<<<<<<< HEAD
-python = ["2.7", "3.12"]
-=======
-python = ["3.11"]
->>>>>>> 795b67e7
+python = [3.12]
 
 [envs.default.overrides]
 matrix.python.features = [
-  { value = "cli", if = ["3.12"] },
+  { value = "cli", if = [3.12] },
 ]
 # TODO: remove this when the old CLI is gone
 matrix.python.pre-install-commands = [
-  { value = "python -m pip install --no-deps --disable-pip-version-check {verbosity:flag:-1} -e ../ddev", if = ["3.12"] },
+  { value = "python -m pip install --no-deps --disable-pip-version-check {verbosity:flag:-1} -e ../ddev", if = [3.12] },
 ]