# CHANGELOG - Datadog Checks Dev

## Unreleased

<<<<<<< HEAD
=======
## 25.1.2 / 2023-09-26

***Fixed***:

* Fix test output rewrite conditional ([#15915](https://github.com/DataDog/integrations-core/pull/15915))

## 25.1.1 / 2023-09-26

***Fixed***:

* Exclude psycopg2 from automatic upgrades ([#15864](https://github.com/DataDog/integrations-core/pull/15864))
* Upper-bound pydantic to quickly fix CI while we investigate what in the latest version breaks us. ([#15901](https://github.com/DataDog/integrations-core/pull/15901))
* Finalize pytest plugin logic for E2E refactor ([#15898](https://github.com/DataDog/integrations-core/pull/15898))

## 25.1.0 / 2023-09-15

***Added***:

* Added overview examples to the readme file ([#15817](https://github.com/DataDog/integrations-core/pull/15817))
* Added required classifier tag examples to template ([#15828](https://github.com/DataDog/integrations-core/pull/15828))
* Prepare E2E tooling for better message passing ([#15843](https://github.com/DataDog/integrations-core/pull/15843))
  
## 25.0.0 / 2023-09-13

>>>>>>> 928b634f
***Changed***:

* Adjust template and test collection based on new team guidelines ([#15078](https://github.com/DataDog/integrations-core/pull/15078))
    * `ddev create` produces initial test file named `test_unit.py` instead of `test_<integration>.py`.
    * Our pytest collection plugin attaches labels to tests based on their location. E.g. all tests in `test_unit.py` get the `unit` label.

***Added***:

* Add short hand for force-env-rebuild ([#15716](https://github.com/DataDog/integrations-core/pull/15716))

## 24.1.0 / 2023-08-25

***Security***:

* Update security dependencies ([#15667](https://github.com/DataDog/integrations-core/pull/15667))
  * in-toto: 2.0.0
  * securesystemslib: 0.28.0

## 24.0.0 / 2023-08-18

***Removed***:

* Migrate `validate http` to ddev ([#15526](https://github.com/DataDog/integrations-core/pull/15526))
* Remove the `ddev validate recommended-monitors` command ([#15563](https://github.com/DataDog/integrations-core/pull/15563))
* Remove files in datadog_checks_dev for `validate ci, http, and metadata` ([#15546](https://github.com/DataDog/integrations-core/pull/15546))
* Migrate documentation commands to ddev ([#15582](https://github.com/DataDog/integrations-core/pull/15582))

***Added***:

* Print the metric list when parsing a Prometheus endpoint ([#15586](https://github.com/DataDog/integrations-core/pull/15586))
* Update dependencies for Agent 7.48 ([#15585](https://github.com/DataDog/integrations-core/pull/15585))

***Fixed***:

* Ignore `pydantic` when bumping the dependencies ([#15597](https://github.com/DataDog/integrations-core/pull/15597))
* Stop using the TOX_ENV_NAME variable ([#15528](https://github.com/DataDog/integrations-core/pull/15528))
* Prevent `command already in progress` errors in the Postgres integration ([#15489](https://github.com/DataDog/integrations-core/pull/15489))

## 23.0.0 / 2023-08-10

***Changed***:

* New changelog generation ([#15378](https://github.com/DataDog/integrations-core/pull/15378))

## 22.1.2 / 2023-08-10

***Fixed***:

* Bump datamodel-code-generator to address pydantic deprecations ([#15521](https://github.com/DataDog/integrations-core/pull/15521))

## 22.1.1 / 2023-08-08

***Fixed***:

* Change equality requirement to subset in dependency validation ([#15490](https://github.com/DataDog/integrations-core/pull/15490))
* Upgrade postgres check to psycopg3 ([#15411](https://github.com/DataDog/integrations-core/pull/15411))
* Bump the min base check version in the templates to 32.6.0 ([#15442](https://github.com/DataDog/integrations-core/pull/15442))
* Update formatting of changelog templates ([#15434](https://github.com/DataDog/integrations-core/pull/15434))
* Improvements on dependency validation ([#15416](https://github.com/DataDog/integrations-core/pull/15416))
* Fix types for generated config models ([#15334](https://github.com/DataDog/integrations-core/pull/15334))
* Remove `legal_email` field from Ecosystem template ([#15379](https://github.com/DataDog/integrations-core/pull/15379))
* Add new release notes below the Unreleased section of changelogs ([#15332](https://github.com/DataDog/integrations-core/pull/15332))

## 22.1.0 / 2023-07-20

***Added***:

* Upgrade click to 8.1.6 ([#15272](https://github.com/DataDog/integrations-core/pull/15272))
* Update generated config models ([#15212](https://github.com/DataDog/integrations-core/pull/15212))
* Prometheus parsing commands accept files in addition to endpoints ([#15071](https://github.com/DataDog/integrations-core/pull/15071))

***Fixed***:

* Do not attempt to upgrade dependencies that break our tests ([#15226](https://github.com/DataDog/integrations-core/pull/15226))
* Fix formatting of list in click command help string ([#15240](https://github.com/DataDog/integrations-core/pull/15240))

## 22.0.1 / 2023-07-10

***Fixed***:

* Exclude click 8.1.4 to solve mypy issues ([#15201](https://github.com/DataDog/integrations-core/pull/15201))
* Bump the minimal base check version in the integration templates ([#15178](https://github.com/DataDog/integrations-core/pull/15178))

## 22.0.0 / 2023-07-05

***Changed***:

* Move CLI plugins to ddev ([#15166](https://github.com/DataDog/integrations-core/pull/15166))

***Added***:

* Add step unit to metadata check ([#14862](https://github.com/DataDog/integrations-core/pull/14862))

***Fixed***:

* Update a log message to mention `hatch` instead of `tox` ([#15037](https://github.com/DataDog/integrations-core/pull/15037))

## 21.0.0 / 2023-06-22

***Removed***:

* Remove ddev script from datadog_checks_dev ([#14837](https://github.com/DataDog/integrations-core/pull/14837))

***Changed***:

* Reorder changelogs by priority ([#14836](https://github.com/DataDog/integrations-core/pull/14836))

***Added***:

* Update changelog generation to use a better formatting ([#14810](https://github.com/DataDog/integrations-core/pull/14810))

***Fixed***:

* Revert "Set the `marker` option to `not e2e` by default (#14804)" ([#14815](https://github.com/DataDog/integrations-core/pull/14815))
* Set the `marker` option to `not e2e` by default ([#14804](https://github.com/DataDog/integrations-core/pull/14804))

## 20.0.1 / 2023-06-20

***Fixed***:

* Fix ability to release ddev ([#14790](https://github.com/DataDog/integrations-core/pull/14790))

## 20.0.0 / 2023-06-16

***Changed***:

* Remove `pyperclip` dependency and clipboard functionality ([#14782](https://github.com/DataDog/integrations-core/pull/14782))

***Added***:

* Upgrade Pydantic model code generator ([#14779](https://github.com/DataDog/integrations-core/pull/14779))
* Add validations for removed dependencies ([#14556](https://github.com/DataDog/integrations-core/pull/14556))

***Fixed***:

* Update the expvar port and enable telemetry ([#14729](https://github.com/DataDog/integrations-core/pull/14729))

## 19.4.1 / 2023-06-08

***Fixed***:

* Revert "Capture stderr from docker compose to improve debugging experience" (#13949) ([#14714](https://github.com/DataDog/integrations-core/pull/14714))
* Bump Python version from py3.8 to py3.9 ([#14701](https://github.com/DataDog/integrations-core/pull/14701))
* Allow typed-ast to work for python3.11 ([#14689](https://github.com/DataDog/integrations-core/pull/14689))
* Rephrase the `--dev` description for the `start` command ([#14681](https://github.com/DataDog/integrations-core/pull/14681))

## 19.4.0 / 2023-06-06

***Added***:

* Update minimum base check version for templates ([#14643](https://github.com/DataDog/integrations-core/pull/14643))

***Fixed***:

* Keep pydantic version synced ([#14656](https://github.com/DataDog/integrations-core/pull/14656))
* Fix `generate-profile-from-mibs` ([#14676](https://github.com/DataDog/integrations-core/pull/14676))

## 19.3.1 / 2023-05-26

***Fixed***:

* Update dependencies ([#14594](https://github.com/DataDog/integrations-core/pull/14594))

## 19.3.0 / 2023-05-17

***Added***:

* Add `token` and `alert` as valid metric units ([#14575](https://github.com/DataDog/integrations-core/pull/14575))
* Add an ignore_connection_errors option to the openmetrics check ([#14504](https://github.com/DataDog/integrations-core/pull/14504))

***Fixed***:

* Fix format-style command when test custom_integration for tox ([#14547](https://github.com/DataDog/integrations-core/pull/14547)) Thanks [FeruBaco](https://github.com/FeruBaco).
* Remove unnecesary commas after type definition ([#14529](https://github.com/DataDog/integrations-core/pull/14529)) Thanks [FeruBaco](https://github.com/FeruBaco).
* Capture stderr from docker compose to improve debugging experience ([#13949](https://github.com/DataDog/integrations-core/pull/13949))

## 19.2.0 / 2023-04-27

***Added***:

* Remove Azure Pipelines from validation ([#14475](https://github.com/DataDog/integrations-core/pull/14475))

***Fixed***:

* Deprecate `use_latest_spec` option ([#14446](https://github.com/DataDog/integrations-core/pull/14446))
* Drop some kafka_consumer old dependencies from the `licenses` command ([#14244](https://github.com/DataDog/integrations-core/pull/14244))

## 19.1.0 / 2023-04-20

***Added***:

* Introduce initial entry in CHANGELOG during ddev create ([#14148](https://github.com/DataDog/integrations-core/pull/14148))

***Fixed***:

* Limit the version of `virtualenv` to continue testing Python 2 ([#14431](https://github.com/DataDog/integrations-core/pull/14431))
* Make license validation deterministic wrt dependency specification ([#14354](https://github.com/DataDog/integrations-core/pull/14354))

## 19.0.0 / 2023-04-11

***Changed***:

* Replace flake8 and isort with Ruff ([#14212](https://github.com/DataDog/integrations-core/pull/14212))

## 18.1.0 / 2023-03-31

***Added***:

* Get more insight into Agent E2E communication errors ([#14259](https://github.com/DataDog/integrations-core/pull/14259))
* Support GitHub Actions for testing ([#14237](https://github.com/DataDog/integrations-core/pull/14237))

***Fixed***:

* Fix a typo in the `disable_generic_tags` option description ([#14246](https://github.com/DataDog/integrations-core/pull/14246))
* Fix style ([#14230](https://github.com/DataDog/integrations-core/pull/14230))
* Fix traps db generation for expended representation ([#14002](https://github.com/DataDog/integrations-core/pull/14002))

## 18.0.0 / 2023-03-23

***Changed***:

* Upgrade openstacksdk dependency and drop py2 ([#14109](https://github.com/DataDog/integrations-core/pull/14109))

***Added***:

* Allow to specify the mode when creating a temp dir ([#14208](https://github.com/DataDog/integrations-core/pull/14208))
* Allow enabling of tracing for tests with an environment variable ([#14206](https://github.com/DataDog/integrations-core/pull/14206))
* Move CI setup scripts to a provider-agnostic location ([#14179](https://github.com/DataDog/integrations-core/pull/14179))

***Fixed***:

* Skip metadata validation for non-metrics integrations ([#14211](https://github.com/DataDog/integrations-core/pull/14211))
* Consider empty environment variables as unset ([#14210](https://github.com/DataDog/integrations-core/pull/14210))
* Fix `generate-traps-db` command on windows ([#14117](https://github.com/DataDog/integrations-core/pull/14117))

## 17.9.0 / 2023-03-01

***Added***:

* Add process and runtime to allowed prefixes ([#14058](https://github.com/DataDog/integrations-core/pull/14058))

***Fixed***:

* Fix dependency update logic for latest versions of `packaging` ([#14055](https://github.com/DataDog/integrations-core/pull/14055))

## 17.8.2 / 2023-02-27

***Fixed***:

* Update cryptography to 39.0.1 ([#13913](https://github.com/DataDog/integrations-core/pull/13913))
* Remove autodiscovery category from the SNMP template ([#13924](https://github.com/DataDog/integrations-core/pull/13924))
* Remove py2 from the default template ([#13838](https://github.com/DataDog/integrations-core/pull/13838))

## 17.8.1 / 2023-01-25

***Fixed***:

* Call hatch from `sys.executable` ([#13769](https://github.com/DataDog/integrations-core/pull/13769))
* Bump pydantic version to 1.10.4 ([#13764](https://github.com/DataDog/integrations-core/pull/13764))

## 17.8.0 / 2023-01-20

***Added***:

* Update style deps ([#13740](https://github.com/DataDog/integrations-core/pull/13740))

***Fixed***:

* Fix `ddev make release` when the `version` parameter is not provided ([#13717](https://github.com/DataDog/integrations-core/pull/13717))
* Improve startup time and fix some tests ([#13703](https://github.com/DataDog/integrations-core/pull/13703))
* Validate the new release version when provided ([#13687](https://github.com/DataDog/integrations-core/pull/13687))
* Always recreate the containers when using docker-compose in tests ([#13685](https://github.com/DataDog/integrations-core/pull/13685))
* Automatically delete the agent container when the container is stopped ([#13675](https://github.com/DataDog/integrations-core/pull/13675))
* Support license header validation for files encoded with utf8 with bom ([#13676](https://github.com/DataDog/integrations-core/pull/13676))
* Stop ignoring the `protobuf` dependency when updating them ([#13642](https://github.com/DataDog/integrations-core/pull/13642))
* Skip yanked artifacts from PyPi ([#13632](https://github.com/DataDog/integrations-core/pull/13632))
* Update the hatch env selection to act as the tox one ([#13644](https://github.com/DataDog/integrations-core/pull/13644))
* Rename TOX_SKIP_ENV to SKIP_ENV_NAME ([#13633](https://github.com/DataDog/integrations-core/pull/13633))

## 17.7.0 / 2022-12-27

***Added***:

* Add hidden option to ignore manifest schema validation ([#13569](https://github.com/DataDog/integrations-core/pull/13569))
* Add `--fix` flag to `ddev validate license-headers` for automatically fixing errors ([#13507](https://github.com/DataDog/integrations-core/pull/13507))

***Fixed***:

* Properly account for other integration repos ([#13581](https://github.com/DataDog/integrations-core/pull/13581))
* Make `ddev validate license-header` honor gitignore files ([#13439](https://github.com/DataDog/integrations-core/pull/13439))
* Fix style ([#13518](https://github.com/DataDog/integrations-core/pull/13518))

## 17.6.0 / 2022-12-13

***Added***:

* Update marketplace GitHub actions to validate new template fields ([#13267](https://github.com/DataDog/integrations-core/pull/13267))

***Fixed***:

* Fix style deps ([#13495](https://github.com/DataDog/integrations-core/pull/13495))
* Update integrations repo name ([#13494](https://github.com/DataDog/integrations-core/pull/13494))

## 17.5.1 / 2022-12-09

***Fixed***:

* Update dependencies ([#13478](https://github.com/DataDog/integrations-core/pull/13478))

## 17.5.0 / 2022-12-09

***Added***:

* Add `validate license-header` subcommand ([#13417](https://github.com/DataDog/integrations-core/pull/13417))
* Add new template for metrics crawler integrations ([#13411](https://github.com/DataDog/integrations-core/pull/13411))
* Add an option to ignore failed environments in env start ([#13443](https://github.com/DataDog/integrations-core/pull/13443))

***Fixed***:

* Fix parsing of E2E output for Hatch environments when warnings occur ([#13479](https://github.com/DataDog/integrations-core/pull/13479))
* Force the semver version to >=2.13.0 ([#13477](https://github.com/DataDog/integrations-core/pull/13477))
* Re-raise the exception when the environment failed to start ([#13472](https://github.com/DataDog/integrations-core/pull/13472))
* Remove the `--memray-show-report` option ([#13463](https://github.com/DataDog/integrations-core/pull/13463))
* Bump pytest-memray version ([#13462](https://github.com/DataDog/integrations-core/pull/13462))
* Do not force pytest version ([#13461](https://github.com/DataDog/integrations-core/pull/13461))
* Fix typo in platfrom-integrations team name ([#13368](https://github.com/DataDog/integrations-core/pull/13368))

## 17.4.0 / 2022-11-23

***Added***:

* Add a dummy `--memray` option to the pytest plugin ([#13352](https://github.com/DataDog/integrations-core/pull/13352))
* Add a dummy `--hide-memray-summary` option to the pytest plugin ([#13358](https://github.com/DataDog/integrations-core/pull/13358))
* Add an option to show the memray report ([#13351](https://github.com/DataDog/integrations-core/pull/13351))

***Fixed***:

* Support isolated installation ([#13366](https://github.com/DataDog/integrations-core/pull/13366))
* Allow `bench` as an env name for running benchmarks with hatch ([#13316](https://github.com/DataDog/integrations-core/pull/13316))
* Consider `hatch.toml` file in testable files for PR tests to run ([#13303](https://github.com/DataDog/integrations-core/pull/13303))

## 17.3.2 / 2022-11-08

***Fixed***:

* Update marketplace README template ([#13249](https://github.com/DataDog/integrations-core/pull/13249))
* [cli] Expand help text for --dev and --base options ([#13235](https://github.com/DataDog/integrations-core/pull/13235))
* Add the CHANGELOG.md template file to the new integration scaffolds ([#13257](https://github.com/DataDog/integrations-core/pull/13257))

## 17.3.1 / 2022-10-28

***Fixed***:

* Fix process signature report ([#13226](https://github.com/DataDog/integrations-core/pull/13226))

## 17.3.0 / 2022-10-26

***Added***:

* Add the memray option to the `test` command ([#13160](https://github.com/DataDog/integrations-core/pull/13160))

***Fixed***:

* Rename Tools and Libs team to Platform Integrations ([#13201](https://github.com/DataDog/integrations-core/pull/13201))
* Force pytest<7.2.0 to avoid test breakage ([#13198](https://github.com/DataDog/integrations-core/pull/13198))

## 17.2.0 / 2022-10-20

***Added***:

* Add the ability to retry kind environments ([#13106](https://github.com/DataDog/integrations-core/pull/13106))

***Fixed***:

* Add f5-distributed-cloud as tile without github team or username ([#13149](https://github.com/DataDog/integrations-core/pull/13149))
* Fix `release make` to include new integrations in the agent requirements file ([#13125](https://github.com/DataDog/integrations-core/pull/13125))
* Fix deprecation warnings with `semver` ([#12967](https://github.com/DataDog/integrations-core/pull/12967))
* Stop running `codecov` in the `test` command for integrations-core ([#13085](https://github.com/DataDog/integrations-core/pull/13085))

## 17.1.1 / 2022-10-14

***Fixed***:

* Allow 1e to have email-based codeowners ([#13121](https://github.com/DataDog/integrations-core/pull/13121))
* Remove the legacy docker-compose ([#13073](https://github.com/DataDog/integrations-core/pull/13073))
* Use specific endpoint to get all members from trello board at once ([#13074](https://github.com/DataDog/integrations-core/pull/13074))
* Make the `validate metadata` command fail if the metric prefix is invalid ([#12903](https://github.com/DataDog/integrations-core/pull/12903))
* Pin security deps in ddev ([#12956](https://github.com/DataDog/integrations-core/pull/12956))
* Fixed `validate manifest` command by providing default config for `dd_url` setting ([#13057](https://github.com/DataDog/integrations-core/pull/13057))

## 17.1.0 / 2022-10-04

***Added***:

* Support new `integrations` repo ([#13007](https://github.com/DataDog/integrations-core/pull/13007))

***Fixed***:

* Allow creating integrations with `--here` in an arbitrary folder ([#13026](https://github.com/DataDog/integrations-core/pull/13026))
* Do not include `ddev` in the `requirements-agent-release.txt` file ([#12947](https://github.com/DataDog/integrations-core/pull/12947))
* Avoid assigning QA cards to the main reviewers ([#12990](https://github.com/DataDog/integrations-core/pull/12990))

## 17.0.1 / 2022-09-19

***Fixed***:

* Do not fail the validation if `pr_labels_config_relative_path` is not defined ([#12965](https://github.com/DataDog/integrations-core/pull/12965))

## 17.0.0 / 2022-09-16

***Changed***:

* Use official labeler GH action ([#12546](https://github.com/DataDog/integrations-core/pull/12546))

***Added***:

* Refactor tooling for getting the current env name ([#12939](https://github.com/DataDog/integrations-core/pull/12939))
* Attempts default to 2 on ci ([#12867](https://github.com/DataDog/integrations-core/pull/12867))
* Update HTTP config spec templates ([#12890](https://github.com/DataDog/integrations-core/pull/12890))
* Add OAuth functionality to the HTTP util ([#12884](https://github.com/DataDog/integrations-core/pull/12884))
* Upgrade Hatch ([#12872](https://github.com/DataDog/integrations-core/pull/12872))
* Validate the `changelog` field in the manifest file ([#12829](https://github.com/DataDog/integrations-core/pull/12829))
* Upgrade dependencies for environment management ([#12785](https://github.com/DataDog/integrations-core/pull/12785))
* Make sure process_signatures gets migrated during V2 migrations ([#12589](https://github.com/DataDog/integrations-core/pull/12589))
* Enforce version 2 of manifests ([#12775](https://github.com/DataDog/integrations-core/pull/12775))
* Update templates for new integrations ([#12744](https://github.com/DataDog/integrations-core/pull/12744))
* Update new integration templates to use v2 manifests ([#12592](https://github.com/DataDog/integrations-core/pull/12592))

***Fixed***:

* Templatize the repository in the README links ([#12930](https://github.com/DataDog/integrations-core/pull/12930))
* Fix tile-only README template generation ([#12918](https://github.com/DataDog/integrations-core/pull/12918))
* Add case sensitive changelog validation ([#12920](https://github.com/DataDog/integrations-core/pull/12920))
* Add a validator for the manifest version ([#12788](https://github.com/DataDog/integrations-core/pull/12788))
* Make the manifest validation fail if the file is not found ([#12789](https://github.com/DataDog/integrations-core/pull/12789))
* Fix Hatch environment plugin ([#12769](https://github.com/DataDog/integrations-core/pull/12769))
* Templatize the README links ([#12742](https://github.com/DataDog/integrations-core/pull/12742))
* Bump dependencies for 7.40 ([#12896](https://github.com/DataDog/integrations-core/pull/12896))

## 16.7.0 / 2022-08-05

***Added***:

* Make ddev a standalone package ([#12565](https://github.com/DataDog/integrations-core/pull/12565))

***Fixed***:

* Dependency updates ([#12653](https://github.com/DataDog/integrations-core/pull/12653))
* Prevent metadata validation from crashing on missing columns ([#12680](https://github.com/DataDog/integrations-core/pull/12680))
* Update exclude list in metadata validation ([#12658](https://github.com/DataDog/integrations-core/pull/12658))

## 16.6.0 / 2022-08-02

***Added***:

* [SNMP Traps] Include BITS enums in traps DB ([#12581](https://github.com/DataDog/integrations-core/pull/12581))
* Include the conditions in the retry for the `docker_run` function ([#12527](https://github.com/DataDog/integrations-core/pull/12527))
* Update Hatch plugin ([#12518](https://github.com/DataDog/integrations-core/pull/12518))
* Add functionality to load the legacy version of the integration ([#12396](https://github.com/DataDog/integrations-core/pull/12396))
* Add validations for duplicate JMX bean entries ([#11505](https://github.com/DataDog/integrations-core/pull/11505))

***Fixed***:

* Make log_patterns match all logs ([#12623](https://github.com/DataDog/integrations-core/pull/12623))
* Add pymysql to dependency update exclude list ([#12631](https://github.com/DataDog/integrations-core/pull/12631))
* Better failed assertion message, print return code ([#12615](https://github.com/DataDog/integrations-core/pull/12615))
* Do not update docker compose ([#12576](https://github.com/DataDog/integrations-core/pull/12576))
* Better print the error on extra startup commands for e2e tests on Agent image set up ([#12578](https://github.com/DataDog/integrations-core/pull/12578))
* Fix nightly base package builds that use Hatch ([#12544](https://github.com/DataDog/integrations-core/pull/12544))

## 16.5.2 / 2022-07-08

***Fixed***:

* Update trello.py ([#12475](https://github.com/DataDog/integrations-core/pull/12475))
* Do not include Datadog licenses to community files ([#12445](https://github.com/DataDog/integrations-core/pull/12445))

## 16.5.1 / 2022-07-06

***Fixed***:

* Fix validation error message and wrong parameters ([#12428](https://github.com/DataDog/integrations-core/pull/12428))
* Use the correct team when using `ddev -a release trello testable` ([#12418](https://github.com/DataDog/integrations-core/pull/12418))

## 16.5.0 / 2022-06-27

***Added***:

* Add a `--debug` (`-d`) flag to `ddev env test` ([#12379](https://github.com/DataDog/integrations-core/pull/12379))

***Fixed***:

* Fix tooling to support v2 manifests ([#12411](https://github.com/DataDog/integrations-core/pull/12411))
* Fix agent changelog command for manifest v2 ([#12406](https://github.com/DataDog/integrations-core/pull/12406))
* Change `get_commits_since` so that it won't take commits from other branches ([#12376](https://github.com/DataDog/integrations-core/pull/12376))

## 16.4.0 / 2022-06-16

***Added***:

* Emulate an Agent shutdown after every test that uses the `dd_run_check` fixture by default ([#12371](https://github.com/DataDog/integrations-core/pull/12371))
* Adjust description character limits in manifest ([#12339](https://github.com/DataDog/integrations-core/pull/12339))
* Include information about the manifest migration in the docs build ([#12136](https://github.com/DataDog/integrations-core/pull/12136))

***Fixed***:

* Properly support E2E testing for Hatch envs ([#12362](https://github.com/DataDog/integrations-core/pull/12362))
* Fix validation for readme images ([#12351](https://github.com/DataDog/integrations-core/pull/12351))
* Fix `Configuration & Deployment` tag for v2 manifest migration ([#12348](https://github.com/DataDog/integrations-core/pull/12348))
* Fix manifest migration of macOS tag ([#12138](https://github.com/DataDog/integrations-core/pull/12138))

## 16.3.0 / 2022-06-02

***Added***:

* Move v2 manifest field `classifier_tags` under `tile` ([#12122](https://github.com/DataDog/integrations-core/pull/12122))
* Upgrade Hatch to latest version ([#12016](https://github.com/DataDog/integrations-core/pull/12016))

***Fixed***:

* Fix extra metrics description example ([#12043](https://github.com/DataDog/integrations-core/pull/12043))
* Fix tooling for v2 manifests ([#12040](https://github.com/DataDog/integrations-core/pull/12040))

## 16.2.1 / 2022-05-12

***Fixed***:

* Fix `enabled` for parent options ([#11707](https://github.com/DataDog/integrations-core/pull/11707))
* Don't look for `=== JSON ===` in e2e output ([#12004](https://github.com/DataDog/integrations-core/pull/12004))

## 16.2.0 / 2022-05-11

***Added***:

* Resolve integer enums when generating SNMP traps DB ([#11911](https://github.com/DataDog/integrations-core/pull/11911))
* Support dynamic bearer tokens (Bound Service Account Token Volume) ([#11915](https://github.com/DataDog/integrations-core/pull/11915))
* Support Hatch for managing test environments ([#11950](https://github.com/DataDog/integrations-core/pull/11950))
* Assign `triage` team cards to Agent Platform ([#11768](https://github.com/DataDog/integrations-core/pull/11768))
* Update metadata.csv to require curated_metric column ([#11770](https://github.com/DataDog/integrations-core/pull/11770))
* Update style dependencies ([#11764](https://github.com/DataDog/integrations-core/pull/11764))
* Add gssapi as a dependency ([#11725](https://github.com/DataDog/integrations-core/pull/11725))

***Fixed***:

* Fix IBM ACE validation ([#11964](https://github.com/DataDog/integrations-core/pull/11964))
* Pin types-simplejson==3.17.5 ([#11923](https://github.com/DataDog/integrations-core/pull/11923))
* Fix a keyerror in ddev generate-traps-db ([#11892](https://github.com/DataDog/integrations-core/pull/11892))
* Fix logic for loading minimum base package dependency for tests ([#11771](https://github.com/DataDog/integrations-core/pull/11771))
* Apply recent fix to new integration templates ([#11751](https://github.com/DataDog/integrations-core/pull/11751))
* Update error message in recommended monitor validation to include more context ([#11750](https://github.com/DataDog/integrations-core/pull/11750))

## 16.1.0 / 2022-03-29

***Added***:

* Add new README for Tile-only integrations ([#11712](https://github.com/DataDog/integrations-core/pull/11712))

***Fixed***:

* Support newer versions of `click` ([#11746](https://github.com/DataDog/integrations-core/pull/11746))
* Cap the version of virtualenv ([#11742](https://github.com/DataDog/integrations-core/pull/11742))

## 16.0.0 / 2022-03-25

***Changed***:

* Refactor dependency tooling ([#11720](https://github.com/DataDog/integrations-core/pull/11720))

***Added***:

* Add `metric_patterns` to base template ([#11696](https://github.com/DataDog/integrations-core/pull/11696))

***Fixed***:

* Update check template README ([#11719](https://github.com/DataDog/integrations-core/pull/11719))
* Better logging and usability of ddev 'generate-traps-db' ([#11544](https://github.com/DataDog/integrations-core/pull/11544))
* Remove check options from jmx template ([#11686](https://github.com/DataDog/integrations-core/pull/11686))

## 15.11.0 / 2022-03-16

***Added***:

* Add more allowed recommended monitor types ([#11669](https://github.com/DataDog/integrations-core/pull/11669))
* Prevent tags for unreleased integrations ([#11605](https://github.com/DataDog/integrations-core/pull/11605))
* Allow limiting released changes up to a specific ref ([#11596](https://github.com/DataDog/integrations-core/pull/11596))

***Fixed***:

* Add space above tag function ([#11623](https://github.com/DataDog/integrations-core/pull/11623))
* Don't ignore the last character of lines when validating ASCII ([#11548](https://github.com/DataDog/integrations-core/pull/11548))
* Remove unsupported schema properties ([#11585](https://github.com/DataDog/integrations-core/pull/11585))
* Fail releases for missing tags ([#11593](https://github.com/DataDog/integrations-core/pull/11593))
* Remove outdated warning in the description for the `tls_ignore_warning` option ([#11591](https://github.com/DataDog/integrations-core/pull/11591))
* Fix fallback case in trello card assignment algorithm ([#11533](https://github.com/DataDog/integrations-core/pull/11533))

## 15.10.1 / 2022-02-19

***Fixed***:

* Fix integration templates ([#11539](https://github.com/DataDog/integrations-core/pull/11539))
* Handle the case in models sync where a file does not have a license header ([#11535](https://github.com/DataDog/integrations-core/pull/11535))

## 15.10.0 / 2022-02-16

***Added***:

* Update templates for new integrations ([#11510](https://github.com/DataDog/integrations-core/pull/11510))
* Reintroduce ASCII validation for README files ([#11509](https://github.com/DataDog/integrations-core/pull/11509))

***Fixed***:

* Update new check template ([#11489](https://github.com/DataDog/integrations-core/pull/11489))
* Fix codecov report ([#11492](https://github.com/DataDog/integrations-core/pull/11492))

## 15.9.0 / 2022-02-10

***Added***:

* Add `pyproject.toml` file ([#11303](https://github.com/DataDog/integrations-core/pull/11303))

***Fixed***:

* Fix style format for Python checks defined by a pyproject.toml file  ([#11483](https://github.com/DataDog/integrations-core/pull/11483))
* Fix `pytest` and `tox` plugins for checks with only a `pyproject.toml` ([#11477](https://github.com/DataDog/integrations-core/pull/11477))
* Fix E2E for new base package versions ([#11473](https://github.com/DataDog/integrations-core/pull/11473))
* Fix package signing for checks with only a `pyproject.toml` ([#11474](https://github.com/DataDog/integrations-core/pull/11474))

## 15.8.0 / 2022-02-07

***Added***:

* Support Python checks defined by a `pyproject.toml` file ([#11233](https://github.com/DataDog/integrations-core/pull/11233))
* Add snmp build-traps-db command ([#11235](https://github.com/DataDog/integrations-core/pull/11235))
* Add curated_metric column to check validation ([#11168](https://github.com/DataDog/integrations-core/pull/11168))

***Fixed***:

* Safely check the dashboards key exists before trying to write to it ([#11285](https://github.com/DataDog/integrations-core/pull/11285))
* Validate all `curated_metric` rows and properly validate empty `metadata.csv` files ([#11273](https://github.com/DataDog/integrations-core/pull/11273))
* More specific config validation error message ([#11272](https://github.com/DataDog/integrations-core/pull/11272))
* Unpin black ([#11270](https://github.com/DataDog/integrations-core/pull/11270))

## 15.7.0 / 2022-01-31

***Added***:

* Add example image with requirements for media carousel ([#11145](https://github.com/DataDog/integrations-core/pull/11145))

***Fixed***:

* Pin black package ([#11240](https://github.com/DataDog/integrations-core/pull/11240))
* Don't overwrite year in license header when generating files ([#11188](https://github.com/DataDog/integrations-core/pull/11188))
* Add manual changelog entry for 7.30.1 ([#11142](https://github.com/DataDog/integrations-core/pull/11142))
* Fix the type of `bearer_token_auth` ([#11144](https://github.com/DataDog/integrations-core/pull/11144))

## 15.6.0 / 2022-01-08

***Added***:

* Add discovery options to `ddev env check` command ([#11044](https://github.com/DataDog/integrations-core/pull/11044))

## 15.5.0 / 2022-01-06

***Added***:

* Set coverage report to only core checks ([#10922](https://github.com/DataDog/integrations-core/pull/10922))
* Add support for manifest V2 to "ddev create" ([#11028](https://github.com/DataDog/integrations-core/pull/11028))
* Add validation for invalid characters and sequences for service names ([#10813](https://github.com/DataDog/integrations-core/pull/10813))
* Add detailed trace to all integrations ([#10679](https://github.com/DataDog/integrations-core/pull/10679))
* Support event platform events for e2e testing ([#10663](https://github.com/DataDog/integrations-core/pull/10663))

***Fixed***:

* Don't add new line to license header ([#11025](https://github.com/DataDog/integrations-core/pull/11025))
* Don't add autogenerated comments to deprecation files ([#11014](https://github.com/DataDog/integrations-core/pull/11014))
* Vendor flup client FCGIApp ([#10953](https://github.com/DataDog/integrations-core/pull/10953))
* Do not regenerate models on new year ([#11003](https://github.com/DataDog/integrations-core/pull/11003))
* Don't allow use of author, pricing, and terms fields for extras integrations ([#10680](https://github.com/DataDog/integrations-core/pull/10680))
* Add comment to autogenerated model files ([#10945](https://github.com/DataDog/integrations-core/pull/10945))
* Bump base check requirement for JMX template ([#10925](https://github.com/DataDog/integrations-core/pull/10925))
* Handle nested template name overrides in config specs ([#10910](https://github.com/DataDog/integrations-core/pull/10910))
* Move is_public validations inside v1 and v2 specific checks ([#10841](https://github.com/DataDog/integrations-core/pull/10841))
* Support new SNMP profiles without throwing errors in translate-profiles ([#10648](https://github.com/DataDog/integrations-core/pull/10648))
* Snmp profile validator refactoring ([#10650](https://github.com/DataDog/integrations-core/pull/10650))
* Add documentation to config models ([#10757](https://github.com/DataDog/integrations-core/pull/10757))
* Allow BaseModel keywords as option names ([#10715](https://github.com/DataDog/integrations-core/pull/10715))

## 15.4.0 / 2021-11-22

***Added***:

* Support non-executable files during pipeline setup ([#10684](https://github.com/DataDog/integrations-core/pull/10684))

## 15.3.1 / 2021-11-17

***Fixed***:

* Refactor annotations to console utility and use relative imports ([#10645](https://github.com/DataDog/integrations-core/pull/10645))

## 15.3.0 / 2021-11-13

***Added***:

* Document new include_labels option ([#10617](https://github.com/DataDog/integrations-core/pull/10617))
* Document new use_process_start_time option ([#10601](https://github.com/DataDog/integrations-core/pull/10601))
* Add new base class for monitoring Windows performance counters ([#10504](https://github.com/DataDog/integrations-core/pull/10504))
* Update dependencies ([#10580](https://github.com/DataDog/integrations-core/pull/10580))

***Fixed***:

* Update annotations util with relative imports ([#10613](https://github.com/DataDog/integrations-core/pull/10613))
* Remove integration style hostname submission validation ([#10609](https://github.com/DataDog/integrations-core/pull/10609))
* Update warning message about agent signature ([#10606](https://github.com/DataDog/integrations-core/pull/10606))

## 15.2.0 / 2021-11-10

***Added***:

* Update style dependencies ([#10582](https://github.com/DataDog/integrations-core/pull/10582))
* Add option to include security deps in dep command ([#10523](https://github.com/DataDog/integrations-core/pull/10523))
* Add some debug messages to release make command and some refactor ([#10535](https://github.com/DataDog/integrations-core/pull/10535))
* Adding to schema required field tags ([#9777](https://github.com/DataDog/integrations-core/pull/9777))
* Adding table metric tags validator ([#9820](https://github.com/DataDog/integrations-core/pull/9820))
* Allow passing multiple directories to the `validate-profile` SNMP command ([#10029](https://github.com/DataDog/integrations-core/pull/10029))
* Add --format-links flag to README validation ([#10469](https://github.com/DataDog/integrations-core/pull/10469))
* Add decimal bytes units to metric metadata validation ([#10378](https://github.com/DataDog/integrations-core/pull/10378))
* Add annotations to dep validation ([#10286](https://github.com/DataDog/integrations-core/pull/10286))
* Add new validation to warn on bad style ([#10430](https://github.com/DataDog/integrations-core/pull/10430))

***Fixed***:

* Fix location of config ([#10590](https://github.com/DataDog/integrations-core/pull/10590))
* Update README templates ([#10564](https://github.com/DataDog/integrations-core/pull/10564))
* Update ignored deps ([#10516](https://github.com/DataDog/integrations-core/pull/10516))
* Fix ddev dash export for manifest v2 ([#10503](https://github.com/DataDog/integrations-core/pull/10503))
* Update checks that do not make sense to have logs ([#10366](https://github.com/DataDog/integrations-core/pull/10366))
* Fix description of JMX options ([#10454](https://github.com/DataDog/integrations-core/pull/10454))

## 15.1.0 / 2021-10-15

***Added***:

* Annotate manifest validation ([#10022](https://github.com/DataDog/integrations-core/pull/10022))

***Fixed***:

* [OpenMetricsV2] Allow empty namespaces ([#10420](https://github.com/DataDog/integrations-core/pull/10420))
* Remove unused MIB_SOURCE_URL and use relative imports ([#10353](https://github.com/DataDog/integrations-core/pull/10353))

## 15.0.0 / 2021-10-13

***Changed***:

* Rename legacy PDH config spec ([#10412](https://github.com/DataDog/integrations-core/pull/10412))

## 14.5.1 / 2021-10-12

***Fixed***:

* Update dashboard validation for Manifest V2 ([#10398](https://github.com/DataDog/integrations-core/pull/10398))
* Ignore metadata and service-checks when no integration included ([#10399](https://github.com/DataDog/integrations-core/pull/10399))

## 14.5.0 / 2021-10-12

***Added***:

* Add meta command for browsing Windows performance counters ([#10385](https://github.com/DataDog/integrations-core/pull/10385))

## 14.4.1 / 2021-10-08

***Fixed***:

* Allow entire config templates to be hidden and include Openmetrics legacy config option in models ([#10348](https://github.com/DataDog/integrations-core/pull/10348))

## 14.4.0 / 2021-10-04

***Added***:

* Sync configs with new option and bump base requirement ([#10315](https://github.com/DataDog/integrations-core/pull/10315))
* Enable E2E logs agent by default if environments mount logs ([#10293](https://github.com/DataDog/integrations-core/pull/10293))
* Add annotations for ci ([#10260](https://github.com/DataDog/integrations-core/pull/10260))

***Fixed***:

* Fix scope of E2E state management fixtures ([#10316](https://github.com/DataDog/integrations-core/pull/10316))

## 14.3.0 / 2021-09-30

***Added***:

* Allow setting DD_SITE in org config ([#10285](https://github.com/DataDog/integrations-core/pull/10285))
* Update readme validation to check repo over support ([#10283](https://github.com/DataDog/integrations-core/pull/10283))
* Create and use new Manifest interface class for ddev commands ([#10261](https://github.com/DataDog/integrations-core/pull/10261))
* Still support python2 with mypy ([#10272](https://github.com/DataDog/integrations-core/pull/10272))
* Update style dependencies ([#10238](https://github.com/DataDog/integrations-core/pull/10238))
* Add HTTP option to control the size of streaming responses ([#10183](https://github.com/DataDog/integrations-core/pull/10183))

***Fixed***:

* Don't add null values to classifier tags ([#10279](https://github.com/DataDog/integrations-core/pull/10279))
* Set repo name after we process the `--here` flag ([#10259](https://github.com/DataDog/integrations-core/pull/10259))

## 14.2.0 / 2021-09-27

***Added***:

* Update AZP templates to take in a dd_url and small fixes to validator ([#10230](https://github.com/DataDog/integrations-core/pull/10230))
* Add batch option to `ddev dep updates` command ([#10229](https://github.com/DataDog/integrations-core/pull/10229))
* Add DDEV_E2E_AGENT_PY2 env option ([#10221](https://github.com/DataDog/integrations-core/pull/10221))

***Fixed***:

* Don't set empty asset values on migration ([#10231](https://github.com/DataDog/integrations-core/pull/10231))
* Forbid time_unit/time_unit metric metadata type ([#10236](https://github.com/DataDog/integrations-core/pull/10236))

## 14.1.0 / 2021-09-23

***Added***:

* Strengthen ImmutableAttributesValidator to check for manifest changes in asset short names ([#10199](https://github.com/DataDog/integrations-core/pull/10199))
* Add app_uuid to manifest migrator ([#10200](https://github.com/DataDog/integrations-core/pull/10200))
* Add more functionality to `MockResponse` testing utility ([#10194](https://github.com/DataDog/integrations-core/pull/10194))

***Fixed***:

* Update JMX integration template ([#10193](https://github.com/DataDog/integrations-core/pull/10193))
* Fix the description of the `allow_redirects` HTTP option ([#10195](https://github.com/DataDog/integrations-core/pull/10195))
* Catch exception for malformed requirement syntax ([#10189](https://github.com/DataDog/integrations-core/pull/10189))

## 14.0.0 / 2021-09-21

***Changed***:

* Update immutable attributes validator for manifest upgrades v2 ([#10175](https://github.com/DataDog/integrations-core/pull/10175))
* Update mib_source_url to a Datadog fork of mibs.snmplabs.com ([#9952](https://github.com/DataDog/integrations-core/pull/9952))

***Added***:

* Add allow_redirect option ([#10160](https://github.com/DataDog/integrations-core/pull/10160))
* Annotate imports validation ([#10112](https://github.com/DataDog/integrations-core/pull/10112))
* Annotate models validations ([#10131](https://github.com/DataDog/integrations-core/pull/10131))
* Meta command to migrate manifest to V2 ([#10088](https://github.com/DataDog/integrations-core/pull/10088))
* Allow Kubernetes port forwarding to support any resource ([#10127](https://github.com/DataDog/integrations-core/pull/10127))
* Annotate saved views validation ([#10130](https://github.com/DataDog/integrations-core/pull/10130))
* Annotate metadata validation ([#10128](https://github.com/DataDog/integrations-core/pull/10128))
* Annotate package validation ([#10115](https://github.com/DataDog/integrations-core/pull/10115))
* Annotate licenses ([#10114](https://github.com/DataDog/integrations-core/pull/10114))
* Annotate readme validations ([#10116](https://github.com/DataDog/integrations-core/pull/10116))
* Allow exclusion of specific branch for changelog generation ([#10106](https://github.com/DataDog/integrations-core/pull/10106))
* Annotate JMX metric validation ([#10113](https://github.com/DataDog/integrations-core/pull/10113))
* Annotate EULA and agent requirements validation ([#10108](https://github.com/DataDog/integrations-core/pull/10108))
* Annotate codeowners ([#10107](https://github.com/DataDog/integrations-core/pull/10107))
* Echo warning for unnecessary params used ([#10053](https://github.com/DataDog/integrations-core/pull/10053))
* Add borrower and PySMI logs to MIB compiler ([#10074](https://github.com/DataDog/integrations-core/pull/10074))
* Allow the use of ddtrace for E2E tests ([#10082](https://github.com/DataDog/integrations-core/pull/10082))
* Disable generic tags ([#10027](https://github.com/DataDog/integrations-core/pull/10027))
* Add support for manifest V2 validations ([#9968](https://github.com/DataDog/integrations-core/pull/9968))
* Add critical service check test to integration template ([#10063](https://github.com/DataDog/integrations-core/pull/10063))
* Add support for testing new versions of products ([#9945](https://github.com/DataDog/integrations-core/pull/9945))
* Update release tooling to support `datadog_checks_dependency_provider` ([#10046](https://github.com/DataDog/integrations-core/pull/10046))
* Add Pytest plugin dependency to handle flakes ([#10043](https://github.com/DataDog/integrations-core/pull/10043))
* Annotate dashboard and recommended monitors validation ([#9899](https://github.com/DataDog/integrations-core/pull/9899))
* Annotate display_queue ([#9944](https://github.com/DataDog/integrations-core/pull/9944))

***Fixed***:

* Add Avi Vantage to INTEGRATION_LOGS_NOT_POSSIBLE ([#9667](https://github.com/DataDog/integrations-core/pull/9667))
* Remove annotation for unnecessary warning ([#10124](https://github.com/DataDog/integrations-core/pull/10124))
* Fix Mypy tests ([#10134](https://github.com/DataDog/integrations-core/pull/10134))
* Bump Mypy ([#10119](https://github.com/DataDog/integrations-core/pull/10119))
* Use Regex to parse for HTTP wrapper instead of reading by line ([#10055](https://github.com/DataDog/integrations-core/pull/10055))
* Instantiate borrowers in snmp profile generator ([#10086](https://github.com/DataDog/integrations-core/pull/10086))
* Fix warning for snmp generate profile command ([#9967](https://github.com/DataDog/integrations-core/pull/9967))
* Allow double quote on requirement ([#10028](https://github.com/DataDog/integrations-core/pull/10028))
* Don't read from nonexistent manifest files ([#10041](https://github.com/DataDog/integrations-core/pull/10041))
* Prevent creation of datadog named integrations ([#10014](https://github.com/DataDog/integrations-core/pull/10014))
* Fix bug when PR body is empty and includes DBM team to selector ([#9951](https://github.com/DataDog/integrations-core/pull/9951))

## 13.0.1 / 2021-08-27

***Fixed***:

* Pin regex ([#10005](https://github.com/DataDog/integrations-core/pull/10005))

## 13.0.0 / 2021-08-22

***Removed***:

* Remove documentation specifications ([#9763](https://github.com/DataDog/integrations-core/pull/9763))

***Added***:

* Add support for specifying a config path to `kind_run` utility ([#9930](https://github.com/DataDog/integrations-core/pull/9930))
* Ignore `cluster-agent` trello cards ([#9933](https://github.com/DataDog/integrations-core/pull/9933))
* Add typos validation ([#9902](https://github.com/DataDog/integrations-core/pull/9902))
* Add annotations to legacy agent signature ([#9873](https://github.com/DataDog/integrations-core/pull/9873))
* Add annotations to http validation ([#9870](https://github.com/DataDog/integrations-core/pull/9870))
* Add commands to automatically update and sync dependencies ([#9811](https://github.com/DataDog/integrations-core/pull/9811))
* Add manifest validator for `supported_os` field ([#9871](https://github.com/DataDog/integrations-core/pull/9871))
* Add annotation utils and config spec annotation ([#9868](https://github.com/DataDog/integrations-core/pull/9868))
* [NDM] Validate SysObjectID Consistency ([#9806](https://github.com/DataDog/integrations-core/pull/9806))
* Add option to generate profile using custom MIB source ([#9761](https://github.com/DataDog/integrations-core/pull/9761))
* [OpenMetricsV2] Improve label sharing behavior ([#9804](https://github.com/DataDog/integrations-core/pull/9804))
* Allow extra 3rd party licenses  ([#9796](https://github.com/DataDog/integrations-core/pull/9796))
* Refactor profile validators ([#9741](https://github.com/DataDog/integrations-core/pull/9741))
* Use `display_default` as a fallback for `default` when validating config models ([#9739](https://github.com/DataDog/integrations-core/pull/9739))

***Fixed***:

* Fix typos in log lines ([#9907](https://github.com/DataDog/integrations-core/pull/9907))
* Update `metrics` option in legacy OpenMetrics example config ([#9891](https://github.com/DataDog/integrations-core/pull/9891))
* Update GitHub `agent-network` team name ([#9678](https://github.com/DataDog/integrations-core/pull/9678))
* Better 'Invalid url' error message in dash export ([#9837](https://github.com/DataDog/integrations-core/pull/9837))
* Wait for E2E Agent to be started when running Python 2 ([#9828](https://github.com/DataDog/integrations-core/pull/9828))
* Re-attempt to pull docker images ([#9823](https://github.com/DataDog/integrations-core/pull/9823))
* Validate all integrations for base and dev updates ([#9787](https://github.com/DataDog/integrations-core/pull/9787))

## 12.4.1 / 2021-07-20

***Fixed***:

* Support empty config options for job or codecov ([#9736](https://github.com/DataDog/integrations-core/pull/9736))

## 12.4.0 / 2021-07-20

***Added***:

* Upgrade `virtualenv` ([#9691](https://github.com/DataDog/integrations-core/pull/9691))
* Add database integrations team to tooling trello ([#9671](https://github.com/DataDog/integrations-core/pull/9671))
* Add marketplace section to CI validation ([#9679](https://github.com/DataDog/integrations-core/pull/9679))

***Fixed***:

* Validate changed check in ci ([#9638](https://github.com/DataDog/integrations-core/pull/9638))
* Use pattern for enforcing a URL structure for author->homepage in manifest ([#9697](https://github.com/DataDog/integrations-core/pull/9697))

## 12.3.0 / 2021-07-14

***Added***:

* Add command for validating SNMP profiles ([#9587](https://github.com/DataDog/integrations-core/pull/9587))

## 12.2.0 / 2021-07-12

***Added***:

* Support multiple instances in config specs ([#9615](https://github.com/DataDog/integrations-core/pull/9615))

***Fixed***:

* Fix `meta dash export` ([#9652](https://github.com/DataDog/integrations-core/pull/9652))

## 12.1.0 / 2021-06-29

***Added***:

* log collection category validation ([#9514](https://github.com/DataDog/integrations-core/pull/9514))
* Enable `new_gc_metrics` JMX config option for new installations ([#9501](https://github.com/DataDog/integrations-core/pull/9501))
* Add metric_to_check validation in pricing ([#9289](https://github.com/DataDog/integrations-core/pull/9289))
* Update 3rd party license validation ([#9450](https://github.com/DataDog/integrations-core/pull/9450))

***Fixed***:

* Allow example for anyOf configuration option ([#9474](https://github.com/DataDog/integrations-core/pull/9474))

## 12.0.0 / 2021-05-28

***Changed***:

* Add common check parsing for validations ([#9229](https://github.com/DataDog/integrations-core/pull/9229))

***Added***:

* Add validation for third-party licenses ([#9436](https://github.com/DataDog/integrations-core/pull/9436))
* Support "ignore_tags" configuration ([#9392](https://github.com/DataDog/integrations-core/pull/9392))
* Support running post-install commands for E2E ([#9399](https://github.com/DataDog/integrations-core/pull/9399))
* Support hidden duplicate options from templates ([#9347](https://github.com/DataDog/integrations-core/pull/9347))
* Replace CLI dependency `appdirs` with `platformdirs` ([#9356](https://github.com/DataDog/integrations-core/pull/9356))
* Upgrade click ([#9342](https://github.com/DataDog/integrations-core/pull/9342))
* Upgrade datamodel-code-generator ([#9335](https://github.com/DataDog/integrations-core/pull/9335))
* [OpenMetricsV2] Add an option to send sum and count information when using distribution metrics ([#9301](https://github.com/DataDog/integrations-core/pull/9301))
* Upgrade virtualenv ([#9330](https://github.com/DataDog/integrations-core/pull/9330))
* Allow skipping of E2E tests based on environment markers ([#9327](https://github.com/DataDog/integrations-core/pull/9327))
* Support new Synthetics `run` metric unit for validation ([#9313](https://github.com/DataDog/integrations-core/pull/9313))

***Fixed***:

* Fix defaults for `collect_default_metrics` JMX config option ([#9441](https://github.com/DataDog/integrations-core/pull/9441))
* Sign `requirements.in` for releases ([#9419](https://github.com/DataDog/integrations-core/pull/9419))
* Fix detection of E2E environments ([#9373](https://github.com/DataDog/integrations-core/pull/9373))
* Fix `load_jmx_config` utility ([#9369](https://github.com/DataDog/integrations-core/pull/9369))
* Fix JMX config spec ([#9364](https://github.com/DataDog/integrations-core/pull/9364))
* Fix `metrics` option type for legacy OpenMetrics config spec ([#9318](https://github.com/DataDog/integrations-core/pull/9318)) Thanks [jejikenwogu](https://github.com/jejikenwogu).
* Fix typing ([#9338](https://github.com/DataDog/integrations-core/pull/9338))
* Update validate all log line to use validation name ([#9319](https://github.com/DataDog/integrations-core/pull/9319))
* Stop collecting empty coverage reports for non-Python checks ([#9297](https://github.com/DataDog/integrations-core/pull/9297))

## 11.2.0 / 2021-05-05

***Added***:

* Avoid double periods at the end of PR titles ([#8442](https://github.com/DataDog/integrations-core/pull/8442))
* Bump mypy ([#9285](https://github.com/DataDog/integrations-core/pull/9285))

***Fixed***:

* Fix validator bugs ([#9290](https://github.com/DataDog/integrations-core/pull/9290))

## 11.1.0 / 2021-05-03

***Added***:

* [snmp] Add interactive option to generate profile tool ([#9259](https://github.com/DataDog/integrations-core/pull/9259))
* [SNMP] Invert interactive logic in validate mib files ([#9258](https://github.com/DataDog/integrations-core/pull/9258))
* Add `ddev env edit` command ([#9196](https://github.com/DataDog/integrations-core/pull/9196))
* [SNMP] Validate mib filenames in snmp tooling ([#9228](https://github.com/DataDog/integrations-core/pull/9228))

***Fixed***:

* Refactor manifest validation into a class system ([#9111](https://github.com/DataDog/integrations-core/pull/9111))

## 11.0.1 / 2021-04-21

***Fixed***:

* Reduce ascii validation for assets ([#9208](https://github.com/DataDog/integrations-core/pull/9208))
* Fix QA card assignment to be distributed randomly and equally ([#9190](https://github.com/DataDog/integrations-core/pull/9190))

## 11.0.0 / 2021-04-19

***Changed***:

* [SNMP] Remove metric_prefix from snmp_tile integrations ([#9172](https://github.com/DataDog/integrations-core/pull/9172))

***Added***:

* Include ascii validation in asset files ([#9169](https://github.com/DataDog/integrations-core/pull/9169))

***Fixed***:

* Upgrade flake8 ([#9177](https://github.com/DataDog/integrations-core/pull/9177))
* Upgrade isort ([#9176](https://github.com/DataDog/integrations-core/pull/9176))
* Allow the use of relative images and refactor readme validate to use … ([#9160](https://github.com/DataDog/integrations-core/pull/9160))
* [ddev] Skip cherry-pick commits in `ddev release trello testable` ([#9134](https://github.com/DataDog/integrations-core/pull/9134))

## 10.0.0 / 2021-04-13

***Changed***:

* Split utils into fileutils and ci ([#9023](https://github.com/DataDog/integrations-core/pull/9023))

***Added***:

* Add --ddtrace flag ([#9124](https://github.com/DataDog/integrations-core/pull/9124))
* Move function to utils ([#9145](https://github.com/DataDog/integrations-core/pull/9145))
* Support the `--changed` flag for E2E testing ([#9141](https://github.com/DataDog/integrations-core/pull/9141))
* Support running Windows containers for E2E ([#9119](https://github.com/DataDog/integrations-core/pull/9119))

***Fixed***:

* Fix default config validation to include openmetrics template ([#9151](https://github.com/DataDog/integrations-core/pull/9151))
* Enable metric to check validation on the marketplace ([#9146](https://github.com/DataDog/integrations-core/pull/9146))
* Fix refactored imports ([#9136](https://github.com/DataDog/integrations-core/pull/9136))
* Fix open import for fs util ([#9135](https://github.com/DataDog/integrations-core/pull/9135))
* Fix integration log checking ([#9118](https://github.com/DataDog/integrations-core/pull/9118))

## 9.4.1 / 2021-04-06

***Fixed***:

* Ignore validation for marketplace ([#9100](https://github.com/DataDog/integrations-core/pull/9100))

## 9.4.0 / 2021-04-06

***Added***:

* Add testing module for frequently used `pytest`-related utilities ([#9081](https://github.com/DataDog/integrations-core/pull/9081))
* Upgrade virtualenv to 20.4.3 ([#9086](https://github.com/DataDog/integrations-core/pull/9086))

***Fixed***:

* Ignore metric_to_check validation for extras ([#9098](https://github.com/DataDog/integrations-core/pull/9098))
* Update dashboards status ([#9083](https://github.com/DataDog/integrations-core/pull/9083))
* Better support for dashboard filename ([#9087](https://github.com/DataDog/integrations-core/pull/9087))

## 9.3.0 / 2021-04-05

***Added***:

* Update defaults for legacy OpenMetrics config spec template ([#9065](https://github.com/DataDog/integrations-core/pull/9065))
* Add "exception" unit to metadata ([#9063](https://github.com/DataDog/integrations-core/pull/9063)) Thanks [kevingosse](https://github.com/kevingosse).
* Add command to run all validations at once ([#9040](https://github.com/DataDog/integrations-core/pull/9040))

***Fixed***:

* Raise validation error if metadata.csv but no metric_to_check ([#9042](https://github.com/DataDog/integrations-core/pull/9042))
* Ignore secondary dashboards ([#9037](https://github.com/DataDog/integrations-core/pull/9037))
* Include new and legacy openmetrics template in http validation ([#9034](https://github.com/DataDog/integrations-core/pull/9034))

## 9.2.1 / 2021-03-22

***Fixed***:

* Fix models validation ([#8871](https://github.com/DataDog/integrations-core/pull/8871))

## 9.2.0 / 2021-03-22

***Added***:

* Add config spec data model consumer ([#8675](https://github.com/DataDog/integrations-core/pull/8675))

## 9.1.1 / 2021-03-18

***Fixed***:

* Improve error message ([#8788](https://github.com/DataDog/integrations-core/pull/8788))
* Fix infra-integrations team for testable ([#8784](https://github.com/DataDog/integrations-core/pull/8784))

## 9.1.0 / 2021-03-07

***Security***:

* Upgrade pyyaml python package ([#8707](https://github.com/DataDog/integrations-core/pull/8707))

***Added***:

* Check if integrations are logs only ([#8699](https://github.com/DataDog/integrations-core/pull/8699))

***Fixed***:

* Do not append -pyx for agent7 images ([#8746](https://github.com/DataDog/integrations-core/pull/8746))
* Avoid mounting check confd volume if there is no config ([#8722](https://github.com/DataDog/integrations-core/pull/8722))

## 9.0.0 / 2021-03-01

***Changed***:

* Create missing cards when using `--move-cards` ([#8595](https://github.com/DataDog/integrations-core/pull/8595))

***Added***:

* Add ddev example committer tool ([#8697](https://github.com/DataDog/integrations-core/pull/8697))

***Fixed***:

* Validate metric prefixes for all metric metadata ([#8672](https://github.com/DataDog/integrations-core/pull/8672))
* Remove marketplace option for ddev create ([#8649](https://github.com/DataDog/integrations-core/pull/8649))

## 8.0.1 / 2021-02-19

***Fixed***:

* Fix error printing json errors when error on list object ([#8650](https://github.com/DataDog/integrations-core/pull/8650))
* Fix validate readme command ([#8645](https://github.com/DataDog/integrations-core/pull/8645))
* Replace `oneOf` with `anyOf` for multi-type support ([#8626](https://github.com/DataDog/integrations-core/pull/8626))

## 8.0.0 / 2021-02-12

***Changed***:

* Rename config spec example consumer option `default` to `display_default` ([#8593](https://github.com/DataDog/integrations-core/pull/8593))

***Added***:

* Add config spec for the new OpenMetrics implementation ([#8452](https://github.com/DataDog/integrations-core/pull/8452))
* Support `additionalProperties` object field for config specs ([#8525](https://github.com/DataDog/integrations-core/pull/8525))
* Support bind mounting single files for Docker E2E on Windows ([#8516](https://github.com/DataDog/integrations-core/pull/8516))

***Fixed***:

* Fix the ids `done` in `progress` columns ([#8478](https://github.com/DataDog/integrations-core/pull/8478))
* Fix tabs in readme consumer ([#8551](https://github.com/DataDog/integrations-core/pull/8551))
* Remove metric alert from recommended monitors ([#8508](https://github.com/DataDog/integrations-core/pull/8508))
* Fix link referencing for append and prepend ([#8548](https://github.com/DataDog/integrations-core/pull/8548))
* Implement append and prepend options for docs validator ([#8542](https://github.com/DataDog/integrations-core/pull/8542))
* Normalize links in docs validator for nested sections ([#8541](https://github.com/DataDog/integrations-core/pull/8541))
* Update metrics template ([#8539](https://github.com/DataDog/integrations-core/pull/8539))
* Fix `oneOf` in config specs ([#8540](https://github.com/DataDog/integrations-core/pull/8540))
* Do not run base_check for any base package ([#8534](https://github.com/DataDog/integrations-core/pull/8534))
* fix nested sections for readme rendering ([#8524](https://github.com/DataDog/integrations-core/pull/8524))
* Avoid forcing base dependencies for base checks ([#8444](https://github.com/DataDog/integrations-core/pull/8444))
* fix nested sections in docs validator ([#8519](https://github.com/DataDog/integrations-core/pull/8519))
* Add test cases to docs validator ([#8503](https://github.com/DataDog/integrations-core/pull/8503))
* Bump minimum base package version ([#8443](https://github.com/DataDog/integrations-core/pull/8443))
* Fix handling of multiple nested types for the example config spec consumer ([#8465](https://github.com/DataDog/integrations-core/pull/8465))
* Fix validation of Agent deps when using single check ([#8461](https://github.com/DataDog/integrations-core/pull/8461))

## 7.0.1 / 2021-01-25

***Fixed***:

* Minor error message fix ([#8424](https://github.com/DataDog/integrations-core/pull/8424))

## 7.0.0 / 2021-01-22

***Changed***:

* Rename legacy OpenMetrics config spec ([#8413](https://github.com/DataDog/integrations-core/pull/8413))
* Small changes in template for "SNMP tiles" ([#8289](https://github.com/DataDog/integrations-core/pull/8289))

***Added***:

* Add --export-csv option ([#8350](https://github.com/DataDog/integrations-core/pull/8350))
* Add config spec support for options with multiple types ([#8378](https://github.com/DataDog/integrations-core/pull/8378))
* Add docs spec progress to docs status board ([#8357](https://github.com/DataDog/integrations-core/pull/8357))
* Add option to exclude release prs ([#8351](https://github.com/DataDog/integrations-core/pull/8351))
* Support installing minimum and unpinned datadog_checks_base dependencies for tests ([#8318](https://github.com/DataDog/integrations-core/pull/8318))
* Allow MockResponse method `iter_lines` to be called multiple times ([#8353](https://github.com/DataDog/integrations-core/pull/8353))
* [1/3] Add units to metadata check ([#8308](https://github.com/DataDog/integrations-core/pull/8308))
* Add version verification for datadog-checks-base ([#8255](https://github.com/DataDog/integrations-core/pull/8255))
* Support nightly datadog_checks_base package checks ([#8293](https://github.com/DataDog/integrations-core/pull/8293))
* Add snmp_tile template to ddev create --type ([#8216](https://github.com/DataDog/integrations-core/pull/8216))
* Add new global fixture to mock HTTP requests ([#8276](https://github.com/DataDog/integrations-core/pull/8276))
* Update Codecov config validation with new flag carryforward options ([#8085](https://github.com/DataDog/integrations-core/pull/8085))
* Ensure default templates are included in config spec ([#8232](https://github.com/DataDog/integrations-core/pull/8232))

***Fixed***:

* Update logs template with docs feedback ([#8412](https://github.com/DataDog/integrations-core/pull/8412))
* Fix conflicting link references in tile readme template ([#8409](https://github.com/DataDog/integrations-core/pull/8409))
* Update logs readme template ([#8399](https://github.com/DataDog/integrations-core/pull/8399))
* Increase indentation of log snippets ([#8360](https://github.com/DataDog/integrations-core/pull/8360))
* Fix dep validation to work on single checks for PRs ([#8297](https://github.com/DataDog/integrations-core/pull/8297))
* Fix ddev env test last error ([#8264](https://github.com/DataDog/integrations-core/pull/8264))
* Update prometheus_metrics_prefix documentation ([#8236](https://github.com/DataDog/integrations-core/pull/8236))

## 6.1.0 / 2020-12-22

***Added***:

* Add metric_to_check validation redirection for snmp_<vendor> integrations ([#8215](https://github.com/DataDog/integrations-core/pull/8215))
* Add exec command option to ddev env shell ([#8235](https://github.com/DataDog/integrations-core/pull/8235))
* Fail validation if metadata file is empty ([#8194](https://github.com/DataDog/integrations-core/pull/8194))

***Fixed***:

* Fix release ([#8237](https://github.com/DataDog/integrations-core/pull/8237))
* Update dogweb dashboard list ([#8191](https://github.com/DataDog/integrations-core/pull/8191))

## 6.0.0 / 2020-12-11

***Changed***:

* Use snmp mibs copy while mibs.snmplabs.com is down ([#7835](https://github.com/DataDog/integrations-core/pull/7835))
* Add sub-watt metric metadata units ([#7994](https://github.com/DataDog/integrations-core/pull/7994))

***Added***:

* Document new collect_default_jvm_metrics flag for JMXFetch integrations ([#8153](https://github.com/DataDog/integrations-core/pull/8153))
* Add support for tabular check output ([#8129](https://github.com/DataDog/integrations-core/pull/8129))
* Add test filter to env test ([#8101](https://github.com/DataDog/integrations-core/pull/8101))
* [SNMP] Generate profiles from MIBs ([#7925](https://github.com/DataDog/integrations-core/pull/7925))
* Validate partner integration readmes contain an h2 support section ([#8055](https://github.com/DataDog/integrations-core/pull/8055))
* Add 'since' flag to manually specify tag to look from ([#7950](https://github.com/DataDog/integrations-core/pull/7950))
* Support inline comment to skip http validation ([#8020](https://github.com/DataDog/integrations-core/pull/8020))
* Add config template for TLS helper ([#8014](https://github.com/DataDog/integrations-core/pull/8014))

***Fixed***:

* Refactor `has_logs` utility ([#8123](https://github.com/DataDog/integrations-core/pull/8123))
* Build developer docs in strict mode ([#8152](https://github.com/DataDog/integrations-core/pull/8152))
* Skip auto-setting Python version suffix if using an RC build ([#7653](https://github.com/DataDog/integrations-core/pull/7653))
* Remove active_directory references from config ([#8111](https://github.com/DataDog/integrations-core/pull/8111))
* Fix pdh configuration spec ([#8106](https://github.com/DataDog/integrations-core/pull/8106))
* Update small typo in tls-specific options documentation ([#8103](https://github.com/DataDog/integrations-core/pull/8103))
* [Config specs] Allow longer line in compact_example lists ([#8015](https://github.com/DataDog/integrations-core/pull/8015))
* Include openmetrics integrations in http validation ([#7999](https://github.com/DataDog/integrations-core/pull/7999))

## 5.1.0 / 2020-11-10

***Added***:

* Allow mechanism for handling duplicate option names for config specs ([#7968](https://github.com/DataDog/integrations-core/pull/7968))
* Add Infra Integrations to Trello release script ([#7906](https://github.com/DataDog/integrations-core/pull/7906))

***Fixed***:

* Fix http validator ([#7936](https://github.com/DataDog/integrations-core/pull/7936))
* Fix Trello release script ([#7909](https://github.com/DataDog/integrations-core/pull/7909))

## 5.0.0 / 2020-10-31

***Changed***:

* Use creation, update and closed date to detect user inactivity. ([#7771](https://github.com/DataDog/integrations-core/pull/7771))

***Added***:

* add options method for validation ([#7895](https://github.com/DataDog/integrations-core/pull/7895))
* Sync openmetrics config specs with new option ignore_metrics_by_labels ([#7823](https://github.com/DataDog/integrations-core/pull/7823))
* Tracemalloc: Rename white/blacklist to include/exclude ([#7626](https://github.com/DataDog/integrations-core/pull/7626))
* Detect and abort if there are tox errors ([#7801](https://github.com/DataDog/integrations-core/pull/7801))
* Add fixed_cards_mover.py ([#7724](https://github.com/DataDog/integrations-core/pull/7724))
* Add warning when running environment without dev flag for non-core integrations ([#7811](https://github.com/DataDog/integrations-core/pull/7811))

## 4.2.0 / 2020-10-14

***Added***:

* Validate JMX integrations metrics.yaml ([#7733](https://github.com/DataDog/integrations-core/pull/7733))
* Make inventories metadata testable in e2e ([#7761](https://github.com/DataDog/integrations-core/pull/7761))
* Validate metrics_metadata in manifest.json ([#7746](https://github.com/DataDog/integrations-core/pull/7746))
* Add ability to dynamically get authentication information ([#7660](https://github.com/DataDog/integrations-core/pull/7660))
* Check the git token scope when calling `get_team_members` ([#7712](https://github.com/DataDog/integrations-core/pull/7712))
* [doc] Add encoding in log config sample ([#7708](https://github.com/DataDog/integrations-core/pull/7708))

## 4.1.0 / 2020-10-01

***Added***:

* Added HTTP wrapper class validator ([#7676](https://github.com/DataDog/integrations-core/pull/7676))

***Fixed***:

* Added missing HTTP templates to existing config specs ([#7694](https://github.com/DataDog/integrations-core/pull/7694))
* Handle missing "eula" key in EULA validation ([#7640](https://github.com/DataDog/integrations-core/pull/7640))
* Check case of integration header in metadata.csv files for metadata validation ([#7643](https://github.com/DataDog/integrations-core/pull/7643))

## 4.0.1 / 2020-09-21

***Fixed***:

* Fix changed manifest validation for new integrations ([#7623](https://github.com/DataDog/integrations-core/pull/7623))

## 4.0.0 / 2020-09-16

***Changed***:

* Use `git diff` instead of GitHub's API to detect if manifest fields changed during validation ([#7599](https://github.com/DataDog/integrations-core/pull/7599))

## 3.25.0 / 2020-09-16

***Added***:

* Allow `ddev create` to create marketplace integration scaffolding ([#7543](https://github.com/DataDog/integrations-core/pull/7543))
* Remove transient dependency pin ([#7545](https://github.com/DataDog/integrations-core/pull/7545))
* [config specs] Support overrides for mappings when references start with a name ([#7557](https://github.com/DataDog/integrations-core/pull/7557))
* Add command to add Agent version to integrations CHANGELOG.md ([#7518](https://github.com/DataDog/integrations-core/pull/7518))

***Fixed***:

* Fix init_config/db config spec template ([#7583](https://github.com/DataDog/integrations-core/pull/7583))
* Use database config template in existing specs ([#7548](https://github.com/DataDog/integrations-core/pull/7548))
* Upgrade isort ([#7539](https://github.com/DataDog/integrations-core/pull/7539))

## 3.24.0 / 2020-09-08

***Added***:

* Add marketplace to repo choices and make -x set repo_choice ([#7508](https://github.com/DataDog/integrations-core/pull/7508))

***Fixed***:

* Pin transient dependency pyrsistent to < 0.17.0 ([#7546](https://github.com/DataDog/integrations-core/pull/7546))
* Add minItems to pricing and better validation error message ([#7514](https://github.com/DataDog/integrations-core/pull/7514))
* Do not render null defaults for config spec example consumer ([#7503](https://github.com/DataDog/integrations-core/pull/7503))

## 3.23.0 / 2020-09-04

***Added***:

* Add initial validations for EULA files ([#7473](https://github.com/DataDog/integrations-core/pull/7473))
* Add RequestsWrapper option to support UTF-8 for basic auth ([#7441](https://github.com/DataDog/integrations-core/pull/7441))
* Change old_payload warning to failure ([#7419](https://github.com/DataDog/integrations-core/pull/7419))
* Support service checks in recommended monitors ([#7423](https://github.com/DataDog/integrations-core/pull/7423))

***Fixed***:

* Apply overrides recursively to config specs ([#7497](https://github.com/DataDog/integrations-core/pull/7497))
* Pin style deps ([#7485](https://github.com/DataDog/integrations-core/pull/7485))
* Fix ddev create for jmx ([#7346](https://github.com/DataDog/integrations-core/pull/7346))
* Fix style for the latest release of Black ([#7438](https://github.com/DataDog/integrations-core/pull/7438))

## 3.22.0 / 2020-08-24

***Added***:

* Auto assign card ([#7347](https://github.com/DataDog/integrations-core/pull/7347))
* Use author_name instead of author_info object ([#7417](https://github.com/DataDog/integrations-core/pull/7417))
* Update dependency tooling to support multiple version/marker combinations ([#7391](https://github.com/DataDog/integrations-core/pull/7391))

***Fixed***:

* Add security team ([#7357](https://github.com/DataDog/integrations-core/pull/7357))
* Update proxy section in conf.yaml ([#7336](https://github.com/DataDog/integrations-core/pull/7336))
* Use consistent formatting for boolean values ([#7405](https://github.com/DataDog/integrations-core/pull/7405))

## 3.21.0 / 2020-08-18

***Added***:

* Update dash export command to use newer api ([#7365](https://github.com/DataDog/integrations-core/pull/7365))
* Allow the validation of the newer dashboard payload in integration boards ([#7362](https://github.com/DataDog/integrations-core/pull/7362))
* Add new package validation for `name` field in setup.py ([#7359](https://github.com/DataDog/integrations-core/pull/7359))
* Add monitor validation on allowed types and more friendly error messages ([#7356](https://github.com/DataDog/integrations-core/pull/7356))
* Validate integration column in metrics metadata ([#7372](https://github.com/DataDog/integrations-core/pull/7372))
* Support updating Agent /etc/hosts in E2E envs ([#7343](https://github.com/DataDog/integrations-core/pull/7343))

***Fixed***:

* Fix intg-tools-libs entry in trello.py ([#7335](https://github.com/DataDog/integrations-core/pull/7335))

## 3.20.0 / 2020-08-11

***Added***:

* Validate the monitor id isn't in the payload ([#7341](https://github.com/DataDog/integrations-core/pull/7341))

***Fixed***:

* ddev for extras must not rewrite line endings ([#7344](https://github.com/DataDog/integrations-core/pull/7344))
* Clean http config whitespaces ([#7339](https://github.com/DataDog/integrations-core/pull/7339))

## 3.19.0 / 2020-08-07

***Added***:

* Add show warnings option to validate metadata ([#7310](https://github.com/DataDog/integrations-core/pull/7310))
* Enable histogram for pytest-benchmark ([#7301](https://github.com/DataDog/integrations-core/pull/7301))

## 3.18.1 / 2020-08-05

***Fixed***:

* Update logs config service field to optional ([#7209](https://github.com/DataDog/integrations-core/pull/7209))

## 3.18.0 / 2020-08-05

***Added***:

* Add validation for recommended monitors ([#7280](https://github.com/DataDog/integrations-core/pull/7280))
* Refactor logic for getting assets ([#7282](https://github.com/DataDog/integrations-core/pull/7282))
* Convert jmx to in-app types for replay_check_run ([#7275](https://github.com/DataDog/integrations-core/pull/7275))
* Add minimum length to required strings in manifest validation ([#7281](https://github.com/DataDog/integrations-core/pull/7281))
* Add self.instance comment to check template ([#7256](https://github.com/DataDog/integrations-core/pull/7256))

***Fixed***:

* Make logs attribute optional in manifest ([#7287](https://github.com/DataDog/integrations-core/pull/7287))
* Fix TOX_SKIP_ENV filtering ([#7274](https://github.com/DataDog/integrations-core/pull/7274))
* Support TOX_SKIP_ENV var in e2e tests ([#7269](https://github.com/DataDog/integrations-core/pull/7269))

## 3.17.0 / 2020-08-03

***Added***:

* Validate dashboards are using the screen API ([#7237](https://github.com/DataDog/integrations-core/pull/7237))
* Update RC build cards when running `ddev release trello testable` ([#7082](https://github.com/DataDog/integrations-core/pull/7082))
* Add "ddev config edit" subcommand ([#7217](https://github.com/DataDog/integrations-core/pull/7217))

## 3.16.0 / 2020-07-24

***Added***:

* Add validation for readmes ([#7088](https://github.com/DataDog/integrations-core/pull/7088))
* Option to skip semver version validation in changelog command when specifying old version ([#7200](https://github.com/DataDog/integrations-core/pull/7200))
* Add more manifest validations for ddev ([#7142](https://github.com/DataDog/integrations-core/pull/7142))

***Fixed***:

* Allow codeowner validation to fail on CI  ([#7207](https://github.com/DataDog/integrations-core/pull/7207))

## 3.15.0 / 2020-07-22

***Added***:

* Add validation script for codeowners ([#6071](https://github.com/DataDog/integrations-core/pull/6071))
* Allow "noqa" for long spec descriptions ([#7177](https://github.com/DataDog/integrations-core/pull/7177))
* Support "*" wildcard in type_overrides configuration ([#7071](https://github.com/DataDog/integrations-core/pull/7071))
* Skip PRs tagged with skip-qa ([#7147](https://github.com/DataDog/integrations-core/pull/7147))
* Report process signatures status ([#7148](https://github.com/DataDog/integrations-core/pull/7148))

***Fixed***:

* DOCS-838 Template wording ([#7038](https://github.com/DataDog/integrations-core/pull/7038))

## 3.14.2 / 2020-07-14

***Fixed***:

* Allow ddev release to commit directly to master for extras integrations ([#7127](https://github.com/DataDog/integrations-core/pull/7127))

## 3.14.1 / 2020-07-14

***Fixed***:

* Fix ddev release extras ([#7124](https://github.com/DataDog/integrations-core/pull/7124))

## 3.14.0 / 2020-07-14

***Added***:

* Add ddev release-stats tool for agent's release ([#6850](https://github.com/DataDog/integrations-core/pull/6850))
* Add shell subcommand to ddev env ([#7067](https://github.com/DataDog/integrations-core/pull/7067))
* Add `Inbox` column to `ddev release trello status` output ([#7033](https://github.com/DataDog/integrations-core/pull/7033))

***Fixed***:

* Fix ddev release tag dryrun ([#7121](https://github.com/DataDog/integrations-core/pull/7121))
* Update ntlm_domain example ([#7118](https://github.com/DataDog/integrations-core/pull/7118))
* Remove validation on formatting of public title ([#7107](https://github.com/DataDog/integrations-core/pull/7107))
* Add empty example dashboards and images to ddev create templates ([#7039](https://github.com/DataDog/integrations-core/pull/7039))
* Add new_gc_metrics to all jmx integrations ([#7073](https://github.com/DataDog/integrations-core/pull/7073))
* Update docstring to use trello subcommand  ([#7009](https://github.com/DataDog/integrations-core/pull/7009))
* Add assert_metrics_using_metadata to template ([#7081](https://github.com/DataDog/integrations-core/pull/7081))
* Remove deprecated isort recursive option ([#7060](https://github.com/DataDog/integrations-core/pull/7060))
* Clean before building wheel ([#7052](https://github.com/DataDog/integrations-core/pull/7052))
* Sync example config with JMX template ([#7014](https://github.com/DataDog/integrations-core/pull/7014))
* Run manifest validations again ([#7015](https://github.com/DataDog/integrations-core/pull/7015))

## 3.13.0 / 2020-06-29

***Added***:

* Add note about warning concurrency ([#6967](https://github.com/DataDog/integrations-core/pull/6967))
* Add tools and libraries team to trello ([#6968](https://github.com/DataDog/integrations-core/pull/6968))

***Fixed***:

* Assert new jvm metrics ([#6996](https://github.com/DataDog/integrations-core/pull/6996))
* Fix elastic and redis dashboards name ([#6962](https://github.com/DataDog/integrations-core/pull/6962))
* More accurately determine if an integration has a dashboard ([#6946](https://github.com/DataDog/integrations-core/pull/6946))

## 3.12.0 / 2020-06-23

***Added***:

* Add `--dirty` option to speed up docs dev reloads ([#6939](https://github.com/DataDog/integrations-core/pull/6939))

***Fixed***:

* Expand user paths correctly for legacy E2E config ([#6940](https://github.com/DataDog/integrations-core/pull/6940))
* Fix template specs typos ([#6912](https://github.com/DataDog/integrations-core/pull/6912))

## 3.11.0 / 2020-06-11

***Added***:

* Add automated signing workflow for non-core integrations ([#6868](https://github.com/DataDog/integrations-core/pull/6868))
* Allow ddev release command to work for different organizations ([#6855](https://github.com/DataDog/integrations-core/pull/6855))
* Add extra validation to manifest files for fields that cannot change ([#6848](https://github.com/DataDog/integrations-core/pull/6848))
* Validate that dashboards have required fields ([#6833](https://github.com/DataDog/integrations-core/pull/6833))

***Fixed***:

* Provide helpful error message when releasing a project with missing or improper tags ([#6861](https://github.com/DataDog/integrations-core/pull/6861))
* Adjust jmxfetch config ([#6864](https://github.com/DataDog/integrations-core/pull/6864))
* Remove unused dashboard fields in export ([#6787](https://github.com/DataDog/integrations-core/pull/6787))

## 3.10.0 / 2020-06-08

***Added***:

* Add option to open DogStatsD port on agent ([#6777](https://github.com/DataDog/integrations-core/pull/6777))
* Support releasing non-core checks ([#6805](https://github.com/DataDog/integrations-core/pull/6805))

***Fixed***:

* Don't error when setting an invalid repo in config ([#6786](https://github.com/DataDog/integrations-core/pull/6786))
* Fix `ensure_default_envdir` tox plugin flag ([#6817](https://github.com/DataDog/integrations-core/pull/6817))

## 3.9.1 / 2020-06-03

***Fixed***:

* Fix new Check template ([#6811](https://github.com/DataDog/integrations-core/pull/6811))

## 3.9.0 / 2020-06-03

***Added***:

* Speed up test suites by using a single virtual environment per Python version ([#6789](https://github.com/DataDog/integrations-core/pull/6789))
* Add validation for saved views ([#6783](https://github.com/DataDog/integrations-core/pull/6783))

## 3.8.0 / 2020-06-01

***Added***:

* Update CLI dependencies ([#6784](https://github.com/DataDog/integrations-core/pull/6784))
* Update default E2E Agent configuration ([#6771](https://github.com/DataDog/integrations-core/pull/6771))
* Condense output of Trello release status command ([#6755](https://github.com/DataDog/integrations-core/pull/6755))
* Add Codecov config validation ([#6749](https://github.com/DataDog/integrations-core/pull/6749))
* Add ability to generate docs site as a PDF ([#6719](https://github.com/DataDog/integrations-core/pull/6719))
* Remove instance argument from new Check template ([#6673](https://github.com/DataDog/integrations-core/pull/6673))
* Add author and labels to Trello release cards ([#6694](https://github.com/DataDog/integrations-core/pull/6694))
* Better error output when CheckCommandOutput fails ([#6674](https://github.com/DataDog/integrations-core/pull/6674))

***Fixed***:

* Build packages with the current Python ([#6770](https://github.com/DataDog/integrations-core/pull/6770))

## 3.7.1 / 2020-05-18

***Fixed***:

* Sync JMX template example config ([#6676](https://github.com/DataDog/integrations-core/pull/6676))

## 3.7.0 / 2020-05-17

***Added***:

* Add send_monotonic_with_gauge config option and refactor test ([#6618](https://github.com/DataDog/integrations-core/pull/6618))
* Add developer docs ([#6623](https://github.com/DataDog/integrations-core/pull/6623))

## 3.6.0 / 2020-05-14

***Added***:

* Add Trello release status subcommand ([#6628](https://github.com/DataDog/integrations-core/pull/6628))
* Add environment runner for Kubernetes' `kind` ([#6522](https://github.com/DataDog/integrations-core/pull/6522))
* Update JMX template to use JMX config spec ([#6611](https://github.com/DataDog/integrations-core/pull/6611))
* Install checks' dependencies for E2E using `deps` extra feature ([#6599](https://github.com/DataDog/integrations-core/pull/6599))
* Allow optional dependency installation for all checks ([#6589](https://github.com/DataDog/integrations-core/pull/6589))
* Support more tag formats when generating changelogs ([#6584](https://github.com/DataDog/integrations-core/pull/6584))
* Add dedicated config section for E2E agent selection ([#6558](https://github.com/DataDog/integrations-core/pull/6558))
* Provide a good default for `service` field of E2E logs config ([#6557](https://github.com/DataDog/integrations-core/pull/6557))
* Add retry to docker_run ([#6514](https://github.com/DataDog/integrations-core/pull/6514))
* Include uncommitted git files to files_changed ([#6480](https://github.com/DataDog/integrations-core/pull/6480))
* Add constant for jmx default metrics ([#6507](https://github.com/DataDog/integrations-core/pull/6507))
* Make integration template adhere to file name conventions ([#6493](https://github.com/DataDog/integrations-core/pull/6493))
* Add rmi_connection_timeout & rmi_client_timeout to config spec ([#6459](https://github.com/DataDog/integrations-core/pull/6459))
* Update `release make` to avoid committing new files ([#6263](https://github.com/DataDog/integrations-core/pull/6263))
* Add validation for per_unit_name and line numbers for all errors ([#6394](https://github.com/DataDog/integrations-core/pull/6394))
* Validate metrics using metadata.csv ([#6027](https://github.com/DataDog/integrations-core/pull/6027))
* Add verbose mode to validate config ([#6302](https://github.com/DataDog/integrations-core/pull/6302))
* Validate metadata doesn't contain `|` ([#6333](https://github.com/DataDog/integrations-core/pull/6333))

***Fixed***:

* Fix style to account for new flake8 rules ([#6620](https://github.com/DataDog/integrations-core/pull/6620))
* Fix typo in README template for new community integrations ([#6585](https://github.com/DataDog/integrations-core/pull/6585))
* Remove metrics file from JMX template's config spec ([#6559](https://github.com/DataDog/integrations-core/pull/6559))
* Remove `dd_check_types` from check template ([#6460](https://github.com/DataDog/integrations-core/pull/6460))
* Remove `metrics.yaml` from non testable files ([#6280](https://github.com/DataDog/integrations-core/pull/6280))
* Hide openmetrics template options that are typically overridden ([#6338](https://github.com/DataDog/integrations-core/pull/6338))

## 3.5.0 / 2020-04-14

***Added***:

* Update documentation links in new integration templates ([#6294](https://github.com/DataDog/integrations-core/pull/6294))
* Add validation for Unicode characters in metric metadata ([#6318](https://github.com/DataDog/integrations-core/pull/6318))
* Add default template to openmetrics & jmx config ([#6328](https://github.com/DataDog/integrations-core/pull/6328))
* Add config spec ability to control whether options are enabled by default ([#6322](https://github.com/DataDog/integrations-core/pull/6322))
* Allow `dd_environment` fixtures to accept arbitrary arguments ([#6306](https://github.com/DataDog/integrations-core/pull/6306))

## 3.4.0 / 2020-04-08

***Added***:

* Add Container App team to ddev trello tool ([#6268](https://github.com/DataDog/integrations-core/pull/6268))

***Fixed***:

* Add `kerberos_cache` to HTTP config options ([#6279](https://github.com/DataDog/integrations-core/pull/6279))

## 3.3.1 / 2020-04-05

***Fixed***:

* Fix e2e config ([#6261](https://github.com/DataDog/integrations-core/pull/6261))

## 3.3.0 / 2020-04-04

***Added***:

* Allow arbitrary repos in CLI config ([#6254](https://github.com/DataDog/integrations-core/pull/6254))
* Add option to set SNI hostname via the `Host` header for RequestsWrapper ([#5833](https://github.com/DataDog/integrations-core/pull/5833))
* Add OpenMetrics config spec template ([#6142](https://github.com/DataDog/integrations-core/pull/6142))
* Add validation for checks to not use the legacy agent signature ([#6086](https://github.com/DataDog/integrations-core/pull/6086))
* Validate `metric_to_check` is listed in `metadata.csv` ([#6170](https://github.com/DataDog/integrations-core/pull/6170))
* Add `display_priority` to config spec ([#6229](https://github.com/DataDog/integrations-core/pull/6229))
* Add `jmx_url` to JMX config spec template ([#6230](https://github.com/DataDog/integrations-core/pull/6230))
* Trigger CI if contents of `tests/` changes ([#6223](https://github.com/DataDog/integrations-core/pull/6223))
* Add `service_check_prefix` config to jmx ([#6163](https://github.com/DataDog/integrations-core/pull/6163))
* Consider log collection for `meta catalog` ([#6191](https://github.com/DataDog/integrations-core/pull/6191))
* Add metadata to integrations catalog ([#6169](https://github.com/DataDog/integrations-core/pull/6169))
* Add `default` value field for config specs ([#6178](https://github.com/DataDog/integrations-core/pull/6178))
* Add utility for temporarily stopping Docker services ([#5715](https://github.com/DataDog/integrations-core/pull/5715))
* Add `ddev test` option to verify support of new metrics ([#6141](https://github.com/DataDog/integrations-core/pull/6141))

***Fixed***:

* Add `send_distribution_sums_as_monotonic` to openmetrics config spec ([#6247](https://github.com/DataDog/integrations-core/pull/6247))
* Include moved files to changed files for testing purposes ([#6174](https://github.com/DataDog/integrations-core/pull/6174))

## 3.2.0 / 2020-03-24

***Added***:

* Use Trello for QA release script ([#6125](https://github.com/DataDog/integrations-core/pull/6125))
* Add script to resolve username from email ([#6099](https://github.com/DataDog/integrations-core/pull/6099))
* Add validation to catch legacy imports ([#6081](https://github.com/DataDog/integrations-core/pull/6081))
* Upgrade and pin mypy to 0.770 ([#6090](https://github.com/DataDog/integrations-core/pull/6090))
* Add config spec option for compact YAML representations of nested arrays ([#6082](https://github.com/DataDog/integrations-core/pull/6082))
* Order changelog entries by type ([#5995](https://github.com/DataDog/integrations-core/pull/5995))
* Upgrade virtualenv to 20.0.8 ([#5980](https://github.com/DataDog/integrations-core/pull/5980))
* Add config spec templates for JMX integrations ([#5978](https://github.com/DataDog/integrations-core/pull/5978))
* Add meta command to fetch JMX info ([#5652](https://github.com/DataDog/integrations-core/pull/5652))
* Add `validate metadata` option to check for more duplicates ([#5803](https://github.com/DataDog/integrations-core/pull/5803))
* Add markdown output support to catalog tool ([#5946](https://github.com/DataDog/integrations-core/pull/5946))
* Bump `datadog-checks-base` version in new integration template ([#5858](https://github.com/DataDog/integrations-core/pull/5858))
* Add config spec support for logs-only integrations ([#5932](https://github.com/DataDog/integrations-core/pull/5932))

***Fixed***:

* Remove logs sourcecategory ([#6121](https://github.com/DataDog/integrations-core/pull/6121))
* Remove reference to check in logs-only template ([#6106](https://github.com/DataDog/integrations-core/pull/6106))
* Fix pathing issues with CI setup script ([#6100](https://github.com/DataDog/integrations-core/pull/6100))
* Bump classifiers ([#6083](https://github.com/DataDog/integrations-core/pull/6083))
* Make aggregator stub support multiple jmx instances ([#5966](https://github.com/DataDog/integrations-core/pull/5966))

## 3.1.0 / 2020-03-02

***Added***:

* Handle logs only integrations for legacy config validator ([#5900](https://github.com/DataDog/integrations-core/pull/5900))
* Allow excluding specific checks when performing bulk releases ([#5878](https://github.com/DataDog/integrations-core/pull/5878))

***Fixed***:

* Pin virtualenv to 20.0.5 ([#5891](https://github.com/DataDog/integrations-core/pull/5891))
* Fix E2E parsing of JMX collector output ([#5849](https://github.com/DataDog/integrations-core/pull/5849))

## 3.0.0 / 2020-02-22

***Changed***:

* Switch to comparing between arbitrary tags/release branches to `ddev release testable` ([#5556](https://github.com/DataDog/integrations-core/pull/5556))

***Added***:

* Add `service` option to default configuration ([#5805](https://github.com/DataDog/integrations-core/pull/5805))
* Add ability for config templates to reference other templates ([#5804](https://github.com/DataDog/integrations-core/pull/5804))
* Better error messages on config specs errors ([#5763](https://github.com/DataDog/integrations-core/pull/5763))
* Add an option to skip environment creation for tests ([#5760](https://github.com/DataDog/integrations-core/pull/5760))
* Create an integration catalog command in ddev ([#5660](https://github.com/DataDog/integrations-core/pull/5660))
* Add tag_prefix argument to the changelog command ([#5741](https://github.com/DataDog/integrations-core/pull/5741))
* Add type checking to integration check template ([#5711](https://github.com/DataDog/integrations-core/pull/5711))
* Refactor root initialization to common utils ([#5705](https://github.com/DataDog/integrations-core/pull/5705))
* Add `agent_requirements.in` to non testable files ([#5693](https://github.com/DataDog/integrations-core/pull/5693))
* Add git dep support to dep validation cmd ([#5692](https://github.com/DataDog/integrations-core/pull/5692))
* Add support for tab completion to CLI ([#5674](https://github.com/DataDog/integrations-core/pull/5674))
* Upgrade virtualenv dependency to 20.x ([#5680](https://github.com/DataDog/integrations-core/pull/5680))

***Fixed***:

* Fix error when scrubbing non-org secrets ([#5827](https://github.com/DataDog/integrations-core/pull/5827))
* Switch to Python 3.8 in check integration template ([#5717](https://github.com/DataDog/integrations-core/pull/5717))
* Switch to Agent 6+ signature in check integration test ([#5718](https://github.com/DataDog/integrations-core/pull/5718))

## 2.4.0 / 2020-02-05

***Added***:

* Upgrade coverage dependency ([#5647](https://github.com/DataDog/integrations-core/pull/5647))

## 2.3.0 / 2020-02-05

***Added***:

* Move CI setup script to ddev ([#5651](https://github.com/DataDog/integrations-core/pull/5651))
* Add `internal` to repo choices ([#5649](https://github.com/DataDog/integrations-core/pull/5649))
* Move remaining flake8 config to .flake8 ([#5635](https://github.com/DataDog/integrations-core/pull/5635))

## 2.2.0 / 2020-02-04

***Added***:

* Ignore `__path__` for type hinting of all integrations ([#5639](https://github.com/DataDog/integrations-core/pull/5639))
* Modify QA release script to create Jira issues instead of Trello cards ([#5457](https://github.com/DataDog/integrations-core/pull/5457))
* Add script to remove all labels from an issue or pull request ([#5636](https://github.com/DataDog/integrations-core/pull/5636))
* Always pass PROGRAM* to tox ([#5631](https://github.com/DataDog/integrations-core/pull/5631))
* Add meta command to upgrade the Python version of all test environments ([#5616](https://github.com/DataDog/integrations-core/pull/5616))
* Use the latest beta release of virtualenv for performance improvements ([#5617](https://github.com/DataDog/integrations-core/pull/5617))
* Add type checking support to Tox plugin ([#5595](https://github.com/DataDog/integrations-core/pull/5595))
* Update `validate agent-reqs` cmd to list unreleased checks ([#5610](https://github.com/DataDog/integrations-core/pull/5610))
* Allow specifying `release changelog` output file ([#5608](https://github.com/DataDog/integrations-core/pull/5608))
* Allow --help for `run` command ([#5602](https://github.com/DataDog/integrations-core/pull/5602))
* Update in-toto and its deps ([#5599](https://github.com/DataDog/integrations-core/pull/5599))

***Fixed***:

* Stop mounting the docker socket to allow jmx tests to pass ([#5601](https://github.com/DataDog/integrations-core/pull/5601))

## 2.1.0 / 2020-01-30

***Added***:

* Support CI validation for internal repo ([#5567](https://github.com/DataDog/integrations-core/pull/5567))
* Make new integrations use config specs ([#5580](https://github.com/DataDog/integrations-core/pull/5580))
* Add --org-name/-o to `env start` ([#5458](https://github.com/DataDog/integrations-core/pull/5458))
* Add some helpful output to ddev env ls command ([#5576](https://github.com/DataDog/integrations-core/pull/5576))
* Add Networks and Processes teams in ddev trello tool ([#5560](https://github.com/DataDog/integrations-core/pull/5560))

***Fixed***:

* Fix metric validation ([#5581](https://github.com/DataDog/integrations-core/pull/5581))
* Avoid long break in error message ([#5575](https://github.com/DataDog/integrations-core/pull/5575))

## 2.0.0 / 2020-01-27

***Changed***:

* Remove Python 2 support from CLI ([#5512](https://github.com/DataDog/integrations-core/pull/5512))

***Added***:

* Add validation for CI infrastructure configuration ([#5479](https://github.com/DataDog/integrations-core/pull/5479))
* Upgrade dependencies ([#5528](https://github.com/DataDog/integrations-core/pull/5528))
* Add service check name validator and sync ([#5501](https://github.com/DataDog/integrations-core/pull/5501))
* Run flake8 after formatting fixes ([#5492](https://github.com/DataDog/integrations-core/pull/5492))
* Add meta command to convert metadata.csv files to Markdown tables ([#5461](https://github.com/DataDog/integrations-core/pull/5461))

***Fixed***:

* Add support for in-toto >= 0.4.2 ([#5497](https://github.com/DataDog/integrations-core/pull/5497))

## 1.4.0 / 2020-01-13

***Added***:

* Validate metric names normalization in metadata.csv ([#5437](https://github.com/DataDog/integrations-core/pull/5437))

***Fixed***:

* Fix function call for `release testable` ([#5432](https://github.com/DataDog/integrations-core/pull/5432))

## 1.3.0 / 2020-01-09

***Added***:

* Add debug option to base ddev command ([#5386](https://github.com/DataDog/integrations-core/pull/5386))
* Add meta command to translate MIB names to OIDs in SNMP profiles ([#5397](https://github.com/DataDog/integrations-core/pull/5397))
* Update license years in integration templates ([#5384](https://github.com/DataDog/integrations-core/pull/5384))

***Fixed***:

* Fix a few style lints to handle Python 2 ([#5389](https://github.com/DataDog/integrations-core/pull/5389))

## 1.2.0 / 2019-12-31

***Changed***:

* Change `wrapper` arg for environment runners to `wrappers` ([#5361](https://github.com/DataDog/integrations-core/pull/5361))

***Added***:

* Add mechanism to cross-mount temporary log files between containers ([#5346](https://github.com/DataDog/integrations-core/pull/5346))

## 1.1.0 / 2019-12-27

***Added***:

* Refactor terraform configs ([#5339](https://github.com/DataDog/integrations-core/pull/5339))
* Make configuration specs an asset ([#5337](https://github.com/DataDog/integrations-core/pull/5337))
* Add meta command to export dashboards ([#5332](https://github.com/DataDog/integrations-core/pull/5332))
* Make changes and changelog command work with other repos ([#5331](https://github.com/DataDog/integrations-core/pull/5331))
* Decrease default verbosity of tracebacks in pytest ([#5291](https://github.com/DataDog/integrations-core/pull/5291))
* Add more global utilities the pytest plugin ([#5283](https://github.com/DataDog/integrations-core/pull/5283))
* Display Docker Compose logs when test environment fails to start ([#5258](https://github.com/DataDog/integrations-core/pull/5258))
* Implement configuration specifications ([#5072](https://github.com/DataDog/integrations-core/pull/5072))
* Add support for switching between multiple orgs' API/APP keys ([#5197](https://github.com/DataDog/integrations-core/pull/5197))

***Fixed***:

* Always pass USERNAME to tox ([#5335](https://github.com/DataDog/integrations-core/pull/5335))
* Fix agent status with ddev ([#5293](https://github.com/DataDog/integrations-core/pull/5293))
* Remove command to validate Python 3 compatibility ([#5246](https://github.com/DataDog/integrations-core/pull/5246))
* Pin coverage to 4.5.4 ([#5224](https://github.com/DataDog/integrations-core/pull/5224))

## 1.0.1 / 2019-12-06

***Fixed***:

* Fix a bug where we accidentally recorded git-ignored files in in-toto ([#5129](https://github.com/DataDog/integrations-core/pull/5129))

## 1.0.0 / 2019-12-02

***Changed***:

* Remove logos folder from template ([#4988](https://github.com/DataDog/integrations-core/pull/4988))
* Remove logo validation ([#4964](https://github.com/DataDog/integrations-core/pull/4964))

***Added***:

* Support downloading universal and pure Python wheels ([#4981](https://github.com/DataDog/integrations-core/pull/4981))
* Support more metric types for `ddev meta prom` ([#5071](https://github.com/DataDog/integrations-core/pull/5071))
* Improve prompts in `ddev clean` ([#5061](https://github.com/DataDog/integrations-core/pull/5061))
* Add command to navigate to config directory ([#5054](https://github.com/DataDog/integrations-core/pull/5054))
* Use a stub class for metadata testing ([#4919](https://github.com/DataDog/integrations-core/pull/4919))
* Add saved_views metadata field to integration templates ([#4584](https://github.com/DataDog/integrations-core/pull/4584))

***Fixed***:

* Handle formatting edge cases for `meta changes` ([#4970](https://github.com/DataDog/integrations-core/pull/4970))
* Never sign an empty release ([#4933](https://github.com/DataDog/integrations-core/pull/4933))
* Update requirements when updating check ([#4895](https://github.com/DataDog/integrations-core/pull/4895))

## 0.39.0 / 2019-10-25

***Added***:

* Add junit option to `ddev env e2e` command ([#4879](https://github.com/DataDog/integrations-core/pull/4879))

***Fixed***:

* Change the team label map for Trello card creation ([#4852](https://github.com/DataDog/integrations-core/pull/4852))
* Update metadata link in template ([#4869](https://github.com/DataDog/integrations-core/pull/4869))

## 0.38.3 / 2019-10-17

***Fixed***:

* Fix CHANGELOG.md template to make it work with `ddev release changelog` ([#4808](https://github.com/DataDog/integrations-core/pull/4808))

## 0.38.2 / 2019-10-17

***Fixed***:

* Handle the case of pylint returning empty output ([#4801](https://github.com/DataDog/integrations-core/pull/4801))

## 0.38.1 / 2019-10-15

***Fixed***:

* Fix ddev testable command to properly use the tag, fallback on the branch if absent ([#4775](https://github.com/DataDog/integrations-core/pull/4775))

## 0.38.0 / 2019-10-11

***Added***:

* Add option for device testing in e2e ([#4693](https://github.com/DataDog/integrations-core/pull/4693))
* Add flake8-logging-format ([#4711](https://github.com/DataDog/integrations-core/pull/4711))

***Fixed***:

* Fix lint flake8-logging-format command ([#4728](https://github.com/DataDog/integrations-core/pull/4728))

## 0.37.0 / 2019-10-09

***Added***:

* Increase default Agent flush timeout ([#4714](https://github.com/DataDog/integrations-core/pull/4714))

***Fixed***:

* Remove default version from env test ([#4718](https://github.com/DataDog/integrations-core/pull/4718))
* Handle other Agent images in E2E ([#4710](https://github.com/DataDog/integrations-core/pull/4710))

## 0.36.0 / 2019-10-07

***Added***:

* Update teams in ddev trello tool ([#4702](https://github.com/DataDog/integrations-core/pull/4702))
* Add dashboard validation ([#4694](https://github.com/DataDog/integrations-core/pull/4694))

***Fixed***:

* Don't use a7 ([#4680](https://github.com/DataDog/integrations-core/pull/4680))

## 0.35.1 / 2019-09-30

***Fixed***:

* Auto detect changes and run tests when yaml files change ([#4657](https://github.com/DataDog/integrations-core/pull/4657))

## 0.35.0 / 2019-09-30

***Added***:

* Support submitting memory profiling metrics during E2E ([#4635](https://github.com/DataDog/integrations-core/pull/4635))

## 0.34.0 / 2019-09-24

***Added***:

* Improve RetryError message ([#4619](https://github.com/DataDog/integrations-core/pull/4619))
* Reload environments if there are extra startup commands ([#4614](https://github.com/DataDog/integrations-core/pull/4614))
* Add warning to create command if name is lowercase ([#4564](https://github.com/DataDog/integrations-core/pull/4564))

## 0.33.0 / 2019-09-19

***Added***:

* Update tooling for Azure Pipelines ([#4536](https://github.com/DataDog/integrations-core/pull/4536))

***Fixed***:

* Stop identifying core vs extras from the working directory name ([#4583](https://github.com/DataDog/integrations-core/pull/4583))

## 0.32.0 / 2019-08-24

***Added***:

* Don't fail e2e on unsupported platforms ([#4398](https://github.com/DataDog/integrations-core/pull/4398))
* Add K8S e2e util ([#4203](https://github.com/DataDog/integrations-core/pull/4203))
* Add SSH port forward e2e util ([#4147](https://github.com/DataDog/integrations-core/pull/4147))
* Deployment environment with Terraform ([#4039](https://github.com/DataDog/integrations-core/pull/4039))
* Support Python 3 when calling pip for extra E2E start up commands ([#4213](https://github.com/DataDog/integrations-core/pull/4213))
* Make `docker_run` clean up volumes and orphaned containers ([#4212](https://github.com/DataDog/integrations-core/pull/4212))
* Allow multiple docker Agents to coexist for E2E by randomly assigning ports ([#4205](https://github.com/DataDog/integrations-core/pull/4205))
* Add docker_volumes option to E2E metadata ([#4178](https://github.com/DataDog/integrations-core/pull/4178))
* Add env check for jmx integrations ([#4146](https://github.com/DataDog/integrations-core/pull/4146))

***Fixed***:

* Use the new Python 2 / 3 Docker images ([#4246](https://github.com/DataDog/integrations-core/pull/4246))
* Don't put integer in environment ([#4234](https://github.com/DataDog/integrations-core/pull/4234))
* Use utcnow instead of now ([#4192](https://github.com/DataDog/integrations-core/pull/4192))

## 0.31.1 / 2019-07-19

***Fixed***:

* Fix get_current_agent_version sorting in ddev ([#4113](https://github.com/DataDog/integrations-core/pull/4113))

## 0.31.0 / 2019-07-13

***Added***:

* Add support for selecting an Agent build via environment ([#4112](https://github.com/DataDog/integrations-core/pull/4112))
* Add ways to control the colorization of output ([#4086](https://github.com/DataDog/integrations-core/pull/4086))
* Support multiple Python versions for E2E ([#4075](https://github.com/DataDog/integrations-core/pull/4075))

## 0.30.1 / 2019-07-04

***Fixed***:

* Fix metadata bootstrap workflow ([#4047](https://github.com/DataDog/integrations-core/pull/4047))

## 0.30.0 / 2019-07-04

***Added***:

* Remove timeout when stopping containers ([#3973](https://github.com/DataDog/integrations-core/pull/3973))

***Fixed***:

* Update wording on installing extras in ddev create command ([#4032](https://github.com/DataDog/integrations-core/pull/4032))

## 0.29.0 / 2019-06-24

***Added***:

* Only sign updated checks ([#3944](https://github.com/DataDog/integrations-core/pull/3944))

## 0.28.0 / 2019-06-19

***Added***:

* Print line number on validate metadata ([#3931](https://github.com/DataDog/integrations-core/pull/3931))

## 0.27.0 / 2019-06-18

***Added***:

* Support E2E testing ([#3896](https://github.com/DataDog/integrations-core/pull/3896))
* Allow releasing multiple checks at once ([#3881](https://github.com/DataDog/integrations-core/pull/3881))

***Fixed***:

* Validate interval in metadata validation ([#3857](https://github.com/DataDog/integrations-core/pull/3857))

## 0.26.1 / 2019-06-05

***Fixed***:

* Fix JMX template ([#3879](https://github.com/DataDog/integrations-core/pull/3879))
* Update APM team label ([#3878](https://github.com/DataDog/integrations-core/pull/3878))
* Fix logic to skip docs PRs for release testing ([#3877](https://github.com/DataDog/integrations-core/pull/3877))

## 0.26.0 / 2019-06-01

***Added***:

* Better error message when releasing on the wrong branch ([#3832](https://github.com/DataDog/integrations-core/pull/3832))

## 0.25.2 / 2019-05-28

***Fixed***:

* Fix tox plugin ([#3825](https://github.com/DataDog/integrations-core/pull/3825))

## 0.25.1 / 2019-05-24

***Fixed***:

* Use safe default when validating manifests ([#3810](https://github.com/DataDog/integrations-core/pull/3810))

## 0.25.0 / 2019-05-20

***Added***:

* Move all assets to a dedicated directory ([#3768](https://github.com/DataDog/integrations-core/pull/3768))
* Upgrade requests to 2.22.0 ([#3778](https://github.com/DataDog/integrations-core/pull/3778))

## 0.24.0 / 2019-05-14

***Added***:

* Ambari integration ([#3670](https://github.com/DataDog/integrations-core/pull/3670))
* Fail if service check file doesn't exist ([#3691](https://github.com/DataDog/integrations-core/pull/3691))
* Add default service check file to new checks templates ([#3726](https://github.com/DataDog/integrations-core/pull/3726))
* Adds ddev YAML config validator ([#3679](https://github.com/DataDog/integrations-core/pull/3679))
* Upgrade pyyaml to 5.1 ([#3698](https://github.com/DataDog/integrations-core/pull/3698))

## 0.23.2 / 2019-04-30

***Fixed***:

* Remove spurious debug line ([#3703](https://github.com/DataDog/integrations-core/pull/3703))

## 0.23.1 / 2019-04-30

***Fixed***:

* Fix creation of jmx & tile integrations ([#3701](https://github.com/DataDog/integrations-core/pull/3701))
* Fix template for new integration to use argument as display name ([#3664](https://github.com/DataDog/integrations-core/pull/3664))

## 0.23.0 / 2019-04-22

***Removed***:

* Remove `pre` from versioning scheme ([#3655](https://github.com/DataDog/integrations-core/pull/3655))

***Added***:

* Add extra type for manifest validation ([#3662](https://github.com/DataDog/integrations-core/pull/3662))
* Adhere to code style ([#3497](https://github.com/DataDog/integrations-core/pull/3497))

***Fixed***:

* Fix changelog generation for new checks ([#3634](https://github.com/DataDog/integrations-core/pull/3634))

## 0.22.0 / 2019-04-15

***Added***:

* Build releases automatically ([#3364](https://github.com/DataDog/integrations-core/pull/3364))
* Add validation on integration_id ([#3598](https://github.com/DataDog/integrations-core/pull/3598))
* Add ability to specify extra start-up commands for e2e ([#3594](https://github.com/DataDog/integrations-core/pull/3594))
* Add a pytest-args option to ddev test ([#3596](https://github.com/DataDog/integrations-core/pull/3596))
* Add posargs in tox.ini ([#3313](https://github.com/DataDog/integrations-core/pull/3313))
* Update version of datadog-checks-base for extras ([#3433](https://github.com/DataDog/integrations-core/pull/3433))

***Fixed***:

* Fixed language in template for integration extras readme ([#3606](https://github.com/DataDog/integrations-core/pull/3606))
* Ensure style envs support every platform ([#3482](https://github.com/DataDog/integrations-core/pull/3482))
* Fix breakpoint agent check flag ([#3447](https://github.com/DataDog/integrations-core/pull/3447))

## 0.21.0 / 2019-03-29

***Added***:

* Upgrade in-toto ([#3411](https://github.com/DataDog/integrations-core/pull/3411))

## 0.20.0 / 2019-03-28

***Added***:

* Remove flake8 from tox.ini template ([#3358](https://github.com/DataDog/integrations-core/pull/3358))
* Support all options for the Agent check command ([#3350](https://github.com/DataDog/integrations-core/pull/3350))
* Add ability to detect if using JMX based on metadata ([#3330](https://github.com/DataDog/integrations-core/pull/3330))
* Add style checker and formatter ([#3299](https://github.com/DataDog/integrations-core/pull/3299))
* Add env var support to E2E containers ([#3263](https://github.com/DataDog/integrations-core/pull/3263))
* Enforce new integration_id field ([#3264](https://github.com/DataDog/integrations-core/pull/3264))
* Add row length validation ([#3266](https://github.com/DataDog/integrations-core/pull/3266))
* Add logo validation ([#3246](https://github.com/DataDog/integrations-core/pull/3246))
* Default to Python 3.7 for new checks ([#3244](https://github.com/DataDog/integrations-core/pull/3244))

***Fixed***:

* Make the aggregator fixture lazily import the stub ([#3308](https://github.com/DataDog/integrations-core/pull/3308))
* Fix sdist build command ([#3252](https://github.com/DataDog/integrations-core/pull/3252))

## 0.19.1 / 2019-03-01

***Fixed***:

* Run upload command in the proper location ([#3239](https://github.com/DataDog/integrations-core/pull/3239))

## 0.19.0 / 2019-03-01

***Added***:

* Add integration_id to manifest validation ([#3232](https://github.com/DataDog/integrations-core/pull/3232))
* Add ability to pass -m & -k to pytest ([#3163](https://github.com/DataDog/integrations-core/pull/3163))
* Provide a way to update to the new agent build config format ([#3181](https://github.com/DataDog/integrations-core/pull/3181))
* Support datadog_checks_downloader ([#3164](https://github.com/DataDog/integrations-core/pull/3164))
* Add util to load jmx metric configs ([#3162](https://github.com/DataDog/integrations-core/pull/3162))

***Fixed***:

* Fix agent changelog command ([#3233](https://github.com/DataDog/integrations-core/pull/3233))
* Properly detect integration folder for py3 validation ([#3188](https://github.com/DataDog/integrations-core/pull/3188))
* Properly ship datadog-checks-downloader ([#3169](https://github.com/DataDog/integrations-core/pull/3169))

## 0.18.0 / 2019-02-18

***Added***:

* Add util to get the directory of current file ([#3135](https://github.com/DataDog/integrations-core/pull/3135))
* Add command to build package wheel ([#3067](https://github.com/DataDog/integrations-core/pull/3067))
* Add datadog-checks-downloader ([#3026](https://github.com/DataDog/integrations-core/pull/3026))
* Add `local` E2E  ([#3064](https://github.com/DataDog/integrations-core/pull/3064))
* Add command to show changes based on commit date ([#3063](https://github.com/DataDog/integrations-core/pull/3063))
* Add e2e command to restart the agent ([#3054](https://github.com/DataDog/integrations-core/pull/3054))
* Upgrade pytest-benchmark ([#2934](https://github.com/DataDog/integrations-core/pull/2934))
* Add description length metadata validation ([#2923](https://github.com/DataDog/integrations-core/pull/2923))
* Allow uploading of any Datadog python package ([#2907](https://github.com/DataDog/integrations-core/pull/2907))
* Upgrade pytest plugins ([#2884](https://github.com/DataDog/integrations-core/pull/2884))

***Fixed***:

* Update e2e start help text for extras integrations ([#3133](https://github.com/DataDog/integrations-core/pull/3133))
* Fix e2e package install order ([#3092](https://github.com/DataDog/integrations-core/pull/3092))

## 0.17.0 / 2019-01-07

***Added***:

* Use standalone py3 validation ([#2854][1])

***Fixed***:

* Fix root folder name when running 'validate' commands on integrations-extras ([#2879][2])
* Pin pytest because of a regression in pytest-benchmark ([#2878][3])

## 0.16.0 / 2018-12-22

***Changed***:

* Rename `ddev release freeze` to `ddev release agent_req_file`, refactor commands code ([#2765][12])

***Added***:

* Remove requirements.txt from check template ([#2816][4])
* Add ability to log warnings during pytest ([#2764][5])
* Update templates for new integrations ([#2794][7])
* Add python3 compatibility validation ([#2736][8])
* Validate checks dependencies against the embedded environment ([#2746][9])
* Add constant to check if platform is Linux ([#2782][10])
* Add validation for configuration files ([#2759][13])
* Add ability to pass state to e2e tear down ([#2724][14])
* Add ability to use dev version of base package for e2e ([#2689][15])

***Fixed***:

* Fix agent_changelog command ([#2808][6])
* Do not consider empty string as a version change ([#2771][11])

## 0.15.1 / 2018-11-30

***Fixed***:

* Handle unreleased checks for agent reqs validation ([#2664][16])

## 0.15.0 / 2018-11-27

***Added***:

* Added Watt units to metadata validation ([#2645][17])
* Added Heap and Volume units to metadata validation ([#2647][18])
* Added validation step for the agent-requirements file ([#2642][20])

***Fixed***:

* Gently handle Yubikey exceptions ([#2641][19])

## 0.14.1 / 2018-11-22

***Fixed***:

* Increase gpg timeout to give time to developers to interact with Yubikeys ([#2613][21])
* Fix requirements-agent-release.txt updating ([#2617][22])

## 0.14.0 / 2018-11-16

***Added***:

* Support agent repo ([#2600][23])
* Improve trello releasing ([#2599][24])
* Refactor validations under `validate` command ([#2593][25])
* Upgrade docker-compose and requests ([#2503][26])
* Disable pytest output capturing when debugging ([#2502][27])
* Support specifying type of semver version bumps ([#2491][28])
* Fix codecov error on appveyor ([#2474][30])
* Add service_checks.json files validation ([#2432][33])
* Make all tox envs available to E2E ([#2457][34])
* Ensure new checks include the E2E fixture ([#2455][35])
* Prevent misconfigured tox files ([#2447][37])

***Fixed***:

* Fixed off-by-one missing latest release ([#2478][29])
* Use raw string literals when \ is present ([#2465][31])
* Improve output of `ddev manifest verify` command ([#2444][32])
* Handle any clipboard errors for E2E ([#2454][36])
* Add `datadog-` prefix to packages name ([#2430][38])

## 0.13.0 / 2018-10-17

***Added***:

* Ensure new checks use editable install of datadog_checks_base for tests ([#2427][39])

***Fixed***:

* Relax e2e config parsing ([#2416][40])
* Fix sleep on WaitFor helper ([#2418][41])

## 0.12.1 / 2018-10-15

***Fixed***:

* Improve handling of github api errors for trello ([#2411][42])
* Make every check's `tests` directory path unique for coverage ([#2406][43])

## 0.12.0 / 2018-10-15

***Added***:

* Support the initial release of integrations ([#2399][45])

***Fixed***:

* Fix trello for issue number in commit message ([#2408][44])

## 0.11.0 / 2018-10-11

***Added***:

* Add E2E support ([#2375][46])
* Ensure new core checks use latest dev package for testing ([#2386][47])
* Support more teams for Trello test cards ([#2365][49])

***Fixed***:

* Normalize line endings for release signing ([#2364][48])

## 0.10.0 / 2018-10-04

***Added***:

* Update base package paths ([#2345][50])
* Add generic environment runner ([#2342][51])
* Add WaitFor environment condition ([#2343][52])
* Enable pytest plugin to control environments ([#2336][53])

## 0.9.0 / 2018-09-30

***Added***:

* Allow testing of specific environments ([#2312][54])
* Add run command ([#2319][55])
* Command to validate metadata ([#2269][58])

***Fixed***:

* Fix namespace overwriting ([#2311][56])
* Upgrade in-toto to gain full cross-platform release signing support ([#2315][57])

## 0.8.1 / 2018-09-25

***Fixed***:

* Fix Python 2 unicode handling for log pattern error message ([#2303][59])

## 0.8.0 / 2018-09-25

***Added***:

* Add new templates for other integration types ([#2285][60])
* Add release signing via in-toto ([#2224][61])
* Add prometheus metadata.csv and metric map auto-generation ([#2117][62])
* Keep track of the checks changed at every Datadog Agent release ([#2277][63])

## 0.7.0 / 2018-09-18

***Added***:

* Fix manifest validation policy ([#2258][64])
* Add config option to select the default repository ([#2243][65])

## 0.6.2 / 2018-09-14

***Fixed***:

* Revert "Update base package paths (#2235)" ([#2240][66])

## 0.6.1 / 2018-09-14

***Fixed***:

* Move datadog_checks_base code into sub base package ([#2167][67])

## 0.6.0 / 2018-09-14

***Added***:

* Update base package paths ([#2235][68])
* Add ability to add wait time in docker_run ([#2196][69])
* Add better debugging to test command ([#2194][70])
* Add ability to filter checks to test by changes ([#2163][73])

***Fixed***:

* Gracefully handle tags that already exist ([#2172][71])
* Fix release freeze command ([#2188][72])

## 0.5.0 / 2018-09-04

***Added***:

* Allow automated releasing by looking at github labels ([#2169][74])

***Fixed***:

* Handle character limit for Trello card descriptions ([#2162][75])

## 0.4.1 / 2018-08-31

***Fixed***:

* Fix trello command for other repos ([#2155][76])

## 0.4.0 / 2018-08-28

***Added***:

* Add code coverage ([#2105][77])
* Add command to create new integrations ([#2037][78])

## 0.3.1 / 2018-08-03

***Fixed***:

* Fix clean command ([#1992][79])

## 0.3.0 / 2018-07-30

***Added***:

* Allow passing --build to compose up ([#1962][80])
* Add command to create Trello test cards from Agent release diffs ([#1934][82])
* Add openldap to the list of agent integrations ([#1923][83])
* Update dep tooling to support environment markers ([#1921][84])

***Fixed***:

* When setting repo paths do not resolve home ([#1953][81])

## 0.2.2 / 2018-07-19

***Fixed***:

* Relax condition error handling to allow more time ([#1914][85])
* Do not skip release builds ([#1913][86])
* Fix packaging of agent requirements ([#1911][87])

## 0.2.1 / 2018-07-17

***Fixed***:

* make remove_path util more resilient to errors ([#1900][88])

## 0.2.0 / 2018-07-17

***Added***:

* improve docker tooling ([#1891][89])

## 0.1.1 / 2018-07-12

***Fixed***:

* fix changed-only test logic ([#1878][90])

## 0.1.0 / 2018-07-12

***Added***:

* Add developer package ([#1862][91])

[1]: https://github.com/DataDog/integrations-core/pull/2854
[2]: https://github.com/DataDog/integrations-core/pull/2879
[3]: https://github.com/DataDog/integrations-core/pull/2878
[4]: https://github.com/DataDog/integrations-core/pull/2816
[5]: https://github.com/DataDog/integrations-core/pull/2764
[6]: https://github.com/DataDog/integrations-core/pull/2808
[7]: https://github.com/DataDog/integrations-core/pull/2794
[8]: https://github.com/DataDog/integrations-core/pull/2736
[9]: https://github.com/DataDog/integrations-core/pull/2746
[10]: https://github.com/DataDog/integrations-core/pull/2782
[11]: https://github.com/DataDog/integrations-core/pull/2771
[12]: https://github.com/DataDog/integrations-core/pull/2765
[13]: https://github.com/DataDog/integrations-core/pull/2759
[14]: https://github.com/DataDog/integrations-core/pull/2724
[15]: https://github.com/DataDog/integrations-core/pull/2689
[16]: https://github.com/DataDog/integrations-core/pull/2664
[17]: https://github.com/DataDog/integrations-core/pull/2645
[18]: https://github.com/DataDog/integrations-core/pull/2647
[19]: https://github.com/DataDog/integrations-core/pull/2641
[20]: https://github.com/DataDog/integrations-core/pull/2642
[21]: https://github.com/DataDog/integrations-core/pull/2613
[22]: https://github.com/DataDog/integrations-core/pull/2617
[23]: https://github.com/DataDog/integrations-core/pull/2600
[24]: https://github.com/DataDog/integrations-core/pull/2599
[25]: https://github.com/DataDog/integrations-core/pull/2593
[26]: https://github.com/DataDog/integrations-core/pull/2503
[27]: https://github.com/DataDog/integrations-core/pull/2502
[28]: https://github.com/DataDog/integrations-core/pull/2491
[29]: https://github.com/DataDog/integrations-core/pull/2478
[30]: https://github.com/DataDog/integrations-core/pull/2474
[31]: https://github.com/DataDog/integrations-core/pull/2465
[32]: https://github.com/DataDog/integrations-core/pull/2444
[33]: https://github.com/DataDog/integrations-core/pull/2432
[34]: https://github.com/DataDog/integrations-core/pull/2457
[35]: https://github.com/DataDog/integrations-core/pull/2455
[36]: https://github.com/DataDog/integrations-core/pull/2454
[37]: https://github.com/DataDog/integrations-core/pull/2447
[38]: https://github.com/DataDog/integrations-core/pull/2430
[39]: https://github.com/DataDog/integrations-core/pull/2427
[40]: https://github.com/DataDog/integrations-core/pull/2416
[41]: https://github.com/DataDog/integrations-core/pull/2418
[42]: https://github.com/DataDog/integrations-core/pull/2411
[43]: https://github.com/DataDog/integrations-core/pull/2406
[44]: https://github.com/DataDog/integrations-core/pull/2408
[45]: https://github.com/DataDog/integrations-core/pull/2399
[46]: https://github.com/DataDog/integrations-core/pull/2375
[47]: https://github.com/DataDog/integrations-core/pull/2386
[48]: https://github.com/DataDog/integrations-core/pull/2364
[49]: https://github.com/DataDog/integrations-core/pull/2365
[50]: https://github.com/DataDog/integrations-core/pull/2345
[51]: https://github.com/DataDog/integrations-core/pull/2342
[52]: https://github.com/DataDog/integrations-core/pull/2343
[53]: https://github.com/DataDog/integrations-core/pull/2336
[54]: https://github.com/DataDog/integrations-core/pull/2312
[55]: https://github.com/DataDog/integrations-core/pull/2319
[56]: https://github.com/DataDog/integrations-core/pull/2311
[57]: https://github.com/DataDog/integrations-core/pull/2315
[58]: https://github.com/DataDog/integrations-core/pull/2269
[59]: https://github.com/DataDog/integrations-core/pull/2303
[60]: https://github.com/DataDog/integrations-core/pull/2285
[61]: https://github.com/DataDog/integrations-core/pull/2224
[62]: https://github.com/DataDog/integrations-core/pull/2117
[63]: https://github.com/DataDog/integrations-core/pull/2277
[64]: https://github.com/DataDog/integrations-core/pull/2258
[65]: https://github.com/DataDog/integrations-core/pull/2243
[66]: https://github.com/DataDog/integrations-core/pull/2240
[67]: https://github.com/DataDog/integrations-core/pull/2167
[68]: https://github.com/DataDog/integrations-core/pull/2235
[69]: https://github.com/DataDog/integrations-core/pull/2196
[70]: https://github.com/DataDog/integrations-core/pull/2194
[71]: https://github.com/DataDog/integrations-core/pull/2172
[72]: https://github.com/DataDog/integrations-core/pull/2188
[73]: https://github.com/DataDog/integrations-core/pull/2163
[74]: https://github.com/DataDog/integrations-core/pull/2169
[75]: https://github.com/DataDog/integrations-core/pull/2162
[76]: https://github.com/DataDog/integrations-core/pull/2155
[77]: https://github.com/DataDog/integrations-core/pull/2105
[78]: https://github.com/DataDog/integrations-core/pull/2037
[79]: https://github.com/DataDog/integrations-core/pull/1992
[80]: https://github.com/DataDog/integrations-core/pull/1962
[81]: https://github.com/DataDog/integrations-core/pull/1953
[82]: https://github.com/DataDog/integrations-core/pull/1934
[83]: https://github.com/DataDog/integrations-core/pull/1923
[84]: https://github.com/DataDog/integrations-core/pull/1921
[85]: https://github.com/DataDog/integrations-core/pull/1914
[86]: https://github.com/DataDog/integrations-core/pull/1913
[87]: https://github.com/DataDog/integrations-core/pull/1911
[88]: https://github.com/DataDog/integrations-core/pull/1900
[89]: https://github.com/DataDog/integrations-core/pull/1891
[90]: https://github.com/DataDog/integrations-core/pull/1878
[91]: https://github.com/DataDog/integrations-core/pull/1862<|MERGE_RESOLUTION|>--- conflicted
+++ resolved
@@ -2,8 +2,6 @@
 
 ## Unreleased
 
-<<<<<<< HEAD
-=======
 ## 25.1.2 / 2023-09-26
 
 ***Fixed***:
@@ -28,9 +26,9 @@
   
 ## 25.0.0 / 2023-09-13
 
->>>>>>> 928b634f
 ***Changed***:
 
+* Include support for `domain_regex` when validating JMX metric files ([#15761](https://github.com/DataDog/integrations-core/pull/15761))
 * Adjust template and test collection based on new team guidelines ([#15078](https://github.com/DataDog/integrations-core/pull/15078))
     * `ddev create` produces initial test file named `test_unit.py` instead of `test_<integration>.py`.
     * Our pytest collection plugin attaches labels to tests based on their location. E.g. all tests in `test_unit.py` get the `unit` label.
@@ -38,6 +36,15 @@
 ***Added***:
 
 * Add short hand for force-env-rebuild ([#15716](https://github.com/DataDog/integrations-core/pull/15716))
+
+***Fixed***:
+
+* Allow bumping the version of clickhouse-driver ([#15745](https://github.com/DataDog/integrations-core/pull/15745))
+* Allow bumping the version of lz4 ([#15747](https://github.com/DataDog/integrations-core/pull/15747))
+* Remove flup from the dependency bump exclusion list ([#15748](https://github.com/DataDog/integrations-core/pull/15748))
+* Remove setuptools from the build-system for new integrations ([#15766](https://github.com/DataDog/integrations-core/pull/15766))
+* Stop using the old GPG_COMMAND constant from securesystemslib ([#15776](https://github.com/DataDog/integrations-core/pull/15776))
+* Override the default test options for some integrations ([#15779](https://github.com/DataDog/integrations-core/pull/15779))
 
 ## 24.1.0 / 2023-08-25
 
