--- conflicted
+++ resolved
@@ -2,15 +2,12 @@
 
 ## Unreleased
 
-<<<<<<< HEAD
-# 24.2.0 / 2023-09-13
+# 25.1.0 / 2023-09-13
 
 * Added overview examples to the readme file ([#15817](https://github.com/DataDog/integrations-core/pull/15817))
   
-=======
 ## 25.0.0 / 2023-09-13
 
->>>>>>> b0e0d320
 ***Changed***:
 
 * Adjust template and test collection based on new team guidelines ([#15078](https://github.com/DataDog/integrations-core/pull/15078))
