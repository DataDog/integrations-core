--- conflicted
+++ resolved
@@ -62,11 +62,7 @@
     "codespell",
     "colorama",
     "datamodel-code-generator~=0.11.4",
-<<<<<<< HEAD
-=======
-    "docker-compose>=1.25",
     "hatch>=1.0.0",
->>>>>>> 2ea6f684
     "in-toto>=0.4.2",
     "jsonschema",
     "markdown",
