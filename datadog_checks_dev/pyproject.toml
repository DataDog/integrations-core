--- conflicted
+++ resolved
@@ -61,13 +61,8 @@
     "click~=8.1",
     "codespell",
     "colorama",
-<<<<<<< HEAD
     "datamodel-code-generator~=0.12.0",
-    "docker-compose>=1.25",
-=======
-    "datamodel-code-generator~=0.11.4",
     "hatch>=1.0.0",
->>>>>>> 46dfda14
     "in-toto>=0.4.2",
     "jsonschema",
     "markdown",
