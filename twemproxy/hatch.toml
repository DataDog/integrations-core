--- conflicted
+++ resolved
@@ -4,11 +4,7 @@
 platforms = ["linux", "macos"]
 
 [[envs.default.matrix]]
-<<<<<<< HEAD
-python = ["2.7", "3.12"]
-=======
-python = ["3.11"]
->>>>>>> 795b67e7
+python = [3.12]
 version = ["0.5.0"]
 
 [envs.default.env-vars]
