--- conflicted
+++ resolved
@@ -18,18 +18,14 @@
       "Category::Network",
       "Category::Orchestration",
       "Supported OS::Linux",
-<<<<<<< HEAD
-      "Supported OS::macOS"
+      "Supported OS::macOS",
+      "Offering::Integration"
     ],
     "resources": [
       {
         "resource_type": "blog",
         "url": "https://www.datadoghq.com/blog/deploy-datadog-dcos"
       }
-=======
-      "Supported OS::macOS",
-      "Offering::Integration"
->>>>>>> d49c572f
     ]
   },
   "author": {
