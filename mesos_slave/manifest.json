--- conflicted
+++ resolved
@@ -10,11 +10,7 @@
     "linux",
     "mac_os"
   ],
-<<<<<<< HEAD
-  "version": "1.1.2",
-=======
   "version": "1.2.1",
->>>>>>> a753fdcb
   "guid": "14d0267e-9989-4d09-8362-9319958e858e",
   "public_title": "Datadog-Mesos Slave Integration",
   "categories":["configuration & deployment", "containers", "orchestration"],
