{
<<<<<<< HEAD
  "categories": [
    "os & system"
  ],
  "creates_events": false,
  "display_name": "Linux proc extras",
  "guid": "47f243d7-5df4-47b5-9f1a-923b4f7cefe7",
  "is_public": true,
  "maintainer": "help@datadoghq.com",
  "manifest_version": "1.0.0",
  "metric_prefix": "system.",
  "metric_to_check": "system.inodes.total",
  "name": "linux_proc_extras",
  "public_title": "Linux Proc Extras",
  "short_description": "Visualize and monitor linux_proc_extras states.",
  "support": "core",
  "supported_os": [
    "linux"
  ],
  "type": "check",
  "integration_id": "system",
=======
  "manifest_version": "2.0.0",
  "app_uuid": "17477b56-4487-4b00-8820-70c6f64ae3c6",
  "app_id": "system",
  "display_on_public_website": true,
  "tile": {
    "overview": "README.md#Overview",
    "configuration": "README.md#Setup",
    "support": "README.md#Support",
    "changelog": "CHANGELOG.md",
    "description": "Visualize and monitor linux_proc_extras states.",
    "title": "Linux Proc Extras",
    "media": [],
    "classifier_tags": [
      "Supported OS::Linux",
      "Category::OS & System"
    ]
  },
  "author": {
    "support_email": "help@datadoghq.com",
    "name": "Datadog",
    "homepage": "https://www.datadoghq.com",
    "sales_email": "info@datadoghq.com"
  },
  "oauth": {},
>>>>>>> 076cd0ec
  "assets": {
    "integration": {
      "source_type_name": "Linux proc extras",
      "configuration": {
        "spec": "assets/configuration/spec.yaml"
      },
      "events": {
        "creates_events": false
      },
      "metrics": {
        "prefix": "system.",
        "check": "system.inodes.total",
        "metadata_path": "metadata.csv"
      },
      "service_checks": {
        "metadata_path": "assets/service_checks.json"
      }
    }
  }
}<|MERGE_RESOLUTION|>--- conflicted
+++ resolved
@@ -1,26 +1,4 @@
 {
-<<<<<<< HEAD
-  "categories": [
-    "os & system"
-  ],
-  "creates_events": false,
-  "display_name": "Linux proc extras",
-  "guid": "47f243d7-5df4-47b5-9f1a-923b4f7cefe7",
-  "is_public": true,
-  "maintainer": "help@datadoghq.com",
-  "manifest_version": "1.0.0",
-  "metric_prefix": "system.",
-  "metric_to_check": "system.inodes.total",
-  "name": "linux_proc_extras",
-  "public_title": "Linux Proc Extras",
-  "short_description": "Visualize and monitor linux_proc_extras states.",
-  "support": "core",
-  "supported_os": [
-    "linux"
-  ],
-  "type": "check",
-  "integration_id": "system",
-=======
   "manifest_version": "2.0.0",
   "app_uuid": "17477b56-4487-4b00-8820-70c6f64ae3c6",
   "app_id": "system",
@@ -45,7 +23,6 @@
     "sales_email": "info@datadoghq.com"
   },
   "oauth": {},
->>>>>>> 076cd0ec
   "assets": {
     "integration": {
       "source_type_name": "Linux proc extras",
