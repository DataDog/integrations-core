# (C) Datadog, Inc. 2018
# All rights reserved
# Licensed under a 3-clause BSD style license (see LICENSE)
from setuptools import setup
from codecs import open  # To use a consistent encoding
from os import path

HERE = path.dirname(path.abspath(__file__))

# Get version info
ABOUT = {}
with open(path.join(HERE, 'datadog_checks', 'nginx', '__about__.py')) as f:
    exec(f.read(), ABOUT)

# Get the long description from the README file
with open(path.join(HERE, 'README.md'), encoding='utf-8') as f:
    long_description = f.read()


# Parse requirements
<<<<<<< HEAD
def get_requirements(fpath):

    with open(path.join(HERE, fpath), encoding='utf-8') as f:
        return f.readlines()

=======
runtime_reqs = ['datadog_checks_base']
with open(path.join(here, 'requirements.txt'), encoding='utf-8') as f:
    for line in f.readlines():
        req = parse_req_line(line)
        if req:
            runtime_reqs.append(req)

def read(*parts):
    with open(path.join(here, *parts), 'r') as fp:
        return fp.read()

def find_version(*file_paths):
    version_file = read(*file_paths)
    version_match = re.search(r"^__version__ = ['\"]([^'\"]*)['\"]",
                              version_file, re.M)
    if version_match:
        return version_match.group(1)
    raise RuntimeError("Unable to find version string.")

# https://packaging.python.org/guides/single-sourcing-package-version/
version = find_version("datadog_checks", "nginx", "__init__.py")

manifest_version = None
with open(path.join(here, 'manifest.json'), encoding='utf-8') as f:
    manifest = json.load(f)
    manifest_version = manifest.get('version')

if version != manifest_version:
    raise Exception("Inconsistent versioning in module and manifest - aborting wheel build")
>>>>>>> 3203195e

setup(
    name='datadog-nginx',
    version=ABOUT["__version__"],
    description='The Nginx check',
    long_description=long_description,
    keywords='datadog agent nginx check',

    # The project's main homepage.
    url='https://github.com/DataDog/integrations-core',

    # Author details
    author='Datadog',
    author_email='packages@datadoghq.com',

    # License
    license='BSD',

    # See https://pypi.python.org/pypi?%3Aaction=list_classifiers
    classifiers=[
        'Development Status :: 5 - Production/Stable',
        'Intended Audience :: Developers',
        'Intended Audience :: System Administrators',
        'Topic :: System :: Monitoring',
        'License :: OSI Approved :: MIT License',
        'Programming Language :: Python :: 2',
        'Programming Language :: Python :: 2.7',
    ],

    # The package we're going to ship
    packages=['datadog_checks.nginx'],

    # Run-time dependencies
    install_requires=get_requirements('requirements.in')+[
        'datadog-checks-base',
    ],

    # Testing setup and dependencies
    setup_requires=['pytest-runner'],
    tests_require=get_requirements('requirements-dev.txt'),

    # Extra files to ship with the wheel package
    package_data={'datadog_checks.nginx': ['conf.yaml.example']},
    include_package_data=True,
)<|MERGE_RESOLUTION|>--- conflicted
+++ resolved
@@ -18,43 +18,11 @@
 
 
 # Parse requirements
-<<<<<<< HEAD
 def get_requirements(fpath):
 
     with open(path.join(HERE, fpath), encoding='utf-8') as f:
         return f.readlines()
 
-=======
-runtime_reqs = ['datadog_checks_base']
-with open(path.join(here, 'requirements.txt'), encoding='utf-8') as f:
-    for line in f.readlines():
-        req = parse_req_line(line)
-        if req:
-            runtime_reqs.append(req)
-
-def read(*parts):
-    with open(path.join(here, *parts), 'r') as fp:
-        return fp.read()
-
-def find_version(*file_paths):
-    version_file = read(*file_paths)
-    version_match = re.search(r"^__version__ = ['\"]([^'\"]*)['\"]",
-                              version_file, re.M)
-    if version_match:
-        return version_match.group(1)
-    raise RuntimeError("Unable to find version string.")
-
-# https://packaging.python.org/guides/single-sourcing-package-version/
-version = find_version("datadog_checks", "nginx", "__init__.py")
-
-manifest_version = None
-with open(path.join(here, 'manifest.json'), encoding='utf-8') as f:
-    manifest = json.load(f)
-    manifest_version = manifest.get('version')
-
-if version != manifest_version:
-    raise Exception("Inconsistent versioning in module and manifest - aborting wheel build")
->>>>>>> 3203195e
 
 setup(
     name='datadog-nginx',
@@ -89,7 +57,7 @@
 
     # Run-time dependencies
     install_requires=get_requirements('requirements.in')+[
-        'datadog-checks-base',
+        'datadog_checks_base',
     ],
 
     # Testing setup and dependencies
