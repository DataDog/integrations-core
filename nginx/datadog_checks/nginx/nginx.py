--- conflicted
+++ resolved
@@ -56,7 +56,6 @@
 
         if 'nginx_status_url' not in self.instance:
             raise ConfigurationError('NginX instance missing "nginx_status_url" value.')
-<<<<<<< HEAD
 
     def check(self, _):
         if not self.use_plus_api:
@@ -65,80 +64,14 @@
             metrics = self.collect_plus_metrics()
 
         metric_submission_funcs = {'gauge': self.gauge, 'rate': self.rate, 'count': self.monotonic_count}
-
-=======
-
-    def check(self, _):
-        if not self.use_plus_api:
-            response, content_type, version = self._get_data()
-            # for unpaid versions
-            self._set_version_metadata(version)
-
-            self.log.debug("Nginx status `response`: %s", response)
-            self.log.debug("Nginx status `content_type`: %s", content_type)
-
-            if content_type.startswith('application/json'):
-                metrics = self.parse_json(response, self.custom_tags)
-            else:
-                metrics = self.parse_text(response, self.custom_tags)
-        else:
-            metrics = []
-            self._perform_service_check('{}/{}'.format(self.url, self.plus_api_version))
-
-            # These are all the endpoints we have to call to get the same data as we did with the old API
-            # since we can't get everything in one place anymore.
-
-            if self.use_plus_api_stream:
-                plus_api_chain_list = chain(iteritems(PLUS_API_ENDPOINTS), self._get_plus_api_stream_endpoints())
-            else:
-                plus_api_chain_list = chain(iteritems(PLUS_API_ENDPOINTS))
-
-            for endpoint, nest in plus_api_chain_list:
-                response = self._get_plus_api_data(endpoint, nest)
-
-                if endpoint == 'nginx':
-                    try:
-                        if isinstance(response, dict):
-                            version_plus = response.get('version')
-                        else:
-                            version_plus = json.loads(response).get('version')
-                        self._set_version_metadata(version_plus)
-                    except Exception as e:
-                        self.log.debug("Couldn't submit nginx version: %s", e)
-
-                self.log.debug("Nginx Plus API version %s `response`: %s", self.plus_api_version, response)
-                metrics.extend(self.parse_json(response, self.custom_tags))
-
-        funcs = {'gauge': self.gauge, 'rate': self.rate, 'count': self.monotonic_count}
->>>>>>> e1cb65f8
         conn = None
         handled = None
 
         for row in metrics:
             try:
                 name, value, tags, metric_type = row
-<<<<<<< HEAD
                 if self.use_vts:
                     name, handled, conn = self._translate_from_vts(name, value, tags, handled, conn)
-=======
-
-                # Translate metrics received from VTS
-                if self.use_vts:
-                    # Requests per second
-                    if name == 'nginx.connections.handled':
-                        handled = value
-                    if name == 'nginx.connections.accepted':
-                        conn = value
-                        self.rate('nginx.net.conn_opened_per_s', conn, tags)
-                    if handled is not None and conn is not None:
-                        self.rate('nginx.net.conn_dropped_per_s', conn - handled, tags)
-                        handled = None
-                        conn = None
-                    if name == 'nginx.connections.requests':
-                        self.rate('nginx.net.request_per_s', value, tags)
-
-                    name = VTS_METRIC_MAP.get(name)
->>>>>>> e1cb65f8
                     if name is None:
                         continue
                 if name in METRICS_SEND_AS_COUNT:
@@ -150,7 +83,6 @@
             except Exception as e:
                 self.log.error('Could not submit metric: %s: %s', repr(row), e)
 
-<<<<<<< HEAD
     def collect_plus_metrics(self):
         metrics = []
         self._perform_service_check('{}/{}'.format(self.url, self.plus_api_version))
@@ -159,9 +91,7 @@
         # since we can't get everything in one place anymore.
 
         if self.use_plus_api_stream:
-            plus_api_chain_list = chain(
-                iteritems(PLUS_API_ENDPOINTS), self._get_plus_api_stream_endpoints()
-            )
+            plus_api_chain_list = chain(iteritems(PLUS_API_ENDPOINTS), self._get_plus_api_stream_endpoints())
         else:
             plus_api_chain_list = chain(iteritems(PLUS_API_ENDPOINTS))
 
@@ -213,8 +143,6 @@
         name = VTS_METRIC_MAP.get(name)
         return name, handled, conn
 
-=======
->>>>>>> e1cb65f8
     def _get_data(self):
         r = self._perform_service_check(self.url)
         body = r.content
