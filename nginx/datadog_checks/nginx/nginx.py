--- conflicted
+++ resolved
@@ -13,11 +13,7 @@
 from datadog_checks.base.utils.time import get_timestamp
 
 from .const import PLUS_API_ENDPOINTS, PLUS_API_STREAM_ENDPOINTS, TAGGED_KEYS
-<<<<<<< HEAD
 from .metrics import COUNT_METRICS, METRICS_SEND_AS_COUNT, METRICS_SEND_AS_HISTORGRAM, VTS_METRIC_MAP
-=======
-from .metrics import COUNT_METRICS, METRICS_SEND_AS_COUNT, VTS_METRIC_MAP
->>>>>>> e5f51945
 
 if PY3:
     long = int
@@ -80,21 +76,12 @@
                         continue
 
                 if name in COUNT_METRICS:
-<<<<<<< HEAD
                     self.monotonic_count(name, value, tags)
                 else:
                     if name in METRICS_SEND_AS_COUNT:
                         self.monotonic_count(name + "_count", value, tags)
                     if name in METRICS_SEND_AS_HISTORGRAM:
                         self.histogram(name + "_hist", value, tags)
-=======
-                    func_count = metric_submission_funcs['count']
-                    func_count(name, value, tags)
-                else:
-                    if name in METRICS_SEND_AS_COUNT:
-                        func_count = metric_submission_funcs['count']
-                        func_count(name + "_count", value, tags)
->>>>>>> e5f51945
 
                     func = metric_submission_funcs[metric_type]
                     func(name, value, tags)
@@ -102,8 +89,6 @@
             except Exception as e:
                 self.log.error('Could not submit metric: %s: %s', repr(row), e)
 
-<<<<<<< HEAD
-=======
     def _get_enabled_endpoints(self):
         """
         Dynamically determines which NGINX endpoints are enabled and Datadog supports getting metrics from
@@ -163,7 +148,6 @@
             endpoint: nest for endpoint, nest in self._get_all_plus_api_endpoints() if endpoint in available_endpoints
         }
 
->>>>>>> e5f51945
     def collect_plus_metrics(self):
         metrics = []
         self._perform_service_check('{}/{}'.format(self.url, self.plus_api_version))
@@ -171,13 +155,9 @@
         # These are all the endpoints we have to call to get the same data as we did with the old API
         # since we can't get everything in one place anymore.
 
-<<<<<<< HEAD
-        plus_api_chain_list = self._get_all_plus_api_endpoints()
-=======
         plus_api_chain_list = (
             self._get_enabled_endpoints() if self.only_query_enabled_endpoints else self._get_all_plus_api_endpoints()
         )
->>>>>>> e5f51945
 
         for endpoint, nest in plus_api_chain_list:
             response = self._get_plus_api_data(endpoint, nest)
@@ -266,13 +246,10 @@
         return {keys[0]: self._nest_payload(keys[1:], payload)}
 
     def _get_plus_api_endpoints(self, use_stream=False):
-<<<<<<< HEAD
-=======
         """
         Returns all of either stream or default endpoints that the integration supports
         collecting metrics from based on the Plus API version
         """
->>>>>>> e5f51945
         endpoints = iteritems({})
 
         available_plus_endpoints = PLUS_API_STREAM_ENDPOINTS if use_stream else PLUS_API_ENDPOINTS
@@ -283,12 +260,9 @@
         return endpoints
 
     def _get_all_plus_api_endpoints(self):
-<<<<<<< HEAD
-=======
         """
         Returns endpoints that the integration supports collecting metrics from based on the Plus API version
         """
->>>>>>> e5f51945
         endpoints = self._get_plus_api_endpoints()
 
         if self.use_plus_api_stream:
@@ -307,10 +281,6 @@
             r = self._perform_request(url)
             payload = self._nest_payload(nest, r.json())
         except Exception as e:
-<<<<<<< HEAD
-            if endpoint in PLUS_API_STREAM_ENDPOINTS.values():
-                self.log.warning("Stream may not be initialized. Error querying %s metrics at %s: %s", endpoint, url, e)
-=======
             if not self.only_query_enabled_endpoints and endpoint in PLUS_API_STREAM_ENDPOINTS.values():
                 self.log.warning(
                     "Error querying %s metrics at %s: %s. Stream may not be initialized, "
@@ -319,7 +289,6 @@
                     url,
                     e,
                 )
->>>>>>> e5f51945
             else:
                 self.log.exception("Error querying %s metrics at %s: %s", endpoint, url, e)
 
