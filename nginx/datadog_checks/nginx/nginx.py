--- conflicted
+++ resolved
@@ -6,11 +6,11 @@
 from itertools import chain
 
 import simplejson as json
-from datadog_checks.base.utils.time import get_timestamp
 from six import PY3, iteritems, text_type
 from six.moves.urllib.parse import urlparse
 
 from datadog_checks.base import AgentCheck, ConfigurationError, to_native_string
+from datadog_checks.base.utils.time import get_timestamp
 
 from .metrics import METRICS_SEND_AS_COUNT, VTS_METRIC_MAP
 
@@ -333,12 +333,7 @@
             except ValueError:
                 pass
             else:
-<<<<<<< HEAD
                 output.append((metric_base, int(get_timestamp(timestamp)), tags, 'gauge'))
-=======
-                output.append((metric_base, int((timestamp - EPOCH).total_seconds()), tags, 'gauge'))
->>>>>>> e1cb65f8
-
         return output
 
     # override
