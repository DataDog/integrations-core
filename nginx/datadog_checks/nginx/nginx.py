# (C) Datadog, Inc. 2018-present
# All rights reserved
# Licensed under Simplified BSD License (see LICENSE)
import re
from datetime import datetime
from itertools import chain

import simplejson as json
from six import PY3, iteritems, text_type
from six.moves.urllib.parse import urlparse

from datadog_checks.base import AgentCheck, ConfigurationError, to_native_string

from .const import PLUS_API_ENDPOINTS, PLUS_API_STREAM_ENDPOINTS, PLUS_API_V3_STREAM_ENDPOINTS, TAGGED_KEYS
from .metrics import METRICS_SEND_AS_COUNT, VTS_METRIC_MAP

if PY3:
    long = int

EPOCH = datetime(1970, 1, 1)

if hasattr(datetime, 'fromisoformat'):
    fromisoformat = datetime.fromisoformat
else:

    def fromisoformat(ts):
        return datetime.strptime(ts, "%Y-%m-%dT%H:%M:%S")


class Nginx(AgentCheck):
    """Tracks basic nginx metrics via the status module
    * number of connections
    * number of requests per second

    Requires nginx to have the status option compiled.
    See http://wiki.nginx.org/HttpStubStatusModule for more details

    $ curl http://localhost:81/nginx_status/
    Active connections: 8
    server accepts handled requests
     1156958 1156958 4491319
    Reading: 0 Writing: 2 Waiting: 6

    """

    HTTP_CONFIG_REMAPPER = {'ssl_validation': {'name': 'tls_verify'}, 'user': {'name': 'username'}}

    def __init__(self, name, init_config, instances):
        super(Nginx, self).__init__(name, init_config, instances)
        self.custom_tags = self.instance.get('tags', [])
        self.url = self.instance.get('nginx_status_url')
        self.use_plus_api = self.instance.get("use_plus_api", False)
        self.use_plus_api_stream = self.instance.get("use_plus_api_stream", True)
        self.plus_api_version = str(self.instance.get("plus_api_version", 2))
        self.use_vts = self.instance.get('use_vts', False)

        if 'nginx_status_url' not in self.instance:
            raise ConfigurationError('NginX instance missing "nginx_status_url" value.')

    def check(self, _):
        if not self.use_plus_api:
            metrics = self.collect_unit_metrics()
        else:
            metrics = self.collect_plus_metrics()

<<<<<<< HEAD
        metric_submission_funcs = {'gauge': self.gauge, 'rate': self.rate, 'count': self.monotonic_count}
=======
            if self.use_plus_api_stream:
                plus_api_chain_list = chain(
                    iteritems(PLUS_API_ENDPOINTS), self._get_plus_api_stream_endpoints()
                )
            else:
                plus_api_chain_list = chain(iteritems(PLUS_API_ENDPOINTS))

            for endpoint, nest in plus_api_chain_list:
                response = self._get_plus_api_data(endpoint, nest)
>>>>>>> 428e7e5e

        conn = None
        handled = None

        for row in metrics:
            try:
                name, value, tags, metric_type = row
                if self.use_vts:
                    name, handled, conn = self._translate_from_vts(name, value, tags, handled, conn)
                    if name is None:
                        continue
                if name in METRICS_SEND_AS_COUNT:
                    func_count = metric_submission_funcs['count']
                    func_count(name + "_count", value, tags)
                func = metric_submission_funcs[metric_type]
                func(name, value, tags)

            except Exception as e:
                self.log.error('Could not submit metric: %s: %s', repr(row), e)

    def collect_plus_metrics(self):
        metrics = []
        self._perform_service_check('{}/{}'.format(self.url, self.plus_api_version))

        # These are all the endpoints we have to call to get the same data as we did with the old API
        # since we can't get everything in one place anymore.

        if self.use_plus_api_stream:
            plus_api_chain_list = chain(
                iteritems(PLUS_API_ENDPOINTS), self._get_plus_api_stream_endpoints(self.plus_api_version)
            )
        else:
            plus_api_chain_list = chain(iteritems(PLUS_API_ENDPOINTS))

        for endpoint, nest in plus_api_chain_list:
            response = self._get_plus_api_data(self.url, self.plus_api_version, endpoint, nest)

            if endpoint == 'nginx':
                try:
                    if isinstance(response, dict):
                        version_plus = response.get('version')
                    else:
                        version_plus = json.loads(response).get('version')
                    self._set_version_metadata(version_plus)
                except Exception as e:
                    self.log.debug("Couldn't submit nginx version: %s", e)

            self.log.debug("Nginx Plus API version %s `response`: %s", self.plus_api_version, response)
            metrics.extend(self.parse_json(response, self.custom_tags))
        return metrics

    def collect_unit_metrics(self):
        response, content_type, version = self._get_data()
        # for unpaid versions
        self._set_version_metadata(version)

        self.log.debug("Nginx status `response`: %s", response)
        self.log.debug("Nginx status `content_type`: %s", content_type)

        if content_type.startswith('application/json'):
            metrics = self.parse_json(response, self.custom_tags)
        else:
            metrics = self.parse_text(response, self.custom_tags)
        return metrics

    def _translate_from_vts(self, name, value, tags, handled, conn):
        # Requests per second
        if name == 'nginx.connections.handled':
            handled = value
        if name == 'nginx.connections.accepted':
            conn = value
            self.rate('nginx.net.conn_opened_per_s', conn, tags)
        if handled is not None and conn is not None:
            self.rate('nginx.net.conn_dropped_per_s', conn - handled, tags)
            handled = None
            conn = None
        if name == 'nginx.connections.requests':
            self.rate('nginx.net.request_per_s', value, tags)

        name = VTS_METRIC_MAP.get(name)
        return name, handled, conn

    def _get_data(self):
        r = self._perform_service_check(self.url)
        body = r.content
        resp_headers = r.headers
        return body, resp_headers.get('content-type', 'text/plain'), resp_headers.get('server')

    def _perform_request(self, url):
        r = self.http.get(url)
        r.raise_for_status()
        return r

    def _perform_service_check(self, url):
        # Submit a service check for status page availability.
        parsed_url = urlparse(url)
        nginx_host = parsed_url.hostname
        nginx_port = parsed_url.port or 80

        service_check_name = 'nginx.can_connect'
        service_check_tags = ['host:%s' % nginx_host, 'port:%s' % nginx_port] + self.custom_tags
        try:
            self.log.debug("Querying URL: %s", url)
            r = self._perform_request(url)
        except Exception:
            self.service_check(service_check_name, AgentCheck.CRITICAL, tags=service_check_tags)
            raise
        else:
            self.service_check(service_check_name, AgentCheck.OK, tags=service_check_tags)
        return r

    def _nest_payload(self, keys, payload):
        """
        Nest a payload in a dict under the keys contained in `keys`
        """
        if len(keys) == 0:
            return payload

        return {keys[0]: self._nest_payload(keys[1:], payload)}

    def _get_plus_api_stream_endpoints(self):
        endpoints = iteritems(PLUS_API_STREAM_ENDPOINTS)
        if int(self.plus_api_version) >= 3:
            endpoints = chain(endpoints, iteritems(PLUS_API_V3_STREAM_ENDPOINTS))
        return endpoints

    def _get_plus_api_data(self, endpoint, nest):
        # Get the data from the Plus API and reconstruct a payload similar to what the old API returned
        # so we can treat it the same way

        url = "/".join([self.url, self.plus_api_version, endpoint])
        payload = {}
        try:
            self.log.debug("Querying URL: %s", url)
            r = self._perform_request(url)
            payload = self._nest_payload(nest, r.json())
        except Exception as e:
            if endpoint in PLUS_API_STREAM_ENDPOINTS or endpoint in PLUS_API_V3_STREAM_ENDPOINTS:
                self.log.warning(
                    "Stream may not be initialized. Error querying %s metrics at %s: %s", endpoint, url, e
                )
            else:
                self.log.exception("Error querying %s metrics at %s: %s", endpoint, url, e)

        return payload

    @AgentCheck.metadata_entrypoint
    def _set_version_metadata(self, version):
        if version and version != 'nginx':
            if '/' in version:
                version = version.split('/')[1]
            self.set_metadata('version', version)

            self.log.debug("Nginx version `server`: %s", version)
        else:
            self.log.debug(u"could not retrieve nginx version info")

    @classmethod
    def parse_text(cls, raw, tags=None):
        # Thanks to http://hostingfu.com/files/nginx/nginxstats.py for this code
        # Connections
        if tags is None:
            tags = []
        output = []
        parsed = re.search(br'Active connections:\s+(\d+)', raw)
        if parsed:
            connections = int(parsed.group(1))
            output.append(('nginx.net.connections', connections, tags, 'gauge'))

        # Requests per second
        parsed = re.search(br'\s*(\d+)\s+(\d+)\s+(\d+)', raw)
        if parsed:
            conn = int(parsed.group(1))
            handled = int(parsed.group(2))
            request = int(parsed.group(3))
            output.extend(
                [
                    ('nginx.net.conn_opened_per_s', conn, tags, 'rate'),
                    ('nginx.net.conn_dropped_per_s', conn - handled, tags, 'rate'),
                    ('nginx.net.request_per_s', request, tags, 'rate'),
                ]
            )

        # Connection states, reading, writing or waiting for clients
        parsed = re.search(br'Reading: (\d+)\s+Writing: (\d+)\s+Waiting: (\d+)', raw)
        if parsed:
            reading, writing, waiting = parsed.groups()
            output.extend(
                [
                    ("nginx.net.reading", int(reading), tags, 'gauge'),
                    ("nginx.net.writing", int(writing), tags, 'gauge'),
                    ("nginx.net.waiting", int(waiting), tags, 'gauge'),
                ]
            )
        return output

    @classmethod
    def parse_json(cls, raw, tags=None):
        if tags is None:
            tags = []
        if isinstance(raw, dict):
            parsed = raw
        else:
            parsed = json.loads(raw)
        metric_base = 'nginx'

        return cls._flatten_json(metric_base, parsed, tags)

    @classmethod
    def _flatten_json(cls, metric_base, val, tags):
        """
        Recursively flattens the nginx json object. Returns the following: [(metric_name, value, tags)]
        """
        output = []

        if isinstance(val, dict):
            # Pull out the server as a tag instead of trying to read as a metric
            if 'server' in val and val['server']:
                server = 'server:%s' % val.pop('server')
                if tags is None:
                    tags = []
                tags += [server]
            for key, val2 in iteritems(val):
                if key in TAGGED_KEYS:
                    metric_name = '%s.%s' % (metric_base, TAGGED_KEYS[key])
                    for tag_val, data in iteritems(val2):
                        tag = '%s:%s' % (TAGGED_KEYS[key], tag_val)
                        output.extend(cls._flatten_json(metric_name, data, tags + [tag]))
                else:
                    metric_name = '%s.%s' % (metric_base, key)
                    output.extend(cls._flatten_json(metric_name, val2, tags))

        elif isinstance(val, list):
            for val2 in val:
                output.extend(cls._flatten_json(metric_base, val2, tags))

        elif isinstance(val, bool):
            output.append((metric_base, int(val), tags, 'gauge'))

        elif isinstance(val, (int, float, long)):
            output.append((metric_base, val, tags, 'gauge'))

        elif isinstance(val, (text_type, str)) and val[-1] == "Z":
            try:
                # In the new Plus API, timestamps are now formatted
                # strings, some include microseconds, some don't...
                timestamp = fromisoformat(val[:19])
            except ValueError:
                pass
            else:
                output.append((metric_base, int((timestamp - EPOCH).total_seconds()), tags, 'gauge'))

        return output

    # override
    def _normalize_tags_type(self, tags, device_name=None, metric_name=None):
        if self.disable_generic_tags:
            return super(Nginx, self)._normalize_tags_type(tags, device_name, metric_name)
        # If disable_generic_tags is not enabled, for each generic tag we emmit both the generic and the non generic
        # version to ease transition.
        normalized_tags = []
        for tag in tags:
            if tag is not None:
                try:
                    tag = to_native_string(tag)
                except UnicodeError:
                    self.log.warning('Encoding error with tag `%s` for metric `%s`, ignoring tag', tag, metric_name)
                    continue
                normalized_tags.extend(list({tag, self.degeneralise_tag(tag)}))
        return normalized_tags<|MERGE_RESOLUTION|>--- conflicted
+++ resolved
@@ -63,19 +63,7 @@
         else:
             metrics = self.collect_plus_metrics()
 
-<<<<<<< HEAD
         metric_submission_funcs = {'gauge': self.gauge, 'rate': self.rate, 'count': self.monotonic_count}
-=======
-            if self.use_plus_api_stream:
-                plus_api_chain_list = chain(
-                    iteritems(PLUS_API_ENDPOINTS), self._get_plus_api_stream_endpoints()
-                )
-            else:
-                plus_api_chain_list = chain(iteritems(PLUS_API_ENDPOINTS))
-
-            for endpoint, nest in plus_api_chain_list:
-                response = self._get_plus_api_data(endpoint, nest)
->>>>>>> 428e7e5e
 
         conn = None
         handled = None
@@ -105,13 +93,13 @@
 
         if self.use_plus_api_stream:
             plus_api_chain_list = chain(
-                iteritems(PLUS_API_ENDPOINTS), self._get_plus_api_stream_endpoints(self.plus_api_version)
+                iteritems(PLUS_API_ENDPOINTS), self._get_plus_api_stream_endpoints()
             )
         else:
             plus_api_chain_list = chain(iteritems(PLUS_API_ENDPOINTS))
 
         for endpoint, nest in plus_api_chain_list:
-            response = self._get_plus_api_data(self.url, self.plus_api_version, endpoint, nest)
+            response = self._get_plus_api_data(endpoint, nest)
 
             if endpoint == 'nginx':
                 try:
