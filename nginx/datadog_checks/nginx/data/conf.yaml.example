## All options defined here are available to all instances.
#
init_config:

    ## @param proxy - mapping - optional
    ## Set HTTP or HTTPS proxies for all instances. Use the `no_proxy` list
    ## to specify hosts that must bypass proxies.
    ##
    ## The SOCKS protocol is also supported like so:
    ##
    ##   socks5://user:pass@host:port
    ##
    ## Using the scheme `socks5` causes the DNS resolution to happen on the
    ## client, rather than on the proxy server. This is in line with `curl`,
    ## which uses the scheme to decide whether to do the DNS resolution on
    ## the client or proxy. If you want to resolve the domains on the proxy
    ## server, use `socks5h` as the scheme.
    #
    # proxy:
    #   http: http://<PROXY_SERVER_FOR_HTTP>:<PORT>
    #   https: https://<PROXY_SERVER_FOR_HTTPS>:<PORT>
    #   no_proxy:
    #   - <HOSTNAME_1>
    #   - <HOSTNAME_2>

    ## @param skip_proxy - boolean - optional - default: false
    ## If set to `true`, this makes the check bypass any proxy
    ## settings enabled and attempt to reach services directly.
    #
    # skip_proxy: false

    ## @param timeout - number - optional - default: 10
    ## The timeout for connecting to services.
    #
    # timeout: 10

    ## @param service - string - optional
    ## Attach the tag `service:<SERVICE>` to every metric, event, and service check emitted by this integration.
    ##
    ## Additionally, this sets the default `service` for every log source.
    #
    # service: <SERVICE>

## Every instance is scheduled independent of the others.
#
instances:

    ## @param nginx_status_url - string - required
    ## For every instance, you need an `nginx_status_url` and can optionally
    ## supply a list of tags.  This plugin requires nginx to be compiled with
    ## the nginx stub status module option, and activated with the correct
    ## configuration stanza.  On debian/ubuntu, this is included in the
    ## `nginx-extras` package.  For more details, see:
    ##
    ##   http://docs.datadoghq.com/integrations/nginx/
    ##
    ## For NGINX Plus API Release 13+ users using the http_api_module,
    ## set nginx_status_url to the location of the `/api` endpoint.
    ## E.g. `nginx_status_url: http://localhost:8080/api`
    #
  - nginx_status_url: http://localhost:81/nginx_status/

    ## @param use_plus_api - boolean - optional - default: false
    ## If you are using the commercial version of nginx, for releases R13 and above,
    ## there is a new API to replace the extended status API.
    ## See https://www.nginx.com/blog/nginx-plus-r13-released/
    ## To use it set `use_plus_api` to true
    #
    # use_plus_api: false

    ## @param use_plus_api_stream - boolean - optional - default: True
    ## If you are using the commercial version of nginx, for releases R13 and above,
    ## there is a new API to replace the extended status API.
    ## See https://www.nginx.com/blog/nginx-plus-r13-released/
    ## When no Stream servers used we can disable this part to remove errors in Nginx Plus API calls.
    ## To use it set `use_plus_api_stream` to true
    #
    # use_plus_api_stream: false

    ## @param plus_api_version - integer - optional - default: 2
    ## Specify the version of the Plus API to use. The check supports versions 1 & 2.
    #
    # plus_api_version: <PLUS_API_VERSION>

    ## @param use_vts - boolean - optional - default: false
    ## Set this option to true if you are using the nginx vhost_traffic_status module.
    ## If you are using VTS, set the nginx_status_url to something like http://localhost/nginx_stats/format/json.
    #
    # use_vts: false

    ## @param proxy - mapping - optional
    ## This overrides the `proxy` setting in `init_config`.
    ##
    ## Set HTTP or HTTPS proxies for all instances. Use the `no_proxy` list
    ## to specify hosts that must bypass proxies.
    ##
    ## The SOCKS protocol is also supported, for example:
    ##
    ##   socks5://user:pass@host:port
    ##
    ## Using the scheme `socks5` causes the DNS resolution to happen on the
    ## client, rather than on the proxy server. This is in line with `curl`,
    ## which uses the scheme to decide whether to do the DNS resolution on
    ## the client or proxy. If you want to resolve the domains on the proxy
    ## server, use `socks5h` as the scheme.
    #
    # proxy:
    #   http: http://<PROXY_SERVER_FOR_HTTP>:<PORT>
    #   https: https://<PROXY_SERVER_FOR_HTTPS>:<PORT>
    #   no_proxy:
    #   - <HOSTNAME_1>
    #   - <HOSTNAME_2>

    ## @param skip_proxy - boolean - optional - default: false
    ## This overrides the `skip_proxy` setting in `init_config`.
    ##
    ## If set to `true`, this makes the check bypass any proxy
    ## settings enabled and attempt to reach services directly.
    #
    # skip_proxy: false

    ## @param auth_type - string - optional - default: basic
    ## The type of authentication to use. The available types (and related options) are:
    ##
    ##   - basic
    ##     |__ username
    ##     |__ password
    ##   - digest
    ##     |__ username
    ##     |__ password
    ##   - ntlm
    ##     |__ ntlm_domain
    ##     |__ password
    ##   - kerberos
    ##     |__ kerberos_auth
    ##     |__ kerberos_cache
    ##     |__ kerberos_delegate
    ##     |__ kerberos_force_initiate
    ##     |__ kerberos_hostname
    ##     |__ kerberos_keytab
    ##     |__ kerberos_principal
    ##   - aws
    ##     |__ aws_region
    ##     |__ aws_host
    ##     |__ aws_service
    ##
<<<<<<< HEAD
    ## The `aws` auth type relies on boto3 to automatically gather AWS credentials, for example: from `.aws/credentials`. 
    ## Details: https://boto3.amazonaws.com/v1/documentation/api/latest/guide/configuration.html#configuring-credentials  
=======
    ## The `aws` auth type relies on boto3 to automatically gather AWS credentials, for example: from `.aws/credentials`.
    ## Details: https://boto3.amazonaws.com/v1/documentation/api/latest/guide/configuration.html#configuring-credentials
>>>>>>> 6660c27d
    #
    # auth_type: basic

    ## @param username - string - optional
    ## The username to use if services are behind basic or digest auth.
    #
    # username: <USERNAME>

    ## @param password - string - optional
    ## The password to use if services are behind basic or NTLM auth.
    #
    # password: <PASSWORD>

    ## @param ntlm_domain - string - optional
    ## If your services use NTLM authentication, specify
    ## the domain used in the check. For NTLM Auth, append
    ## the username to domain, not as the `username` parameter.
    #
    # ntlm_domain: <NTLM_DOMAIN>\<USERNAME>

    ## @param kerberos_auth - string - optional - default: disabled
    ## If your services use Kerberos authentication, you can specify the Kerberos
    ## strategy to use between:
    ##
    ##   - required
    ##   - optional
    ##   - disabled
    ##
    ## See https://github.com/requests/requests-kerberos#mutual-authentication
    #
    # kerberos_auth: disabled

    ## @param kerberos_cache - string - optional
    ## Sets the KRB5CCNAME environment variable.
    ## It should point to a credential cache with a valid TGT.
    #
    # kerberos_cache: <KERBEROS_CACHE>

    ## @param kerberos_delegate - boolean - optional - default: false
    ## Set to `true` to enable Kerberos delegation of credentials to a server that requests delegation.
    ##
    ## See https://github.com/requests/requests-kerberos#delegation
    #
    # kerberos_delegate: false

    ## @param kerberos_force_initiate - boolean - optional - default: false
    ## Set to `true` to preemptively initiate the Kerberos GSS exchange and
    ## present a Kerberos ticket on the initial request (and all subsequent).
    ##
    ## See https://github.com/requests/requests-kerberos#preemptive-authentication
    #
    # kerberos_force_initiate: false

    ## @param kerberos_hostname - string - optional
    ## Override the hostname used for the Kerberos GSS exchange if its DNS name doesn't
    ## match its Kerberos hostname, for example: behind a content switch or load balancer.
    ##
    ## See https://github.com/requests/requests-kerberos#hostname-override
    #
    # kerberos_hostname: <KERBEROS_HOSTNAME>

    ## @param kerberos_principal - string - optional
    ## Set an explicit principal, to force Kerberos to look for a
    ## matching credential cache for the named user.
    ##
    ## See https://github.com/requests/requests-kerberos#explicit-principal
    #
    # kerberos_principal: <KERBEROS_PRINCIPAL>

    ## @param kerberos_keytab - string - optional
    ## Set the path to your Kerberos key tab file.
    #
    # kerberos_keytab: <KEYTAB_FILE_PATH>

    ## @param aws_region - string - optional
    ## If your services require AWS Signature Version 4 signing, set the region.
    ##
    ## See https://docs.aws.amazon.com/general/latest/gr/signature-version-4.html
    #
    # aws_region: <AWS_REGION>

    ## @param aws_host - string - optional
    ## If your services require AWS Signature Version 4 signing, set the host.
    ##
    ## Note: This setting is not necessary for official integrations.
    ##
    ## See https://docs.aws.amazon.com/general/latest/gr/signature-version-4.html
    #
    # aws_host: <AWS_HOST>

    ## @param aws_service - string - optional
    ## If your services require AWS Signature Version 4 signing, set the service code. For a list
    ## of available service codes, see https://docs.aws.amazon.com/general/latest/gr/rande.html
    ##
    ## Note: This setting is not necessary for official integrations.
    ##
    ## See https://docs.aws.amazon.com/general/latest/gr/signature-version-4.html
    #
    # aws_service: <AWS_SERVICE>

    ## @param tls_verify - boolean - optional - default: true
    ## Instructs the check to validate the TLS certificate of services.
    #
    # tls_verify: true

    ## @param tls_use_host_header - boolean - optional - default: false
    ## If a `Host` header is set, this enables its use for SNI (matching against the TLS certificate CN or SAN).
    #
    # tls_use_host_header: false

    ## @param tls_ignore_warning - boolean - optional - default: false
    ## If `tls_verify` is disabled, security warnings are logged by the check.
    ## Disable those by setting `tls_ignore_warning` to true.
    ##
    ## Note: `tls_ignore_warning` set to true is currently only reliable if used by one instance of one integration.
    ## If enabled for multiple instances, spurious warnings might still appear even if `tls_ignore_warning` is set
    ## to true.
    #
    # tls_ignore_warning: false

    ## @param tls_cert - string - optional
    ## The path to a single file in PEM format containing a certificate as well as any
    ## number of CA certificates needed to establish the certificate's authenticity for
    ## use when connecting to services. It may also contain an unencrypted private key to use.
    #
    # tls_cert: <CERT_PATH>

    ## @param tls_private_key - string - optional
    ## The unencrypted private key to use for `tls_cert` when connecting to services. This is
    ## required if `tls_cert` is set and it does not already contain a private key.
    #
    # tls_private_key: <PRIVATE_KEY_PATH>

    ## @param tls_ca_cert - string - optional
    ## The path to a file of concatenated CA certificates in PEM format or a directory
    ## containing several CA certificates in PEM format. If a directory, the directory
    ## must have been processed using the c_rehash utility supplied with OpenSSL. See:
    ## https://www.openssl.org/docs/manmaster/man3/SSL_CTX_load_verify_locations.html
    #
    # tls_ca_cert: <CA_CERT_PATH>

    ## @param headers - mapping - optional
    ## The headers parameter allows you to send specific headers with every request.
    ## You can use it for explicitly specifying the host header or adding headers for
    ## authorization purposes.
    ##
    ## This overrides any default headers.
    #
    # headers:
    #   Host: <ALTERNATIVE_HOSTNAME>
    #   X-Auth-Token: <AUTH_TOKEN>

    ## @param extra_headers - mapping - optional
    ## Additional headers to send with every request.
    #
    # extra_headers:
    #   Host: <ALTERNATIVE_HOSTNAME>
    #   X-Auth-Token: <AUTH_TOKEN>

    ## @param timeout - number - optional - default: 10
    ## The timeout for accessing services.
    ##
    ## This overrides the `timeout` setting in `init_config`.
    #
    # timeout: 10

    ## @param connect_timeout - number - optional
    ## The connect timeout for accessing services. Defaults to `timeout`.
    #
    # connect_timeout: <CONNECT_TIMEOUT>

    ## @param read_timeout - number - optional
    ## The read timeout for accessing services. Defaults to `timeout`.
    #
    # read_timeout: <READ_TIMEOUT>

    ## @param log_requests - boolean - optional - default: false
    ## Whether or not to debug log the HTTP(S) requests made, including the method and URL.
    #
    # log_requests: false

    ## @param persist_connections - boolean - optional - default: false
    ## Whether or not to persist cookies and use connection pooling for increased performance.
    #
    # persist_connections: false

    ## @param tags - list of strings - optional
    ## A list of tags to attach to every metric and service check emitted by this instance.
    ##
    ## Learn more about tagging at https://docs.datadoghq.com/tagging
    #
    # tags:
    #   - <KEY_1>:<VALUE_1>
    #   - <KEY_2>:<VALUE_2>

    ## @param service - string - optional
    ## Attach the tag `service:<SERVICE>` to every metric, event, and service check emitted by this integration.
    ##
    ## Overrides any `service` defined in the `init_config` section.
    #
    # service: <SERVICE>

    ## @param min_collection_interval - number - optional - default: 15
    ## This changes the collection interval of the check. For more information, see:
    ## https://docs.datadoghq.com/developers/write_agent_check/#collection-interval
    #
    # min_collection_interval: 15

    ## @param empty_default_hostname - boolean - optional - default: false
    ## This forces the check to send metrics with no hostname.
    ##
    ## This is useful for cluster-level checks.
    #
    # empty_default_hostname: false

## Log Section
##
## type - required - Type of log input source (tcp / udp / file / windows_event)
## port / path / channel_path - required - Set port if type is tcp or udp.
##                                         Set path if type is file.
##                                         Set channel_path if type is windows_event.
## source  - required - Attribute that defines which Integration sent the logs.
## service - optional - The name of the service that generates the log.
##                      Overrides any `service` defined in the `init_config` section.
## tags - optional - Add tags to the collected logs.
##
## Discover Datadog log collection: https://docs.datadoghq.com/logs/log_collection/
#
# logs:
#   - type: file
#     path: /var/log/nginx/access.log
#     source: nginx
#   - type: file
#     path: /var/log/nginx/error.log
#     source: nginx<|MERGE_RESOLUTION|>--- conflicted
+++ resolved
@@ -144,13 +144,9 @@
     ##     |__ aws_host
     ##     |__ aws_service
     ##
-<<<<<<< HEAD
-    ## The `aws` auth type relies on boto3 to automatically gather AWS credentials, for example: from `.aws/credentials`. 
-    ## Details: https://boto3.amazonaws.com/v1/documentation/api/latest/guide/configuration.html#configuring-credentials  
-=======
+
     ## The `aws` auth type relies on boto3 to automatically gather AWS credentials, for example: from `.aws/credentials`.
     ## Details: https://boto3.amazonaws.com/v1/documentation/api/latest/guide/configuration.html#configuring-credentials
->>>>>>> 6660c27d
     #
     # auth_type: basic
 
