# (C) Datadog, Inc. 2018-present
# All rights reserved
# Licensed under a 3-clause BSD style license (see LICENSE)
import logging
import os
from copy import deepcopy

import mock
import pytest

from datadog_checks.dev.utils import get_metadata_metrics
from datadog_checks.nginx import Nginx
<<<<<<< HEAD
from datadog_checks.nginx.metrics import COUNT_METRICS, METRICS_SEND_AS_HISTORGRAM

from .common import ALL_PLUS_METRICS, CHECK_NAME, FIXTURES_PATH, TAGS
=======
from datadog_checks.nginx.metrics import COUNT_METRICS

from .common import ALL_PLUS_METRICS, CHECK_NAME, FIXTURES_PATH, HOST, PORT, TAGS
>>>>>>> e5f51945
from .utils import mocked_perform_request


def _assert_all_metrics_and_metadata(aggregator):
    aggregator.assert_metrics_using_metadata(get_metadata_metrics(), check_submission_type=True)
    for metric in ALL_PLUS_METRICS:
        aggregator.assert_metric(metric, at_least=0)
<<<<<<< HEAD
=======

>>>>>>> e5f51945
    aggregator.assert_all_metrics_covered()


def _assert_num_metrics(aggregator, num_expected):
    total = 0
    for m in aggregator.metric_names:
        total += len(aggregator.metrics(m))
    assert total == num_expected


def test_flatten_json(check, instance):
    check = check(instance)
    with open(os.path.join(FIXTURES_PATH, 'nginx_plus_in.json')) as f:
        parsed = check.parse_json(f.read())
        parsed.sort()

    with open(os.path.join(FIXTURES_PATH, 'nginx_plus_out.python')) as f:
        expected = eval(f.read())

    # Check that the parsed test data is the same as the expected output
    assert parsed == expected


def test_flatten_json_timestamp(check, instance):
    check = check(instance)
    assert (
        check.parse_json(
            """
    {"timestamp": "2018-10-23T12:12:23.123212Z"}
    """
        )
        == [('nginx.timestamp', 1540296743, [], 'gauge')]
    )


def test_plus_api_v2(check, instance_plus_v7, aggregator):
    instance = deepcopy(instance_plus_v7)
    instance['plus_api_version'] = 2

    check = check(instance)
    check._perform_request = mock.MagicMock(side_effect=mocked_perform_request)
    check.check(instance)

<<<<<<< HEAD
    _assert_all_metrics_and_metadata(aggregator)
    _assert_num_metrics(aggregator, 1199)
=======
    _assert_num_metrics(aggregator, 1199)
    _assert_all_metrics_and_metadata(aggregator)
>>>>>>> e5f51945


@pytest.mark.parametrize('only_query_enabled_endpoints', [(True), (False)])
def test_plus_api_no_stream(check, instance_plus_v7_no_stream, aggregator, only_query_enabled_endpoints):
    instance = deepcopy(instance_plus_v7_no_stream)
    instance['plus_api_version'] = 2
    instance['only_query_enabled_endpoints'] = only_query_enabled_endpoints

    check = check(instance)
    check._perform_request = mock.MagicMock(side_effect=mocked_perform_request)
    check.check(instance)

    _assert_num_metrics(aggregator, 891)
    _assert_all_metrics_and_metadata(aggregator)


def test_plus_api_v3(check, instance_plus_v7, aggregator):
    instance = deepcopy(instance_plus_v7)
    instance['plus_api_version'] = 3
    check = check(instance)
    check._perform_request = mock.MagicMock(side_effect=mocked_perform_request)
    check.check(instance)

    _assert_num_metrics(aggregator, 1210)
    _assert_all_metrics_and_metadata(aggregator)

    aggregator.assert_metric_has_tag('nginx.stream.zone_sync.zone.records_total', 'zone:zone1', count=1)
    aggregator.assert_metric_has_tag('nginx.stream.zone_sync.zone.records_total', 'zone:zone2', count=1)
    aggregator.assert_metric_has_tag('nginx.stream.zone_sync.zone.records_total_count', 'zone:zone2', count=1)


<<<<<<< HEAD
def test_plus_api_v4(check, instance, aggregator):
    instance = deepcopy(instance)
    instance['use_plus_api'] = True
    instance['use_plus_api_stream'] = True
=======
def test_plus_api_v4(check, instance_plus_v7, aggregator):
    instance = deepcopy(instance_plus_v7)
>>>>>>> e5f51945
    instance['plus_api_version'] = 4
    check = check(instance)
    check._perform_request = mock.MagicMock(side_effect=mocked_perform_request)
    check.check(instance)

    # total number of metrics should be same as v3
    _assert_num_metrics(aggregator, 1210)
    _assert_all_metrics_and_metadata(aggregator)


<<<<<<< HEAD
def test_plus_api_v5(check, instance, aggregator):
    instance = deepcopy(instance)
    instance['use_plus_api'] = True
    instance['use_plus_api_stream'] = True
=======
def test_plus_api_v5(check, instance_plus_v7, aggregator):
    instance = deepcopy(instance_plus_v7)
>>>>>>> e5f51945
    instance['plus_api_version'] = 5
    check = check(instance)
    check._perform_request = mock.MagicMock(side_effect=mocked_perform_request)
    check.check(instance)

    # total number of metrics should be higher than v4 w/ resolvers and http location zones data
    _assert_num_metrics(aggregator, 1252)
    _assert_all_metrics_and_metadata(aggregator)

    base_tags = ['bar:bar', 'foo:foo']

    # resolvers endpoint
    resolvers_tags = base_tags + ['resolver:resolver-http']
    aggregator.assert_metric('nginx.resolver.responses.noerror', value=0, tags=resolvers_tags, count=1)

    # http location zones endpoint w/out code data
    location_zone_tags = base_tags + ['location_zone:swagger']
    location_zone_code_tags = location_zone_tags + ['code:404']

    aggregator.assert_metric(
        'nginx.location_zone.requests',
        value=2117,
        metric_type=aggregator.MONOTONIC_COUNT,
        tags=location_zone_tags,
        count=1,
    )
    aggregator.assert_metric(
        'nginx.location_zone.responses.code',
        value=21,
        metric_type=aggregator.MONOTONIC_COUNT,
        tags=location_zone_code_tags,
        count=0,
    )
    aggregator.assert_metric(
        'nginx.location_zone.responses.total',
        value=2117,
        metric_type=aggregator.MONOTONIC_COUNT,
        tags=location_zone_tags,
        count=1,
    )
    aggregator.assert_metric(
        'nginx.location_zone.responses.total',
        value=2117,
        metric_type=aggregator.GAUGE,
        tags=location_zone_tags,
        count=0,
    )

    # no limit conns endpoint
    conn_tags = base_tags + ['limit_conn:addr']
    aggregator.assert_metric(
        'nginx.stream.limit_conn.rejected', value=0, metric_type=aggregator.MONOTONIC_COUNT, tags=conn_tags, count=0
    )


<<<<<<< HEAD
def test_plus_api_v6(check, instance, aggregator):
    instance = deepcopy(instance)
    instance['use_plus_api'] = True
    instance['use_plus_api_stream'] = True
=======
def test_plus_api_v6(check, instance_plus_v7, aggregator):
    instance = deepcopy(instance_plus_v7)
>>>>>>> e5f51945
    instance['plus_api_version'] = 6
    check = check(instance)
    check._perform_request = mock.MagicMock(side_effect=mocked_perform_request)
    check.check(instance)

    # total number of metrics should be higher than v5 w/ http limit conns, http limit reqs, and stream limit conns
    _assert_num_metrics(aggregator, 1268)
    _assert_all_metrics_and_metadata(aggregator)

    base_tags = ['bar:bar', 'foo:foo']

    # same tests for v3
    aggregator.assert_metric_has_tag('nginx.stream.zone_sync.zone.records_total', 'zone:zone1', count=1)
    aggregator.assert_metric_has_tag('nginx.stream.zone_sync.zone.records_total', 'zone:zone2', count=1)

    # stream limit conns endpoint
    conn_tags = base_tags + ['limit_conn:addr']
    aggregator.assert_metric(
        'nginx.stream.limit_conn.rejected', value=0, metric_type=aggregator.MONOTONIC_COUNT, tags=conn_tags, count=1
    )

    # http limit conns endpoint
    aggregator.assert_metric(
        'nginx.limit_conn.rejected_dry_run',
        value=19864,
        metric_type=aggregator.MONOTONIC_COUNT,
        tags=conn_tags,
        count=1,
    )

    # http limit reqs endpoint
    limit_req_tags = base_tags + ['limit_req:one']
    aggregator.assert_metric(
        'nginx.limit_req.delayed_dry_run',
        value=322948,
        metric_type=aggregator.MONOTONIC_COUNT,
        tags=limit_req_tags,
        count=1,
    )

    # http server zones endpoint does not have code information
    code_tags = base_tags + ['code:200', 'server_zone:hg.nginx.org']
    aggregator.assert_metric(
        'nginx.server_zone.responses.code',
        value=803845,
        metric_type=aggregator.MONOTONIC_COUNT,
        tags=code_tags,
        count=0,
    )


<<<<<<< HEAD
def test_plus_api_v7(check, instance, aggregator):
    instance = deepcopy(instance)
    instance['use_plus_api'] = True
    instance['use_plus_api_stream'] = True
    instance['plus_api_version'] = 7
=======
@pytest.mark.parametrize('only_query_enabled_endpoints', [(True), (False)])
def test_plus_api_v7(check, instance_plus_v7, aggregator, only_query_enabled_endpoints):
    instance = deepcopy(instance_plus_v7)
    instance['only_query_enabled_endpoints'] = only_query_enabled_endpoints
>>>>>>> e5f51945
    check = check(instance)
    check._perform_request = mock.MagicMock(side_effect=mocked_perform_request)
    check.check(instance)

    # total number of metrics should be higher than v6
    # with codes data for http upstream, http server zones, and http location zone
    _assert_num_metrics(aggregator, 1342)
    _assert_all_metrics_and_metadata(aggregator)

    base_tags = ['bar:bar', 'foo:foo']

    # same tests for v3
    aggregator.assert_metric_has_tag('nginx.stream.zone_sync.zone.records_total', 'zone:zone1', count=1)
    aggregator.assert_metric_has_tag('nginx.stream.zone_sync.zone.records_total', 'zone:zone2', count=1)

    # http location zones endpoint
    location_zone_tags = base_tags + ['location_zone:swagger']
    location_zone_code_tags = location_zone_tags + ['code:404']

    aggregator.assert_metric(
        'nginx.location_zone.requests',
        value=1895,
        metric_type=aggregator.MONOTONIC_COUNT,
        tags=location_zone_tags,
        count=1,
    )
    aggregator.assert_metric(
        'nginx.location_zone.responses.code',
        value=1,
        metric_type=aggregator.MONOTONIC_COUNT,
        tags=location_zone_code_tags,
        count=1,
    )

    # http server zones endpoint
    code_tags = base_tags + ['code:200', 'server_zone:hg.nginx.org']
    aggregator.assert_metric(
        'nginx.server_zone.responses.code',
        value=803845,
        metric_type=aggregator.MONOTONIC_COUNT,
        tags=code_tags,
        count=1,
    )

    # http limit reqs endpoint
    limit_req_tags = base_tags + ['limit_req:one']
    aggregator.assert_metric(
        'nginx.limit_req.delayed_dry_run',
        value=322948,
        metric_type=aggregator.MONOTONIC_COUNT,
        tags=limit_req_tags,
        count=1,
    )

    # http upstreams endpoint
    upstream_tags = base_tags + ['server:10.0.0.42:8084', 'upstream:demo-backend']
    aggregator.assert_metric(
        'nginx.upstream.peers.health_checks.unhealthy_count',
        value=0,
        metric_type=aggregator.MONOTONIC_COUNT,
        tags=upstream_tags,
        count=1,
    )
    aggregator.assert_metric(
        'nginx.upstream.peers.fails_count',
        value=4865455.0,
        metric_type=aggregator.MONOTONIC_COUNT,
        tags=upstream_tags,
        count=1,
    )

    upstream_code_tags = base_tags + ['code:200', 'server:10.0.0.42:8084', 'upstream:demo-backend']
    aggregator.assert_metric(
        'nginx.upstream.peers.responses.code',
        value=12960954,
        metric_type=aggregator.MONOTONIC_COUNT,
        tags=upstream_code_tags,
        count=1,
    )

    # resolvers endpoint
    resolvers_tags = base_tags + ['resolver:resolver-http']
    aggregator.assert_metric(
        'nginx.resolver.responses.noerror',
        value=0,
        metric_type=aggregator.MONOTONIC_COUNT,
        tags=resolvers_tags,
        count=1,
    )

    # stream limit conns endpoint
    conn_tags = base_tags + ['limit_conn:addr']
    aggregator.assert_metric(
        'nginx.stream.limit_conn.rejected', value=0, metric_type=aggregator.MONOTONIC_COUNT, tags=conn_tags, count=1
    )

    # http limit conns endpoint
    aggregator.assert_metric(
        'nginx.limit_conn.rejected_dry_run',
        value=19864,
        metric_type=aggregator.MONOTONIC_COUNT,
        tags=conn_tags,
        count=1,
    )

    # ensure all count metrics are submitted in v7
    for metric_name in COUNT_METRICS:
        aggregator.assert_metric(metric_name, at_least=1)


def test_nest_payload(check, instance):
    check = check(instance)
    keys = ["foo", "bar"]
    payload = {"key1": "val1", "key2": "val2"}

    result = check._nest_payload(keys, payload)
    expected = {"foo": {"bar": payload}}

    assert result == expected


def test_plus_api_v7_no_stream(check, instance, aggregator):
    instance = deepcopy(instance)
    instance['use_plus_api'] = True
    instance['use_plus_api_stream'] = False
    instance['plus_api_version'] = 7
    check = check(instance)
    check._perform_request = mock.MagicMock(side_effect=mocked_perform_request)
    check.check(instance)

    # Number of metrics should be low since stream is disabled
    _assert_num_metrics(aggregator, 1020)
    _assert_all_metrics_and_metadata(aggregator)

    base_tags = ['bar:bar', 'foo:foo']

    # test that stream metrics are not emitted
    aggregator.assert_metric('nginx.stream.zone_sync.zone.records_total', count=0)
    aggregator.assert_metric('nginx.stream.limit_conn.rejected', count=0)

    # http server zones endpoint
    code_tags = base_tags + ['code:200', 'server_zone:hg.nginx.org']
    aggregator.assert_metric(
        'nginx.server_zone.responses.code',
        value=803845,
        metric_type=aggregator.MONOTONIC_COUNT,
        tags=code_tags,
        count=1,
    )

    # http upstreams endpoint
    upstream_tags = base_tags + ['server:10.0.0.42:8084', 'upstream:demo-backend']
    aggregator.assert_metric(
        'nginx.upstream.peers.health_checks.unhealthy_count',
        value=0,
        metric_type=aggregator.MONOTONIC_COUNT,
        tags=upstream_tags,
        count=1,
    )


@pytest.mark.parametrize(
    'test_case, extra_config, expected_http_kwargs',
    [
        (
            "legacy auth config",
            {'user': 'legacy_foo', 'password': 'legacy_bar'},
            {'auth': ('legacy_foo', 'legacy_bar')},
        ),
        ("new auth config", {'username': 'new_foo', 'password': 'new_bar'}, {'auth': ('new_foo', 'new_bar')}),
        ("legacy ssl config True", {'ssl_validation': True}, {'verify': True}),
        ("legacy ssl config False", {'ssl_validation': False}, {'verify': False}),
    ],
)
def test_config(check, instance, test_case, extra_config, expected_http_kwargs):
    instance = deepcopy(instance)
    instance.update(extra_config)

    c = check(instance)

    with mock.patch('datadog_checks.base.utils.http.requests') as r:
        r.get.return_value = mock.MagicMock(status_code=200, content=b'{}')

        c.check(instance)

        http_wargs = dict(
            auth=mock.ANY,
            cert=mock.ANY,
            headers=mock.ANY,
            proxies=mock.ANY,
            timeout=mock.ANY,
            verify=mock.ANY,
            allow_redirects=mock.ANY,
        )
        http_wargs.update(expected_http_kwargs)

        r.get.assert_called_with('http://localhost:8080/nginx_status', **http_wargs)


def test_no_version(check, instance, caplog):
    c = check(instance)

    with mock.patch('datadog_checks.base.utils.http.requests') as r:
        r.get.return_value = mock.MagicMock(status_code=200, content=b'{}', headers={'server': 'nginx'})

        c.check(instance)

    errors = [record for record in caplog.records if record.levelname == "ERROR"]
    assert not errors


def test_emit_generic_and_non_generic_tags_by_default(instance):
    instance = deepcopy(instance)
    instance['disable_generic_tags'] = False
    check = Nginx(CHECK_NAME, {}, [instance])
    extra_tags = ['host:localhost']
    tags = TAGS + extra_tags
    normalised_tags = TAGS + ['nginx_host:localhost', 'host:localhost']
    assert set(normalised_tags) == set(check._normalize_tags_type(tags))


def test_emit_non_generic_tags_when_disabled(instance):
    instance = deepcopy(instance)
    instance['disable_generic_tags'] = True
    check = Nginx(CHECK_NAME, {}, [instance])
    extra_tags = ['host:localhost']
    tags = TAGS + extra_tags
    normalised_tags = TAGS + ['nginx_host:localhost']
    assert set(normalised_tags) == set(check._normalize_tags_type(tags))


@pytest.mark.parametrize(
    'version, use_stream, expected_endpoints',
    [
        (
            7,
            True,
            [
                ('http/requests', ['requests']),
                ('processes', ['processes']),
                ('http/server_zones', ['server_zones']),
                ('http/upstreams', ['upstreams']),
                ('http/limit_conns', ['limit_conns']),
                ('http/location_zones', ['location_zones']),
                ('http/limit_reqs', ['limit_reqs']),
                ('nginx', []),
                ('ssl', ['ssl']),
                ('http/caches', ['caches']),
                ('connections', ['connections']),
                ('resolvers', ['resolvers']),
                ('slabs', ['slabs']),
                ('stream/limit_conns', ['stream', 'limit_conns']),
                ('stream/server_zones', ['stream', 'server_zones']),
                ('stream/zone_sync', ['stream', 'zone_sync']),
                ('stream/upstreams', ['stream', 'upstreams']),
            ],
        ),
        (
            7,
            False,
            [
                ('http/requests', ['requests']),
                ('processes', ['processes']),
                ('http/server_zones', ['server_zones']),
                ('http/upstreams', ['upstreams']),
                ('http/limit_conns', ['limit_conns']),
                ('http/location_zones', ['location_zones']),
                ('http/limit_reqs', ['limit_reqs']),
                ('nginx', []),
                ('ssl', ['ssl']),
                ('http/caches', ['caches']),
                ('connections', ['connections']),
                ('resolvers', ['resolvers']),
                ('slabs', ['slabs']),
            ],
        ),
        (
            2,
            False,
            [
                ('http/requests', ['requests']),
                ('processes', ['processes']),
                ('http/server_zones', ['server_zones']),
                ('http/upstreams', ['upstreams']),
                ('nginx', []),
                ('ssl', ['ssl']),
                ('http/caches', ['caches']),
                ('connections', ['connections']),
                ('slabs', ['slabs']),
            ],
        ),
    ],
)
def test_get_enabled_endpoints(check, instance_plus_v7, version, use_stream, expected_endpoints, caplog):
    caplog.clear()
    caplog.set_level(logging.DEBUG)
    instance = deepcopy(instance_plus_v7)
    instance['use_plus_api_stream'] = use_stream
    instance['plus_api_version'] = version
    check = check(instance)
    check._perform_request = mock.MagicMock(side_effect=mocked_perform_request)
    assert sorted(list(check._get_enabled_endpoints())) == sorted(expected_endpoints)

    # Assert this log line is not emmitted because if it does then the method fell back to all endpoints
    assert "Could not determine available endpoints from the API" not in caplog.text

    LOG_LINES_TO_ASSERT = [
        "Querying base API url",
        "Querying http API url",
        "Available endpoints are",
        "Supported endpoints are",
    ]
    STREAM_LOG_LINE = "Querying stream API url"
    if use_stream:
        LOG_LINES_TO_ASSERT.append(STREAM_LOG_LINE)
    else:
        assert STREAM_LOG_LINE not in caplog.text

    for log_line in LOG_LINES_TO_ASSERT:
        assert log_line in caplog.text


@pytest.mark.parametrize("only_query_enabled_endpoints", [(True), (False)])
def test_only_query_enabled_endpoints(check, dd_run_check, instance_plus_v7, only_query_enabled_endpoints):
    instance = deepcopy(instance_plus_v7)
    instance['only_query_enabled_endpoints'] = only_query_enabled_endpoints
    check = check(instance)
    check._perform_request = mock.MagicMock(side_effect=mocked_perform_request)

    with mock.patch('datadog_checks.nginx.Nginx._get_enabled_endpoints') as get_enabled_endpoints:
        dd_run_check(check)
        assert only_query_enabled_endpoints == get_enabled_endpoints.called

    if only_query_enabled_endpoints:
        # Test only_query_enabled_endpoints works when stream metrics are not available
        # and new endpoints are added
        def mock_get_return(*args, **kwargs):
            response = mock.MagicMock()
            if args[0] == "http://{}:{}/api/7".format(HOST, PORT):
                response.json.return_value = [
                    "nginx",
                    "http",
                ]
            elif args[0] == "http://{}:{}/api/7/http".format(HOST, PORT):
                response.json.return_value = [
                    "requests",
                    "location_zonesthatarenew",
                ]
            elif args[0] == "http://{}:{}/api/7/stream".format(HOST, PORT):
                response.json.return_value = ["server_zones"]
            return response

        check._perform_request = mock.MagicMock(side_effect=mock_get_return)
        endpoints = check._get_enabled_endpoints()
        expected_endpoints = [('nginx', []), ('http/requests', ['requests'])]
        assert sorted(expected_endpoints) == sorted(list(endpoints))<|MERGE_RESOLUTION|>--- conflicted
+++ resolved
@@ -10,15 +10,9 @@
 
 from datadog_checks.dev.utils import get_metadata_metrics
 from datadog_checks.nginx import Nginx
-<<<<<<< HEAD
-from datadog_checks.nginx.metrics import COUNT_METRICS, METRICS_SEND_AS_HISTORGRAM
-
-from .common import ALL_PLUS_METRICS, CHECK_NAME, FIXTURES_PATH, TAGS
-=======
 from datadog_checks.nginx.metrics import COUNT_METRICS
 
 from .common import ALL_PLUS_METRICS, CHECK_NAME, FIXTURES_PATH, HOST, PORT, TAGS
->>>>>>> e5f51945
 from .utils import mocked_perform_request
 
 
@@ -26,10 +20,7 @@
     aggregator.assert_metrics_using_metadata(get_metadata_metrics(), check_submission_type=True)
     for metric in ALL_PLUS_METRICS:
         aggregator.assert_metric(metric, at_least=0)
-<<<<<<< HEAD
-=======
-
->>>>>>> e5f51945
+
     aggregator.assert_all_metrics_covered()
 
 
@@ -73,13 +64,8 @@
     check._perform_request = mock.MagicMock(side_effect=mocked_perform_request)
     check.check(instance)
 
-<<<<<<< HEAD
-    _assert_all_metrics_and_metadata(aggregator)
     _assert_num_metrics(aggregator, 1199)
-=======
-    _assert_num_metrics(aggregator, 1199)
-    _assert_all_metrics_and_metadata(aggregator)
->>>>>>> e5f51945
+    _assert_all_metrics_and_metadata(aggregator)
 
 
 @pytest.mark.parametrize('only_query_enabled_endpoints', [(True), (False)])
@@ -111,15 +97,8 @@
     aggregator.assert_metric_has_tag('nginx.stream.zone_sync.zone.records_total_count', 'zone:zone2', count=1)
 
 
-<<<<<<< HEAD
-def test_plus_api_v4(check, instance, aggregator):
-    instance = deepcopy(instance)
-    instance['use_plus_api'] = True
-    instance['use_plus_api_stream'] = True
-=======
 def test_plus_api_v4(check, instance_plus_v7, aggregator):
     instance = deepcopy(instance_plus_v7)
->>>>>>> e5f51945
     instance['plus_api_version'] = 4
     check = check(instance)
     check._perform_request = mock.MagicMock(side_effect=mocked_perform_request)
@@ -130,15 +109,8 @@
     _assert_all_metrics_and_metadata(aggregator)
 
 
-<<<<<<< HEAD
-def test_plus_api_v5(check, instance, aggregator):
-    instance = deepcopy(instance)
-    instance['use_plus_api'] = True
-    instance['use_plus_api_stream'] = True
-=======
 def test_plus_api_v5(check, instance_plus_v7, aggregator):
     instance = deepcopy(instance_plus_v7)
->>>>>>> e5f51945
     instance['plus_api_version'] = 5
     check = check(instance)
     check._perform_request = mock.MagicMock(side_effect=mocked_perform_request)
@@ -194,15 +166,8 @@
     )
 
 
-<<<<<<< HEAD
-def test_plus_api_v6(check, instance, aggregator):
-    instance = deepcopy(instance)
-    instance['use_plus_api'] = True
-    instance['use_plus_api_stream'] = True
-=======
 def test_plus_api_v6(check, instance_plus_v7, aggregator):
     instance = deepcopy(instance_plus_v7)
->>>>>>> e5f51945
     instance['plus_api_version'] = 6
     check = check(instance)
     check._perform_request = mock.MagicMock(side_effect=mocked_perform_request)
@@ -254,18 +219,10 @@
     )
 
 
-<<<<<<< HEAD
-def test_plus_api_v7(check, instance, aggregator):
-    instance = deepcopy(instance)
-    instance['use_plus_api'] = True
-    instance['use_plus_api_stream'] = True
-    instance['plus_api_version'] = 7
-=======
 @pytest.mark.parametrize('only_query_enabled_endpoints', [(True), (False)])
 def test_plus_api_v7(check, instance_plus_v7, aggregator, only_query_enabled_endpoints):
     instance = deepcopy(instance_plus_v7)
     instance['only_query_enabled_endpoints'] = only_query_enabled_endpoints
->>>>>>> e5f51945
     check = check(instance)
     check._perform_request = mock.MagicMock(side_effect=mocked_perform_request)
     check.check(instance)
