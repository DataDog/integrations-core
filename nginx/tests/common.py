# (C) Datadog, Inc. 2018-present
# All rights reserved
# Licensed under a 3-clause BSD style license (see LICENSE)
import os

from datadog_checks.dev import get_docker_hostname
from datadog_checks.nginx.metrics import COUNT_METRICS, METRICS_SEND_AS_COUNT

CHECK_NAME = 'nginx'

HERE = os.path.dirname(os.path.abspath(__file__))
FIXTURES_PATH = os.path.join(HERE, 'fixtures')

HOST = get_docker_hostname()
PORT = '8080'
PORT_SSL = '8081'
TAGS = ['foo:foo', 'bar:bar']
USING_VTS = os.getenv('NGINX_IMAGE', '').endswith('nginx-vts')
USING_LATEST = os.getenv('NGINX_IMAGE', '').endswith('latest')
NGINX_VERSION = os.getenv('NGINX_VERSION', os.environ.get('NGINX_IMAGE'))

<<<<<<< HEAD
GAUGE_PLUS_METRICS = {
=======
GAUGE_PLUS_METRICS = [
>>>>>>> e5f51945
    'nginx.cache.cold',
    'nginx.cache.max_size',
    'nginx.cache.size',
    'nginx.connections.active',
    'nginx.connections.idle',
    'nginx.load_timestamp',
    'nginx.pid',
    'nginx.ppid',
    'nginx.requests.current',
    'nginx.server_zone.processing',
    'nginx.slab.pages.free',
    'nginx.slab.pages.used',
    'nginx.slab.slot.fails',
    'nginx.slab.slot.free',
    'nginx.slab.slot.reqs',
    'nginx.slab.slot.used',
    'nginx.stream.server_zone.processing',
    'nginx.stream.upstream.peers.active',
    'nginx.stream.upstream.peers.backup',
    'nginx.stream.upstream.peers.connect_time',
    'nginx.stream.upstream.peers.downstart',
    'nginx.stream.upstream.peers.first_byte_time',
    'nginx.stream.upstream.peers.health_checks.last_passed',
    'nginx.stream.upstream.peers.id',
    'nginx.stream.upstream.peers.max_conns',
    'nginx.stream.upstream.peers.response_time',
    'nginx.stream.upstream.peers.selected',
    'nginx.stream.upstream.peers.weight',
    'nginx.stream.upstream.zombies',
    'nginx.stream.zone_sync.status.bytes_in',
    'nginx.stream.zone_sync.status.bytes_out',
    'nginx.stream.zone_sync.status.msgs_in',
    'nginx.stream.zone_sync.status.msgs_out',
    'nginx.stream.zone_sync.status.nodes_online',
    'nginx.stream.zone_sync.zone.records_pending',
    'nginx.timestamp',
    'nginx.upstream.keepalive',
    'nginx.upstream.peers.active',
    'nginx.upstream.peers.backup',
    'nginx.upstream.peers.downstart',
    'nginx.upstream.peers.header_time',
    'nginx.upstream.peers.health_checks.last_passed',
    'nginx.upstream.peers.id',
    'nginx.upstream.peers.max_conns',
    'nginx.upstream.peers.response_time',
    'nginx.upstream.peers.selected',
    'nginx.upstream.peers.weight',
    'nginx.upstream.zombies',
<<<<<<< HEAD
}
METRICS_SEND_AS_COUNT_COUNTS = {metric + "_count" for metric in METRICS_SEND_AS_COUNT}
ALL_PLUS_METRICS = (
    METRICS_SEND_AS_COUNT_COUNTS.union(METRICS_SEND_AS_COUNT).union(COUNT_METRICS).union(GAUGE_PLUS_METRICS)
)
=======
]
METRICS_SEND_AS_COUNT_COUNTS = [metric + "_count" for metric in METRICS_SEND_AS_COUNT]
ALL_PLUS_METRICS = METRICS_SEND_AS_COUNT_COUNTS + METRICS_SEND_AS_COUNT + COUNT_METRICS + GAUGE_PLUS_METRICS
>>>>>>> e5f51945
<|MERGE_RESOLUTION|>--- conflicted
+++ resolved
@@ -19,11 +19,7 @@
 USING_LATEST = os.getenv('NGINX_IMAGE', '').endswith('latest')
 NGINX_VERSION = os.getenv('NGINX_VERSION', os.environ.get('NGINX_IMAGE'))
 
-<<<<<<< HEAD
-GAUGE_PLUS_METRICS = {
-=======
 GAUGE_PLUS_METRICS = [
->>>>>>> e5f51945
     'nginx.cache.cold',
     'nginx.cache.max_size',
     'nginx.cache.size',
@@ -72,14 +68,6 @@
     'nginx.upstream.peers.selected',
     'nginx.upstream.peers.weight',
     'nginx.upstream.zombies',
-<<<<<<< HEAD
-}
-METRICS_SEND_AS_COUNT_COUNTS = {metric + "_count" for metric in METRICS_SEND_AS_COUNT}
-ALL_PLUS_METRICS = (
-    METRICS_SEND_AS_COUNT_COUNTS.union(METRICS_SEND_AS_COUNT).union(COUNT_METRICS).union(GAUGE_PLUS_METRICS)
-)
-=======
 ]
 METRICS_SEND_AS_COUNT_COUNTS = [metric + "_count" for metric in METRICS_SEND_AS_COUNT]
-ALL_PLUS_METRICS = METRICS_SEND_AS_COUNT_COUNTS + METRICS_SEND_AS_COUNT + COUNT_METRICS + GAUGE_PLUS_METRICS
->>>>>>> e5f51945
+ALL_PLUS_METRICS = METRICS_SEND_AS_COUNT_COUNTS + METRICS_SEND_AS_COUNT + COUNT_METRICS + GAUGE_PLUS_METRICS