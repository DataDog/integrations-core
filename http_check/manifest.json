--- conflicted
+++ resolved
@@ -1,32 +1,4 @@
 {
-<<<<<<< HEAD
-  "aliases": [
-    "/integrations/httpcheck"
-  ],
-  "categories": [
-    "web",
-    "network"
-  ],
-  "creates_events": false,
-  "display_name": "HTTP",
-  "guid": "eb133a1f-697c-4143-bad3-10e72541fa9c",
-  "is_public": true,
-  "maintainer": "help@datadoghq.com",
-  "manifest_version": "1.0.0",
-  "metric_prefix": "network.",
-  "metric_to_check": "network.http.response_time",
-  "name": "http_check",
-  "public_title": "HTTP Check",
-  "short_description": "Monitor any HTTP service for bad responses, soon-to-expire SSL certs, and more.",
-  "support": "core",
-  "supported_os": [
-    "linux",
-    "mac_os",
-    "windows"
-  ],
-  "type": "check",
-  "integration_id": "network",
-=======
   "manifest_version": "2.0.0",
   "app_uuid": "3773283a-494f-497a-98cc-804520634a7a",
   "app_id": "network",
@@ -54,7 +26,6 @@
     "sales_email": "info@datadoghq.com"
   },
   "oauth": {},
->>>>>>> 076cd0ec
   "assets": {
     "integration": {
       "source_type_name": "HTTP",
