--- conflicted
+++ resolved
@@ -24,18 +24,13 @@
     "configuration": {
       "spec": "assets/configuration/spec.yaml"
     },
-<<<<<<< HEAD
     "dashboards": {
       "Teradata Overview": "assets/dashboards/teradata_overview.json"
     },
-    "monitors": {},
-=======
-    "dashboards": {},
     "monitors": {
       "High disk space": "assets/recommended_monitors/high_disk_space.json",
       "Low ready threads": "assets/recommended_monitors/low_ready_threads.json"
     },
->>>>>>> 9de37d5e
     "saved_views": {},
     "service_checks": "assets/service_checks.json",
     "logs": {},
