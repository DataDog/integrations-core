--- conflicted
+++ resolved
@@ -141,26 +141,13 @@
 ## tags: - optional - Add tags to the collected logs
 ##
 ## Discover Datadog log collection: https://docs.datadoghq.com/logs/log_collection/
-<<<<<<< HEAD
-
-#logs:
-# - type: file
-#   path: /var/log/rabbitmq/*.log
-#   source: rabbitmq
-#   service: myservice
-#   log_processing_rules:
-#     - type: multi_line
-#       name: logs_starts_with_equal_sign
-#       pattern: "="
-=======
 #
 # logs:
 #  - type: file
-#    path: /var/log/rabbit/*.log
+#    path: /var/log/rabbitmq/*.log
 #    source: rabbitmq
 #    service: myservice
 #    log_processing_rules:
 #      - type: multi_line
 #        name: logs_starts_with_equal_sign
-#        pattern: "="
->>>>>>> 3883522e
+#        pattern: "="