# CHANGELOG - rabbitmq

<!-- towncrier release notes start -->

<<<<<<< HEAD
## 8.2.0 / 2025-10-02 / Agent 7.72.0
=======
## 8.3.0 / 2025-10-31

***Added***:

* Add RabbitMQ stream metrics and queue info metric for replication monitoring.

  Adds 20 new metrics from RabbitMQ Prometheus plugin:
  - rabbitmq.queue.info (gauge) with membership/queue_type tags for replication monitoring
  - 17 stream error counters (rabbitmq.global.stream.error.*)
  - 2 stream health gauges (rabbitmq.stream.segments, rabbitmq.stream.consumer_max_offset_lag) ([#21604](https://github.com/DataDog/integrations-core/pull/21604))

***Fixed***:

* Add allowed values list on kerberos_auth field ([#20879](https://github.com/DataDog/integrations-core/pull/20879))

## 8.2.0 / 2025-10-02
>>>>>>> 756f7d10

***Added***:

* Bump Python to 3.13 ([#21161](https://github.com/DataDog/integrations-core/pull/21161))
* Bump datadog-checks-base to 37.21.0 ([#21477](https://github.com/DataDog/integrations-core/pull/21477))

## 8.1.0 / 2025-09-05 / Agent 7.71.0

***Added***:

* Add rabbitmq_user and rabbitmq_pass to rabbitmq conf.yaml.example ([#21120](https://github.com/DataDog/integrations-core/pull/21120))

## 8.0.1 / 2025-08-07 / Agent 7.70.0

***Fixed***:

* Improve descriptions and examples in example configuration file ([#20878](https://github.com/DataDog/integrations-core/pull/20878))

## 8.0.0 / 2025-07-10 / Agent 7.69.0

***Changed***:

* Bump datadog_checks_base to 37.16.0 ([#20711](https://github.com/DataDog/integrations-core/pull/20711))

## 7.2.0 / 2025-04-22 / Agent 7.66.0

***Added***:

* Add support for queue_delivery_metrics group ([#19963](https://github.com/DataDog/integrations-core/pull/19963))

## 7.1.0 / 2025-01-16 / Agent 7.63.0

***Added***:

* Add `tls_ciphers` param to integration ([#19334](https://github.com/DataDog/integrations-core/pull/19334))

## 7.0.0 / 2024-10-04 / Agent 7.59.0

***Removed***:

* Remove support for Python 2. ([#18580](https://github.com/DataDog/integrations-core/pull/18580))

***Fixed***:

* Bump the version of datadog-checks-base to 37.0.0 ([#18617](https://github.com/DataDog/integrations-core/pull/18617))

## 6.0.0 / 2024-10-01 / Agent 7.58.0

***Changed***:

* Bump minimum version of base check ([#18733](https://github.com/DataDog/integrations-core/pull/18733))

***Added***:

* Bump the python version from 3.11 to 3.12 ([#18212](https://github.com/DataDog/integrations-core/pull/18212))

## 5.3.2 / 2024-07-05 / Agent 7.55.0

***Fixed***:

* Update config model names ([#17802](https://github.com/DataDog/integrations-core/pull/17802))

## 5.3.1 / 2024-05-31

***Fixed***:

* Update the description for the `tls_ca_cert` config option to use `openssl rehash` instead of `c_rehash` ([#16981](https://github.com/DataDog/integrations-core/pull/16981))

## 5.3.0 / 2024-04-26 / Agent 7.54.0

***Added***:

* Add details on default node/queue/exchange maximums to the configuration example ([#17344](https://github.com/DataDog/integrations-core/pull/17344))

## 5.2.1 / 2024-03-22 / Agent 7.53.0

***Fixed***:

* Collect metrics that only appear in the detailed endpoint ([#17231](https://github.com/DataDog/integrations-core/pull/17231))

## 5.2.0 / 2024-02-16 / Agent 7.52.0

***Added***:

* Update the configuration file to include the new oauth options parameter ([#16835](https://github.com/DataDog/integrations-core/pull/16835))

## 5.1.0 / 2024-01-05 / Agent 7.51.0

***Added***:

* Bump the Python version from py3.9 to py3.11 ([#15997](https://github.com/DataDog/integrations-core/pull/15997))

## 5.0.0 / 2023-08-10 / Agent 7.48.0

***Changed***:

* Bump the minimum base check version ([#15427](https://github.com/DataDog/integrations-core/pull/15427))

***Added***:

* Update generated config models ([#15212](https://github.com/DataDog/integrations-core/pull/15212))

***Fixed***:

* Fix types for generated config models ([#15334](https://github.com/DataDog/integrations-core/pull/15334))

## 4.1.1 / 2023-07-10 / Agent 7.47.0

***Fixed***:

* Bump Python version from py3.8 to py3.9 ([#14701](https://github.com/DataDog/integrations-core/pull/14701))

## 4.1.0 / 2023-05-26 / Agent 7.46.0

***Added***:

* Add metric limit for rabbitmq ([#14541](https://github.com/DataDog/integrations-core/pull/14541))
* Add an ignore_connection_errors option to the openmetrics check ([#14504](https://github.com/DataDog/integrations-core/pull/14504))

***Fixed***:

* Expand migration docs ([#14549](https://github.com/DataDog/integrations-core/pull/14549))
* Update minimum datadog base package version ([#14463](https://github.com/DataDog/integrations-core/pull/14463))
* Adjust docs and tests based on customer feedback ([#14444](https://github.com/DataDog/integrations-core/pull/14444))
* Deprecate `use_latest_spec` option ([#14446](https://github.com/DataDog/integrations-core/pull/14446))

## 4.0.1 / 2023-03-07 / Agent 7.44.0

***Fixed***:

* Fix autodiscovery config instances ([#14112](https://github.com/DataDog/integrations-core/pull/14112))

## 4.0.0 / 2023-03-03

***Changed***:

* Remove support for /metrics/per-object endpoint ([#13869](https://github.com/DataDog/integrations-core/pull/13869))

***Added***:

* Add autodiscovery for docker containers ([#13960](https://github.com/DataDog/integrations-core/pull/13960))

***Fixed***:

* Improve descriptions of config fields to select objects ([#14045](https://github.com/DataDog/integrations-core/pull/14045))

## 3.3.1 / 2023-01-27

***Fixed***:

* Add validation for `include_aggregated_endpoint` ([#13793](https://github.com/DataDog/integrations-core/pull/13793))

## 3.3.0 / 2023-01-20

***Added***:

* Support RabbitMQ Prometheus Metrics ([#13662](https://github.com/DataDog/integrations-core/pull/13662))
* Add drop unroutable metric ([#13553](https://github.com/DataDog/integrations-core/pull/13553)) Thanks [laststem](https://github.com/laststem).

## 3.2.0 / 2022-09-16 / Agent 7.40.0

***Added***:

* Add new metric to track size of queues in bytes ([#12869](https://github.com/DataDog/integrations-core/pull/12869))
* Update HTTP config spec templates ([#12890](https://github.com/DataDog/integrations-core/pull/12890))

## 3.1.0 / 2022-04-05 / Agent 7.36.0

***Added***:

* Add metric_patterns options to filter all metric submission by a list of regexes ([#11695](https://github.com/DataDog/integrations-core/pull/11695))

***Fixed***:

* Remove outdated warning in the description for the `tls_ignore_warning` option ([#11591](https://github.com/DataDog/integrations-core/pull/11591))

## 3.0.0 / 2022-02-19 / Agent 7.35.0

***Changed***:

* Add tls_protocols_allowed option documentation ([#11251](https://github.com/DataDog/integrations-core/pull/11251))

***Added***:

* Add `pyproject.toml` file ([#11423](https://github.com/DataDog/integrations-core/pull/11423))

***Fixed***:

* Fix namespace packaging on Python 2 ([#11532](https://github.com/DataDog/integrations-core/pull/11532))

## 2.2.1 / 2022-01-08 / Agent 7.34.0

***Fixed***:

* Add comment to autogenerated model files ([#10945](https://github.com/DataDog/integrations-core/pull/10945))

## 2.2.0 / 2021-09-30 / Agent 7.32.0

***Added***:

* Minor refactor ([#10270](https://github.com/DataDog/integrations-core/pull/10270))
* Add HTTP option to control the size of streaming responses ([#10183](https://github.com/DataDog/integrations-core/pull/10183))
* Add allow_redirect option ([#10160](https://github.com/DataDog/integrations-core/pull/10160))

***Fixed***:

* Bump base package dependency ([#10218](https://github.com/DataDog/integrations-core/pull/10218))
* Fix the description of the `allow_redirects` HTTP option ([#10195](https://github.com/DataDog/integrations-core/pull/10195))

## 2.1.0 / 2021-09-17

***Added***:

* Disable generic tags ([#10027](https://github.com/DataDog/integrations-core/pull/10027))

## 2.0.0 / 2021-08-22 / Agent 7.31.0

***Changed***:

* Remove messages for integrations for OK service checks ([#9888](https://github.com/DataDog/integrations-core/pull/9888))

***Fixed***:

* Fix documented default value of `use_legacy_auth_encoding` ([#9880](https://github.com/DataDog/integrations-core/pull/9880))

## 1.18.0 / 2021-06-23 / Agent 7.30.0

***Added***:

* Add runtime configuration validation ([#8976](https://github.com/DataDog/integrations-core/pull/8976))

## 1.17.1 / 2021-03-07 / Agent 7.27.0

***Fixed***:

* Bump minimum base package version ([#8443](https://github.com/DataDog/integrations-core/pull/8443))

## 1.17.0 / 2020-10-31 / Agent 7.24.0

***Added***:

* Add support for named groups in regular expressions ([#7814](https://github.com/DataDog/integrations-core/pull/7814)) Thanks [lkobus](https://github.com/lkobus).
* Add ability to dynamically get authentication information ([#7660](https://github.com/DataDog/integrations-core/pull/7660))
* [doc] Add encoding in log config sample ([#7708](https://github.com/DataDog/integrations-core/pull/7708))

## 1.16.0 / 2020-09-21 / Agent 7.23.0

***Added***:

* Add config specs ([#7467](https://github.com/DataDog/integrations-core/pull/7467))

***Fixed***:

* Ensure basic auth encoding defaults to UTF-8 ([#7451](https://github.com/DataDog/integrations-core/pull/7451))
* Fix style for the latest release of Black ([#7438](https://github.com/DataDog/integrations-core/pull/7438))

## 1.15.1 / 2020-08-10 / Agent 7.22.0

***Fixed***:

* Update ntlm_domain example ([#7118](https://github.com/DataDog/integrations-core/pull/7118))

## 1.15.0 / 2020-06-29 / Agent 7.21.0

***Added***:

* Add note about warning concurrency ([#6967](https://github.com/DataDog/integrations-core/pull/6967))
* Add head_message_timestamp metric ([#6809](https://github.com/DataDog/integrations-core/pull/6809))

***Fixed***:

* Continue check execution when only a few vhosts are unhealthy ([#6954](https://github.com/DataDog/integrations-core/pull/6954))

## 1.14.0 / 2020-05-17 / Agent 7.20.0

***Added***:

* Allow optional dependency installation for all checks ([#6589](https://github.com/DataDog/integrations-core/pull/6589))

## 1.13.1 / 2020-04-04 / Agent 7.19.0

***Fixed***:

* Update deprecated imports ([#6088](https://github.com/DataDog/integrations-core/pull/6088))
* Remove logs sourcecategory ([#6121](https://github.com/DataDog/integrations-core/pull/6121))

## 1.13.0 / 2020-02-22 / Agent 7.18.0

***Added***:

* Add option to disable node metrics in rabbitmq ([#5750](https://github.com/DataDog/integrations-core/pull/5750))

## 1.12.0 / 2020-01-13 / Agent 7.17.0

***Added***:

* Use lazy logging format ([#5398](https://github.com/DataDog/integrations-core/pull/5398))
* Use lazy logging format ([#5377](https://github.com/DataDog/integrations-core/pull/5377))

## 1.11.0 / 2019-12-02 / Agent 7.16.0

***Added***:

* Add version metadata to RabbitMQ check ([#4918](https://github.com/DataDog/integrations-core/pull/4918))

## 1.10.1 / 2019-10-18 / Agent 6.15.0

***Fixed***:

* Fix for rabbit 3.1 queue_totals introduced in #4668 ([#4805](https://github.com/DataDog/integrations-core/pull/4805))

## 1.10.0 / 2019-10-11

***Added***:

* verifies if `root` is dict before doing `.get` ([#4668](https://github.com/DataDog/integrations-core/pull/4668))
* Add option to override KRB5CCNAME env var ([#4578](https://github.com/DataDog/integrations-core/pull/4578))

## 1.9.2 / 2019-09-18

***Fixed***:

* Ignore empty data for metrics limit ([#4544](https://github.com/DataDog/integrations-core/pull/4544))

## 1.9.1 / 2019-08-29 / Agent 6.14.0

***Fixed***:

* Revert "Fix queue, node and echange limit" ([#4467](https://github.com/DataDog/integrations-core/pull/4467))

## 1.9.0 / 2019-08-24

***Added***:

* Add mem_limit to RabbitMQ Checks ([#4250](https://github.com/DataDog/integrations-core/pull/4250)) Thanks [ParthKolekar](https://github.com/ParthKolekar).
* Add requests wrapper to RabbitMQ ([#4257](https://github.com/DataDog/integrations-core/pull/4257))

***Fixed***:

* Fix queue, node and echange limit ([#4108](https://github.com/DataDog/integrations-core/pull/4108))

## 1.8.0 / 2019-05-14 / Agent 6.12.0

***Added***:

* Adhere to code style ([#3561](https://github.com/DataDog/integrations-core/pull/3561))

***Fixed***:

* Fix default log path ([#3611](https://github.com/DataDog/integrations-core/pull/3611))

## 1.7.0 / 2019-01-04 / Agent 6.9.0

***Added***:

* Support Python 3 ([#2791][1])

***Fixed***:

* adds ignore_ssl_warning to rabbit file ([#2706][2])

## 1.6.0 / 2018-11-30 / Agent 6.8.0

***Added***:

* Option to ignore SSL warnings ([#2472][3]) Thanks [tebriel][4].
* Add cluster wide metrics ([#2449][6])

***Fixed***:

* Use raw string literals when \ is present ([#2465][5])

## 1.5.2 / 2018-09-04 / Agent 6.5.0

***Fixed***:

* Add data files to the wheel package ([#1727][7])

## 1.5.1 / 2018-03-23

***Fixed***:

* URL encode queue names that might have special characters like '#' ([#1100][8], thanks [@sylr][9])

## 1.5.0 / 2018-02-13

***Added***:

* begin deprecation of `no_proxy` config flag in favor of `skip_proxy` ([#1057][10])

## 1.4.0 / 2018-01-10

***Added***:

* Add data collection for exchanges ([#176][11]) (Thanks [@wholroyd][12])
* Add a metric illustrating the available disk space ([#902][13]) (Thanks [@dnavre][14])
* If vhosts are listed in the config, the check will only query for those specific vhosts, rather than querying for all of them ([#910][16])
* Add metrics to monitor a cluster. See [#924][17]

***Fixed***:

* Assume a protocol if there isn't one, fixing a bug if you don't use a protocol ([#909][15])

## 1.3.1 / 2017-10-10

***Fixed***:

* Add a key check before updating connection state metric ([#729][18]) (Thanks [@ian28223][19])

## 1.3.0 / 2017-08-28

***Added***:

* Add a metric to get the number of bindings for a queue. See [#674][20]

***Fixed***:

* Set aliveness service to CRITICAL if the rabbitmq server is down. See[#635][21]

## 1.2.0 / 2017-07-18

***Added***:

* Add a metric about the number of connections to rabbitmq. See [#504][22]
* Add custom tags to metrics, event and service checks. See [#506][23]
* Add a metric about the number of each connection states. See [#514][24] (Thanks [@jamescarr][25])

## 1.1.0 / 2017-06-05

***Added***:

* Disable proxy if so-desired. See [#407][26]

## 1.0.0 / 2017-03-22

***Added***:

* adds rabbitmq integration.

[1]: https://github.com/DataDog/integrations-core/pull/2791
[2]: https://github.com/DataDog/integrations-core/pull/2706
[3]: https://github.com/DataDog/integrations-core/pull/2472
[4]: https://github.com/tebriel
[5]: https://github.com/DataDog/integrations-core/pull/2465
[6]: https://github.com/DataDog/integrations-core/pull/2449
[7]: https://github.com/DataDog/integrations-core/pull/1727
[8]: https://github.com/DataDog/integrations-core/issues/1100
[9]: https://github.com/sylr
[10]: https://github.com/DataDog/integrations-core/pull/1057
[11]: https://github.com/DataDog/integrations-core/pull/176
[12]: https://github.com/wholroyd
[13]: https://github.com/DataDog/integrations-core/issues/902
[14]: https://github.com/dnavre
[15]: https://github.com/DataDog/integrations-core/issues/909
[16]: https://github.com/DataDog/integrations-core/issues/910
[17]: https://github.com/DataDog/integrations-core/issues/924
[18]: https://github.com/DataDog/integrations-core/issues/729
[19]: https://github.com/ian28223
[20]: https://github.com/DataDog/integrations-core/issues/674
[21]: https://github.com/DataDog/integrations-core/issues/635
[22]: https://github.com/DataDog/integrations-core/issues/504
[23]: https://github.com/DataDog/integrations-core/issues/506
[24]: https://github.com/DataDog/integrations-core/issues/514
[25]: https://github.com/jamescarr
[26]: https://github.com/DataDog/integrations-core/issues/407<|MERGE_RESOLUTION|>--- conflicted
+++ resolved
@@ -2,9 +2,6 @@
 
 <!-- towncrier release notes start -->
 
-<<<<<<< HEAD
-## 8.2.0 / 2025-10-02 / Agent 7.72.0
-=======
 ## 8.3.0 / 2025-10-31
 
 ***Added***:
@@ -20,8 +17,7 @@
 
 * Add allowed values list on kerberos_auth field ([#20879](https://github.com/DataDog/integrations-core/pull/20879))
 
-## 8.2.0 / 2025-10-02
->>>>>>> 756f7d10
+## 8.2.0 / 2025-10-02 / Agent 7.72.0
 
 ***Added***:
 
