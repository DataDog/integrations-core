# (C) Datadog, Inc. 2013-2016
# (C) Brett Langdon <brett@blangdon.com> 2013
# All rights reserved
# Licensed under Simplified BSD License (see LICENSE)

# stdlib
import re
import time
import urllib
import urlparse

# 3p
import requests
from requests.exceptions import RequestException

# project
from checks import AgentCheck
from config import _is_affirmative

EVENT_TYPE = SOURCE_TYPE_NAME = 'rabbitmq'
QUEUE_TYPE = 'queues'
NODE_TYPE = 'nodes'
CONNECTION_TYPE = 'connections'
MAX_DETAILED_QUEUES = 200
MAX_DETAILED_NODES = 100
# Post an event in the stream when the number of queues or nodes to
# collect is above 90% of the limit:
ALERT_THRESHOLD = 0.9
QUEUE_ATTRIBUTES = [
    # Path, Name, Operation
    ('active_consumers', 'active_consumers', float),
    ('consumers', 'consumers', float),
    ('consumer_utilisation', 'consumer_utilisation', float),

    ('memory', 'memory', float),

    ('messages', 'messages', float),
    ('messages_details/rate', 'messages.rate', float),

    ('messages_ready', 'messages_ready', float),
    ('messages_ready_details/rate', 'messages_ready.rate', float),

    ('messages_unacknowledged', 'messages_unacknowledged', float),
    ('messages_unacknowledged_details/rate', 'messages_unacknowledged.rate', float),

    ('message_stats/ack', 'messages.ack.count', float),
    ('message_stats/ack_details/rate', 'messages.ack.rate', float),

    ('message_stats/deliver', 'messages.deliver.count', float),
    ('message_stats/deliver_details/rate', 'messages.deliver.rate', float),

    ('message_stats/deliver_get', 'messages.deliver_get.count', float),
    ('message_stats/deliver_get_details/rate', 'messages.deliver_get.rate', float),

    ('message_stats/publish', 'messages.publish.count', float),
    ('message_stats/publish_details/rate', 'messages.publish.rate', float),

    ('message_stats/redeliver', 'messages.redeliver.count', float),
    ('message_stats/redeliver_details/rate', 'messages.redeliver.rate', float),
]

NODE_ATTRIBUTES = [
    ('fd_used', 'fd_used', float),
    ('mem_used', 'mem_used', float),
    ('run_queue', 'run_queue', float),
    ('sockets_used', 'sockets_used', float),
    ('partitions', 'partitions', len)
]

ATTRIBUTES = {
    QUEUE_TYPE: QUEUE_ATTRIBUTES,
    NODE_TYPE: NODE_ATTRIBUTES,
}

TAG_PREFIX = 'rabbitmq'
TAGS_MAP = {
    QUEUE_TYPE: {
        'node': 'node',
                'name': 'queue',
                'vhost': 'vhost',
                'policy': 'policy',
                'queue_family': 'queue_family',
    },
    NODE_TYPE: {
        'name': 'node',
    }
}

METRIC_SUFFIX = {
    QUEUE_TYPE: "queue",
    NODE_TYPE: "node",
}


class RabbitMQException(Exception):
    pass


class RabbitMQ(AgentCheck):

    """This check is for gathering statistics from the RabbitMQ
    Management Plugin (http://www.rabbitmq.com/management.html)
    """

    def __init__(self, name, init_config, agentConfig, instances=None):
        AgentCheck.__init__(self, name, init_config, agentConfig, instances)
        self.already_alerted = []

    def _get_config(self, instance):
        # make sure 'rabbitmq_api_url' is present and get parameters
        base_url = instance.get('rabbitmq_api_url', None)
        if not base_url:
            raise Exception('Missing "rabbitmq_api_url" in RabbitMQ config.')
        if not base_url.endswith('/'):
            base_url += '/'
        username = instance.get('rabbitmq_user', 'guest')
        password = instance.get('rabbitmq_pass', 'guest')
        custom_tags = instance.get('tags', [])
        parsed_url = urlparse.urlparse(base_url)
        ssl_verify = _is_affirmative(instance.get('ssl_verify', True))
        if not ssl_verify and parsed_url.scheme == 'https':
            self.log.warning('Skipping SSL cert validation for %s based on configuration.' % (base_url))

        # Limit of queues/nodes to collect metrics from
        max_detailed = {
            QUEUE_TYPE: int(instance.get('max_detailed_queues', MAX_DETAILED_QUEUES)),
            NODE_TYPE: int(instance.get('max_detailed_nodes', MAX_DETAILED_NODES)),
        }

        # List of queues/nodes to collect metrics from
        specified = {
            QUEUE_TYPE: {
                'explicit': instance.get('queues', []),
                'regexes': instance.get('queues_regexes', []),
            },
            NODE_TYPE: {
                'explicit': instance.get('nodes', []),
                'regexes': instance.get('nodes_regexes', []),
            },
        }

        for object_type, filters in specified.iteritems():
            for filter_type, filter_objects in filters.iteritems():
                if type(filter_objects) != list:
                    raise TypeError(
                        "{0} / {0}_regexes parameter must be a list".format(object_type))

        auth = (username, password)

        return base_url, max_detailed, specified, auth, ssl_verify, custom_tags

    def _get_vhosts(self, instance, base_url, auth=None, ssl_verify=True):
        vhosts = instance.get('vhosts')

        if not vhosts:
            # Fetch a list of _all_ vhosts from the API.
            vhosts_url = urlparse.urljoin(base_url, 'vhosts')
            vhost_proxy = self.get_instance_proxy(instance, vhosts_url)
            vhosts_response = self._get_data(vhosts_url, auth=auth, ssl_verify=ssl_verify, proxies=vhost_proxy)
            vhosts = [v['name'] for v in vhosts_response]

        return vhosts

    def check(self, instance):
        base_url, max_detailed, specified, auth, ssl_verify, custom_tags = self._get_config(instance)
        try:
            # Generate metrics from the status API.
            self.get_stats(instance, base_url, QUEUE_TYPE, max_detailed[QUEUE_TYPE], specified[QUEUE_TYPE], custom_tags,
                           auth=auth, ssl_verify=ssl_verify)
            self.get_stats(instance, base_url, NODE_TYPE, max_detailed[NODE_TYPE], specified[NODE_TYPE], custom_tags,
                           auth=auth, ssl_verify=ssl_verify)

            vhosts = self._get_vhosts(instance, base_url, auth=auth, ssl_verify=ssl_verify)
            self.get_connections_stat(instance, base_url, CONNECTION_TYPE, vhosts, custom_tags,
                           auth=auth, ssl_verify=ssl_verify)

            # Generate a service check from the aliveness API. In the case of an invalid response
            # code or unparseable JSON this check will send no data.
            self._check_aliveness(instance, base_url, vhosts, custom_tags, auth=auth, ssl_verify=ssl_verify)

            # Generate a service check for the service status.
            self.service_check('rabbitmq.status', AgentCheck.OK, custom_tags)

        except RabbitMQException as e:
            msg = "Error executing check: {}".format(e)
            self.service_check('rabbitmq.status', AgentCheck.CRITICAL, custom_tags, message=msg)
            self.log.error(msg)

    def _get_data(self, url, auth=None, ssl_verify=True, proxies={}):
        try:
            r = requests.get(url, auth=auth, proxies=proxies, timeout=self.default_integration_http_timeout, verify=ssl_verify)
            r.raise_for_status()
            return r.json()
        except RequestException as e:
            raise RabbitMQException('Cannot open RabbitMQ API url: {} {}'.format(url, str(e)))
        except ValueError as e:
            raise RabbitMQException('Cannot parse JSON response from API url: {} {}'.format(url, str(e)))

    def get_stats(self, instance, base_url, object_type, max_detailed, filters, custom_tags, auth=None, ssl_verify=True):
        """
        instance: the check instance
        base_url: the url of the rabbitmq management api (e.g. http://localhost:15672/api)
        object_type: either QUEUE_TYPE or NODE_TYPE
        max_detailed: the limit of objects to collect for this type
        filters: explicit or regexes filters of specified queues or nodes (specified in the yaml file)
        """
        instance_proxy = self.get_instance_proxy(instance, base_url)
        data = self._get_data(urlparse.urljoin(base_url, object_type), auth=auth,
                              ssl_verify=ssl_verify, proxies=instance_proxy)

        # Make a copy of this list as we will remove items from it at each
        # iteration
        explicit_filters = list(filters['explicit'])
        regex_filters = filters['regexes']

        """ data is a list of nodes or queues:
        data = [
            {'status': 'running', 'node': 'rabbit@host', 'name': 'queue1', 'consumers': 0, 'vhost': '/', 'backing_queue_status': {'q1': 0, 'q3': 0, 'q2': 0, 'q4': 0, 'avg_ack_egress_rate': 0.0, 'ram_msg_count': 0, 'ram_ack_count': 0, 'len': 0, 'persistent_count': 0, 'target_ram_count': 'infinity', 'next_seq_id': 0, 'delta': ['delta', 'undefined', 0, 'undefined'], 'pending_acks': 0, 'avg_ack_ingress_rate': 0.0, 'avg_egress_rate': 0.0, 'avg_ingress_rate': 0.0}, 'durable': True, 'idle_since': '2013-10-03 13:38:18', 'exclusive_consumer_tag': '', 'arguments': {}, 'memory': 10956, 'policy': '', 'auto_delete': False},
            {'status': 'running', 'node': 'rabbit@host, 'name': 'queue10', 'consumers': 0, 'vhost': '/', 'backing_queue_status': {'q1': 0, 'q3': 0, 'q2': 0, 'q4': 0, 'avg_ack_egress_rate': 0.0, 'ram_msg_count': 0, 'ram_ack_count': 0, 'len': 0, 'persistent_count': 0, 'target_ram_count': 'infinity', 'next_seq_id': 0, 'delta': ['delta', 'undefined', 0, 'undefined'], 'pending_acks': 0, 'avg_ack_ingress_rate': 0.0, 'avg_egress_rate': 0.0, 'avg_ingress_rate': 0.0}, 'durable': True, 'idle_since': '2013-10-03 13:38:18', 'exclusive_consumer_tag': '', 'arguments': {}, 'memory': 10956, 'policy': '', 'auto_delete': False},
            {'status': 'running', 'node': 'rabbit@host', 'name': 'queue11', 'consumers': 0, 'vhost': '/', 'backing_queue_status': {'q1': 0, 'q3': 0, 'q2': 0, 'q4': 0, 'avg_ack_egress_rate': 0.0, 'ram_msg_count': 0, 'ram_ack_count': 0, 'len': 0, 'persistent_count': 0, 'target_ram_count': 'infinity', 'next_seq_id': 0, 'delta': ['delta', 'undefined', 0, 'undefined'], 'pending_acks': 0, 'avg_ack_ingress_rate': 0.0, 'avg_egress_rate': 0.0, 'avg_ingress_rate': 0.0}, 'durable': True, 'idle_since': '2013-10-03 13:38:18', 'exclusive_consumer_tag': '', 'arguments': {}, 'memory': 10956, 'policy': '', 'auto_delete': False},
            ...
        ]
        """
        if len(explicit_filters) > max_detailed:
            raise Exception(
                "The maximum number of %s you can specify is %d." % (object_type, max_detailed))

        # a list of queues/nodes is specified. We process only those
        if explicit_filters or regex_filters:
            matching_lines = []
            for data_line in data:
                name = data_line.get("name")
                if name in explicit_filters:
                    matching_lines.append(data_line)
                    explicit_filters.remove(name)
                    continue

                match_found = False
                for p in regex_filters:
                    match = re.search(p, name)
                    if match:
                        if _is_affirmative(instance.get("tag_families", False)) and match.groups():
                            data_line["queue_family"] = match.groups()[0]
                        matching_lines.append(data_line)
                        match_found = True
                        break

                if match_found:
                    continue

                # Absolute names work only for queues
                if object_type != QUEUE_TYPE:
                    continue
                absolute_name = '%s/%s' % (data_line.get("vhost"), name)
                if absolute_name in explicit_filters:
                    matching_lines.append(data_line)
                    explicit_filters.remove(absolute_name)
                    continue

                for p in regex_filters:
                    match = re.search(p, absolute_name)
                    if match:
                        if _is_affirmative(instance.get("tag_families", False)) and match.groups():
                            data_line["queue_family"] = match.groups()[0]
                        matching_lines.append(data_line)
                        match_found = True
                        break

                if match_found:
                    continue

            data = matching_lines

        # if no filters are specified, check everything according to the limits
        if len(data) > ALERT_THRESHOLD * max_detailed:
            # Post a message on the dogweb stream to warn
            self.alert(base_url, max_detailed, len(data), object_type, custom_tags)

        if len(data) > max_detailed:
            # Display a warning in the info page
            self.warning(
                "Too many queues to fetch. You must choose the %s you are interested in by editing the rabbitmq.yaml configuration file or get in touch with Datadog Support" % object_type)

        for data_line in data[:max_detailed]:
            # We truncate the list of nodes/queues if it's above the limit
            self._get_metrics(data_line, object_type, custom_tags)

    def _get_metrics(self, data, object_type, custom_tags):
        tags = []
        tag_list = TAGS_MAP[object_type]
        for t in tag_list:
            tag = data.get(t)
            if tag:
                # FIXME 6.x: remove this suffix or unify (sc doesn't have it)
                tags.append('%s_%s:%s' % (TAG_PREFIX, tag_list[t], tag))
        tags.extend(custom_tags)

        for attribute, metric_name, operation in ATTRIBUTES[object_type]:
            # Walk down through the data path, e.g. foo/bar => d['foo']['bar']
            root = data
            keys = attribute.split('/')
            for path in keys[:-1]:
                root = root.get(path, {})

            value = root.get(keys[-1], None)
            if value is not None:
                try:
                    self.gauge('rabbitmq.%s.%s' % (
                        METRIC_SUFFIX[object_type], metric_name), operation(value), tags=tags)
                except ValueError:
                    self.log.debug("Caught ValueError for %s %s = %s  with tags: %s" % (
                        METRIC_SUFFIX[object_type], attribute, value, tags))

    def get_connections_stat(self, instance, base_url, object_type, vhosts, custom_tags, auth=None, ssl_verify=True):
        """
        Collect metrics on currently open connection per vhost.
        """
        instance_proxy = self.get_instance_proxy(instance, base_url)
        data = self._get_data(urlparse.urljoin(base_url, object_type), auth=auth,
                              ssl_verify=ssl_verify, proxies=instance_proxy)

        stats = {vhost: 0 for vhost in vhosts}
        connection_states = {}
        for conn in data:
            if conn['state'] not in connection_states:
                connection_states[conn['state']] = 0

            connection_states[conn['state']] += 1

            if conn['vhost'] in vhosts:
                stats[conn['vhost']] += 1

        for vhost, nb_conn in stats.iteritems():
            self.gauge('rabbitmq.connections', nb_conn, tags=['%s_vhost:%s' % (TAG_PREFIX, vhost)] + custom_tags)

<<<<<<< HEAD
        for conn_state, nb_conn in connection_states.iteritems():
            self.gauge('rabbitmq.connections.state', nb_conn, tags=['%s_conn_state:%s' % (TAG_PREFIX, conn_state)])


    def alert(self, base_url, max_detailed, size, object_type):
=======
    def alert(self, base_url, max_detailed, size, object_type, custom_tags):
>>>>>>> 0f07cb17
        key = "%s%s" % (base_url, object_type)
        if key in self.already_alerted:
            # We have already posted an event
            return

        self.already_alerted.append(key)

        title = "RabbitMQ integration is approaching the limit on the number of %s that can be collected from on %s" % (
            object_type, self.hostname)
        msg = """%s %s are present. The limit is %s.
        Please get in touch with Datadog support to increase the limit.""" % (size, object_type, max_detailed)

        event = {
            "timestamp": int(time.time()),
            "event_type": EVENT_TYPE,
            "msg_title": title,
            "msg_text": msg,
            "alert_type": 'warning',
            "source_type_name": SOURCE_TYPE_NAME,
            "host": self.hostname,
            "tags": ["base_url:%s" % base_url, "host:%s" % self.hostname] + custom_tags,
            "event_object": "rabbitmq.limit.%s" % object_type,
        }

        self.event(event)

    def _check_aliveness(self, instance, base_url, vhosts, custom_tags, auth=None, ssl_verify=True):
        """
        Check the aliveness API against all or a subset of vhosts. The API
        will return {"status": "ok"} and a 200 response code in the case
        that the check passes.
        """

        for vhost in vhosts:
            tags = ['vhost:%s' % vhost] + custom_tags
            # We need to urlencode the vhost because it can be '/'.
            path = u'aliveness-test/%s' % (urllib.quote_plus(vhost))
            aliveness_url = urlparse.urljoin(base_url, path)
            aliveness_proxy = self.get_instance_proxy(instance, aliveness_url)
            aliveness_response = self._get_data(aliveness_url, auth=auth, ssl_verify=ssl_verify, proxies=aliveness_proxy)
            message = u"Response from aliveness API: %s" % aliveness_response

            if aliveness_response.get('status') == 'ok':
                status = AgentCheck.OK
            else:
                status = AgentCheck.CRITICAL

            self.service_check('rabbitmq.aliveness', status, tags, message=message)<|MERGE_RESOLUTION|>--- conflicted
+++ resolved
@@ -333,15 +333,10 @@
         for vhost, nb_conn in stats.iteritems():
             self.gauge('rabbitmq.connections', nb_conn, tags=['%s_vhost:%s' % (TAG_PREFIX, vhost)] + custom_tags)
 
-<<<<<<< HEAD
         for conn_state, nb_conn in connection_states.iteritems():
-            self.gauge('rabbitmq.connections.state', nb_conn, tags=['%s_conn_state:%s' % (TAG_PREFIX, conn_state)])
-
-
-    def alert(self, base_url, max_detailed, size, object_type):
-=======
+            self.gauge('rabbitmq.connections.state', nb_conn, tags=['%s_conn_state:%s' % (TAG_PREFIX, conn_state)] + custom_tags)
+
     def alert(self, base_url, max_detailed, size, object_type, custom_tags):
->>>>>>> 0f07cb17
         key = "%s%s" % (base_url, object_type)
         if key in self.already_alerted:
             # We have already posted an event
