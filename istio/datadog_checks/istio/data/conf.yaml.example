## All options defined here are available to all instances.
#
init_config:

    ## @param proxy - mapping - optional
    ## Set HTTP or HTTPS proxies for all instances. Use the `no_proxy` list
    ## to specify hosts that must bypass proxies.
    ##
    ## The SOCKS protocol is also supported like so:
    ##
    ##   socks5://user:pass@host:port
    ##
    ## Using the scheme `socks5` causes the DNS resolution to happen on the
    ## client, rather than on the proxy server. This is in line with `curl`,
    ## which uses the scheme to decide whether to do the DNS resolution on
    ## the client or proxy. If you want to resolve the domains on the proxy
    ## server, use `socks5h` as the scheme.
    #
    # proxy:
    #   http: http://<PROXY_SERVER_FOR_HTTP>:<PORT>
    #   https: https://<PROXY_SERVER_FOR_HTTPS>:<PORT>
    #   no_proxy:
    #   - <HOSTNAME_1>
    #   - <HOSTNAME_2>

    ## @param skip_proxy - boolean - optional - default: false
    ## If set to `true`, this makes the check bypass any proxy
    ## settings enabled and attempt to reach services directly.
    #
    # skip_proxy: false

    ## @param timeout - number - optional - default: 10
    ## The timeout for connecting to services.
    #
    # timeout: 10

    ## @param service - string - optional
    ## Attach the tag `service:<SERVICE>` to every metric, event, and service check emitted by this integration.
    ##
    ## Additionally, this sets the default `service` for every log source.
    #
    # service: <SERVICE>

## Every instance is scheduled independent of the others.
#
instances:

    ## @param use_openmetrics - boolean - optional - default: true
    ## Use the latest OpenMetrics implementation for more features and better performance.
    ## This implementation supports only Istio 1.5. Use `istiod_endpoint` or `istio_mesh_endpoint`.
    #
  - use_openmetrics: true

    ## @param istiod_endpoint - string - optional
    ## Collect mixer, galley, pilot, and citadel metrics available from the istiod deployment.
    ## Only available for Istio >= v1.5.
    #
    # istiod_endpoint: http://istiod.istio-system:15014/metrics

    ## @param istio_mesh_endpoint - string - optional
    ## To enable Istio metrics you must specify the url exposing the API.
    ## Note for RHEL and SUSE users: due to compatibility issues, the check does not make use of
    ## the CPP extension to process Protocol buffer messages coming from the api. Depending
    ## on the metrics volume, the check may run very slowly.
    ##
    ## When collecting mesh metrics in Istio < v1.5, use
    ## istio_mesh_endpoint: http://istio-telemetry.istio-system:42422/metrics
    #
    # istio_mesh_endpoint: http://istio-proxy.istio-system:15090/stats/prometheus

    ## @param raw_metric_prefix - string - optional
    ## A prefix that will be removed from all exposed metric names, if present.
    ## All configuration options will use the prefix-less name.
    #
    # raw_metric_prefix: <PREFIX>_

    ## @param extra_metrics - (list of string or mapping) - optional
    ## This list defines metrics to collect from the `openmetrics_endpoint`, in addition to
    ## what the check collects by default. If the check already collects a metric, then
    ## metric definitions here take precedence. Metrics may be defined in 3 ways:
    ##
    ## 1. If the item is a string, then it represents the exposed metric name, and
    ##    the sent metric name will be identical. For example:
    ##
    ##      metrics:
    ##      - <METRIC_1>
    ##      - <METRIC_2>
    ## 2. If the item is a mapping, then the keys represent the exposed metric names.
    ##
    ##      a. If a value is a string, then it represents the sent metric name. For example:
    ##
    ##           metrics:
    ##           - <EXPOSED_METRIC_1>: <SENT_METRIC_1>
    ##           - <EXPOSED_METRIC_2>: <SENT_METRIC_2>
    ##      b. If a value is a mapping, then it must have a `name` and/or `type` key.
    ##         The `name` represents the sent metric name, and the `type` represents how
    ##         the metric should be handled, overriding any type information the endpoint
    ##         may provide. For example:
    ##
    ##           metrics:
    ##           - <EXPOSED_METRIC_1>:
    ##               name: <SENT_METRIC_1>
    ##               type: <METRIC_TYPE_1>
    ##           - <EXPOSED_METRIC_2>:
    ##               name: <SENT_METRIC_2>
    ##               type: <METRIC_TYPE_2>
    ##
    ##         The supported native types are `gauge`, `counter`, `histogram`, and `summary`.
    ##
    ## Regular expressions may be used to match the exposed metric names, for example:
    ##
    ##   metrics:
    ##   - ^network_(ingress|egress)_.+
    ##   - .+:
    ##       type: gauge
    #
    # extra_metrics: []

    ## @param exclude_metrics - list of strings - optional
    ## A list of metrics to exclude, with each entry being either
    ## the exact metric name or a regular expression.
    ## In order to exclude all metrics but the ones matching a specific filter,
    ## you can use a negative lookahead regex like:
    ##   - ^(?!foo).*$
    #
    # exclude_metrics: []

    ## @param exclude_metrics_by_labels - mapping - optional
    ## A mapping of labels where metrics with matching label name and values are ignored. To match
    ## all values of a label, set it to `true`.
    ##
    ## For example, the following configuration instructs the check to exclude all metrics with
    ## a label `worker` or a label `pid` with the value of either `23` or `42`.
    ##
    ##   exclude_metrics_by_labels:
    ##     worker: true
    ##     pid:
    ##     - '23'
    ##     - '42'
    #
    # exclude_metrics_by_labels: {}

    ## @param exclude_labels - list of strings - optional
    ## A list of labels to exclude, useful for high cardinality values like timestamps or UUIDs.
    #
    # exclude_labels: []

    ## @param rename_labels - mapping - optional
    ## A mapping of label names to how they should be renamed.
    #
    # rename_labels:
    #   <LABEL_NAME_1>: <NEW_LABEL_NAME_1>
    #   <LABEL_NAME_2>: <NEW_LABEL_NAME_2>

    ## @param enable_health_service_check - boolean - optional - default: true
    ## Whether or not to send a service check named `<NAMESPACE>.openmetrics.health` which reports
    ## the health of the `openmetrics_endpoint`.
    #
    # enable_health_service_check: true

    ## @param hostname_label - string - optional
    ## Override the hostname for every metric submission with the value of one of its labels.
    #
    # hostname_label: <HOSTNAME_LABEL>

    ## @param hostname_format - string - optional
    ## When `hostname_label` is set, this instructs the check how to format the values. The string
    ## `<HOSTNAME>` will be replaced by the value of the label defined by `hostname_label`.
    #
    # hostname_format: <HOSTNAME>

    ## @param collect_histogram_buckets - boolean - optional - default: true
    ## Whether or not to send histogram buckets.
    #
    # collect_histogram_buckets: true

    ## @param non_cumulative_histogram_buckets - boolean - optional - default: false
    ## Whether or not histogram buckets should be non-cumulative and to come with a `lower_bound` tag.
    #
    # non_cumulative_histogram_buckets: false

    ## @param histogram_buckets_as_distributions - boolean - optional - default: false
    ## Whether or not to send histogram buckets as Datadog distribution metrics. This implicitly
    ## enables the `collect_histogram_buckets` and `non_cumulative_histogram_buckets` options.
    ##
    ## Learn more about distribution metrics:
    ## https://docs.datadoghq.com/developers/metrics/types/?tab=distribution#metric-types
    #
    # histogram_buckets_as_distributions: false

    ## @param collect_counters_with_distributions - boolean - optional - default: false
    ## Whether or not to also collect the observation counter metrics ending in `.sum` and `.count`
    ## when sending histogram buckets as Datadog distribution metrics. This implicitly enables the
    ## `histogram_buckets_as_distributions` option.
    #
    # collect_counters_with_distributions: false

    ## @param share_labels - mapping - optional
    ## This mapping allows for the sharing of labels across multiple metrics. The keys represent the
    ## exposed metrics from which to share labels, and the values are mappings that configure the
    ## sharing behavior. Each mapping must have at least one of the following keys:
    ##
    ##   labels - This is a list of labels to share. All labels are shared if this is not set.
    ##   match - This is a list of labels to match on other metrics as a condition for sharing.
    ##   values - This is a list of allowed values as a condition for sharing.
    ##
    ## To unconditionally share all labels of a metric, set it to `true`.
    ##
    ## For example, the following configuration instructs the check to apply all labels from `metric_a`
    ## to all other metrics, the `node` label from `metric_b` to only those metrics that have a `pod`
    ## label value that matches the `pod` label value of `metric_b`, and all labels from `metric_c`
    ## to all other metrics if its value is equal to `23` or `42`.
    ##
    ##   share_labels:
    ##     metric_a: true
    ##     metric_b:
    ##       labels:
    ##       - node
    ##       match:
    ##       - pod
    ##     metric_c:
    ##       values:
    ##       - 23
    ##       - 42
    #
    # share_labels: {}

    ## @param cache_shared_labels - boolean - optional - default: true
    ## When `share_labels` is set, it instructs the check to cache labels collected from the first payload
    ## for increased performance.
    ##
    ## Set this to `false` to compute label sharing for every payload at the risk of potentially increased memory usage.
    #
    # cache_shared_labels: true

    ## @param raw_line_filters - list of strings - optional
    ## A list of regular expressions used to exclude lines read from the `openmetrics_endpoint`
    ## from being parsed.
    #
    # raw_line_filters: []

    ## @param cache_metric_wildcards - boolean - optional - default: true
    ## Whether or not to cache data from metrics that are defined by regular expressions rather
    ## than the full metric name.
    #
    # cache_metric_wildcards: true

    ## @param use_latest_spec - boolean - optional - default: false
    ## Whether or not the parser will strictly adhere to the latest version of the OpenMetrics specification.
    #
    # use_latest_spec: false

<<<<<<< HEAD
    ## @param use_process_start_time - boolean - optional - default: false
    ## Whether to enable a heuristic for reporting counter values on the first scrape. When true,
    ## the first time an endpoint is scraped, check `process_start_time_seconds` to decide whether zero
    ## initial value can be assumed for counters. This requires keeping metrics in memory until the entire
    ## response is received.
    #
    # use_process_start_time: false

    ## @param exclude_labels - list of strings - optional
    ## A list of labels to be excluded
    #
    exclude_labels:
      - source_version
      - destination_version
      - source_canonical_revision
      - destination_canonical_revision
      - source_principal
      - destination_principal
      - source_cluster
      - destination_cluster
      - source_canonical_service
      - destination_canonical_service
      - source_workload_namespace
      - destination_workload_namespace
      - request_protocol
      - connection_security_policy

    ## @param bearer_token_auth - boolean - optional - default: false
    ## If set to true, adds a bearer token authentication header.
    ## Note: If bearer_token_path is not set, the default path is /var/run/secrets/kubernetes.io/serviceaccount/token.
    #
    # bearer_token_auth: false

    ## @param bearer_token_path - string - optional
    ## The path to a Kubernetes service account bearer token file. Make sure the file exists and is mounted correctly.
    ## Note: bearer_token_auth should be set to true to enable adding the token to HTTP headers for authentication.
    #
    # bearer_token_path: <TOKEN_PATH>

    ## @param ignore_metrics - list of strings - optional
    ## A list of metrics to ignore, the "*" wildcard can be used to match multiple metric names.
    ## The wildcard matching is done via fnmatch, it locates a match anywhere in the string.
    #
    # ignore_metrics:
    #   - <IGNORED_METRIC_NAME>
    #   - <SUBSTRING_*>
    #   - <*_SUBSTRING>

    ## @param ignore_metrics_by_labels - mapping - optional
    ## A mapping of labels where metrics with matching label key and values are ignored.
    ## Use the "*" wildcard to match all label values.
    #
    # ignore_metrics_by_labels:
    #   <KEY_1>:
    #   - <LABEL_1>
    #   - <LABEL_2>
    #   <KEY_2>:
    #   - '*'
=======
    ## @param telemetry - boolean - optional - default: false
    ## Whether or not to submit metrics prefixed by `<NAMESPACE>.telemetry.` for debugging purposes.
    #
    # telemetry: false
>>>>>>> f459d287

    ## @param ignore_tags - list of strings - optional
    ## A list of regular expressions used to ignore tags added by autodiscovery and entries in the `tags` option.
    #
    # ignore_tags:
    #   - <FULL:TAG>
    #   - <TAG_PREFIX:.*>
    #   - <TAG_SUFFIX$>

    ## @param proxy - mapping - optional
    ## This overrides the `proxy` setting in `init_config`.
    ##
    ## Set HTTP or HTTPS proxies for this instance. Use the `no_proxy` list
    ## to specify hosts that must bypass proxies.
    ##
    ## The SOCKS protocol is also supported, for example:
    ##
    ##   socks5://user:pass@host:port
    ##
    ## Using the scheme `socks5` causes the DNS resolution to happen on the
    ## client, rather than on the proxy server. This is in line with `curl`,
    ## which uses the scheme to decide whether to do the DNS resolution on
    ## the client or proxy. If you want to resolve the domains on the proxy
    ## server, use `socks5h` as the scheme.
    #
    # proxy:
    #   http: http://<PROXY_SERVER_FOR_HTTP>:<PORT>
    #   https: https://<PROXY_SERVER_FOR_HTTPS>:<PORT>
    #   no_proxy:
    #   - <HOSTNAME_1>
    #   - <HOSTNAME_2>

    ## @param skip_proxy - boolean - optional - default: false
    ## This overrides the `skip_proxy` setting in `init_config`.
    ##
    ## If set to `true`, this makes the check bypass any proxy
    ## settings enabled and attempt to reach services directly.
    #
    # skip_proxy: false

    ## @param auth_type - string - optional - default: basic
    ## The type of authentication to use. The available types (and related options) are:
    ##
    ##   - basic
    ##     |__ username
    ##     |__ password
    ##     |__ use_legacy_auth_encoding
    ##   - digest
    ##     |__ username
    ##     |__ password
    ##   - ntlm
    ##     |__ ntlm_domain
    ##     |__ password
    ##   - kerberos
    ##     |__ kerberos_auth
    ##     |__ kerberos_cache
    ##     |__ kerberos_delegate
    ##     |__ kerberos_force_initiate
    ##     |__ kerberos_hostname
    ##     |__ kerberos_keytab
    ##     |__ kerberos_principal
    ##   - aws
    ##     |__ aws_region
    ##     |__ aws_host
    ##     |__ aws_service
    ##
    ## The `aws` auth type relies on boto3 to automatically gather AWS credentials, for example: from `.aws/credentials`.
    ## Details: https://boto3.amazonaws.com/v1/documentation/api/latest/guide/configuration.html#configuring-credentials
    #
    # auth_type: basic

    ## @param use_legacy_auth_encoding - boolean - optional - default: true
    ## When `auth_type` is set to `basic`, this determines whether to encode as `latin1` rather than `utf-8`.
    #
    # use_legacy_auth_encoding: true

    ## @param username - string - optional
    ## The username to use if services are behind basic or digest auth.
    #
    # username: <USERNAME>

    ## @param password - string - optional
    ## The password to use if services are behind basic or NTLM auth.
    #
    # password: <PASSWORD>

    ## @param ntlm_domain - string - optional
    ## If your services use NTLM authentication, specify
    ## the domain used in the check. For NTLM Auth, append
    ## the username to domain, not as the `username` parameter.
    #
    # ntlm_domain: <NTLM_DOMAIN>\<USERNAME>

    ## @param kerberos_auth - string - optional - default: disabled
    ## If your services use Kerberos authentication, you can specify the Kerberos
    ## strategy to use between:
    ##
    ##   - required
    ##   - optional
    ##   - disabled
    ##
    ## See https://github.com/requests/requests-kerberos#mutual-authentication
    #
    # kerberos_auth: disabled

    ## @param kerberos_cache - string - optional
    ## Sets the KRB5CCNAME environment variable.
    ## It should point to a credential cache with a valid TGT.
    #
    # kerberos_cache: <KERBEROS_CACHE>

    ## @param kerberos_delegate - boolean - optional - default: false
    ## Set to `true` to enable Kerberos delegation of credentials to a server that requests delegation.
    ##
    ## See https://github.com/requests/requests-kerberos#delegation
    #
    # kerberos_delegate: false

    ## @param kerberos_force_initiate - boolean - optional - default: false
    ## Set to `true` to preemptively initiate the Kerberos GSS exchange and
    ## present a Kerberos ticket on the initial request (and all subsequent).
    ##
    ## See https://github.com/requests/requests-kerberos#preemptive-authentication
    #
    # kerberos_force_initiate: false

    ## @param kerberos_hostname - string - optional
    ## Override the hostname used for the Kerberos GSS exchange if its DNS name doesn't
    ## match its Kerberos hostname, for example: behind a content switch or load balancer.
    ##
    ## See https://github.com/requests/requests-kerberos#hostname-override
    #
    # kerberos_hostname: <KERBEROS_HOSTNAME>

    ## @param kerberos_principal - string - optional
    ## Set an explicit principal, to force Kerberos to look for a
    ## matching credential cache for the named user.
    ##
    ## See https://github.com/requests/requests-kerberos#explicit-principal
    #
    # kerberos_principal: <KERBEROS_PRINCIPAL>

    ## @param kerberos_keytab - string - optional
    ## Set the path to your Kerberos key tab file.
    #
    # kerberos_keytab: <KEYTAB_FILE_PATH>

    ## @param auth_token - mapping - optional
    ## This allows for the use of authentication information from dynamic sources.
    ## Both a reader and writer must be configured.
    ##
    ## The available readers are:
    ##
    ##   - type: file
    ##     path (required): The absolute path for the file to read from.
    ##     pattern: A regular expression pattern with a single capture group used to find the
    ##              token rather than using the entire file, for example: Your secret is (.+)
    ##
    ## The available writers are:
    ##
    ##   - type: header
    ##     name (required): The name of the field, for example: Authorization
    ##     value: The template value, for example `Bearer <TOKEN>`. The default is: <TOKEN>
    ##     placeholder: The substring in `value` to replace by the token, defaults to: <TOKEN>
    #
    # auth_token:
    #   reader:
    #     type: <READER_TYPE>
    #     <OPTION_1>: <VALUE_1>
    #     <OPTION_2>: <VALUE_2>
    #   writer:
    #     type: <WRITER_TYPE>
    #     <OPTION_1>: <VALUE_1>
    #     <OPTION_2>: <VALUE_2>

    ## @param aws_region - string - optional
    ## If your services require AWS Signature Version 4 signing, set the region.
    ##
    ## See https://docs.aws.amazon.com/general/latest/gr/signature-version-4.html
    #
    # aws_region: <AWS_REGION>

    ## @param aws_host - string - optional
    ## If your services require AWS Signature Version 4 signing, set the host.
    ##
    ## Note: This setting is not necessary for official integrations.
    ##
    ## See https://docs.aws.amazon.com/general/latest/gr/signature-version-4.html
    #
    # aws_host: <AWS_HOST>

    ## @param aws_service - string - optional
    ## If your services require AWS Signature Version 4 signing, set the service code. For a list
    ## of available service codes, see https://docs.aws.amazon.com/general/latest/gr/rande.html
    ##
    ## Note: This setting is not necessary for official integrations.
    ##
    ## See https://docs.aws.amazon.com/general/latest/gr/signature-version-4.html
    #
    # aws_service: <AWS_SERVICE>

    ## @param tls_verify - boolean - optional - default: true
    ## Instructs the check to validate the TLS certificate of services.
    #
    # tls_verify: true

    ## @param tls_use_host_header - boolean - optional - default: false
    ## If a `Host` header is set, this enables its use for SNI (matching against the TLS certificate CN or SAN).
    #
    # tls_use_host_header: false

    ## @param tls_ignore_warning - boolean - optional - default: false
    ## If `tls_verify` is disabled, security warnings are logged by the check.
    ## Disable those by setting `tls_ignore_warning` to true.
    ##
    ## Note: `tls_ignore_warning` set to true is currently only reliable if used by one instance of one integration.
    ## If enabled for multiple instances, spurious warnings might still appear even if `tls_ignore_warning` is set
    ## to true.
    #
    # tls_ignore_warning: false

    ## @param tls_cert - string - optional
    ## The path to a single file in PEM format containing a certificate as well as any
    ## number of CA certificates needed to establish the certificate's authenticity for
    ## use when connecting to services. It may also contain an unencrypted private key to use.
    #
    # tls_cert: <CERT_PATH>

    ## @param tls_private_key - string - optional
    ## The unencrypted private key to use for `tls_cert` when connecting to services. This is
    ## required if `tls_cert` is set and it does not already contain a private key.
    #
    # tls_private_key: <PRIVATE_KEY_PATH>

    ## @param tls_ca_cert - string - optional
    ## The path to a file of concatenated CA certificates in PEM format or a directory
    ## containing several CA certificates in PEM format. If a directory, the directory
    ## must have been processed using the c_rehash utility supplied with OpenSSL. See:
    ## https://www.openssl.org/docs/manmaster/man3/SSL_CTX_load_verify_locations.html
    #
    # tls_ca_cert: <CA_CERT_PATH>

    ## @param headers - mapping - optional
    ## The headers parameter allows you to send specific headers with every request.
    ## You can use it for explicitly specifying the host header or adding headers for
    ## authorization purposes.
    ##
    ## This overrides any default headers.
    #
    # headers:
    #   Host: <ALTERNATIVE_HOSTNAME>
    #   X-Auth-Token: <AUTH_TOKEN>

    ## @param extra_headers - mapping - optional
    ## Additional headers to send with every request.
    #
    # extra_headers:
    #   Host: <ALTERNATIVE_HOSTNAME>
    #   X-Auth-Token: <AUTH_TOKEN>

    ## @param timeout - number - optional - default: 10
    ## The timeout for accessing services.
    ##
    ## This overrides the `timeout` setting in `init_config`.
    #
    # timeout: 10

    ## @param connect_timeout - number - optional
    ## The connect timeout for accessing services. Defaults to `timeout`.
    #
    # connect_timeout: <CONNECT_TIMEOUT>

    ## @param read_timeout - number - optional
    ## The read timeout for accessing services. Defaults to `timeout`.
    #
    # read_timeout: <READ_TIMEOUT>

    ## @param request_size - number - optional - default: 16
    ## The number of kibibytes (KiB) to read from streaming HTTP responses at a time.
    #
    # request_size: 16

    ## @param log_requests - boolean - optional - default: false
    ## Whether or not to debug log the HTTP(S) requests made, including the method and URL.
    #
    # log_requests: false

    ## @param persist_connections - boolean - optional - default: false
    ## Whether or not to persist cookies and use connection pooling for increased performance.
    #
    # persist_connections: false

    ## @param allow_redirects - boolean - optional - default: true
    ## Whether or not to allow URL redirection.
    #
    # allow_redirects: true

    ## @param tags - list of strings - optional
    ## A list of tags to attach to every metric and service check emitted by this instance.
    ##
    ## Learn more about tagging at https://docs.datadoghq.com/tagging
    #
    # tags:
    #   - <KEY_1>:<VALUE_1>
    #   - <KEY_2>:<VALUE_2>

    ## @param service - string - optional
    ## Attach the tag `service:<SERVICE>` to every metric, event, and service check emitted by this integration.
    ##
    ## Overrides any `service` defined in the `init_config` section.
    #
    # service: <SERVICE>

    ## @param min_collection_interval - number - optional - default: 15
    ## This changes the collection interval of the check. For more information, see:
    ## https://docs.datadoghq.com/developers/write_agent_check/#collection-interval
    #
    # min_collection_interval: 15

    ## @param empty_default_hostname - boolean - optional - default: false
    ## This forces the check to send metrics with no hostname.
    ##
    ## This is useful for cluster-level checks.
    #
    # empty_default_hostname: false<|MERGE_RESOLUTION|>--- conflicted
+++ resolved
@@ -250,7 +250,6 @@
     #
     # use_latest_spec: false
 
-<<<<<<< HEAD
     ## @param use_process_start_time - boolean - optional - default: false
     ## Whether to enable a heuristic for reporting counter values on the first scrape. When true,
     ## the first time an endpoint is scraped, check `process_start_time_seconds` to decide whether zero
@@ -309,12 +308,11 @@
     #   - <LABEL_2>
     #   <KEY_2>:
     #   - '*'
-=======
+
     ## @param telemetry - boolean - optional - default: false
     ## Whether or not to submit metrics prefixed by `<NAMESPACE>.telemetry.` for debugging purposes.
     #
     # telemetry: false
->>>>>>> f459d287
 
     ## @param ignore_tags - list of strings - optional
     ## A list of regular expressions used to ignore tags added by autodiscovery and entries in the `tags` option.
