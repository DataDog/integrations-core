{
  "manifest_version": "2.0.0",
  "app_uuid": "de5b5443-5038-46cf-a052-0484348776d6",
  "app_id": "istio",
  "display_on_public_website": true,
  "tile": {
    "overview": "README.md#Overview",
    "configuration": "README.md#Setup",
    "support": "README.md#Support",
    "changelog": "CHANGELOG.md",
    "description": "Collect performance schema metrics, query throughput, custom metrics, and more.",
    "title": "Istio",
    "media": [],
    "classifier_tags": [
      "Category::Log Collection",
      "Category::Network",
      "Category::Tracing",
      "Supported OS::Linux",
      "Supported OS::Windows",
      "Supported OS::macOS",
      "Submitted Data Type::Metrics",
      "Submitted Data Type::Logs",
<<<<<<< HEAD
      "Submitted Data Type::Traces"
    ],
    "resources": [
      {
        "resource_type": "blog",
        "url": "https://www.datadoghq.com/blog/monitor-istio-with-datadog"
      },
      {
        "resource_type": "blog",
        "url": "https://www.datadoghq.com/blog/istio-metrics/"
      },
      {
        "resource_type": "blog",
        "url": "https://www.datadoghq.com/blog/istio-datadog/"
      }
=======
      "Submitted Data Type::Traces",
      "Offering::Integration"
>>>>>>> d49c572f
    ]
  },
  "author": {
    "support_email": "help@datadoghq.com",
    "name": "Datadog",
    "homepage": "https://www.datadoghq.com",
    "sales_email": "info@datadoghq.com"
  },
  "assets": {
    "integration": {
      "source_type_name": "Istio",
      "configuration": {
        "spec": "assets/configuration/spec.yaml"
      },
      "events": {
        "creates_events": false
      },
      "metrics": {
        "prefix": "istio.",
        "check": [
          "istio.mixer.process.cpu_seconds_total",
          "istio.mesh.request.count",
          "istio.galley.endpoint_no_pod"
        ],
        "metadata_path": "metadata.csv"
      },
      "service_checks": {
        "metadata_path": "assets/service_checks.json"
      },
      "process_signatures": [
        "pilot-agent proxy router",
        "envoy envoy-rev0.json"
      ],
      "source_type_id": 10017,
      "auto_install": true
    },
    "dashboards": {
      "Istio base dashboard": "assets/dashboards/istio_overview.json",
      "Istio Overview 1.5": "assets/dashboards/istio_1_5_overview.json",
      "Istio Overview 1.5 (OpenMetrics)": "assets/dashboards/istio_1_5_openmetrics_overview.json",
      "Istio Overview": "assets/dashboards/overview.json"
    },
    "monitors": {
      "Failed sidecar injections": "assets/monitors/failed_sidecar_injection.json",
      "xDS Push Error Rate": "assets/monitors/xds_push_error_rate.json",
      "Istio Proxy Requests Error Percentage": "assets/monitors/request_error_rate.json"
    },
    "saved_views": {
      "Istio Overview": "assets/saved_views/istio_overview.json",
      "Istio Error Overview": "assets/saved_views/istio_error_overview.json",
      "Istio Pilot Logs": "assets/saved_views/istio_pilot_logs.json",
      "Istio Pilot Error Logs": "assets/saved_views/istio_pilot_errors.json",
      "Istio Proxyv2 Logs": "assets/saved_views/istio_proxyv2_logs.json",
      "Istio Proxyv2 Error Logs": "assets/saved_views/istio_proxyv2_errors.json"
    }
  }
}<|MERGE_RESOLUTION|>--- conflicted
+++ resolved
@@ -20,8 +20,8 @@
       "Supported OS::macOS",
       "Submitted Data Type::Metrics",
       "Submitted Data Type::Logs",
-<<<<<<< HEAD
-      "Submitted Data Type::Traces"
+      "Submitted Data Type::Traces",
+      "Offering::Integration"
     ],
     "resources": [
       {
@@ -36,10 +36,6 @@
         "resource_type": "blog",
         "url": "https://www.datadoghq.com/blog/istio-datadog/"
       }
-=======
-      "Submitted Data Type::Traces",
-      "Offering::Integration"
->>>>>>> d49c572f
     ]
   },
   "author": {
