{
  "manifest_version": "2.0.0",
  "app_uuid": "de5b5443-5038-46cf-a052-0484348776d6",
  "app_id": "istio",
  "display_on_public_website": true,
  "tile": {
    "overview": "README.md#Overview",
    "configuration": "README.md#Setup",
    "support": "README.md#Support",
    "changelog": "CHANGELOG.md",
    "description": "Collect performance schema metrics, query throughput, custom metrics, and more.",
    "title": "Istio",
    "media": [],
    "classifier_tags": [
      "Category::Log Collection",
      "Category::Network",
      "Category::Tracing",
      "Supported OS::Linux",
      "Supported OS::Windows",
      "Supported OS::macOS"
    ]
  },
  "author": {
    "support_email": "help@datadoghq.com",
    "name": "Datadog",
    "homepage": "https://www.datadoghq.com",
    "sales_email": "info@datadoghq.com"
  },
  "oauth": {},
  "assets": {
    "integration": {
      "source_type_name": "Istio",
      "configuration": {
        "spec": "assets/configuration/spec.yaml"
      },
      "events": {
        "creates_events": false
      },
      "metrics": {
        "prefix": "istio.",
        "check": [
          "istio.mixer.process.cpu_seconds_total",
          "istio.mesh.request.count",
          "istio.galley.endpoint_no_pod"
        ],
        "metadata_path": "metadata.csv"
      },
      "service_checks": {
        "metadata_path": "assets/service_checks.json"
      },
      "process_signatures": [
<<<<<<< HEAD
        "pilot-agent proxy router",
        "envoy envoy-rev0.json"
=======
        "istiod"
>>>>>>> 57d0acf8
      ]
    },
    "dashboards": {
      "Istio base dashboard": "assets/dashboards/istio_overview.json",
      "Istio Overview 1.5": "assets/dashboards/istio_1_5_overview.json",
      "Istio Overview 1.5 (OpenMetrics)": "assets/dashboards/istio_1_5_openmetrics_overview.json"
    },
    "monitors": {
      "Failed sidecar injections": "assets/monitors/failed_sidecar_injection.json"
    },
    "logs": {
      "source": "istio"
    }
  }
}<|MERGE_RESOLUTION|>--- conflicted
+++ resolved
@@ -49,12 +49,9 @@
         "metadata_path": "assets/service_checks.json"
       },
       "process_signatures": [
-<<<<<<< HEAD
+AI-2889-process-signatures-istio
         "pilot-agent proxy router",
         "envoy envoy-rev0.json"
-=======
-        "istiod"
->>>>>>> 57d0acf8
       ]
     },
     "dashboards": {
