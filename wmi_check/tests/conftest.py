--- conflicted
+++ resolved
@@ -12,11 +12,7 @@
 
 @pytest.fixture
 def check():
-<<<<<<< HEAD
-    return WMICheck('wmi_check', {}, {}, [])
-=======
-    return WMICheck('wmi_check', {}, {}, [INSTANCE])
->>>>>>> 84bf8571
+    return WMICheck('wmi_check', {}, [INSTANCE])
 
 
 class MockSampler:
