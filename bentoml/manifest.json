{
  "manifest_version": "2.0.0",
  "app_uuid": "2163f7af-7c30-4583-ab15-892d980227e9",
  "app_id": "bentoml",
<<<<<<< HEAD
  "owner": "agent-integrations",
  "display_on_public_website": false,
=======
  "display_on_public_website": true,
>>>>>>> 304bedfe
  "tile": {
    "overview": "README.md#Overview",
    "configuration": "README.md#Setup",
    "support": "README.md#Support",
    "changelog": "CHANGELOG.md",
    "description": "BentoML is an open-source framework for ML model deployment. This integration collects BentoML service metrics.",
    "title": "BentoML",
    "media": [],
    "classifier_tags": [
      "Supported OS::Linux",
      "Supported OS::Windows",
      "Supported OS::macOS",
      "Submitted Data Type::Metrics",
      "Offering::Integration",
      "Category::AI/ML"
    ]
  },
  "assets": {
    "integration": {
      "auto_install": true,
      "source_type_id": 55717919,
      "source_type_name": "BentoML",
      "configuration": {
        "spec": "assets/configuration/spec.yaml"
      },
      "events": {
        "creates_events": false
      },
      "metrics": {
        "prefix": "bentoml.",
        "check": "bentoml.service.request.count",
        "metadata_path": "metadata.csv"
      },
      "process_signatures": [
        "bentoml"
      ]
    },
    "dashboards": {
      "BentoML Overview": "assets/dashboards/bentoml_overview.json"
    },
    "monitors": {
      "BentoML Liveness Monitor": "assets/monitors/bentoml_liveness_monitor.json"
    },
    "saved_views": {}
  },
  "author": {
    "support_email": "help@datadoghq.com",
    "name": "Datadog",
    "homepage": "https://www.datadoghq.com",
    "sales_email": "info@datadoghq.com"
  }
}<|MERGE_RESOLUTION|>--- conflicted
+++ resolved
@@ -2,12 +2,8 @@
   "manifest_version": "2.0.0",
   "app_uuid": "2163f7af-7c30-4583-ab15-892d980227e9",
   "app_id": "bentoml",
-<<<<<<< HEAD
   "owner": "agent-integrations",
-  "display_on_public_website": false,
-=======
   "display_on_public_website": true,
->>>>>>> 304bedfe
   "tile": {
     "overview": "README.md#Overview",
     "configuration": "README.md#Setup",
