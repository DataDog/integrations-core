--- conflicted
+++ resolved
@@ -7,13 +7,6 @@
 import pytest
 import requests
 
-<<<<<<< HEAD
-from .common import (
-    HERE, URL
-)
-
-
-=======
 from datadog_checks.dev import docker_run
 
 from .common import (
@@ -21,7 +14,6 @@
 )
 
 
->>>>>>> 9ad53ba0
 @pytest.fixture(scope="session")
 def dd_environment():
     """
@@ -33,28 +25,6 @@
         endpoints='{}/rpc/report'.format(URL),
     ):
 
-<<<<<<< HEAD
-    for i in range(100):
-        requests.put(URL, data=data, headers=headers)
-        requests.get(URL)
-
-    yield
-
-    subprocess.check_call(args + ["down"])
-
-
-def wait_for_kyototycoon():
-    """
-    Wait for the kyototycoon container to be reachable
-    """
-    for i in range(40):
-        sleep(1)
-        try:
-            requests.get('{0}/rpc/report'.format(URL)).raise_for_status()
-            return True
-        except Exception:
-            pass
-=======
         # Generate a test database
         data = {
             'dddd': 'dddd'
@@ -63,9 +33,8 @@
             'X-Kt-Mode': 'set'
         }
 
-        for i in xrange(100):
+        for i in range(100):
             requests.put(URL, data=data, headers=headers)
             requests.get(URL)
->>>>>>> 9ad53ba0
 
         yield DEFAULT_INSTANCE