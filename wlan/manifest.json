{
  "manifest_version": "2.0.0",
  "app_uuid": "dbf0f387-cef7-4694-9001-b7bb5c1c1274",
  "app_id": "wlan",
  "display_on_public_website": false,
  "tile": {
    "overview": "README.md#Overview",
    "configuration": "README.md#Setup",
    "support": "README.md#Support",
    "changelog": "CHANGELOG.md",
    "description": "Monitor Wi-Fi metrics such as signal strength, connection status, and more.",
    "title": "wlan (Wi-Fi)",
    "media": [],
    "classifier_tags": [
      "Supported OS::Windows",
      "Supported OS::macOS",
      "Category::Windows",
      "Category::Metrics",
      "Submitted Data Type::Metrics",
      "Offering::Integration"
    ]
  },
  "assets": {
    "integration": {
      "auto_install": true,
      "source_type_id": 45933791,
      "source_type_name": "wlan",
      "configuration": {},
      "events": {
        "creates_events": false
      },
      "metrics": {
        "prefix": "system.wlan.",
        "check": "system.wlan.rssi",
        "metadata_path": "metadata.csv"
      }
    },
    "dashboards": {
<<<<<<< HEAD
        "Wi-Fi Overview": "assets/dashboards/wlan_overview.json"
    },
    "monitors": {
      "Many channel swap events detected": "assets/monitors/wlan_excessive_channel_swap.json"
    },
    "saved_views": {}
=======
      "wi-fi-overview: Wi-Fi Overview": "assets/dashboards/wlan_overview.json"
    }
>>>>>>> b580b4ad
  },
  "author": {
    "support_email": "help@datadoghq.com",
    "name": "Datadog",
    "homepage": "https://www.datadoghq.com",
    "sales_email": "info@datadoghq.com"
  }
}<|MERGE_RESOLUTION|>--- conflicted
+++ resolved
@@ -36,17 +36,11 @@
       }
     },
     "dashboards": {
-<<<<<<< HEAD
         "Wi-Fi Overview": "assets/dashboards/wlan_overview.json"
     },
     "monitors": {
       "Many channel swap events detected": "assets/monitors/wlan_excessive_channel_swap.json"
     },
-    "saved_views": {}
-=======
-      "wi-fi-overview: Wi-Fi Overview": "assets/dashboards/wlan_overview.json"
-    }
->>>>>>> b580b4ad
   },
   "author": {
     "support_email": "help@datadoghq.com",
