{
  "manifest_version": "2.0.0",
  "app_uuid": "450e17a2-3ca0-4dc5-800c-99c5db736073",
  "app_id": "vault",
  "display_on_public_website": true,
  "tile": {
    "overview": "README.md#Overview",
    "configuration": "README.md#Setup",
    "support": "README.md#Support",
    "changelog": "CHANGELOG.md",
    "description": "Vault is a secrets management service application",
    "title": "Vault",
    "media": [],
    "classifier_tags": [
      "Category::Log Collection",
      "Category::Security",
      "Supported OS::Linux",
      "Supported OS::Windows",
<<<<<<< HEAD
      "Supported OS::macOS"
    ],
    "resources": [
      {
        "resource_type": "blog",
        "url": "https://www.datadoghq.com/blog/monitor-hashicorp-vault-with-datadog"
      },
      {
        "resource_type": "blog",
        "url": "https://www.datadoghq.com/blog/monitor-vault-metrics-and-logs/"
      },
      {
        "resource_type": "blog",
        "url": "https://www.datadoghq.com/blog/vault-monitoring-tools"
      },
      {
        "resource_type": "blog",
        "url": "https://www.datadoghq.com/blog/vault-monitoring-with-datadog"
      }
=======
      "Supported OS::macOS",
      "Offering::Integration"
>>>>>>> d49c572f
    ]
  },
  "author": {
    "support_email": "help@datadoghq.com",
    "name": "Datadog",
    "homepage": "https://www.datadoghq.com",
    "sales_email": "info@datadoghq.com"
  },
  "assets": {
    "integration": {
      "source_type_name": "Vault",
      "configuration": {
        "spec": "assets/configuration/spec.yaml"
      },
      "events": {
        "creates_events": true
      },
      "metrics": {
        "prefix": "vault.",
        "check": "vault.is_leader",
        "metadata_path": "metadata.csv"
      },
      "service_checks": {
        "metadata_path": "assets/service_checks.json"
      },
      "process_signatures": [
        "vault server"
      ],
      "source_type_id": 10059,
      "auto_install": true
    },
    "dashboards": {
      "Vault - Overview": "assets/dashboards/vault_overview_legacy.json",
      "Vault - Overview (OpenMetricsV2)": "assets/dashboards/vault_overview.json"
    },
    "monitors": {
      "[Vault] S3 time to access secrets is high": "assets/monitors/vault_S3_time_high.json"
    },
    "saved_views": {
      "error_warning_status": "assets/saved_views/error_warning_status.json",
      "service_name_overview": "assets/saved_views/service_name_overview.json",
      "vault_patern": "assets/saved_views/vault_patern.json"
    }
  }
}<|MERGE_RESOLUTION|>--- conflicted
+++ resolved
@@ -16,8 +16,8 @@
       "Category::Security",
       "Supported OS::Linux",
       "Supported OS::Windows",
-<<<<<<< HEAD
-      "Supported OS::macOS"
+      "Supported OS::macOS",
+      "Offering::Integration"
     ],
     "resources": [
       {
@@ -36,10 +36,6 @@
         "resource_type": "blog",
         "url": "https://www.datadoghq.com/blog/vault-monitoring-with-datadog"
       }
-=======
-      "Supported OS::macOS",
-      "Offering::Integration"
->>>>>>> d49c572f
     ]
   },
   "author": {
