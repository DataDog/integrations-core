--- conflicted
+++ resolved
@@ -190,11 +190,10 @@
 
 See [metadata.csv][14] for a list of metrics provided by this integration.
 
-<<<<<<< HEAD
-**Note:** Metrics starting with `vault.replication.fetchRemoteKeys`, `vault.replication.merkleDiff`, and `vault.replication.merkleSync` are not reported unless the replication is in an unhealthy state. 
-=======
-**Note**: Version 3.4.0+ of this check uses [OpenMetrics][21] for metric collection, which requires Python 3. For hosts that are unable to use Python 3, or if you would like to use a legacy version of this check, set the value of `use_openmetrics` to `false` in the configuration.
->>>>>>> ab382a4b
+**Notes:** 
+
+* Metrics starting with `vault.replication.fetchRemoteKeys`, `vault.replication.merkleDiff`, and `vault.replication.merkleSync` are not reported unless the replication is in an unhealthy state. 
+* Versions 3.4.0 and later of this check use [OpenMetrics][21] for metric collection, which requires Python 3. For hosts that are unable to use Python 3, or if you would like to use a legacy version of this check, set the value of `use_openmetrics` to `false` in the configuration.
 
 ### Events
 
