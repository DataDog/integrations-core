# (C) Datadog, Inc. 2018
# All rights reserved
# Licensed under a 3-clause BSD style license (see LICENSE)

from time import time as timestamp

import requests
<<<<<<< HEAD
=======
from simplejson import JSONDecodeError
from six import string_types
from urllib3.exceptions import InsecureRequestWarning
>>>>>>> 11acbf12

from datadog_checks.checks import AgentCheck
from datadog_checks.config import is_affirmative
from datadog_checks.utils.containers import hash_mutable

from .errors import ApiUnreachable


class Vault(AgentCheck):
    CHECK_NAME = 'vault'
    DEFAULT_API_VERSION = '1'
    EVENT_LEADER_CHANGE = 'vault.leader_change'
    SERVICE_CHECK_CONNECT = 'vault.can_connect'
    SERVICE_CHECK_UNSEALED = 'vault.unsealed'
    SERVICE_CHECK_INITIALIZED = 'vault.initialized'

    HTTP_CONFIG_REMAPPER = {
        'ssl_verify': {'name': 'tls_verify'},
        'ssl_cert': {'name': 'tls_cert'},
        'ssl_private_key': {'name': 'tls_private_key'},
        'ssl_ca_cert': {'name': 'tls_ca_cert'},
        'ssl_ignore_warning': {'name': 'tls_ignore_warning'},
    }

    def __init__(self, name, init_config, instances):
        super(Vault, self).__init__(name, init_config, instances)
        self.api_versions = {
            '1': {'functions': {'check_leader': self.check_leader_v1, 'check_health': self.check_health_v1}}
        }
        self.config = {}
        if 'client_token' in self.instance:
            self.http.options['headers']['X-Vault-Token'] = self.instance['client_token']

    def check(self, instance):
        config = self.get_config(instance)
        if config is None:
            return

        api = config['api']
        tags = list(config['tags'])

        # We access the version of the Vault API corresponding to each instance's `api_url`.
        try:
            api['check_leader'](config, tags)
            api['check_health'](config, tags)
        except ApiUnreachable:
            raise

        self.service_check(self.SERVICE_CHECK_CONNECT, AgentCheck.OK, tags=tags)

    def check_leader_v1(self, config, tags):
        url = config['api_url'] + '/sys/leader'
        leader_data = self.access_api(url, config, tags)

        is_leader = is_affirmative(leader_data.get('is_self'))
        tags.append('is_leader:{}'.format('true' if is_leader else 'false'))

        self.gauge('vault.is_leader', int(is_leader), tags=tags)

        current_leader = leader_data.get('leader_address')
        previous_leader = config['leader']
        if config['detect_leader'] and current_leader:
            if previous_leader is not None and current_leader != previous_leader:
                self.event(
                    {
                        'timestamp': timestamp(),
                        'event_type': self.EVENT_LEADER_CHANGE,
                        'msg_title': 'Leader change',
                        'msg_text': 'Leader changed from `{}` to `{}`.'.format(previous_leader, current_leader),
                        'alert_type': 'info',
                        'source_type_name': self.CHECK_NAME,
                        'host': self.hostname,
                        'tags': tags,
                    }
                )
            config['leader'] = current_leader

    def check_health_v1(self, config, tags):
        url = config['api_url'] + '/sys/health'
        health_data = self.access_api(url, config, tags)

        cluster_name = health_data.get('cluster_name')
        if cluster_name:
            tags.append('cluster_name:{}'.format(cluster_name))

        vault_version = health_data.get('version')
        if vault_version:
            tags.append('vault_version:{}'.format(vault_version))

        unsealed = not is_affirmative(health_data.get('sealed'))
        if unsealed:
            self.service_check(self.SERVICE_CHECK_UNSEALED, AgentCheck.OK, tags=tags)
        else:
            self.service_check(self.SERVICE_CHECK_UNSEALED, AgentCheck.CRITICAL, tags=tags)

        initialized = is_affirmative(health_data.get('initialized'))
        if initialized:
            self.service_check(self.SERVICE_CHECK_INITIALIZED, AgentCheck.OK, tags=tags)
        else:
            self.service_check(self.SERVICE_CHECK_INITIALIZED, AgentCheck.CRITICAL, tags=tags)

    def get_config(self, instance):
        instance_id = hash_mutable(instance)
        config = self.config.get(instance_id)
        if config is None:
            config = {}

            try:
                api_url = instance['api_url']
                api_version = api_url[-1]
                if api_version not in self.api_versions:
                    self.log.warning(
                        'Unknown Vault API version `{}`, using version '
                        '`{}`'.format(api_version, self.DEFAULT_API_VERSION)
                    )
                    api_url = api_url[:-1] + self.DEFAULT_API_VERSION
                    api_version = self.DEFAULT_API_VERSION

                config['api_url'] = api_url
                config['api'] = self.api_versions[api_version]['functions']
            except KeyError:
                self.log.error('Vault configuration setting `api_url` is required')
                return

            config['tags'] = instance.get('tags', [])

            # Keep track of the previous cluster leader to detect changes.
            config['leader'] = None
            config['detect_leader'] = is_affirmative(instance.get('detect_leader'))

            self.config[instance_id] = config

        return config

    def access_api(self, url, config, tags):
        try:
<<<<<<< HEAD
            response = self.http.get(url)

=======
            with warnings.catch_warnings():
                if config['ssl_ignore_warning']:
                    warnings.simplefilter('ignore', InsecureRequestWarning)

                response = requests.get(
                    url,
                    auth=config['auth'],
                    cert=config['ssl_cert'],
                    verify=config['ssl_verify'],
                    proxies=config['proxies'],
                    timeout=config['timeout'],
                    headers=config['headers'],
                )
                response.raise_for_status()
                json_data = response.json()
        except requests.exceptions.HTTPError:
            msg = 'The Vault endpoint `{}` returned {}.'.format(url, response.status_code)
            self.service_check(self.SERVICE_CHECK_CONNECT, AgentCheck.CRITICAL, message=msg, tags=tags)
            self.log.exception(msg)
            raise ApiUnreachable
        except JSONDecodeError:
            msg = 'The Vault endpoint `{}` returned invalid json data.'.format(url)
            self.service_check(self.SERVICE_CHECK_CONNECT, AgentCheck.CRITICAL, message=msg, tags=tags)
            self.log.exception(msg)
            raise ApiUnreachable
>>>>>>> 11acbf12
        except requests.exceptions.Timeout:
            msg = 'Vault endpoint `{}` timed out after {} seconds'.format(url, self.http.options['timeout'])
            self.service_check(self.SERVICE_CHECK_CONNECT, AgentCheck.CRITICAL, message=msg, tags=tags)
            self.log.exception(msg)
            raise ApiUnreachable
        except (requests.exceptions.RequestException, requests.exceptions.ConnectionError):
            msg = 'Error accessing Vault endpoint `{}`'.format(url)
            self.service_check(self.SERVICE_CHECK_CONNECT, AgentCheck.CRITICAL, message=msg, tags=tags)
            self.log.exception(msg)
            raise ApiUnreachable

        return json_data<|MERGE_RESOLUTION|>--- conflicted
+++ resolved
@@ -5,12 +5,9 @@
 from time import time as timestamp
 
 import requests
-<<<<<<< HEAD
-=======
 from simplejson import JSONDecodeError
 from six import string_types
 from urllib3.exceptions import InsecureRequestWarning
->>>>>>> 11acbf12
 
 from datadog_checks.checks import AgentCheck
 from datadog_checks.config import is_affirmative
@@ -147,23 +144,7 @@
 
     def access_api(self, url, config, tags):
         try:
-<<<<<<< HEAD
             response = self.http.get(url)
-
-=======
-            with warnings.catch_warnings():
-                if config['ssl_ignore_warning']:
-                    warnings.simplefilter('ignore', InsecureRequestWarning)
-
-                response = requests.get(
-                    url,
-                    auth=config['auth'],
-                    cert=config['ssl_cert'],
-                    verify=config['ssl_verify'],
-                    proxies=config['proxies'],
-                    timeout=config['timeout'],
-                    headers=config['headers'],
-                )
                 response.raise_for_status()
                 json_data = response.json()
         except requests.exceptions.HTTPError:
@@ -176,7 +157,6 @@
             self.service_check(self.SERVICE_CHECK_CONNECT, AgentCheck.CRITICAL, message=msg, tags=tags)
             self.log.exception(msg)
             raise ApiUnreachable
->>>>>>> 11acbf12
         except requests.exceptions.Timeout:
             msg = 'Vault endpoint `{}` timed out after {} seconds'.format(url, self.http.options['timeout'])
             self.service_check(self.SERVICE_CHECK_CONNECT, AgentCheck.CRITICAL, message=msg, tags=tags)
