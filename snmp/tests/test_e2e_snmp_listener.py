# (C) Datadog, Inc. 2019-present
# All rights reserved
# Licensed under Simplified BSD License (see LICENSE)

import pytest
from tests.metrics import (
    IF_BANDWIDTH_USAGE,
    IF_COUNTS,
    IF_GAUGES,
    IF_RATES,
    IF_SCALAR_GAUGE,
    IP_COUNTS,
    IP_IF_COUNTS,
    IPX_COUNTS,
    TCP_COUNTS,
    TCP_GAUGES,
    UDP_COUNTS,
)

from . import common, metrics

pytestmark = [pytest.mark.e2e, common.py3_plus_only]


def _build_device_ip(container_ip, last_digit='1'):
    last_digit = str(last_digit)
    snmp_device = container_ip.split('.')
    snmp_device[len(snmp_device) - 1] = last_digit
    snmp_device = '.'.join(snmp_device)
    return snmp_device


@common.snmp_listener_only
def test_e2e_snmp_listener(dd_agent_check, container_ip, autodiscovery_ready):
    """
    Test Agent Autodiscovery

    The assertions match `snmp_listener` configuration in `datadog.yaml`.
    See `dd_environment` setup in `conftest.py`.
    """
    snmp_device = _build_device_ip(container_ip)
    subnet_prefix = ".".join(container_ip.split('.')[:3])
    aggregator = dd_agent_check(
<<<<<<< HEAD
        {'init_config': {}, 'instances': []}, rate=True, discovery_retry_check_count=5, discovery_timeout=20
=======
        {'init_config': {}, 'instances': []}, rate=True, discovery_min_instances=5, discovery_timeout=10
>>>>>>> cb4ecd21
    )

    # === network profile ===
    common_tags = [
        'snmp_profile:generic-router',
        'snmp_device:{}'.format(snmp_device),
        'autodiscovery_subnet:{}.0/29'.format(subnet_prefix),
        'tag1:val1',
        'tag2:val2',
        'device_namespace:default',
    ]

    common.assert_common_metrics(aggregator, common_tags, is_e2e=True, loader='core')
    interfaces = [
        ('eth0', 'kept'),
        ('eth1', 'their forward oxen'),
    ]
    for interface, if_desc in interfaces:
        tags = ['interface:{}'.format(interface), 'interface_alias:{}'.format(if_desc)] + common_tags
        for metric in IF_COUNTS:
            aggregator.assert_metric('snmp.{}'.format(metric), metric_type=aggregator.COUNT, tags=tags, count=1)
        for metric in IF_RATES:
            aggregator.assert_metric('snmp.{}'.format(metric), metric_type=aggregator.GAUGE, tags=tags, count=1)
        for metric in IF_BANDWIDTH_USAGE:
            aggregator.assert_metric('snmp.{}'.format(metric), metric_type=aggregator.GAUGE, tags=tags, count=1)
        for metric in IF_GAUGES:
            aggregator.assert_metric('snmp.{}'.format(metric), metric_type=aggregator.GAUGE, tags=tags, count=2)
    for metric in TCP_COUNTS:
        aggregator.assert_metric('snmp.{}'.format(metric), metric_type=aggregator.COUNT, tags=common_tags, count=1)
    for metric in TCP_GAUGES:
        aggregator.assert_metric('snmp.{}'.format(metric), metric_type=aggregator.GAUGE, tags=common_tags, count=2)
    for metric in UDP_COUNTS:
        aggregator.assert_metric('snmp.{}'.format(metric), metric_type=aggregator.COUNT, tags=common_tags, count=1)
    for version in ['ipv4', 'ipv6']:
        tags = ['ipversion:{}'.format(version)] + common_tags
        for metric in IP_COUNTS + IPX_COUNTS:
            aggregator.assert_metric('snmp.{}'.format(metric), metric_type=aggregator.COUNT, tags=tags, count=1)
        for metric in IP_IF_COUNTS:
            for interface in ['17', '21']:
                tags = ['ipversion:{}'.format(version), 'interface:{}'.format(interface)] + common_tags
                aggregator.assert_metric('snmp.{}'.format(metric), metric_type=aggregator.COUNT, tags=tags, count=1)

    # ==== apc_ups profile ===
    common_tags = [
        'snmp_device:{}'.format(snmp_device),
        'autodiscovery_subnet:{}.0/28'.format(subnet_prefix),
        'snmp_profile:apc_ups',
        'model:APC Smart-UPS 600',
        'firmware_version:2.0.3-test',
        'serial_num:test_serial',
        'ups_name:testIdentName',
        'device_vendor:apc',
    ]
    common.assert_common_metrics(aggregator, common_tags, is_e2e=True)

    for metric in metrics.APC_UPS_METRICS:
        aggregator.assert_metric('snmp.{}'.format(metric), metric_type=aggregator.GAUGE, tags=common_tags, count=2)
    aggregator.assert_metric(
        'snmp.upsOutletGroupStatusGroupState',
        metric_type=aggregator.GAUGE,
        count=2,
        tags=['outlet_group_name:test_outlet'] + common_tags,
    )

    for metric, value in metrics.APC_UPS_UPS_BASIC_STATE_OUTPUT_STATE_METRICS:
        aggregator.assert_metric(metric, value=value, metric_type=aggregator.GAUGE, count=2, tags=common_tags)

    # ==== test snmp v3 ===
    common_tags = [
        'snmp_device:{}'.format(snmp_device),
        'autodiscovery_subnet:{}.0/27'.format(subnet_prefix),
        'snmp_host:41ba948911b9',
        'snmp_profile:generic-router',
    ]

    common.assert_common_metrics(aggregator, common_tags, is_e2e=True)
    aggregator.assert_metric('snmp.sysUpTimeInstance', tags=common_tags)
    for metric in IF_SCALAR_GAUGE:
        aggregator.assert_metric('snmp.{}'.format(metric), metric_type=aggregator.GAUGE, tags=common_tags, count=2)

    # test ignored IPs
    tags = [
        'snmp_device:{}'.format(_build_device_ip(container_ip, '2')),
        'autodiscovery_subnet:{}.0/27'.format(subnet_prefix),
        'snmp_host:41ba948911b9',
        'snmp_profile:generic-router',
    ]
    aggregator.assert_metric('snmp.devices_monitored', count=0, tags=tags)

    aggregator.assert_all_metrics_covered()<|MERGE_RESOLUTION|>--- conflicted
+++ resolved
@@ -41,11 +41,7 @@
     snmp_device = _build_device_ip(container_ip)
     subnet_prefix = ".".join(container_ip.split('.')[:3])
     aggregator = dd_agent_check(
-<<<<<<< HEAD
-        {'init_config': {}, 'instances': []}, rate=True, discovery_retry_check_count=5, discovery_timeout=20
-=======
         {'init_config': {}, 'instances': []}, rate=True, discovery_min_instances=5, discovery_timeout=10
->>>>>>> cb4ecd21
     )
 
     # === network profile ===
