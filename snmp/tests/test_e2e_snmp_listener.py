# (C) Datadog, Inc. 2019-present
# All rights reserved
# Licensed under Simplified BSD License (see LICENSE)

import pytest
from tests.metrics import IF_SCALAR_GAUGE

from . import common, metrics

pytestmark = [pytest.mark.e2e, common.py3_plus_only]


def _build_device_ip(container_ip, last_digit='1'):
    last_digit = str(last_digit)
    snmp_device = container_ip.split('.')
    snmp_device[len(snmp_device) - 1] = last_digit
    snmp_device = '.'.join(snmp_device)
    return snmp_device


@common.snmp_listener_only
def test_e2e_snmp_listener(dd_agent_check, container_ip, autodiscovery_ready):
    """
    Test Agent Autodiscovery

    The assertions match `snmp_listener` configuration in `datadog.yaml`.
    See `dd_environment` setup in `conftest.py`.
    """
    snmp_device = _build_device_ip(container_ip)
    subnet_prefix = ".".join(container_ip.split('.')[:3])
<<<<<<< HEAD
    aggregator = dd_agent_check({'init_config': {}, 'instances': []})

    # # === network profile ===
    # common_tags = [
    #     'snmp_profile:generic-router',
    #     'snmp_device:{}'.format(snmp_device),
    #     'autodiscovery_subnet:{}.0/29'.format(subnet_prefix),
    #     'tag1:val1',
    #     'tag2:val2',
    #     'device_namespace:default',
    # ]
    #
    # common.assert_common_metrics(aggregator, common_tags, is_e2e=True, loader='core')
    # interfaces = [
    #     ('eth0', 'kept'),
    #     ('eth1', 'their forward oxen'),
    # ]
    # for interface, if_desc in interfaces:
    #     tags = ['interface:{}'.format(interface), 'interface_alias:{}'.format(if_desc)] + common_tags
    #     for metric in IF_COUNTS:
    #         aggregator.assert_metric('snmp.{}'.format(metric), metric_type=aggregator.COUNT, tags=tags, count=1)
    #     for metric in IF_RATES:
    #         aggregator.assert_metric('snmp.{}'.format(metric), metric_type=aggregator.GAUGE, tags=tags, count=1)
    #     for metric in IF_BANDWIDTH_USAGE:
    #         aggregator.assert_metric('snmp.{}'.format(metric), metric_type=aggregator.GAUGE, tags=tags, count=1)
    #     for metric in IF_GAUGES:
    #         aggregator.assert_metric('snmp.{}'.format(metric), metric_type=aggregator.GAUGE, tags=tags, count=2)
    # for metric in TCP_COUNTS:
    #     aggregator.assert_metric('snmp.{}'.format(metric), metric_type=aggregator.COUNT, tags=common_tags, count=1)
    # for metric in TCP_GAUGES:
    #     aggregator.assert_metric('snmp.{}'.format(metric), metric_type=aggregator.GAUGE, tags=common_tags, count=2)
    # for metric in UDP_COUNTS:
    #     aggregator.assert_metric('snmp.{}'.format(metric), metric_type=aggregator.COUNT, tags=common_tags, count=1)
    # for version in ['ipv4', 'ipv6']:
    #     tags = ['ipversion:{}'.format(version)] + common_tags
    #     for metric in IP_COUNTS + IPX_COUNTS:
    #         aggregator.assert_metric('snmp.{}'.format(metric), metric_type=aggregator.COUNT, tags=tags, count=1)
    #     for metric in IP_IF_COUNTS:
    #         for interface in ['17', '21']:
    #             tags = ['ipversion:{}'.format(version), 'interface:{}'.format(interface)] + common_tags
    #             aggregator.assert_metric('snmp.{}'.format(metric), metric_type=aggregator.COUNT, tags=tags, count=1)
    #
    # # ==== apc_ups profile ===
    # common_tags = [
    #     'snmp_device:{}'.format(snmp_device),
    #     'autodiscovery_subnet:{}.0/28'.format(subnet_prefix),
    #     'snmp_profile:apc_ups',
    #     'model:APC Smart-UPS 600',
    #     'firmware_version:2.0.3-test',
    #     'serial_num:test_serial',
    #     'ups_name:testIdentName',
    #     'device_vendor:apc',
    # ]
    # metrics = [
    #     'upsAdvBatteryNumOfBadBattPacks',
    #     'upsAdvBatteryReplaceIndicator',
    #     'upsAdvBatteryRunTimeRemaining',
    #     'upsAdvBatteryTemperature',
    #     'upsAdvBatteryCapacity',
    #     'upsHighPrecInputFrequency',
    #     'upsHighPrecInputLineVoltage',
    #     'upsHighPrecOutputCurrent',
    #     'upsAdvInputLineFailCause',
    #     'upsAdvOutputLoad',
    #     'upsBasicBatteryTimeOnBattery',
    #     'upsAdvTestDiagnosticsResults',
    # ]
    #
    # common.assert_common_metrics(aggregator, common_tags, is_e2e=True)
    #
    # for metric in metrics:
    #     aggregator.assert_metric('snmp.{}'.format(metric), metric_type=aggregator.GAUGE, tags=common_tags, count=2)
    # aggregator.assert_metric(
    #     'snmp.upsOutletGroupStatusGroupState',
    #     metric_type=aggregator.GAUGE,
    #     count=2,
    #     tags=['outlet_group_name:test_outlet'] + common_tags,
    # )
    #
    # ups_basic_state_output_state_metrics = [
    #     'snmp.upsBasicStateOutputState.AVRTrimActive',
    #     'snmp.upsBasicStateOutputState.BatteriesDischarged',
    #     'snmp.upsBasicStateOutputState.LowBatteryOnBattery',
    #     'snmp.upsBasicStateOutputState.NoBatteriesAttached',
    #     'snmp.upsBasicStateOutputState.On',
    #     'snmp.upsBasicStateOutputState.OnLine',
    #     'snmp.upsBasicStateOutputState.ReplaceBattery',
    # ]
    # for metric in ups_basic_state_output_state_metrics:
    #     aggregator.assert_metric(metric, metric_type=aggregator.GAUGE, count=2, tags=common_tags)
=======
    aggregator = dd_agent_check({'init_config': {}, 'instances': []}, rate=True)

    # === network profile ===
    common_tags = [
        'snmp_profile:generic-router',
        'snmp_device:{}'.format(snmp_device),
        'autodiscovery_subnet:{}.0/29'.format(subnet_prefix),
        'tag1:val1',
        'tag2:val2',
        'device_namespace:default',
    ]

    common.assert_common_metrics(aggregator, common_tags, is_e2e=True, loader='core')
    interfaces = [
        ('eth0', 'kept'),
        ('eth1', 'their forward oxen'),
    ]
    for interface, if_desc in interfaces:
        tags = ['interface:{}'.format(interface), 'interface_alias:{}'.format(if_desc)] + common_tags
        for metric in IF_COUNTS:
            aggregator.assert_metric('snmp.{}'.format(metric), metric_type=aggregator.COUNT, tags=tags, count=1)
        for metric in IF_RATES:
            aggregator.assert_metric('snmp.{}'.format(metric), metric_type=aggregator.GAUGE, tags=tags, count=1)
        for metric in IF_BANDWIDTH_USAGE:
            aggregator.assert_metric('snmp.{}'.format(metric), metric_type=aggregator.GAUGE, tags=tags, count=1)
        for metric in IF_GAUGES:
            aggregator.assert_metric('snmp.{}'.format(metric), metric_type=aggregator.GAUGE, tags=tags, count=2)
    for metric in TCP_COUNTS:
        aggregator.assert_metric('snmp.{}'.format(metric), metric_type=aggregator.COUNT, tags=common_tags, count=1)
    for metric in TCP_GAUGES:
        aggregator.assert_metric('snmp.{}'.format(metric), metric_type=aggregator.GAUGE, tags=common_tags, count=2)
    for metric in UDP_COUNTS:
        aggregator.assert_metric('snmp.{}'.format(metric), metric_type=aggregator.COUNT, tags=common_tags, count=1)
    for version in ['ipv4', 'ipv6']:
        tags = ['ipversion:{}'.format(version)] + common_tags
        for metric in IP_COUNTS + IPX_COUNTS:
            aggregator.assert_metric('snmp.{}'.format(metric), metric_type=aggregator.COUNT, tags=tags, count=1)
        for metric in IP_IF_COUNTS:
            for interface in ['17', '21']:
                tags = ['ipversion:{}'.format(version), 'interface:{}'.format(interface)] + common_tags
                aggregator.assert_metric('snmp.{}'.format(metric), metric_type=aggregator.COUNT, tags=tags, count=1)

    # ==== apc_ups profile ===
    common_tags = [
        'snmp_device:{}'.format(snmp_device),
        'autodiscovery_subnet:{}.0/28'.format(subnet_prefix),
        'snmp_profile:apc_ups',
        'model:APC Smart-UPS 600',
        'firmware_version:2.0.3-test',
        'serial_num:test_serial',
        'ups_name:testIdentName',
        'device_vendor:apc',
    ]
    common.assert_common_metrics(aggregator, common_tags, is_e2e=True)

    for metric in metrics.APC_UPS_METRICS:
        aggregator.assert_metric('snmp.{}'.format(metric), metric_type=aggregator.GAUGE, tags=common_tags, count=2)
    aggregator.assert_metric(
        'snmp.upsOutletGroupStatusGroupState',
        metric_type=aggregator.GAUGE,
        count=2,
        tags=['outlet_group_name:test_outlet'] + common_tags,
    )

    for metric, value in metrics.APC_UPS_UPS_BASIC_STATE_OUTPUT_STATE_METRICS:
        aggregator.assert_metric(metric, value=value, metric_type=aggregator.GAUGE, count=2, tags=common_tags)
>>>>>>> 36dfc5c4

    # ==== test snmp v3 ===
    common_tags = [
        'snmp_device:{}'.format(snmp_device),
        'autodiscovery_subnet:{}.0/27'.format(subnet_prefix),
        'snmp_host:41ba948911b9',
        'snmp_profile:generic-router',
        'device_namespace:default',
    ]

    # common.assert_common_metrics(aggregator, common_tags, is_e2e=True)
    # aggregator.assert_metric('snmp.sysUpTimeInstance', tags=common_tags)
    for metric in IF_SCALAR_GAUGE:
        aggregator.assert_metric('snmp.{}'.format(metric), metric_type=aggregator.GAUGE, tags=common_tags, count=1)

    # # test ignored IPs
    # tags = [
    #     'snmp_device:{}'.format(_build_device_ip(container_ip, '2')),
    #     'autodiscovery_subnet:{}.0/27'.format(subnet_prefix),
    #     'snmp_host:41ba948911b9',
    #     'snmp_profile:generic-router',
    # ]
    # aggregator.assert_metric('snmp.devices_monitored', count=0, tags=tags)

    # aggregator.assert_all_metrics_covered()<|MERGE_RESOLUTION|>--- conflicted
+++ resolved
@@ -5,7 +5,7 @@
 import pytest
 from tests.metrics import IF_SCALAR_GAUGE
 
-from . import common, metrics
+from . import common
 
 pytestmark = [pytest.mark.e2e, common.py3_plus_only]
 
@@ -28,109 +28,7 @@
     """
     snmp_device = _build_device_ip(container_ip)
     subnet_prefix = ".".join(container_ip.split('.')[:3])
-<<<<<<< HEAD
     aggregator = dd_agent_check({'init_config': {}, 'instances': []})
-
-    # # === network profile ===
-    # common_tags = [
-    #     'snmp_profile:generic-router',
-    #     'snmp_device:{}'.format(snmp_device),
-    #     'autodiscovery_subnet:{}.0/29'.format(subnet_prefix),
-    #     'tag1:val1',
-    #     'tag2:val2',
-    #     'device_namespace:default',
-    # ]
-    #
-    # common.assert_common_metrics(aggregator, common_tags, is_e2e=True, loader='core')
-    # interfaces = [
-    #     ('eth0', 'kept'),
-    #     ('eth1', 'their forward oxen'),
-    # ]
-    # for interface, if_desc in interfaces:
-    #     tags = ['interface:{}'.format(interface), 'interface_alias:{}'.format(if_desc)] + common_tags
-    #     for metric in IF_COUNTS:
-    #         aggregator.assert_metric('snmp.{}'.format(metric), metric_type=aggregator.COUNT, tags=tags, count=1)
-    #     for metric in IF_RATES:
-    #         aggregator.assert_metric('snmp.{}'.format(metric), metric_type=aggregator.GAUGE, tags=tags, count=1)
-    #     for metric in IF_BANDWIDTH_USAGE:
-    #         aggregator.assert_metric('snmp.{}'.format(metric), metric_type=aggregator.GAUGE, tags=tags, count=1)
-    #     for metric in IF_GAUGES:
-    #         aggregator.assert_metric('snmp.{}'.format(metric), metric_type=aggregator.GAUGE, tags=tags, count=2)
-    # for metric in TCP_COUNTS:
-    #     aggregator.assert_metric('snmp.{}'.format(metric), metric_type=aggregator.COUNT, tags=common_tags, count=1)
-    # for metric in TCP_GAUGES:
-    #     aggregator.assert_metric('snmp.{}'.format(metric), metric_type=aggregator.GAUGE, tags=common_tags, count=2)
-    # for metric in UDP_COUNTS:
-    #     aggregator.assert_metric('snmp.{}'.format(metric), metric_type=aggregator.COUNT, tags=common_tags, count=1)
-    # for version in ['ipv4', 'ipv6']:
-    #     tags = ['ipversion:{}'.format(version)] + common_tags
-    #     for metric in IP_COUNTS + IPX_COUNTS:
-    #         aggregator.assert_metric('snmp.{}'.format(metric), metric_type=aggregator.COUNT, tags=tags, count=1)
-    #     for metric in IP_IF_COUNTS:
-    #         for interface in ['17', '21']:
-    #             tags = ['ipversion:{}'.format(version), 'interface:{}'.format(interface)] + common_tags
-    #             aggregator.assert_metric('snmp.{}'.format(metric), metric_type=aggregator.COUNT, tags=tags, count=1)
-    #
-    # # ==== apc_ups profile ===
-    # common_tags = [
-    #     'snmp_device:{}'.format(snmp_device),
-    #     'autodiscovery_subnet:{}.0/28'.format(subnet_prefix),
-    #     'snmp_profile:apc_ups',
-    #     'model:APC Smart-UPS 600',
-    #     'firmware_version:2.0.3-test',
-    #     'serial_num:test_serial',
-    #     'ups_name:testIdentName',
-    #     'device_vendor:apc',
-    # ]
-    # metrics = [
-    #     'upsAdvBatteryNumOfBadBattPacks',
-    #     'upsAdvBatteryReplaceIndicator',
-    #     'upsAdvBatteryRunTimeRemaining',
-    #     'upsAdvBatteryTemperature',
-    #     'upsAdvBatteryCapacity',
-    #     'upsHighPrecInputFrequency',
-    #     'upsHighPrecInputLineVoltage',
-    #     'upsHighPrecOutputCurrent',
-    #     'upsAdvInputLineFailCause',
-    #     'upsAdvOutputLoad',
-    #     'upsBasicBatteryTimeOnBattery',
-    #     'upsAdvTestDiagnosticsResults',
-    # ]
-    #
-    # common.assert_common_metrics(aggregator, common_tags, is_e2e=True)
-    #
-    # for metric in metrics:
-    #     aggregator.assert_metric('snmp.{}'.format(metric), metric_type=aggregator.GAUGE, tags=common_tags, count=2)
-    # aggregator.assert_metric(
-    #     'snmp.upsOutletGroupStatusGroupState',
-    #     metric_type=aggregator.GAUGE,
-    #     count=2,
-    #     tags=['outlet_group_name:test_outlet'] + common_tags,
-    # )
-    #
-    # ups_basic_state_output_state_metrics = [
-    #     'snmp.upsBasicStateOutputState.AVRTrimActive',
-    #     'snmp.upsBasicStateOutputState.BatteriesDischarged',
-    #     'snmp.upsBasicStateOutputState.LowBatteryOnBattery',
-    #     'snmp.upsBasicStateOutputState.NoBatteriesAttached',
-    #     'snmp.upsBasicStateOutputState.On',
-    #     'snmp.upsBasicStateOutputState.OnLine',
-    #     'snmp.upsBasicStateOutputState.ReplaceBattery',
-    # ]
-    # for metric in ups_basic_state_output_state_metrics:
-    #     aggregator.assert_metric(metric, metric_type=aggregator.GAUGE, count=2, tags=common_tags)
-=======
-    aggregator = dd_agent_check({'init_config': {}, 'instances': []}, rate=True)
-
-    # === network profile ===
-    common_tags = [
-        'snmp_profile:generic-router',
-        'snmp_device:{}'.format(snmp_device),
-        'autodiscovery_subnet:{}.0/29'.format(subnet_prefix),
-        'tag1:val1',
-        'tag2:val2',
-        'device_namespace:default',
-    ]
 
     common.assert_common_metrics(aggregator, common_tags, is_e2e=True, loader='core')
     interfaces = [
@@ -173,9 +71,24 @@
         'ups_name:testIdentName',
         'device_vendor:apc',
     ]
+    metrics = [
+        'upsAdvBatteryNumOfBadBattPacks',
+        'upsAdvBatteryReplaceIndicator',
+        'upsAdvBatteryRunTimeRemaining',
+        'upsAdvBatteryTemperature',
+        'upsAdvBatteryCapacity',
+        'upsHighPrecInputFrequency',
+        'upsHighPrecInputLineVoltage',
+        'upsHighPrecOutputCurrent',
+        'upsAdvInputLineFailCause',
+        'upsAdvOutputLoad',
+        'upsBasicBatteryTimeOnBattery',
+        'upsAdvTestDiagnosticsResults',
+    ]
+
     common.assert_common_metrics(aggregator, common_tags, is_e2e=True)
 
-    for metric in metrics.APC_UPS_METRICS:
+    for metric in metrics:
         aggregator.assert_metric('snmp.{}'.format(metric), metric_type=aggregator.GAUGE, tags=common_tags, count=2)
     aggregator.assert_metric(
         'snmp.upsOutletGroupStatusGroupState',
@@ -184,9 +97,17 @@
         tags=['outlet_group_name:test_outlet'] + common_tags,
     )
 
-    for metric, value in metrics.APC_UPS_UPS_BASIC_STATE_OUTPUT_STATE_METRICS:
-        aggregator.assert_metric(metric, value=value, metric_type=aggregator.GAUGE, count=2, tags=common_tags)
->>>>>>> 36dfc5c4
+    ups_basic_state_output_state_metrics = [
+        'snmp.upsBasicStateOutputState.AVRTrimActive',
+        'snmp.upsBasicStateOutputState.BatteriesDischarged',
+        'snmp.upsBasicStateOutputState.LowBatteryOnBattery',
+        'snmp.upsBasicStateOutputState.NoBatteriesAttached',
+        'snmp.upsBasicStateOutputState.On',
+        'snmp.upsBasicStateOutputState.OnLine',
+        'snmp.upsBasicStateOutputState.ReplaceBattery',
+    ]
+    for metric in ups_basic_state_output_state_metrics:
+        aggregator.assert_metric(metric, metric_type=aggregator.GAUGE, count=2, tags=common_tags)
 
     # ==== test snmp v3 ===
     common_tags = [
