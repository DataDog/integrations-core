--- conflicted
+++ resolved
@@ -89,27 +89,6 @@
         'sysMultiHostCpuSoftirq',
         'sysMultiHostCpuIowait',
     ]
-<<<<<<< HEAD
-    if_gauges = ['ifAdminStatus', 'ifOperStatus']
-    if_counts = [
-        'ifHCInOctets',
-        'ifInErrors',
-        'ifHCOutOctets',
-        'ifOutErrors',
-        'ifHCInBroadcastPkts',
-        'ifHCOutUcastPkts',
-        'ifHCOutMulticastPkts',
-        'ifOutDiscards',
-        'ifHCInUcastPkts',
-        'ifHCInMulticastPkts',
-        'ifHCOutBroadcastPkts',
-        'ifInDiscards',
-    ]
-    if_rates = [
-        'ifHCInOctets.rate',
-        'ifHCOutOctets.rate',
-    ]
-
     ltm_gauges = [
         'ltmVirtualServNumber',
         'ltmNodeAddrNumber',
@@ -219,9 +198,7 @@
         'ltmPoolMemberStatServerBytesOut',
     ]
 
-=======
     if_counts = IF_COUNTS + IFX_COUNTS
->>>>>>> 8fee2ee4
     interfaces = ['1.0', 'mgmt', '/Common/internal', '/Common/http-tunnel', '/Common/socks-tunnel']
     tags = ['snmp_profile:f5-big-ip', 'snmp_host:f5-big-ip-adc-good-byol-1-vm.c.datadog-integrations-lab.internal']
     tags += common.CHECK_TAGS
