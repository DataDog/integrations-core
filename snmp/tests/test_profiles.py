--- conflicted
+++ resolved
@@ -82,7 +82,10 @@
         'ifHCOutBroadcastPkts',
         'ifInDiscards',
     ]
-<<<<<<< HEAD
+    if_rates = [
+        'ifHCInOctets.rate',
+        'ifHCOutOctets.rate',
+    ]
 
     ltm_gauges = [
         'ltmVirtualServNumber',
@@ -193,12 +196,6 @@
         'ltmPoolMemberStatServerBytesOut',
     ]
 
-=======
-    if_rates = [
-        'ifHCInOctets.rate',
-        'ifHCOutOctets.rate',
-    ]
->>>>>>> d6add1df
     interfaces = ['1.0', 'mgmt', '/Common/internal', '/Common/http-tunnel', '/Common/socks-tunnel']
     tags = ['snmp_profile:f5-big-ip', 'snmp_host:f5-big-ip-adc-good-byol-1-vm.c.datadog-integrations-lab.internal']
     tags += common.CHECK_TAGS
