--- conflicted
+++ resolved
@@ -878,555 +878,6 @@
         raise AssertionError('Expected WARNING log with message `{}`'.format(expected_message))
 
 
-<<<<<<< HEAD
-def test_f5(aggregator):
-    instance = common.generate_instance_config([])
-
-    instance['community_string'] = 'f5'
-    instance['enforce_mib_constraints'] = False
-
-    init_config = {'profiles': {'f5-big-ip': {'definition_file': 'f5-big-ip.yaml'}}}
-    check = SnmpCheck('snmp', init_config, [instance])
-
-    check.check(instance)
-
-    gauges = [
-        'sysStatMemoryTotal',
-        'sysStatMemoryUsed',
-        'sysGlobalTmmStatMemoryTotal',
-        'sysGlobalTmmStatMemoryUsed',
-        'sysGlobalHostOtherMemoryTotal',
-        'sysGlobalHostOtherMemoryUsed',
-        'sysGlobalHostSwapTotal',
-        'sysGlobalHostSwapUsed',
-        'sysTcpStatOpen',
-        'sysTcpStatCloseWait',
-        'sysTcpStatFinWait',
-        'sysTcpStatTimeWait',
-        'sysUdpStatOpen',
-        'sysClientsslStatCurConns',
-    ]
-    counts = [
-        'sysTcpStatAccepts',
-        'sysTcpStatAcceptfails',
-        'sysTcpStatConnects',
-        'sysTcpStatConnfails',
-        'sysUdpStatAccepts',
-        'sysUdpStatAcceptfails',
-        'sysUdpStatConnects',
-        'sysUdpStatConnfails',
-        'sysClientsslStatEncryptedBytesIn',
-        'sysClientsslStatEncryptedBytesOut',
-        'sysClientsslStatDecryptedBytesIn',
-        'sysClientsslStatDecryptedBytesOut',
-        'sysClientsslStatHandshakeFailures',
-    ]
-    cpu_rates = [
-        'sysMultiHostCpuUser',
-        'sysMultiHostCpuNice',
-        'sysMultiHostCpuSystem',
-        'sysMultiHostCpuIdle',
-        'sysMultiHostCpuIrq',
-        'sysMultiHostCpuSoftirq',
-        'sysMultiHostCpuIowait',
-    ]
-    if_gauges = ['ifAdminStatus', 'ifOperStatus']
-    if_counts = [
-        'ifHCInOctets',
-        'ifInErrors',
-        'ifHCOutOctets',
-        'ifOutErrors',
-        'ifHCInBroadcastPkts',
-        'ifHCOutUcastPkts',
-        'ifHCOutMulticastPkts',
-        'ifOutDiscards',
-        'ifHCInUcastPkts',
-        'ifHCInMulticastPkts',
-        'ifHCOutBroadcastPkts',
-        'ifInDiscards',
-    ]
-
-    ltm_totals = [
-        'ltmVirtualServNumber',
-        'ltmRouteDomainStatNumber',
-        'ltmNodeAddrNumber',
-        'ltmPoolNumber',
-        'ltmPoolMemberNumber',
-    ]
-
-    ltm_route_domain_gauges = [
-        'ltmRouteDomainStatClientCurConns',
-        'ltmRouteDomainStatConnLimit',
-    ]
-
-    ltm_gauges_without_simulation_data = [
-        'ltmVirtualServEnabled',
-        'ltmNodeAddrSessionStatus',
-        'ltmNodeAddrConnLimit',
-        'ltmNodeAddrRatio',
-        'ltmNodeAddrDynamicRatio',
-        'ltmNodeAddrMonitorState',
-        'ltmNodeAddrMonitorStatus',
-        'ltmPoolDisallowNat',
-        'ltmPoolSimpleTimeout',
-        'ltmPoolIpTosToClient',
-        'ltmPoolIpTosToServer',
-        'ltmPoolLinkQosToClient',
-        'ltmPoolLinkQosToServer',
-        'ltmPoolDynamicRatioSum',
-        'ltmPoolSlowRampTime',
-        'ltmPoolMemberCnt',
-        'ltmPoolQueueOnConnectionLimit',
-        'ltmPoolQueueDepthLimit',
-        'ltmPoolQueueTimeLimit',
-        'ltmPoolActionOnServiceDown',
-        'ltmPoolMinUpMembers' 'ltmPoolMinUpMembersEnable',
-        'ltmPoolMinUpMemberAction',
-        'ltmPoolMinActiveMembers' 'ltmPoolActiveMemberCnt',
-        'ltmPoolDisallowSnat',
-        'ltmPoolMemberMonitorState',
-        'ltmPoolMemberMonitorStatus',
-        'ltmPoolMemberSessionStatus',
-        'ltmPoolMemberConnLimit',
-        'ltmPoolMemberRatio',
-        'ltmPoolMemberWeight',
-        'ltmPoolMemberPriority',
-        'ltmPoolMemberDynamicRatio',
-    ]
-
-    ltm_route_domain_counts = [
-        'ltmRouteDomainStatConnectionFlowMiss',
-        'ltmRouteDomainStatClientPktsIn',
-        'ltmRouteDomainStatClientBytesIn',
-        'ltmRouteDomainStatClientPktsOut',
-        'ltmRouteDomainStatClientBytesOut',
-        'ltmRouteDomainStatClientMaxConns',
-        'ltmRouteDomainStatClientTotConns',
-        'ltmRouteDomainStatClientEvictedConns',
-        'ltmRouteDomainStatClientSlowKilled',
-        'ltmRouteDomainStatServerPktsIn',
-        'ltmRouteDomainStatServerBytesIn',
-        'ltmRouteDomainStatServerPktsOut',
-        'ltmRouteDomainStatServerBytesOut',
-        'ltmRouteDomainStatServerMaxConns',
-        'ltmRouteDomainStatServerTotConns',
-        'ltmRouteDomainStatServerCurConns',
-        'ltmRouteDomainStatServerEvictedConns',
-        'ltmRouteDomainStatServerSlowKilled',
-    ]
-
-    interfaces = ['1.0', 'mgmt', '/Common/internal', '/Common/http-tunnel', '/Common/socks-tunnel']
-    tags = ['snmp_profile:f5-big-ip', 'snmp_host:f5-big-ip-adc-good-byol-1-vm.c.datadog-integrations-lab.internal']
-    tags += common.CHECK_TAGS
-
-    for metric in gauges:
-        aggregator.assert_metric('snmp.{}'.format(metric), metric_type=aggregator.GAUGE, tags=tags, count=1)
-    for metric in counts:
-        aggregator.assert_metric('snmp.{}'.format(metric), metric_type=aggregator.MONOTONIC_COUNT, tags=tags, count=1)
-    for metric in cpu_rates:
-        aggregator.assert_metric('snmp.{}'.format(metric), metric_type=aggregator.RATE, tags=['cpu:0'] + tags, count=1)
-        aggregator.assert_metric('snmp.{}'.format(metric), metric_type=aggregator.RATE, tags=['cpu:1'] + tags, count=1)
-    for metric in if_counts:
-        for interface in interfaces:
-            aggregator.assert_metric(
-                'snmp.{}'.format(metric),
-                metric_type=aggregator.MONOTONIC_COUNT,
-                tags=['interface:{}'.format(interface)] + tags,
-                count=1,
-            )
-    for metric in if_gauges:
-        for interface in interfaces:
-            aggregator.assert_metric(
-                'snmp.{}'.format(metric),
-                metric_type=aggregator.GAUGE,
-                tags=['interface:{}'.format(interface)] + tags,
-                count=1,
-            )
-
-    for metric in ltm_totals:
-        aggregator.assert_metric('snmp.{}'.format(metric), metric_type=aggregator.GAUGE, tags=tags, count=1)
-
-    for metric in ltm_route_domain_gauges:
-        aggregator.assert_metric(
-            'snmp.{}'.format(metric), metric_type=aggregator.GAUGE, tags=tags + ['route_domain:/Common/0'], count=1,
-        )
-
-    for metric in ltm_gauges_without_simulation_data:
-        aggregator.assert_metric('snmp.{}'.format(metric), metric_type=aggregator.GAUGE, tags=tags, count=0)
-
-    for metric in ltm_route_domain_counts:
-        aggregator.assert_metric(
-            'snmp.{}'.format(metric),
-            metric_type=aggregator.MONOTONIC_COUNT,
-            tags=tags + ['route_domain:/Common/0'],
-            count=1,
-        )
-
-    aggregator.assert_metric('snmp.sysUpTimeInstance', count=1)
-    aggregator.assert_all_metrics_covered()
-
-
-def test_router(aggregator):
-    instance = common.generate_instance_config([])
-
-    instance['community_string'] = 'network'
-    instance['profile'] = 'router'
-    instance['enforce_mib_constraints'] = False
-
-    init_config = {'profiles': {'router': {'definition_file': 'generic-router.yaml'}}}
-    check = SnmpCheck('snmp', init_config, [instance])
-
-    check.check(instance)
-
-    tcp_counts = [
-        'tcpActiveOpens',
-        'tcpPassiveOpens',
-        'tcpAttemptFails',
-        'tcpEstabResets',
-        'tcpHCInSegs',
-        'tcpHCOutSegs',
-        'tcpRetransSegs',
-        'tcpInErrs',
-        'tcpOutRsts',
-    ]
-    tcp_gauges = ['tcpCurrEstab']
-    udp_counts = ['udpHCInDatagrams', 'udpNoPorts', 'udpInErrors', 'udpHCOutDatagrams']
-    if_counts = [
-        'ifInErrors',
-        'ifInDiscards',
-        'ifOutErrors',
-        'ifOutDiscards',
-        'ifHCInOctets',
-        'ifHCInUcastPkts',
-        'ifHCInMulticastPkts',
-        'ifHCInBroadcastPkts',
-        'ifHCOutOctets',
-        'ifHCOutUcastPkts',
-        'ifHCOutMulticastPkts',
-        'ifHCOutBroadcastPkts',
-    ]
-    if_gauges = ['ifAdminStatus', 'ifOperStatus']
-    ip_counts = [
-        'ipSystemStatsHCInReceives',
-        'ipSystemStatsHCInOctets',
-        'ipSystemStatsInHdrErrors',
-        'ipSystemStatsInNoRoutes',
-        'ipSystemStatsInAddrErrors',
-        'ipSystemStatsInUnknownProtos',
-        'ipSystemStatsInTruncatedPkts',
-        'ipSystemStatsHCInForwDatagrams',
-        'ipSystemStatsReasmReqds',
-        'ipSystemStatsReasmOKs',
-        'ipSystemStatsReasmFails',
-        'ipSystemStatsInDiscards',
-        'ipSystemStatsHCInDelivers',
-        'ipSystemStatsHCOutRequests',
-        'ipSystemStatsOutNoRoutes',
-        'ipSystemStatsHCOutForwDatagrams',
-        'ipSystemStatsOutDiscards',
-        'ipSystemStatsOutFragReqds',
-        'ipSystemStatsOutFragOKs',
-        'ipSystemStatsOutFragFails',
-        'ipSystemStatsOutFragCreates',
-        'ipSystemStatsHCOutTransmits',
-        'ipSystemStatsHCOutOctets',
-        'ipSystemStatsHCInMcastPkts',
-        'ipSystemStatsHCInMcastOctets',
-        'ipSystemStatsHCOutMcastPkts',
-        'ipSystemStatsHCOutMcastOctets',
-        'ipSystemStatsHCInBcastPkts',
-        'ipSystemStatsHCOutBcastPkts',
-    ]
-    ip_if_counts = [
-        'ipIfStatsHCInOctets',
-        'ipIfStatsInHdrErrors',
-        'ipIfStatsInNoRoutes',
-        'ipIfStatsInAddrErrors',
-        'ipIfStatsInUnknownProtos',
-        'ipIfStatsInTruncatedPkts',
-        'ipIfStatsHCInForwDatagrams',
-        'ipIfStatsReasmReqds',
-        'ipIfStatsReasmOKs',
-        'ipIfStatsReasmFails',
-        'ipIfStatsInDiscards',
-        'ipIfStatsHCInDelivers',
-        'ipIfStatsHCOutRequests',
-        'ipIfStatsHCOutForwDatagrams',
-        'ipIfStatsOutDiscards',
-        'ipIfStatsOutFragReqds',
-        'ipIfStatsOutFragOKs',
-        'ipIfStatsOutFragFails',
-        'ipIfStatsOutFragCreates',
-        'ipIfStatsHCOutTransmits',
-        'ipIfStatsHCOutOctets',
-        'ipIfStatsHCInMcastPkts',
-        'ipIfStatsHCInMcastOctets',
-        'ipIfStatsHCOutMcastPkts',
-        'ipIfStatsHCOutMcastOctets',
-        'ipIfStatsHCInBcastPkts',
-        'ipIfStatsHCOutBcastPkts',
-    ]
-    common_tags = common.CHECK_TAGS + ['snmp_profile:router']
-    for interface in ['eth0', 'eth1']:
-        tags = ['interface:{}'.format(interface)] + common_tags
-        for metric in if_counts:
-            aggregator.assert_metric(
-                'snmp.{}'.format(metric), metric_type=aggregator.MONOTONIC_COUNT, tags=tags, count=1
-            )
-        for metric in if_gauges:
-            aggregator.assert_metric('snmp.{}'.format(metric), metric_type=aggregator.GAUGE, tags=tags, count=1)
-    for metric in tcp_counts:
-        aggregator.assert_metric(
-            'snmp.{}'.format(metric), metric_type=aggregator.MONOTONIC_COUNT, tags=common_tags, count=1
-        )
-    for metric in tcp_gauges:
-        aggregator.assert_metric('snmp.{}'.format(metric), metric_type=aggregator.GAUGE, tags=common_tags, count=1)
-    for metric in udp_counts:
-        aggregator.assert_metric(
-            'snmp.{}'.format(metric), metric_type=aggregator.MONOTONIC_COUNT, tags=common_tags, count=1
-        )
-    for version in ['ipv4', 'ipv6']:
-        tags = ['ipversion:{}'.format(version)] + common_tags
-        for metric in ip_counts:
-            aggregator.assert_metric(
-                'snmp.{}'.format(metric), metric_type=aggregator.MONOTONIC_COUNT, tags=tags, count=1
-            )
-        for metric in ip_if_counts:
-            for interface in ['17', '21']:
-                tags = ['ipversion:{}'.format(version), 'interface:{}'.format(interface)] + common_tags
-                aggregator.assert_metric(
-                    'snmp.{}'.format(metric), metric_type=aggregator.MONOTONIC_COUNT, tags=tags, count=1
-                )
-
-    aggregator.assert_all_metrics_covered()
-
-
-def test_f5_router(aggregator):
-    instance = common.generate_instance_config([])
-
-    # Use the generic profile against the f5 device
-    instance['community_string'] = 'f5'
-    instance['profile'] = 'router'
-    instance['enforce_mib_constraints'] = False
-
-    init_config = {'profiles': {'router': {'definition_file': 'generic-router.yaml'}}}
-    check = SnmpCheck('snmp', init_config, [instance])
-
-    check.check(instance)
-
-    if_counts = [
-        'ifInErrors',
-        'ifInDiscards',
-        'ifOutErrors',
-        'ifOutDiscards',
-        'ifHCInOctets',
-        'ifHCInUcastPkts',
-        'ifHCInMulticastPkts',
-        'ifHCInBroadcastPkts',
-        'ifHCOutOctets',
-        'ifHCOutUcastPkts',
-        'ifHCOutMulticastPkts',
-        'ifHCOutBroadcastPkts',
-    ]
-    if_gauges = ['ifAdminStatus', 'ifOperStatus']
-    # We only get a subset of metrics
-    ip_counts = [
-        'ipSystemStatsHCInReceives',
-        'ipSystemStatsInHdrErrors',
-        'ipSystemStatsOutFragReqds',
-        'ipSystemStatsOutFragFails',
-        'ipSystemStatsHCOutTransmits',
-        'ipSystemStatsReasmReqds',
-        'ipSystemStatsHCInMcastPkts',
-        'ipSystemStatsReasmFails',
-        'ipSystemStatsHCOutMcastPkts',
-    ]
-    interfaces = ['1.0', 'mgmt', '/Common/internal', '/Common/http-tunnel', '/Common/socks-tunnel']
-    common_tags = ['snmp_profile:router', 'snmp_host:f5-big-ip-adc-good-byol-1-vm.c.datadog-integrations-lab.internal']
-    common_tags.extend(common.CHECK_TAGS)
-    for interface in interfaces:
-        tags = ['interface:{}'.format(interface)] + common_tags
-        for metric in if_counts:
-            aggregator.assert_metric(
-                'snmp.{}'.format(metric), metric_type=aggregator.MONOTONIC_COUNT, tags=tags, count=1
-            )
-        for metric in if_gauges:
-            aggregator.assert_metric('snmp.{}'.format(metric), metric_type=aggregator.GAUGE, tags=tags, count=1)
-    for version in ['ipv4', 'ipv6']:
-        tags = ['ipversion:{}'.format(version)] + common_tags
-        for metric in ip_counts:
-            aggregator.assert_metric(
-                'snmp.{}'.format(metric), metric_type=aggregator.MONOTONIC_COUNT, tags=tags, count=1
-            )
-
-    aggregator.assert_metric('snmp.sysUpTimeInstance', count=1)
-    aggregator.assert_all_metrics_covered()
-
-
-def test_3850(aggregator):
-    instance = common.generate_instance_config([])
-
-    instance['community_string'] = '3850'
-    instance['profile'] = 'cisco-3850'
-    instance['enforce_mib_constraints'] = False
-
-    init_config = {'profiles': {'cisco-3850': {'definition_file': 'cisco-3850.yaml'}}}
-    check = SnmpCheck('snmp', init_config, [instance])
-
-    check.check(instance)
-
-    tcp_counts = [
-        'tcpActiveOpens',
-        'tcpPassiveOpens',
-        'tcpAttemptFails',
-        'tcpEstabResets',
-        'tcpHCInSegs',
-        'tcpHCOutSegs',
-        'tcpRetransSegs',
-        'tcpInErrs',
-        'tcpOutRsts',
-    ]
-    tcp_gauges = ['tcpCurrEstab']
-    udp_counts = ['udpHCInDatagrams', 'udpNoPorts', 'udpInErrors', 'udpHCOutDatagrams']
-    if_counts = ['ifInErrors', 'ifInDiscards', 'ifOutErrors', 'ifOutDiscards']
-    ifx_counts = [
-        'ifHCInOctets',
-        'ifHCInUcastPkts',
-        'ifHCInMulticastPkts',
-        'ifHCInBroadcastPkts',
-        'ifHCOutOctets',
-        'ifHCOutUcastPkts',
-        'ifHCOutMulticastPkts',
-        'ifHCOutBroadcastPkts',
-    ]
-    if_gauges = ['ifAdminStatus', 'ifOperStatus']
-    # We're not covering all interfaces
-    interfaces = ["GigabitEthernet1/0/{}".format(i) for i in range(1, 48)]
-    common_tags = common.CHECK_TAGS + ['snmp_host:Cat-3850-4th-Floor.companyname.local', 'snmp_profile:cisco-3850']
-    for interface in interfaces:
-        tags = ['interface:{}'.format(interface)] + common_tags
-        for metric in if_counts:
-            aggregator.assert_metric(
-                'snmp.{}'.format(metric), metric_type=aggregator.MONOTONIC_COUNT, tags=tags, count=1
-            )
-        for metric in if_gauges:
-            aggregator.assert_metric('snmp.{}'.format(metric), metric_type=aggregator.GAUGE, tags=tags, count=1)
-    interfaces = ["Gi1/0/{}".format(i) for i in range(1, 48)]
-    for interface in interfaces:
-        tags = ['interface:{}'.format(interface)] + common_tags
-        for metric in ifx_counts:
-            aggregator.assert_metric(
-                'snmp.{}'.format(metric), metric_type=aggregator.MONOTONIC_COUNT, tags=tags, count=1
-            )
-    for metric in tcp_counts:
-        aggregator.assert_metric(
-            'snmp.{}'.format(metric), metric_type=aggregator.MONOTONIC_COUNT, tags=common_tags, count=1
-        )
-    for metric in tcp_gauges:
-        aggregator.assert_metric('snmp.{}'.format(metric), metric_type=aggregator.GAUGE, tags=common_tags, count=1)
-    for metric in udp_counts:
-        aggregator.assert_metric(
-            'snmp.{}'.format(metric), metric_type=aggregator.MONOTONIC_COUNT, tags=common_tags, count=1
-        )
-    sensors = [1006, 1007, 1008, 2006, 2007, 2008]
-    for sensor in sensors:
-        tags = ['sensor_id:{}'.format(sensor), 'sensor_type:8'] + common_tags
-        aggregator.assert_metric('snmp.entSensorValue', metric_type=aggregator.GAUGE, tags=tags, count=1)
-    fru_metrics = ["cefcFRUPowerAdminStatus", "cefcFRUPowerOperStatus", "cefcFRUCurrent"]
-    frus = [1001, 1010, 2001, 2010]
-    for fru in frus:
-        tags = ['fru:{}'.format(fru)] + common_tags
-        for metric in fru_metrics:
-            aggregator.assert_metric('snmp.{}'.format(metric), metric_type=aggregator.GAUGE, tags=tags, count=1)
-
-    cpus = [1000, 2000]
-    cpu_metrics = ["cpmCPUTotalMonIntervalValue", "cpmCPUMemoryUsed", "cpmCPUMemoryFree"]
-    for cpu in cpus:
-        tags = ['cpu:{}'.format(cpu)] + common_tags
-        for metric in cpu_metrics:
-            aggregator.assert_metric('snmp.{}'.format(metric), metric_type=aggregator.GAUGE, tags=tags, count=1)
-    cie_metrics = ["cieIfLastInTime", "cieIfLastOutTime", "cieIfInputQueueDrops", "cieIfOutputQueueDrops"]
-    for interface in interfaces:
-        tags = ['interface:{}'.format(interface)] + common_tags
-        for metric in cie_metrics:
-            aggregator.assert_metric('snmp.{}'.format(metric), metric_type=aggregator.GAUGE, tags=tags, count=1)
-        aggregator.assert_metric('snmp.cieIfResetCount', metric_type=aggregator.MONOTONIC_COUNT, tags=tags, count=1)
-
-    aggregator.assert_metric('snmp.sysUpTimeInstance', count=1)
-    aggregator.assert_all_metrics_covered()
-
-
-def test_meraki_cloud_controller(aggregator):
-    instance = common.generate_instance_config([])
-
-    instance['community_string'] = 'meraki-cloud-controller'
-    instance['profile'] = 'meraki'
-    instance['enforce_mib_constraints'] = False
-    init_config = {'profiles': {'meraki': {'definition_file': 'meraki-cloud-controller.yaml'}}}
-
-    check = SnmpCheck('snmp', init_config, [instance])
-    check.check(instance)
-
-    common_tags = common.CHECK_TAGS + ['snmp_profile:meraki']
-    dev_metrics = ['devStatus', 'devClientCount']
-    dev_tags = ['device:Gymnasium', 'product:MR16-HW', 'network:L_NETWORK'] + common_tags
-    for metric in dev_metrics:
-        aggregator.assert_metric('snmp.{}'.format(metric), metric_type=aggregator.GAUGE, tags=dev_tags, count=1)
-
-    if_tags = ['interface:wifi0', 'index:4'] + common_tags
-    if_metrics = ['devInterfaceSentPkts', 'devInterfaceRecvPkts', 'devInterfaceSentBytes', 'devInterfaceRecvBytes']
-    for metric in if_metrics:
-        aggregator.assert_metric('snmp.{}'.format(metric), metric_type=aggregator.GAUGE, tags=if_tags, count=1)
-
-    aggregator.assert_metric('snmp.sysUpTimeInstance', count=1)
-    aggregator.assert_all_metrics_covered()
-
-
-def test_idrac(aggregator):
-    instance = common.generate_instance_config([])
-
-    instance['community_string'] = 'idrac'
-    instance['profile'] = 'idrac'
-    instance['enforce_mib_constraints'] = False
-
-    init_config = {'profiles': {'idrac': {'definition_file': 'idrac.yaml'}}}
-    check = SnmpCheck('snmp', init_config, [instance])
-
-    check.check(instance)
-
-    if_counts = [
-        'adapterRxPackets',
-        'adapterTxPackets',
-        'adapterRxBytes',
-        'adapterTxBytes',
-        'adapterRxErrors',
-        'adapterTxErrors',
-        'adapterRxDropped',
-        'adapterTxDropped',
-        'adapterRxMulticast',
-        'adapterCollisions',
-    ]
-    status_gauges = [
-        'systemStateChassisStatus',
-        'systemStatePowerUnitStatusRedundancy',
-        'systemStatePowerSupplyStatusCombined',
-        'systemStateAmperageStatusCombined',
-        'systemStateCoolingUnitStatusRedundancy',
-        'systemStateCoolingDeviceStatusCombined',
-        'systemStateTemperatureStatusCombined',
-        'systemStateMemoryDeviceStatusCombined',
-        'systemStateChassisIntrusionStatusCombined',
-        'systemStatePowerUnitStatusCombined',
-        'systemStateCoolingUnitStatusCombined',
-        'systemStateProcessorDeviceStatusCombined',
-        'systemStateTemperatureStatisticsStatusCombined',
-    ]
-    disk_gauges = [
-        'physicalDiskState',
-        'physicalDiskCapacityInMB',
-        'physicalDiskUsedSpaceInMB',
-        'physicalDiskFreeSpaceInMB',
-=======
 def test_metric_tag_matching(aggregator):
     metrics = common.SUPPORTED_METRIC_TYPES
     instance = common.generate_instance_config(metrics)
@@ -1437,7 +888,6 @@
             'match': '(\\d\\d)(.*)',
             'tags': {'host_prefix': '\\1', 'host': '\\2'},
         }
->>>>>>> 811ba7bd
     ]
     check = common.create_check(instance)
 
