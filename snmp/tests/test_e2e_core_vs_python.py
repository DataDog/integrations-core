# (C) Datadog, Inc. 2019-present
# All rights reserved
# Licensed under Simplified BSD License (see LICENSE)
from collections import defaultdict
from copy import deepcopy

import pytest

from datadog_checks.base.stubs.common import MetricStub

from . import common

pytestmark = [pytest.mark.e2e, common.py3_plus_only, common.snmp_integration_only]

SUPPORTED_METRIC_TYPES = [
    {'MIB': 'ABC', 'symbol': {'OID': "1.3.6.1.2.1.7.1.0", 'name': "IAmACounter32"}},  # Counter32
    {'MIB': 'ABC', 'symbol': {'OID': "1.3.6.1.2.1.4.31.1.1.6.1", 'name': "IAmACounter64"}},  # Counter64
    {'MIB': 'ABC', 'symbol': {'OID': "1.3.6.1.2.1.4.24.6.0", 'name': "IAmAGauge32"}},  # Gauge32
    {'MIB': 'ABC', 'symbol': {'OID': "1.3.6.1.2.1.88.1.1.1.0", 'name': "IAmAnInteger"}},  # Integer
]

ASSERT_VALUE_METRICS = [
    'snmp.devices_monitored',
]

# Profiles may contain symbols declared twice with different names and the same OID
# Python check does handle one single metric name per OID symbol
SKIPPED_CORE_ONLY_METRICS = [
    'snmp.memory.total',
    'snmp.memory.used',
    'snmp.memory.free',
    'snmp.memory.usage',
    'snmp.cpu.usage',
    'snmp.device.reachable',
    'snmp.device.unreachable',
    'snmp.interface.status',
    'snmp.ifInSpeed',
    'snmp.ifOutSpeed',
    'snmp.peerConnectionByState',  # BGP4 constant metric, not handled by python check
    'snmp.ltmVsStatus',  # F5-BIG-IP constant metric
    'snmp.ospfNbr',  # OSPF constant metrics, not handled by python check
    'snmp.ospfVirtNbr',
    'snmp.ospfIf',
    'snmp.ospfVirtIf',
    'snmp.upsOutletGroupStatus',  # APC UPS constant metric
<<<<<<< HEAD
    'snmp.enclosurePowerSupply',  # iDRAC constant metric
    'snmp.systemState',  # iDRAC constant metric
=======
    'snmp.cpqHeFltTolPowerSupply',  # HP constant metric
>>>>>>> 2b91998f
]

DEFAULT_TAGS_TO_SKIP = ['loader']

CORE_ONLY_TAGS = ['device_namespace:default']


def test_e2e_metric_types(dd_agent_check):
    instance = common.generate_container_instance_config(SUPPORTED_METRIC_TYPES)
    assert_python_vs_core(dd_agent_check, instance, expected_total_count=10 + 5)


def test_e2e_v3_version_autodetection(dd_agent_check):
    config = common.generate_container_instance_config([])
    config['instances'][0].update(
        {
            'user': 'datadogSHADES',
            'authKey': 'doggiepass',
            'authProtocol': 'sha',
            'privKey': 'doggiePRIVkey',
            'privProtocol': 'des',
            'context_name': 'f5-big-ip',
            'community_string': '',
        }
    )
    assert_python_vs_core(
        dd_agent_check,
        config,
        metrics_to_skip=SKIPPED_CORE_ONLY_METRICS,
    )


def test_e2e_v3_explicit_version(dd_agent_check):
    config = common.generate_container_instance_config([])
    config['instances'][0].update(
        {
            'user': 'datadogSHADES',
            'authKey': 'doggiepass',
            'authProtocol': 'SHA',
            'privKey': 'doggiePRIVkey',
            'privProtocol': 'DES',
            'snmp_version': 3,
            'context_name': 'f5-big-ip',
            'community_string': '',
        }
    )
    assert_python_vs_core(
        dd_agent_check,
        config,
        metrics_to_skip=SKIPPED_CORE_ONLY_METRICS,
    )


def test_e2e_v3_md5_aes(dd_agent_check):
    config = common.generate_container_instance_config([])
    config['instances'][0].update(
        {
            'user': 'datadogMD5AES',
            'authKey': 'doggiepass',
            'authProtocol': 'MD5',
            'privKey': 'doggiePRIVkey',
            'privProtocol': 'AES',
            'snmp_version': 3,
            'context_name': 'f5-big-ip',
            'community_string': '',
        }
    )
    metrics_to_skip = SKIPPED_CORE_ONLY_METRICS
    assert_python_vs_core(
        dd_agent_check,
        config,
        metrics_to_skip=metrics_to_skip,
    )


def test_e2e_v3_md5_aes256_blumenthal(dd_agent_check):
    config = common.generate_container_instance_config([])
    config['instances'][0].update(
        {
            'user': 'datadogMD5AES256BLMT',
            'authKey': 'doggiepass',
            'authProtocol': 'MD5',
            'privKey': 'doggiePRIVkey',
            'privProtocol': 'AES256',  # `AES256` correspond to Blumenthal implementation for pysnmp and gosnmp
            'snmp_version': 3,
            'context_name': 'f5-big-ip',
            'community_string': '',
        }
    )
    metrics_to_skip = SKIPPED_CORE_ONLY_METRICS
    assert_python_vs_core(
        dd_agent_check,
        config,
        metrics_to_skip=metrics_to_skip,
    )


def test_e2e_v3_md5_aes256_reeder(dd_agent_check):
    # About Reeder implementation:
    # "Many vendors, including Cisco, use the 3DES key extension algorithm to extend the privacy keys that are
    # too short when using AES,AES192 and AES256."
    # source: https://github.com/gosnmp/gosnmp/blob/f6fb3f74afc3fb0e5b44b3f60751b988bc960019/v3_usm.go#L458-L461
    config = common.generate_container_instance_config([])
    config['instances'][0].update(
        {
            'user': 'datadogMD5AES256',
            'authKey': 'doggiepass',
            'authProtocol': 'MD5',
            'privKey': 'doggiePRIVkey',
            'privProtocol': 'AES256C',  # `AES256C` correspond to Reeder implementation for pysnmp and gosnmp
            'snmp_version': 3,
            'context_name': 'f5-big-ip',
            'community_string': '',
        }
    )
    metrics_to_skip = SKIPPED_CORE_ONLY_METRICS
    assert_python_vs_core(
        dd_agent_check,
        config,
        metrics_to_skip=metrics_to_skip,
    )


def test_e2e_regex_match(dd_agent_check):
    metrics = [
        {
            'MIB': "IF-MIB",
            'table': {
                "name": "ifTable",
                "OID": "1.3.6.1.2.1.2.2",
            },
            'symbols': [
                {
                    "name": "ifInOctets",
                    "OID": "1.3.6.1.2.1.2.2.1.10",
                },
                {
                    "name": "ifOutOctets",
                    "OID": "1.3.6.1.2.1.2.2.1.16",
                },
            ],
            'metric_tags': [
                {
                    'tag': "interface",
                    'column': {
                        "name": "ifDescr",
                        "OID": "1.3.6.1.2.1.2.2.1.2",
                    },
                },
                {
                    'column': {
                        "name": "ifDescr",
                        "OID": "1.3.6.1.2.1.2.2.1.2",
                    },
                    'match': '(\\w)(\\w+)',
                    'tags': {'prefix': '\\1', 'suffix': '\\2'},
                },
            ],
        }
    ]
    config = common.generate_container_instance_config(metrics)
    instance = config['instances'][0]
    instance['metric_tags'] = [
        {
            "OID": "1.3.6.1.2.1.1.5.0",
            "symbol": "sysName",
            "match": "(\\d+)(\\w+)",
            "tags": {
                "digits": "\\1",
                "remainder": "\\2",
            },
        },
        {
            "OID": "1.3.6.1.2.1.1.5.0",
            "symbol": "sysName",
            "match": "(\\w)(\\w)",
            "tags": {
                "letter1": "\\1",
                "letter2": "\\2",
            },
        },
    ]
    assert_python_vs_core(dd_agent_check, config)


def test_e2e_scalar_oid_retry(dd_agent_check):
    scalar_objects_with_tags = [
        {'OID': "1.3.6.1.2.1.7.1", 'name': "udpDatagrams"},
    ]
    instance = common.generate_container_instance_config(scalar_objects_with_tags)
    assert_python_vs_core(dd_agent_check, instance)


def test_e2e_symbol_metric_tags(dd_agent_check):
    scalar_objects_with_tags = [
        {'OID': "1.3.6.1.2.1.7.1.0", 'name': "udpDatagrams", 'metric_tags': ['udpdgrams', 'UDP']},
        {'OID': "1.3.6.1.2.1.6.10.0", 'name': "tcpInSegs", 'metric_tags': ['tcpinsegs', 'TCP']},
    ]
    instance = common.generate_container_instance_config(scalar_objects_with_tags)
    assert_python_vs_core(dd_agent_check, instance)


def test_e2e_inline_profile_def(dd_agent_check):
    config = common.generate_container_instance_config([])
    config['init_config'] = {'profiles': {'profile1': {'definition': {'metrics': common.SUPPORTED_METRIC_TYPES}}}}
    config['instances'][0]['profile'] = 'profile1'
    assert_python_vs_core(dd_agent_check, config)


def test_e2e_custom_metrics_cases(dd_agent_check):
    metrics = [
        # extract value using regex
        {
            "MIB": "DUMMY-MIB",
            'symbol': {
                'OID': "1.3.6.1.4.1.123456789.4.0",
                'name': "aTemperatureValueInferred",
                'extract_value': '(\\d+)C',
            },
        },
        # string float value
        {
            "MIB": "DUMMY-MIB",
            'symbol': {
                'OID': "1.3.6.1.4.1.123456789.5.0",
                'name': "aStringFloatValue",
            },
        },
    ]
    config = common.generate_container_instance_config(metrics)
    instance = config['instances'][0]
    instance["community_string"] = "dummy"
    assert_python_vs_core(
        dd_agent_check, config, assert_value_metrics=ASSERT_VALUE_METRICS + ['snmp.aStringFloatValue']
    )


# Profile tests
# expected_total_count: Test with some expected_total_count to be sure that both python and corecheck impl
# are collecting some metrics.


def test_e2e_profile_apc_ups(dd_agent_check):
    config = common.generate_container_profile_config('apc_ups')
    assert_python_vs_core(
        dd_agent_check, config, expected_total_count=64 + 5, tags_to_skip=["ups_outlet_group_status_group_state"]
    )


def test_e2e_profile_apc_ups_user(dd_agent_check):
    config = common.generate_container_profile_config('apc_ups_user')
    assert_python_vs_core(
        dd_agent_check, config, expected_total_count=66 + 5, tags_to_skip=["ups_outlet_group_status_group_state"]
    )


def test_e2e_profile_arista(dd_agent_check):
    config = common.generate_container_profile_config('arista')
    assert_python_vs_core(dd_agent_check, config, expected_total_count=16 + 5)


def test_e2e_profile_aruba(dd_agent_check):
    config = common.generate_container_profile_config("aruba")
    metrics_to_skip = SKIPPED_CORE_ONLY_METRICS
    assert_python_vs_core(
        dd_agent_check,
        config,
        expected_total_count=67 + 5,
        metrics_to_skip=metrics_to_skip,
        tags_to_skip=['neighbor_state', 'if_state'],  # Ignore tags that have a mapping
    )


def test_e2e_profile_chatsworth_pdu(dd_agent_check):
    config = common.generate_container_profile_config('chatsworth_pdu')
    assert_python_vs_core(dd_agent_check, config, expected_total_count=225 + 5)


def test_e2e_profile_checkpoint(dd_agent_check):
    config = common.generate_container_profile_config("checkpoint")
    metrics_to_skip = SKIPPED_CORE_ONLY_METRICS
    assert_python_vs_core(
        dd_agent_check,
        config,
        expected_total_count=301 + 5,
        metrics_to_skip=metrics_to_skip,
    )


def test_e2e_profile_checkpoint_firewall(dd_agent_check):
    config = common.generate_container_profile_config(community_string="checkpoint", profile="checkpoint-firewall")
    metrics_to_skip = SKIPPED_CORE_ONLY_METRICS
    assert_python_vs_core(
        dd_agent_check,
        config,
        expected_total_count=301 + 5,
        metrics_to_skip=metrics_to_skip,
    )


def test_e2e_profile_cisco_3850(dd_agent_check):
    config = common.generate_container_profile_config("cisco-3850")
    metrics_to_skip = SKIPPED_CORE_ONLY_METRICS
    assert_python_vs_core(
        dd_agent_check,
        config,
        expected_total_count=5108 + 5,
        metrics_to_skip=metrics_to_skip,
        tags_to_skip=['neighbor_state', 'if_state'],  # Ignore tags that have a mapping
    )


def test_e2e_profile_cisco_asa(dd_agent_check):
    config = common.generate_container_profile_config("cisco-asa")
    metrics_to_skip = SKIPPED_CORE_ONLY_METRICS
    assert_python_vs_core(
        dd_agent_check,
        config,
        metrics_to_skip=metrics_to_skip,
    )


def test_e2e_profile_cisco_asa_5525(dd_agent_check):
    config = common.generate_container_profile_config("cisco-asa-5525")
    metrics_to_skip = SKIPPED_CORE_ONLY_METRICS
    assert_python_vs_core(
        dd_agent_check,
        config,
        metrics_to_skip=metrics_to_skip,
    )


def test_e2e_profile_cisco_catalyst(dd_agent_check):
    config = common.generate_container_profile_config('cisco-catalyst')
    assert_python_vs_core(dd_agent_check, config)


def test_e2e_profile_cisco_csr1000v(dd_agent_check):
    config = common.generate_container_profile_config('cisco-csr1000v')
    assert_python_vs_core(
        dd_agent_check, config, tags_to_skip=['peer_state', 'admin_status']
    )  # Ignore tags that have a mapping


def test_e2e_profile_cisco_nexus(dd_agent_check):
    config = common.generate_container_profile_config("cisco-nexus")
    metrics_to_skip = SKIPPED_CORE_ONLY_METRICS
    assert_python_vs_core(
        dd_agent_check,
        config,
        metrics_to_skip=metrics_to_skip,
    )


def test_e2e_profile_cisco_icm(dd_agent_check):
    config = common.generate_container_profile_config('cisco_icm')
    assert_python_vs_core(dd_agent_check, config)


def test_e2e_profile_dell_poweredge(dd_agent_check):
    config = common.generate_container_profile_config('dell-poweredge')

    # TODO: Fix python implementation for duplicate declarations
    assert_python_vs_core(
        dd_agent_check,
        config,
        tags_to_skip=['system_state_power_supply_status_combined'],  # Skipping tag with a mapping
    )


def test_e2e_core_vs_python_profile_f5_big_ip(dd_agent_check):
    config = common.generate_container_profile_config("f5-big-ip")
    metrics_to_skip = SKIPPED_CORE_ONLY_METRICS
    assert_python_vs_core(
        dd_agent_check,
        config,
        metrics_to_skip=metrics_to_skip,
    )


def test_e2e_profile_fortinet_fortigate(dd_agent_check):
    config = common.generate_container_profile_config("fortinet-fortigate")
    metrics_to_skip = SKIPPED_CORE_ONLY_METRICS
    assert_python_vs_core(
        dd_agent_check,
        config,
        metrics_to_skip=metrics_to_skip,
    )


def test_e2e_profile_generic_device(dd_agent_check):
    config = common.generate_container_profile_config('generic-device')
    assert_python_vs_core(dd_agent_check, config)


def test_e2e_profile_hp_ilo4(dd_agent_check):
    config = common.generate_container_profile_config('hp-ilo4')
    assert_python_vs_core(dd_agent_check, config)


def test_e2e_profile_hpe_proliant(dd_agent_check):
    config = common.generate_container_profile_config('hpe-proliant')
    assert_python_vs_core(
        dd_agent_check,
        config,
        tags_to_skip=['power_supply_status'],  # Skipping tag with a mapping
    )


def test_e2e_profile_idrac(dd_agent_check):
    config = common.generate_container_profile_config('idrac')
    assert_python_vs_core(
        dd_agent_check,
        config,
        tags_to_skip=[
            'system_state_power_supply_status_combined',
            'enclosure_power_supply_state',
        ],  # Skipping tags with mappings
    )


def test_e2e_profile_isilon(dd_agent_check):
    config = common.generate_container_profile_config('isilon')
    assert_python_vs_core(dd_agent_check, config)


def test_e2e_profile_meraki_cloud_controller(dd_agent_check):
    config = common.generate_container_profile_config('meraki-cloud-controller')
    assert_python_vs_core(dd_agent_check, config, tags_to_skip=['mac_address'])


def test_e2e_profile_netapp(dd_agent_check):
    config = common.generate_container_profile_config('netapp')
    assert_python_vs_core(dd_agent_check, config)


def test_e2e_profile_cisco_asr_1001x(dd_agent_check):
    config = common.generate_container_profile_config('cisco-asr-1001x')
    assert_python_vs_core(dd_agent_check, config)


def test_e2e_profile_cisco_asr_9001(dd_agent_check):
    config = common.generate_container_profile_config('cisco-asr-9001')
    assert_python_vs_core(dd_agent_check, config)


def test_e2e_profile_cisco_asr_9901(dd_agent_check):
    config = common.generate_container_profile_config('cisco-asr-9901')
    assert_python_vs_core(dd_agent_check, config)


def test_e2e_discovery(dd_agent_check):
    config = common.generate_container_profile_config_with_ad('apc_ups')
    # skip telemetry metrics since they are implemented different for python and corecheck
    # python integration autodiscovery submit telemetry metrics once for all devices
    # core integration autodiscovery submit telemetry metrics once for each device
    skip_metrics = [
        'datadog.snmp.check_interval',
        'datadog.snmp.submitted_metrics',
        'datadog.snmp.check_duration',
    ]
    # we don't assert count, since the count might be off by 1 due to devices not being discovered at first check run
    assert_python_vs_core(
        dd_agent_check,
        config,
        rate=False,
        pause=300,
        times=3,
        metrics_to_skip=skip_metrics,
        assert_count=False,
        tags_to_skip=['ups_outlet_group_status_group_state'],  # Skipping tag with a mapping
    )


def assert_python_vs_core(
    dd_agent_check,
    config,
    expected_total_count=None,
    metrics_to_skip=None,
    tags_to_skip=None,
    assert_count=True,
    assert_value_metrics=ASSERT_VALUE_METRICS,
    rate=True,
    pause=0,
    times=1,
):
    python_config = deepcopy(config)
    python_config['init_config']['loader'] = 'python'
    core_config = deepcopy(config)
    core_config['init_config']['loader'] = 'core'
    core_config['init_config']['collect_device_metadata'] = 'false'
    metrics_to_skip = (metrics_to_skip or []) + SKIPPED_CORE_ONLY_METRICS
    tags_to_skip = tags_to_skip or []
    tags_to_skip += DEFAULT_TAGS_TO_SKIP

    # building expected metrics (python)
    aggregator = dd_agent_check(python_config, rate=rate, pause=pause, times=times)
    python_metrics = defaultdict(list)
    for _, metrics in aggregator._metrics.items():
        for stub in metrics:
            if stub.name in metrics_to_skip:
                continue
            stub = normalize_stub_metric(stub, tags_to_skip)
            python_metrics[(stub.name, stub.type, tuple(sorted(list(stub.tags) + CORE_ONLY_TAGS)))].append(stub)

    python_service_checks = defaultdict(list)
    for _, service_checks in aggregator._service_checks.items():
        for stub in service_checks:
            python_service_checks[
                (stub.name, stub.status, tuple(sorted(list(stub.tags) + CORE_ONLY_TAGS)), stub.message)
            ].append(stub)

    total_count_python = sum(len(stubs) for stubs in python_metrics.values())

    # building core metrics (core)
    aggregator.reset()
    aggregator = common.dd_agent_check_wrapper(dd_agent_check, core_config, rate=rate, pause=pause, times=times)
    aggregator_metrics = aggregator._metrics
    aggregator._metrics = defaultdict(list)
    for metric_name in aggregator_metrics:
        for stub in aggregator_metrics[metric_name]:
            if stub.name in metrics_to_skip:
                continue
            aggregator._metrics[metric_name].append(normalize_stub_metric(stub, tags_to_skip))

    core_metrics = defaultdict(list)
    for _, metrics in aggregator._metrics.items():
        for metric in metrics:
            core_metrics[(metric.name, metric.type, tuple(sorted(metric.tags)))].append(metric)

    print("Python metrics not found in Corecheck metrics:")
    for key in sorted(python_metrics):
        if key not in core_metrics:
            print("\t{}".format(key))

    print("Corecheck metrics not found in Python metrics:")
    for key in sorted(core_metrics):
        if key not in python_metrics:
            print("\t{}".format(key))

    for (name, mtype, tags), stubs in python_metrics.items():
        count = len(stubs) if assert_count else None
        if name in assert_value_metrics:
            for stub in stubs:
                aggregator.assert_metric(name, metric_type=mtype, tags=tags, count=count, value=stub.value)
        else:
            aggregator.assert_metric(name, metric_type=mtype, tags=tags, count=count)

    aggregator.assert_all_metrics_covered()

    for (name, status, tags, message), stubs in python_service_checks.items():
        count = len(stubs) if assert_count else None
        aggregator.assert_service_check(name, status, tags, count=count, message=message)

    # assert count
    if assert_count:
        total_count_corecheck = sum(len(metrics) for key, metrics in aggregator._metrics.items())
        assert total_count_python == total_count_corecheck
        if expected_total_count is not None:
            assert expected_total_count == total_count_corecheck


def normalize_stub_metric(stub, tags_to_skip):
    tags = [t for t in stub.tags if not is_skipped_tag(t, tags_to_skip)]  # Remove skipped tag
    return MetricStub(
        stub.name,
        stub.type,
        stub.value,
        tags,
        stub.hostname,
        stub.device,
    )


def is_skipped_tag(tag, tags_to_skip):
    for skipped_tag in tags_to_skip:
        if tag.startswith('{}:'.format(skipped_tag)):
            return True
    return False<|MERGE_RESOLUTION|>--- conflicted
+++ resolved
@@ -43,12 +43,9 @@
     'snmp.ospfIf',
     'snmp.ospfVirtIf',
     'snmp.upsOutletGroupStatus',  # APC UPS constant metric
-<<<<<<< HEAD
     'snmp.enclosurePowerSupply',  # iDRAC constant metric
     'snmp.systemState',  # iDRAC constant metric
-=======
     'snmp.cpqHeFltTolPowerSupply',  # HP constant metric
->>>>>>> 2b91998f
 ]
 
 DEFAULT_TAGS_TO_SKIP = ['loader']
