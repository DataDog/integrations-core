--- conflicted
+++ resolved
@@ -51,11 +51,8 @@
     'snmp.fanSpeedSensor',  # Checkpoint constant metric
     'snmp.enclosurePowerSupply',  # iDRAC constant metric
     'snmp.systemState',  # iDRAC constant metric
-<<<<<<< HEAD
     'snmp.physicalDisk',  # iDRAC constant metric
-=======
     'snmp.wlsxSysExtFan',  # Aruba constant metric
->>>>>>> 10a867fd
 ]
 
 DEFAULT_TAGS_TO_SKIP = ['loader']
