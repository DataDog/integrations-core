# (C) Datadog, Inc. 2019-present
# All rights reserved
# Licensed under Simplified BSD License (see LICENSE)
from collections import defaultdict
from copy import deepcopy

import pytest

from datadog_checks.base.stubs.common import MetricStub

from . import common

pytestmark = [pytest.mark.e2e, common.py3_plus_only, common.snmp_integration_only]

SUPPORTED_METRIC_TYPES = [
    {'MIB': 'ABC', 'symbol': {'OID': "1.3.6.1.2.1.7.1.0", 'name': "IAmACounter32"}},  # Counter32
    {'MIB': 'ABC', 'symbol': {'OID': "1.3.6.1.2.1.4.31.1.1.6.1", 'name': "IAmACounter64"}},  # Counter64
    {'MIB': 'ABC', 'symbol': {'OID': "1.3.6.1.2.1.4.24.6.0", 'name': "IAmAGauge32"}},  # Gauge32
    {'MIB': 'ABC', 'symbol': {'OID': "1.3.6.1.2.1.88.1.1.1.0", 'name': "IAmAnInteger"}},  # Integer
]

ASSERT_VALUE_METRICS = [
    'snmp.devices_monitored',
]

# Profiles may contain symbols declared twice with different names and the same OID
# Python check does handle one single metric name per OID symbol
SKIPPED_CORE_ONLY_METRICS = [
    'snmp.memory.total',
    'snmp.memory.used',
    'snmp.memory.free',
    'snmp.memory.usage',
    'snmp.cpu.usage',
    'snmp.device.reachable',
    'snmp.device.unreachable',
    'snmp.interface.status',
    'snmp.ifInSpeed',
    'snmp.ifOutSpeed',
    'snmp.peerConnectionByState',  # BGP4 constant metric, not handled by python check
    'snmp.ltmVsStatus',  # F5-BIG-IP constant metric
    'snmp.ospfNbr',  # OSPF constant metrics, not handled by python check
    'snmp.ospfVirtNbr',
    'snmp.ospfIf',
    'snmp.ospfVirtIf',
    'snmp.upsOutletGroupStatus',  # APC UPS constant metric
<<<<<<< HEAD
    'snmp.enclosurePowerSupply',  # iDRAC constant metric
    'snmp.systemState',  # iDRAC constant metric
=======
    'snmp.cpqHeFltTolPowerSupply',  # HP constant metric
>>>>>>> f335d4ff
]

DEFAULT_TAGS_TO_SKIP = ['loader']

CORE_ONLY_TAGS = ['device_namespace:default']


def test_e2e_metric_types(dd_agent_check):
    instance = common.generate_container_instance_config(SUPPORTED_METRIC_TYPES)
    assert_python_vs_core(dd_agent_check, instance, expected_total_count=10 + 5)


def test_e2e_v3_version_autodetection(dd_agent_check):
    config = common.generate_container_instance_config([])
    config['instances'][0].update(
        {
            'user': 'datadogSHADES',
            'authKey': 'doggiepass',
            'authProtocol': 'sha',
            'privKey': 'doggiePRIVkey',
            'privProtocol': 'des',
            'context_name': 'f5-big-ip',
            'community_string': '',
        }
    )
    assert_python_vs_core(
        dd_agent_check,
        config,
        metrics_to_skip=SKIPPED_CORE_ONLY_METRICS,
    )


def test_e2e_v3_explicit_version(dd_agent_check):
    config = common.generate_container_instance_config([])
    config['instances'][0].update(
        {
            'user': 'datadogSHADES',
            'authKey': 'doggiepass',
            'authProtocol': 'SHA',
            'privKey': 'doggiePRIVkey',
            'privProtocol': 'DES',
            'snmp_version': 3,
            'context_name': 'f5-big-ip',
            'community_string': '',
        }
    )
    assert_python_vs_core(
        dd_agent_check,
        config,
        metrics_to_skip=SKIPPED_CORE_ONLY_METRICS,
    )


def test_e2e_v3_md5_aes(dd_agent_check):
    config = common.generate_container_instance_config([])
    config['instances'][0].update(
        {
            'user': 'datadogMD5AES',
            'authKey': 'doggiepass',
            'authProtocol': 'MD5',
            'privKey': 'doggiePRIVkey',
            'privProtocol': 'AES',
            'snmp_version': 3,
            'context_name': 'f5-big-ip',
            'community_string': '',
        }
    )
    metrics_to_skip = SKIPPED_CORE_ONLY_METRICS
    assert_python_vs_core(
        dd_agent_check,
        config,
        metrics_to_skip=metrics_to_skip,
    )


def test_e2e_v3_md5_aes256_blumenthal(dd_agent_check):
    config = common.generate_container_instance_config([])
    config['instances'][0].update(
        {
            'user': 'datadogMD5AES256BLMT',
            'authKey': 'doggiepass',
            'authProtocol': 'MD5',
            'privKey': 'doggiePRIVkey',
            'privProtocol': 'AES256',  # `AES256` correspond to Blumenthal implementation for pysnmp and gosnmp
            'snmp_version': 3,
            'context_name': 'f5-big-ip',
            'community_string': '',
        }
    )
    metrics_to_skip = SKIPPED_CORE_ONLY_METRICS
    assert_python_vs_core(
        dd_agent_check,
        config,
        metrics_to_skip=metrics_to_skip,
    )


def test_e2e_v3_md5_aes256_reeder(dd_agent_check):
    # About Reeder implementation:
    # "Many vendors, including Cisco, use the 3DES key extension algorithm to extend the privacy keys that are
    # too short when using AES,AES192 and AES256."
    # source: https://github.com/gosnmp/gosnmp/blob/f6fb3f74afc3fb0e5b44b3f60751b988bc960019/v3_usm.go#L458-L461
    config = common.generate_container_instance_config([])
    config['instances'][0].update(
        {
            'user': 'datadogMD5AES256',
            'authKey': 'doggiepass',
            'authProtocol': 'MD5',
            'privKey': 'doggiePRIVkey',
            'privProtocol': 'AES256C',  # `AES256C` correspond to Reeder implementation for pysnmp and gosnmp
            'snmp_version': 3,
            'context_name': 'f5-big-ip',
            'community_string': '',
        }
    )
    metrics_to_skip = SKIPPED_CORE_ONLY_METRICS
    assert_python_vs_core(
        dd_agent_check,
        config,
        metrics_to_skip=metrics_to_skip,
    )


def test_e2e_regex_match(dd_agent_check):
    metrics = [
        {
            'MIB': "IF-MIB",
            'table': {
                "name": "ifTable",
                "OID": "1.3.6.1.2.1.2.2",
            },
            'symbols': [
                {
                    "name": "ifInOctets",
                    "OID": "1.3.6.1.2.1.2.2.1.10",
                },
                {
                    "name": "ifOutOctets",
                    "OID": "1.3.6.1.2.1.2.2.1.16",
                },
            ],
            'metric_tags': [
                {
                    'tag': "interface",
                    'column': {
                        "name": "ifDescr",
                        "OID": "1.3.6.1.2.1.2.2.1.2",
                    },
                },
                {
                    'column': {
                        "name": "ifDescr",
                        "OID": "1.3.6.1.2.1.2.2.1.2",
                    },
                    'match': '(\\w)(\\w+)',
                    'tags': {'prefix': '\\1', 'suffix': '\\2'},
                },
            ],
        }
    ]
    config = common.generate_container_instance_config(metrics)
    instance = config['instances'][0]
    instance['metric_tags'] = [
        {
            "OID": "1.3.6.1.2.1.1.5.0",
            "symbol": "sysName",
            "match": "(\\d+)(\\w+)",
            "tags": {
                "digits": "\\1",
                "remainder": "\\2",
            },
        },
        {
            "OID": "1.3.6.1.2.1.1.5.0",
            "symbol": "sysName",
            "match": "(\\w)(\\w)",
            "tags": {
                "letter1": "\\1",
                "letter2": "\\2",
            },
        },
    ]
    assert_python_vs_core(dd_agent_check, config)


def test_e2e_scalar_oid_retry(dd_agent_check):
    scalar_objects_with_tags = [
        {'OID': "1.3.6.1.2.1.7.1", 'name': "udpDatagrams"},
    ]
    instance = common.generate_container_instance_config(scalar_objects_with_tags)
    assert_python_vs_core(dd_agent_check, instance)


def test_e2e_symbol_metric_tags(dd_agent_check):
    scalar_objects_with_tags = [
        {'OID': "1.3.6.1.2.1.7.1.0", 'name': "udpDatagrams", 'metric_tags': ['udpdgrams', 'UDP']},
        {'OID': "1.3.6.1.2.1.6.10.0", 'name': "tcpInSegs", 'metric_tags': ['tcpinsegs', 'TCP']},
    ]
    instance = common.generate_container_instance_config(scalar_objects_with_tags)
    assert_python_vs_core(dd_agent_check, instance)


def test_e2e_inline_profile_def(dd_agent_check):
    config = common.generate_container_instance_config([])
    config['init_config'] = {'profiles': {'profile1': {'definition': {'metrics': common.SUPPORTED_METRIC_TYPES}}}}
    config['instances'][0]['profile'] = 'profile1'
    assert_python_vs_core(dd_agent_check, config)


def test_e2e_custom_metrics_cases(dd_agent_check):
    metrics = [
        # extract value using regex
        {
            "MIB": "DUMMY-MIB",
            'symbol': {
                'OID': "1.3.6.1.4.1.123456789.4.0",
                'name': "aTemperatureValueInferred",
                'extract_value': '(\\d+)C',
            },
        },
        # string float value
        {
            "MIB": "DUMMY-MIB",
            'symbol': {
                'OID': "1.3.6.1.4.1.123456789.5.0",
                'name': "aStringFloatValue",
            },
        },
    ]
    config = common.generate_container_instance_config(metrics)
    instance = config['instances'][0]
    instance["community_string"] = "dummy"
    assert_python_vs_core(
        dd_agent_check, config, assert_value_metrics=ASSERT_VALUE_METRICS + ['snmp.aStringFloatValue']
    )


# Profile tests
# expected_total_count: Test with some expected_total_count to be sure that both python and corecheck impl
# are collecting some metrics.


def test_e2e_profile_apc_ups(dd_agent_check):
    config = common.generate_container_profile_config('apc_ups')
    assert_python_vs_core(
        dd_agent_check, config, expected_total_count=64 + 5, tags_to_skip=["ups_outlet_group_status_group_state"]
    )


def test_e2e_profile_apc_ups_user(dd_agent_check):
    config = common.generate_container_profile_config('apc_ups_user')
    assert_python_vs_core(
        dd_agent_check, config, expected_total_count=66 + 5, tags_to_skip=["ups_outlet_group_status_group_state"]
    )


def test_e2e_profile_arista(dd_agent_check):
    config = common.generate_container_profile_config('arista')
    assert_python_vs_core(dd_agent_check, config, expected_total_count=16 + 5)


def test_e2e_profile_aruba(dd_agent_check):
    config = common.generate_container_profile_config("aruba")
    metrics_to_skip = SKIPPED_CORE_ONLY_METRICS
    assert_python_vs_core(
        dd_agent_check,
        config,
        expected_total_count=67 + 5,
        metrics_to_skip=metrics_to_skip,
        tags_to_skip=['neighbor_state', 'if_state'],  # Ignore tags that have a mapping
    )


def test_e2e_profile_chatsworth_pdu(dd_agent_check):
    config = common.generate_container_profile_config('chatsworth_pdu')
    assert_python_vs_core(dd_agent_check, config, expected_total_count=225 + 5)


def test_e2e_profile_checkpoint(dd_agent_check):
    config = common.generate_container_profile_config("checkpoint")
    metrics_to_skip = SKIPPED_CORE_ONLY_METRICS
    assert_python_vs_core(
        dd_agent_check,
        config,
        expected_total_count=301 + 5,
        metrics_to_skip=metrics_to_skip,
    )


def test_e2e_profile_checkpoint_firewall(dd_agent_check):
    config = common.generate_container_profile_config(community_string="checkpoint", profile="checkpoint-firewall")
    metrics_to_skip = SKIPPED_CORE_ONLY_METRICS
    assert_python_vs_core(
        dd_agent_check,
        config,
        expected_total_count=301 + 5,
        metrics_to_skip=metrics_to_skip,
    )


def test_e2e_profile_cisco_3850(dd_agent_check):
    config = common.generate_container_profile_config("cisco-3850")
    metrics_to_skip = SKIPPED_CORE_ONLY_METRICS
    assert_python_vs_core(
        dd_agent_check,
        config,
        expected_total_count=5108 + 5,
        metrics_to_skip=metrics_to_skip,
        tags_to_skip=['neighbor_state', 'if_state'],  # Ignore tags that have a mapping
    )


def test_e2e_profile_cisco_asa(dd_agent_check):
    config = common.generate_container_profile_config("cisco-asa")
    metrics_to_skip = SKIPPED_CORE_ONLY_METRICS
    assert_python_vs_core(
        dd_agent_check,
        config,
        metrics_to_skip=metrics_to_skip,
    )


def test_e2e_profile_cisco_asa_5525(dd_agent_check):
    config = common.generate_container_profile_config("cisco-asa-5525")
    metrics_to_skip = SKIPPED_CORE_ONLY_METRICS
    assert_python_vs_core(
        dd_agent_check,
        config,
        metrics_to_skip=metrics_to_skip,
    )


def test_e2e_profile_cisco_catalyst(dd_agent_check):
    config = common.generate_container_profile_config('cisco-catalyst')
    assert_python_vs_core(dd_agent_check, config)


def test_e2e_profile_cisco_csr1000v(dd_agent_check):
    config = common.generate_container_profile_config('cisco-csr1000v')
    assert_python_vs_core(
        dd_agent_check, config, tags_to_skip=['peer_state', 'admin_status']
    )  # Ignore tags that have a mapping


def test_e2e_profile_cisco_nexus(dd_agent_check):
    config = common.generate_container_profile_config("cisco-nexus")
    metrics_to_skip = SKIPPED_CORE_ONLY_METRICS
    assert_python_vs_core(
        dd_agent_check,
        config,
        metrics_to_skip=metrics_to_skip,
    )


def test_e2e_profile_cisco_icm(dd_agent_check):
    config = common.generate_container_profile_config('cisco_icm')
    assert_python_vs_core(dd_agent_check, config)


def test_e2e_profile_dell_poweredge(dd_agent_check):
    config = common.generate_container_profile_config('dell-poweredge')

    # TODO: Fix python implementation for duplicate declarations
    assert_python_vs_core(
        dd_agent_check,
        config,
        tags_to_skip=['system_state_power_supply_status_combined'],  # Skipping tag with a mapping
    )


def test_e2e_core_vs_python_profile_f5_big_ip(dd_agent_check):
    config = common.generate_container_profile_config("f5-big-ip")
    metrics_to_skip = SKIPPED_CORE_ONLY_METRICS
    assert_python_vs_core(
        dd_agent_check,
        config,
        metrics_to_skip=metrics_to_skip,
    )


def test_e2e_profile_fortinet_fortigate(dd_agent_check):
    config = common.generate_container_profile_config("fortinet-fortigate")
    metrics_to_skip = SKIPPED_CORE_ONLY_METRICS
    assert_python_vs_core(
        dd_agent_check,
        config,
        metrics_to_skip=metrics_to_skip,
    )


def test_e2e_profile_generic_device(dd_agent_check):
    config = common.generate_container_profile_config('generic-device')
    assert_python_vs_core(dd_agent_check, config)


def test_e2e_profile_hp_ilo4(dd_agent_check):
    config = common.generate_container_profile_config('hp-ilo4')
    assert_python_vs_core(dd_agent_check, config)


def test_e2e_profile_hpe_proliant(dd_agent_check):
    config = common.generate_container_profile_config('hpe-proliant')
    assert_python_vs_core(
        dd_agent_check,
        config,
        tags_to_skip=['power_supply_status'],  # Skipping tag with a mapping
    )


def test_e2e_profile_idrac(dd_agent_check):
    config = common.generate_container_profile_config('idrac')
    assert_python_vs_core(
        dd_agent_check,
        config,
        tags_to_skip=[
            'system_state_power_supply_status_combined',
            'enclosure_power_supply_state',
        ],  # Skipping tags with mappings
    )


def test_e2e_profile_isilon(dd_agent_check):
    config = common.generate_container_profile_config('isilon')
    assert_python_vs_core(dd_agent_check, config)


def test_e2e_profile_meraki_cloud_controller(dd_agent_check):
    config = common.generate_container_profile_config('meraki-cloud-controller')
    assert_python_vs_core(dd_agent_check, config, tags_to_skip=['mac_address'])


def test_e2e_profile_netapp(dd_agent_check):
    config = common.generate_container_profile_config('netapp')
    assert_python_vs_core(dd_agent_check, config)


def test_e2e_profile_cisco_asr_1001x(dd_agent_check):
    config = common.generate_container_profile_config('cisco-asr-1001x')
    assert_python_vs_core(dd_agent_check, config)


def test_e2e_profile_cisco_asr_9001(dd_agent_check):
    config = common.generate_container_profile_config('cisco-asr-9001')
    assert_python_vs_core(dd_agent_check, config)


def test_e2e_profile_cisco_asr_9901(dd_agent_check):
    config = common.generate_container_profile_config('cisco-asr-9901')
    assert_python_vs_core(dd_agent_check, config)


def test_e2e_discovery(dd_agent_check):
    config = common.generate_container_profile_config_with_ad('apc_ups')
    # skip telemetry metrics since they are implemented different for python and corecheck
    # python integration autodiscovery submit telemetry metrics once for all devices
    # core integration autodiscovery submit telemetry metrics once for each device
    skip_metrics = [
        'datadog.snmp.check_interval',
        'datadog.snmp.submitted_metrics',
        'datadog.snmp.check_duration',
    ]
    # we don't assert count, since the count might be off by 1 due to devices not being discovered at first check run
    assert_python_vs_core(
        dd_agent_check,
        config,
        rate=False,
        pause=300,
        times=3,
        metrics_to_skip=skip_metrics,
        assert_count=False,
        tags_to_skip=['ups_outlet_group_status_group_state'],  # Skipping tag with a mapping
    )


def assert_python_vs_core(
    dd_agent_check,
    config,
    expected_total_count=None,
    metrics_to_skip=None,
    tags_to_skip=None,
    assert_count=True,
    assert_value_metrics=ASSERT_VALUE_METRICS,
    rate=True,
    pause=0,
    times=1,
):
    python_config = deepcopy(config)
    python_config['init_config']['loader'] = 'python'
    core_config = deepcopy(config)
    core_config['init_config']['loader'] = 'core'
    core_config['init_config']['collect_device_metadata'] = 'false'
    metrics_to_skip = (metrics_to_skip or []) + SKIPPED_CORE_ONLY_METRICS
    tags_to_skip = tags_to_skip or []
    tags_to_skip += DEFAULT_TAGS_TO_SKIP

    # building expected metrics (python)
    aggregator = dd_agent_check(python_config, rate=rate, pause=pause, times=times)
    python_metrics = defaultdict(list)
    for _, metrics in aggregator._metrics.items():
        for stub in metrics:
            if stub.name in metrics_to_skip:
                continue
            stub = normalize_stub_metric(stub, tags_to_skip)
            python_metrics[(stub.name, stub.type, tuple(sorted(list(stub.tags) + CORE_ONLY_TAGS)))].append(stub)

    python_service_checks = defaultdict(list)
    for _, service_checks in aggregator._service_checks.items():
        for stub in service_checks:
            python_service_checks[
                (stub.name, stub.status, tuple(sorted(list(stub.tags) + CORE_ONLY_TAGS)), stub.message)
            ].append(stub)

    total_count_python = sum(len(stubs) for stubs in python_metrics.values())

    # building core metrics (core)
    aggregator.reset()
    aggregator = common.dd_agent_check_wrapper(dd_agent_check, core_config, rate=rate, pause=pause, times=times)
    aggregator_metrics = aggregator._metrics
    aggregator._metrics = defaultdict(list)
    for metric_name in aggregator_metrics:
        for stub in aggregator_metrics[metric_name]:
            if stub.name in metrics_to_skip:
                continue
            aggregator._metrics[metric_name].append(normalize_stub_metric(stub, tags_to_skip))

    core_metrics = defaultdict(list)
    for _, metrics in aggregator._metrics.items():
        for metric in metrics:
            core_metrics[(metric.name, metric.type, tuple(sorted(metric.tags)))].append(metric)

    print("Python metrics not found in Corecheck metrics:")
    for key in sorted(python_metrics):
        if key not in core_metrics:
            print("\t{}".format(key))

    print("Corecheck metrics not found in Python metrics:")
    for key in sorted(core_metrics):
        if key not in python_metrics:
            print("\t{}".format(key))

    for (name, mtype, tags), stubs in python_metrics.items():
        count = len(stubs) if assert_count else None
        if name in assert_value_metrics:
            for stub in stubs:
                aggregator.assert_metric(name, metric_type=mtype, tags=tags, count=count, value=stub.value)
        else:
            aggregator.assert_metric(name, metric_type=mtype, tags=tags, count=count)

    aggregator.assert_all_metrics_covered()

    for (name, status, tags, message), stubs in python_service_checks.items():
        count = len(stubs) if assert_count else None
        aggregator.assert_service_check(name, status, tags, count=count, message=message)

    # assert count
    if assert_count:
        total_count_corecheck = sum(len(metrics) for key, metrics in aggregator._metrics.items())
        assert total_count_python == total_count_corecheck
        if expected_total_count is not None:
            assert expected_total_count == total_count_corecheck


def normalize_stub_metric(stub, tags_to_skip):
    tags = [t for t in stub.tags if not is_skipped_tag(t, tags_to_skip)]  # Remove skipped tag
    return MetricStub(
        stub.name,
        stub.type,
        stub.value,
        tags,
        stub.hostname,
        stub.device,
    )


def is_skipped_tag(tag, tags_to_skip):
    for skipped_tag in tags_to_skip:
        if tag.startswith('{}:'.format(skipped_tag)):
            return True
    return False<|MERGE_RESOLUTION|>--- conflicted
+++ resolved
@@ -43,12 +43,9 @@
     'snmp.ospfIf',
     'snmp.ospfVirtIf',
     'snmp.upsOutletGroupStatus',  # APC UPS constant metric
-<<<<<<< HEAD
+    'snmp.cpqHeFltTolPowerSupply',  # HP constant metric
     'snmp.enclosurePowerSupply',  # iDRAC constant metric
     'snmp.systemState',  # iDRAC constant metric
-=======
-    'snmp.cpqHeFltTolPowerSupply',  # HP constant metric
->>>>>>> f335d4ff
 ]
 
 DEFAULT_TAGS_TO_SKIP = ['loader']
@@ -412,11 +409,18 @@
     config = common.generate_container_profile_config('dell-poweredge')
 
     # TODO: Fix python implementation for duplicate declarations
-    assert_python_vs_core(
-        dd_agent_check,
-        config,
-        tags_to_skip=['system_state_power_supply_status_combined'],  # Skipping tag with a mapping
-    )
+    metric_to_skip = [
+        # Following metrics are declared multiple times in profiles.
+        # Example: snmp.networkDeviceStatus and snmp.memoryDeviceStatus are declared twice
+        # in dell-poweredge.yaml and _dell-rac.yaml
+        # This is causing python impl to not behave correctly. Some `snmp.networkDeviceStatus` doesn't include
+        # either `ip_address` or `chassis_index/mac_addr/device_fqdd` tags.
+        # See II-153
+        'snmp.networkDeviceStatus',
+        'snmp.memoryDeviceStatus',
+        'datadog.snmp.submitted_metrics',  # count won't match because of the reason explained above
+    ]
+    assert_python_vs_core(dd_agent_check, config, metrics_to_skip=metric_to_skip)
 
 
 def test_e2e_core_vs_python_profile_f5_big_ip(dd_agent_check):
