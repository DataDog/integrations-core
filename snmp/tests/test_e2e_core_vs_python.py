--- conflicted
+++ resolved
@@ -53,12 +53,7 @@
     'snmp.cpqHeFltTolPowerSupply',  # HP constant metric
     'snmp.fanSpeedSensor',  # Checkpoint constant metric
     'snmp.enclosurePowerSupply',  # iDRAC constant metric
-<<<<<<< HEAD
-    'snmp.systemState',  # iDRAC constant metric
-    'snmp.physicalDisk',  # iDRAC constant metric
-    'snmp.wlsxSysExtFan',  # Aruba constant metric
     'snmp.fgVirtualDomain',  # Fortinet-Fortigate constant metric
-=======
     'snmp.systemState',  # Dell-Poweredge constant metric
     'snmp.dell.systemState',  # iDRAC constant metric
     'snmp.dell.physicalDisk',  # iDRAC constant metric
@@ -71,7 +66,6 @@
     'snmp.dell.amperageProbe',  # Dell constant metric
     'snmp.dell.voltageProbe',  # Dell constant metric
     'snmp.dell.memoryDevice',  # Dell constant metric
->>>>>>> eb7b58f5
 ]
 
 DEFAULT_TAGS_TO_SKIP = ['loader']
