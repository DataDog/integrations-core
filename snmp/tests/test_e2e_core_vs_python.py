# (C) Datadog, Inc. 2019-present
# All rights reserved
# Licensed under Simplified BSD License (see LICENSE)
from collections import defaultdict
from copy import deepcopy

import pytest

from datadog_checks.base.stubs.common import MetricStub

from . import common

pytestmark = [pytest.mark.e2e, common.py3_plus_only, common.snmp_integration_only]

SUPPORTED_METRIC_TYPES = [
    {'MIB': 'ABC', 'symbol': {'OID': "1.3.6.1.2.1.7.1.0", 'name': "IAmACounter32"}},  # Counter32
    {'MIB': 'ABC', 'symbol': {'OID': "1.3.6.1.2.1.4.31.1.1.6.1", 'name': "IAmACounter64"}},  # Counter64
    {'MIB': 'ABC', 'symbol': {'OID': "1.3.6.1.2.1.4.24.6.0", 'name': "IAmAGauge32"}},  # Gauge32
    {'MIB': 'ABC', 'symbol': {'OID': "1.3.6.1.2.1.88.1.1.1.0", 'name': "IAmAnInteger"}},  # Integer
]

ASSERT_VALUE_METRICS = [
    'snmp.devices_monitored',
]

# Profiles may contain symbols declared twice with different names and the same OID
# Python check does handle one single metric name per OID symbol
SKIPPED_CORE_ONLY_METRICS = [
    'snmp.memory.total',
    'snmp.memory.used',
    'snmp.memory.free',
    'snmp.memory.usage',
    'snmp.cpu.usage',
    'snmp.device.reachable',
    'snmp.device.unreachable',
    'snmp.interface.status',
    'snmp.ifInSpeed',
    'snmp.ifOutSpeed',
    'snmp.peerConnectionByState',  # BGP4 constant metric, not handled by python check
    'snmp.ltmVsStatus',  # F5-BIG-IP constant metric
    'snmp.ospfNbr',  # OSPF constant metrics, not handled by python check
    'snmp.ospfVirtNbr',
    'snmp.ospfIf',
    'snmp.ospfVirtIf',
    'snmp.upsOutletGroupStatus',  # APC UPS constant metric
    'snmp.cpiPduEas',  # Chatsworth constant metric
    'snmp.ciscoEnvMonSupplyStatus',  # Cisco constant metric
    'snmp.ciscoEnvMonFanStatus',  # Cisco constant metric
    'snmp.cefcFanTrayStatus',  # Cisco constant metric
    'snmp.cpqHeFltTolPowerSupply',  # HP constant metric
<<<<<<< HEAD
    'snmp.fanSpeedSensor',  # Checkpoint constant metric
=======
    'snmp.enclosurePowerSupply',  # iDRAC constant metric
    'snmp.systemState',  # iDRAC constant metric
>>>>>>> d763d55e
]

DEFAULT_TAGS_TO_SKIP = ['loader']

CORE_ONLY_TAGS = ['device_namespace:default']


def test_e2e_metric_types(dd_agent_check):
    instance = common.generate_container_instance_config(SUPPORTED_METRIC_TYPES)
    assert_python_vs_core(dd_agent_check, instance, expected_total_count=10 + 5)


def test_e2e_v3_version_autodetection(dd_agent_check):
    config = common.generate_container_instance_config([])
    config['instances'][0].update(
        {
            'user': 'datadogSHADES',
            'authKey': 'doggiepass',
            'authProtocol': 'sha',
            'privKey': 'doggiePRIVkey',
            'privProtocol': 'des',
            'context_name': 'f5-big-ip',
            'community_string': '',
        }
    )
    assert_python_vs_core(
        dd_agent_check,
        config,
        metrics_to_skip=SKIPPED_CORE_ONLY_METRICS,
    )


def test_e2e_v3_explicit_version(dd_agent_check):
    config = common.generate_container_instance_config([])
    config['instances'][0].update(
        {
            'user': 'datadogSHADES',
            'authKey': 'doggiepass',
            'authProtocol': 'SHA',
            'privKey': 'doggiePRIVkey',
            'privProtocol': 'DES',
            'snmp_version': 3,
            'context_name': 'f5-big-ip',
            'community_string': '',
        }
    )
    assert_python_vs_core(
        dd_agent_check,
        config,
        metrics_to_skip=SKIPPED_CORE_ONLY_METRICS,
    )


def test_e2e_v3_md5_aes(dd_agent_check):
    config = common.generate_container_instance_config([])
    config['instances'][0].update(
        {
            'user': 'datadogMD5AES',
            'authKey': 'doggiepass',
            'authProtocol': 'MD5',
            'privKey': 'doggiePRIVkey',
            'privProtocol': 'AES',
            'snmp_version': 3,
            'context_name': 'f5-big-ip',
            'community_string': '',
        }
    )
    metrics_to_skip = SKIPPED_CORE_ONLY_METRICS
    assert_python_vs_core(
        dd_agent_check,
        config,
        metrics_to_skip=metrics_to_skip,
    )


def test_e2e_v3_md5_aes256_blumenthal(dd_agent_check):
    config = common.generate_container_instance_config([])
    config['instances'][0].update(
        {
            'user': 'datadogMD5AES256BLMT',
            'authKey': 'doggiepass',
            'authProtocol': 'MD5',
            'privKey': 'doggiePRIVkey',
            'privProtocol': 'AES256',  # `AES256` correspond to Blumenthal implementation for pysnmp and gosnmp
            'snmp_version': 3,
            'context_name': 'f5-big-ip',
            'community_string': '',
        }
    )
    metrics_to_skip = SKIPPED_CORE_ONLY_METRICS
    assert_python_vs_core(
        dd_agent_check,
        config,
        metrics_to_skip=metrics_to_skip,
    )


def test_e2e_v3_md5_aes256_reeder(dd_agent_check):
    # About Reeder implementation:
    # "Many vendors, including Cisco, use the 3DES key extension algorithm to extend the privacy keys that are
    # too short when using AES,AES192 and AES256."
    # source: https://github.com/gosnmp/gosnmp/blob/f6fb3f74afc3fb0e5b44b3f60751b988bc960019/v3_usm.go#L458-L461
    config = common.generate_container_instance_config([])
    config['instances'][0].update(
        {
            'user': 'datadogMD5AES256',
            'authKey': 'doggiepass',
            'authProtocol': 'MD5',
            'privKey': 'doggiePRIVkey',
            'privProtocol': 'AES256C',  # `AES256C` correspond to Reeder implementation for pysnmp and gosnmp
            'snmp_version': 3,
            'context_name': 'f5-big-ip',
            'community_string': '',
        }
    )
    metrics_to_skip = SKIPPED_CORE_ONLY_METRICS
    assert_python_vs_core(
        dd_agent_check,
        config,
        metrics_to_skip=metrics_to_skip,
    )


def test_e2e_regex_match(dd_agent_check):
    metrics = [
        {
            'MIB': "IF-MIB",
            'table': {
                "name": "ifTable",
                "OID": "1.3.6.1.2.1.2.2",
            },
            'symbols': [
                {
                    "name": "ifInOctets",
                    "OID": "1.3.6.1.2.1.2.2.1.10",
                },
                {
                    "name": "ifOutOctets",
                    "OID": "1.3.6.1.2.1.2.2.1.16",
                },
            ],
            'metric_tags': [
                {
                    'tag': "interface",
                    'column': {
                        "name": "ifDescr",
                        "OID": "1.3.6.1.2.1.2.2.1.2",
                    },
                },
                {
                    'column': {
                        "name": "ifDescr",
                        "OID": "1.3.6.1.2.1.2.2.1.2",
                    },
                    'match': '(\\w)(\\w+)',
                    'tags': {'prefix': '\\1', 'suffix': '\\2'},
                },
            ],
        }
    ]
    config = common.generate_container_instance_config(metrics)
    instance = config['instances'][0]
    instance['metric_tags'] = [
        {
            "OID": "1.3.6.1.2.1.1.5.0",
            "symbol": "sysName",
            "match": "(\\d+)(\\w+)",
            "tags": {
                "digits": "\\1",
                "remainder": "\\2",
            },
        },
        {
            "OID": "1.3.6.1.2.1.1.5.0",
            "symbol": "sysName",
            "match": "(\\w)(\\w)",
            "tags": {
                "letter1": "\\1",
                "letter2": "\\2",
            },
        },
    ]
    assert_python_vs_core(dd_agent_check, config)


def test_e2e_scalar_oid_retry(dd_agent_check):
    scalar_objects_with_tags = [
        {'OID': "1.3.6.1.2.1.7.1", 'name': "udpDatagrams"},
    ]
    instance = common.generate_container_instance_config(scalar_objects_with_tags)
    assert_python_vs_core(dd_agent_check, instance)


def test_e2e_symbol_metric_tags(dd_agent_check):
    scalar_objects_with_tags = [
        {'OID': "1.3.6.1.2.1.7.1.0", 'name': "udpDatagrams", 'metric_tags': ['udpdgrams', 'UDP']},
        {'OID': "1.3.6.1.2.1.6.10.0", 'name': "tcpInSegs", 'metric_tags': ['tcpinsegs', 'TCP']},
    ]
    instance = common.generate_container_instance_config(scalar_objects_with_tags)
    assert_python_vs_core(dd_agent_check, instance)


def test_e2e_inline_profile_def(dd_agent_check):
    config = common.generate_container_instance_config([])
    config['init_config'] = {'profiles': {'profile1': {'definition': {'metrics': common.SUPPORTED_METRIC_TYPES}}}}
    config['instances'][0]['profile'] = 'profile1'
    assert_python_vs_core(dd_agent_check, config)


def test_e2e_custom_metrics_cases(dd_agent_check):
    metrics = [
        # extract value using regex
        {
            "MIB": "DUMMY-MIB",
            'symbol': {
                'OID': "1.3.6.1.4.1.123456789.4.0",
                'name': "aTemperatureValueInferred",
                'extract_value': '(\\d+)C',
            },
        },
        # string float value
        {
            "MIB": "DUMMY-MIB",
            'symbol': {
                'OID': "1.3.6.1.4.1.123456789.5.0",
                'name': "aStringFloatValue",
            },
        },
    ]
    config = common.generate_container_instance_config(metrics)
    instance = config['instances'][0]
    instance["community_string"] = "dummy"
    assert_python_vs_core(
        dd_agent_check, config, assert_value_metrics=ASSERT_VALUE_METRICS + ['snmp.aStringFloatValue']
    )


# Profile tests
# expected_total_count: Test with some expected_total_count to be sure that both python and corecheck impl
# are collecting some metrics.


def test_e2e_profile_apc_ups(dd_agent_check):
    config = common.generate_container_profile_config('apc_ups')
    assert_python_vs_core(
        dd_agent_check, config, expected_total_count=64 + 5, tags_to_skip=["ups_outlet_group_status_group_state"]
    )


def test_e2e_profile_apc_ups_user(dd_agent_check):
    config = common.generate_container_profile_config('apc_ups_user')
    assert_python_vs_core(
        dd_agent_check, config, expected_total_count=66 + 5, tags_to_skip=["ups_outlet_group_status_group_state"]
    )


def test_e2e_profile_arista(dd_agent_check):
    config = common.generate_container_profile_config('arista')
    assert_python_vs_core(dd_agent_check, config, expected_total_count=16 + 5)


def test_e2e_profile_aruba(dd_agent_check):
    config = common.generate_container_profile_config("aruba")
    metrics_to_skip = SKIPPED_CORE_ONLY_METRICS
    assert_python_vs_core(
        dd_agent_check,
        config,
        expected_total_count=67 + 5,
        metrics_to_skip=metrics_to_skip,
        tags_to_skip=['neighbor_state', 'if_state'],  # Ignore tags that have a mapping
    )


def test_e2e_profile_chatsworth_pdu(dd_agent_check):
    config = common.generate_container_profile_config('chatsworth_pdu')
    assert_python_vs_core(
        dd_agent_check, config, expected_total_count=256, tags_to_skip=['eas_status', 'lock_status', 'door_status']
    )


def test_e2e_profile_checkpoint(dd_agent_check):
    config = common.generate_container_profile_config("checkpoint")
    metrics_to_skip = SKIPPED_CORE_ONLY_METRICS
    assert_python_vs_core(
        dd_agent_check,
        config,
        expected_total_count=311,
        metrics_to_skip=metrics_to_skip,
        tags_to_skip=['fan_speed_sensor_status'],
    )


def test_e2e_profile_checkpoint_firewall(dd_agent_check):
    config = common.generate_container_profile_config(community_string="checkpoint", profile="checkpoint-firewall")
    metrics_to_skip = SKIPPED_CORE_ONLY_METRICS
    assert_python_vs_core(
        dd_agent_check,
        config,
        expected_total_count=311,
        metrics_to_skip=metrics_to_skip,
        tags_to_skip=['fan_speed_sensor_status'],
    )


def test_e2e_profile_cisco_3850(dd_agent_check):
    config = common.generate_container_profile_config("cisco-3850")
    metrics_to_skip = SKIPPED_CORE_ONLY_METRICS
    assert_python_vs_core(
        dd_agent_check,
        config,
        expected_total_count=5108 + 5,
        metrics_to_skip=metrics_to_skip,
        tags_to_skip=[
            'neighbor_state',
            'if_state',
            'cisco_env_mon_supply_state',
            'fan_state',
            'cefc_fan_tray_oper_status',
            'cefc_fan_tray_direction',
        ],  # Ignore tags that have mappings
    )


def test_e2e_profile_cisco_asa(dd_agent_check):
    config = common.generate_container_profile_config("cisco-asa")
    metrics_to_skip = SKIPPED_CORE_ONLY_METRICS
    assert_python_vs_core(
        dd_agent_check,
        config,
        metrics_to_skip=metrics_to_skip,
        tags_to_skip=[
            'cisco_env_mon_supply_state',
            'fan_state',
            'cefc_fan_tray_oper_status',
            'cefc_fan_tray_direction',
        ],  # Ignore tags that have mappings
    )


def test_e2e_profile_cisco_asa_5525(dd_agent_check):
    config = common.generate_container_profile_config("cisco-asa-5525")
    metrics_to_skip = SKIPPED_CORE_ONLY_METRICS
    assert_python_vs_core(
        dd_agent_check,
        config,
        metrics_to_skip=metrics_to_skip,
        tags_to_skip=[
            'cisco_env_mon_supply_state',
            'fan_state',
            'cefc_fan_tray_oper_status',
            'cefc_fan_tray_direction',
        ],  # Ignore tags that have mappings
    )


def test_e2e_profile_cisco_catalyst(dd_agent_check):
    config = common.generate_container_profile_config('cisco-catalyst')
    assert_python_vs_core(dd_agent_check, config)


def test_e2e_profile_cisco_csr1000v(dd_agent_check):
    config = common.generate_container_profile_config('cisco-csr1000v')
    assert_python_vs_core(
        dd_agent_check, config, tags_to_skip=['peer_state', 'admin_status']
    )  # Ignore tags that have a mapping


def test_e2e_profile_cisco_nexus(dd_agent_check):
    config = common.generate_container_profile_config("cisco-nexus")
    metrics_to_skip = SKIPPED_CORE_ONLY_METRICS
    assert_python_vs_core(
        dd_agent_check,
        config,
        metrics_to_skip=metrics_to_skip,
        tags_to_skip=[
            'cisco_env_mon_supply_state',
            'fan_state',
            'cefc_fan_tray_oper_status',
            'cefc_fan_tray_direction',
        ],  # Ignore tags that have mappings
    )


def test_e2e_profile_cisco_icm(dd_agent_check):
    config = common.generate_container_profile_config('cisco_icm')
    assert_python_vs_core(dd_agent_check, config)


def test_e2e_profile_dell_poweredge(dd_agent_check):
    config = common.generate_container_profile_config('dell-poweredge')

    # TODO: Fix python implementation for duplicate declarations
    metric_to_skip = [
        # Following metrics are declared multiple times in profiles.
        # Example: snmp.networkDeviceStatus and snmp.memoryDeviceStatus are declared twice
        # in dell-poweredge.yaml and _dell-rac.yaml
        # This is causing python impl to not behave correctly. Some `snmp.networkDeviceStatus` doesn't include
        # either `ip_address` or `chassis_index/mac_addr/device_fqdd` tags.
        # See II-153
        'snmp.networkDeviceStatus',
        'snmp.memoryDeviceStatus',
        'datadog.snmp.submitted_metrics',  # count won't match because of the reason explained above
    ]
    assert_python_vs_core(
        dd_agent_check,
        config,
        metrics_to_skip=metric_to_skip,
        tags_to_skip=['system_state_power_supply_status_combined'],  # Skipping tag with a mapping
    )


def test_e2e_core_vs_python_profile_f5_big_ip(dd_agent_check):
    config = common.generate_container_profile_config("f5-big-ip")
    metrics_to_skip = SKIPPED_CORE_ONLY_METRICS
    assert_python_vs_core(
        dd_agent_check,
        config,
        metrics_to_skip=metrics_to_skip,
    )


def test_e2e_profile_fortinet_fortigate(dd_agent_check):
    config = common.generate_container_profile_config("fortinet-fortigate")
    metrics_to_skip = SKIPPED_CORE_ONLY_METRICS
    assert_python_vs_core(
        dd_agent_check,
        config,
        metrics_to_skip=metrics_to_skip,
    )


def test_e2e_profile_generic_device(dd_agent_check):
    config = common.generate_container_profile_config('generic-device')
    assert_python_vs_core(dd_agent_check, config)


def test_e2e_profile_hp_ilo4(dd_agent_check):
    config = common.generate_container_profile_config('hp-ilo4')
    assert_python_vs_core(dd_agent_check, config)


def test_e2e_profile_hpe_proliant(dd_agent_check):
    config = common.generate_container_profile_config('hpe-proliant')
    assert_python_vs_core(
        dd_agent_check,
        config,
        tags_to_skip=['power_supply_status'],  # Skipping tag with a mapping
    )


def test_e2e_profile_idrac(dd_agent_check):
    config = common.generate_container_profile_config('idrac')
    assert_python_vs_core(
        dd_agent_check,
        config,
        tags_to_skip=[
            'system_state_power_supply_status_combined',
            'enclosure_power_supply_state',
        ],  # Skipping tags with mappings
    )


def test_e2e_profile_isilon(dd_agent_check):
    config = common.generate_container_profile_config('isilon')
    assert_python_vs_core(dd_agent_check, config)


def test_e2e_profile_meraki_cloud_controller(dd_agent_check):
    config = common.generate_container_profile_config('meraki-cloud-controller')
    assert_python_vs_core(dd_agent_check, config, tags_to_skip=['mac_address'])


def test_e2e_profile_netapp(dd_agent_check):
    config = common.generate_container_profile_config('netapp')
    assert_python_vs_core(dd_agent_check, config)


def test_e2e_profile_cisco_asr_1001x(dd_agent_check):
    config = common.generate_container_profile_config('cisco-asr-1001x')
    assert_python_vs_core(dd_agent_check, config, tags_to_skip=['cisco_env_mon_supply_state'])


def test_e2e_profile_cisco_asr_9001(dd_agent_check):
    config = common.generate_container_profile_config('cisco-asr-9001')
    assert_python_vs_core(dd_agent_check, config, tags_to_skip=['cisco_env_mon_supply_state'])


def test_e2e_profile_cisco_asr_9901(dd_agent_check):
    config = common.generate_container_profile_config('cisco-asr-9901')
    assert_python_vs_core(dd_agent_check, config, tags_to_skip=['cisco_env_mon_supply_state'])


def test_e2e_discovery(dd_agent_check):
    config = common.generate_container_profile_config_with_ad('apc_ups')
    # skip telemetry metrics since they are implemented different for python and corecheck
    # python integration autodiscovery submit telemetry metrics once for all devices
    # core integration autodiscovery submit telemetry metrics once for each device
    skip_metrics = [
        'datadog.snmp.check_interval',
        'datadog.snmp.submitted_metrics',
        'datadog.snmp.check_duration',
    ]
    # we don't assert count, since the count might be off by 1 due to devices not being discovered at first check run
    assert_python_vs_core(
        dd_agent_check,
        config,
        rate=False,
        pause=300,
        times=3,
        metrics_to_skip=skip_metrics,
        assert_count=False,
        tags_to_skip=['ups_outlet_group_status_group_state'],  # Skipping tag with a mapping
    )


def assert_python_vs_core(
    dd_agent_check,
    config,
    expected_total_count=None,
    metrics_to_skip=None,
    tags_to_skip=None,
    assert_count=True,
    assert_value_metrics=ASSERT_VALUE_METRICS,
    rate=True,
    pause=0,
    times=1,
):
    python_config = deepcopy(config)
    python_config['init_config']['loader'] = 'python'
    core_config = deepcopy(config)
    core_config['init_config']['loader'] = 'core'
    core_config['init_config']['collect_device_metadata'] = 'false'
    metrics_to_skip = (metrics_to_skip or []) + SKIPPED_CORE_ONLY_METRICS
    tags_to_skip = tags_to_skip or []
    tags_to_skip += DEFAULT_TAGS_TO_SKIP

    # building expected metrics (python)
    aggregator = dd_agent_check(python_config, rate=rate, pause=pause, times=times)
    python_metrics = defaultdict(list)
    for _, metrics in aggregator._metrics.items():
        for stub in metrics:
            if stub.name in metrics_to_skip:
                continue
            stub = normalize_stub_metric(stub, tags_to_skip)
            python_metrics[(stub.name, stub.type, tuple(sorted(list(stub.tags) + CORE_ONLY_TAGS)))].append(stub)

    python_service_checks = defaultdict(list)
    for _, service_checks in aggregator._service_checks.items():
        for stub in service_checks:
            python_service_checks[
                (stub.name, stub.status, tuple(sorted(list(stub.tags) + CORE_ONLY_TAGS)), stub.message)
            ].append(stub)

    total_count_python = sum(len(stubs) for stubs in python_metrics.values())

    # building core metrics (core)
    aggregator.reset()
    aggregator = common.dd_agent_check_wrapper(dd_agent_check, core_config, rate=rate, pause=pause, times=times)
    aggregator_metrics = aggregator._metrics
    aggregator._metrics = defaultdict(list)
    for metric_name in aggregator_metrics:
        for stub in aggregator_metrics[metric_name]:
            if stub.name in metrics_to_skip:
                continue
            aggregator._metrics[metric_name].append(normalize_stub_metric(stub, tags_to_skip))

    core_metrics = defaultdict(list)
    for _, metrics in aggregator._metrics.items():
        for metric in metrics:
            core_metrics[(metric.name, metric.type, tuple(sorted(metric.tags)))].append(metric)

    print("Python metrics not found in Corecheck metrics:")
    for key in sorted(python_metrics):
        if key not in core_metrics:
            print("\t{}".format(key))

    print("Corecheck metrics not found in Python metrics:")
    for key in sorted(core_metrics):
        if key not in python_metrics:
            print("\t{}".format(key))

    for (name, mtype, tags), stubs in python_metrics.items():
        count = len(stubs) if assert_count else None
        if name in assert_value_metrics:
            for stub in stubs:
                aggregator.assert_metric(name, metric_type=mtype, tags=tags, count=count, value=stub.value)
        else:
            aggregator.assert_metric(name, metric_type=mtype, tags=tags, count=count)

    aggregator.assert_all_metrics_covered()

    for (name, status, tags, message), stubs in python_service_checks.items():
        count = len(stubs) if assert_count else None
        aggregator.assert_service_check(name, status, tags, count=count, message=message)

    # assert count
    if assert_count:
        total_count_corecheck = sum(len(metrics) for key, metrics in aggregator._metrics.items())
        assert total_count_python == total_count_corecheck
        if expected_total_count is not None:
            assert expected_total_count == total_count_corecheck


def normalize_stub_metric(stub, tags_to_skip):
    tags = [t for t in stub.tags if not is_skipped_tag(t, tags_to_skip)]  # Remove skipped tag
    return MetricStub(
        stub.name,
        stub.type,
        stub.value,
        tags,
        stub.hostname,
        stub.device,
    )


def is_skipped_tag(tag, tags_to_skip):
    for skipped_tag in tags_to_skip:
        if tag.startswith('{}:'.format(skipped_tag)):
            return True
    return False<|MERGE_RESOLUTION|>--- conflicted
+++ resolved
@@ -48,12 +48,9 @@
     'snmp.ciscoEnvMonFanStatus',  # Cisco constant metric
     'snmp.cefcFanTrayStatus',  # Cisco constant metric
     'snmp.cpqHeFltTolPowerSupply',  # HP constant metric
-<<<<<<< HEAD
     'snmp.fanSpeedSensor',  # Checkpoint constant metric
-=======
     'snmp.enclosurePowerSupply',  # iDRAC constant metric
     'snmp.systemState',  # iDRAC constant metric
->>>>>>> d763d55e
 ]
 
 DEFAULT_TAGS_TO_SKIP = ['loader']
