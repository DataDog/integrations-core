--- conflicted
+++ resolved
@@ -51,12 +51,9 @@
     'snmp.fanSpeedSensor',  # Checkpoint constant metric
     'snmp.enclosurePowerSupply',  # iDRAC constant metric
     'snmp.systemState',  # iDRAC constant metric
-<<<<<<< HEAD
     'snmp.meraki.dev',  # Meraki constant metric
-=======
     'snmp.dev',  # Meraki constant metric
     'snmp.physicalDisk',  # iDRAC constant metric
->>>>>>> cfc162a8
     'snmp.wlsxSysExtFan',  # Aruba constant metric
 ]
 
