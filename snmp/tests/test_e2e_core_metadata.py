--- conflicted
+++ resolved
@@ -388,19 +388,12 @@
     assert_device_metadata(aggregator, device)
 
 
-<<<<<<< HEAD
-def test_e2e_core_metadata_netapp(dd_agent_check):
-=======
 def test_e2e_core_metadata_juniper_ex(dd_agent_check):
     """Test Juniper EX metadata collection"""
->>>>>>> 28fe9af2
-    config = common.generate_container_instance_config([])
-    instance = config['instances'][0]
-    instance.update(
-        {
-<<<<<<< HEAD
-            'community_string': 'netapp',
-=======
+    config = common.generate_container_instance_config([])
+    instance = config['instances'][0]
+    instance.update(
+        {
             'community_string': 'juniper-ex',
             'loader': 'core',
         }
@@ -663,28 +656,64 @@
     instance.update(
         {
             'community_string': 'palo-alto',
->>>>>>> 28fe9af2
-            'loader': 'core',
-        }
-    )
-
-    aggregator = dd_agent_check(config, rate=False)
-
-    device_ip = instance['ip_address']
-
-    device = {
-<<<<<<< HEAD
-        'description': 'NetApp Release 9.3P7: Wed Jul 25 10:11:10 UTC 2018',
-=======
+            'loader': 'core',
+        }
+    )
+
+    aggregator = dd_agent_check(config, rate=False)
+
+    device_ip = instance['ip_address']
+
+    device = {
         'description': 'Palo Alto Networks PA-3000 series firewall',
->>>>>>> 28fe9af2
         'id': 'default:' + device_ip,
         'id_tags': [
             'device_namespace:default',
             'snmp_device:' + device_ip,
         ],
         'ip_address': device_ip,
-<<<<<<< HEAD
+        'model': 'PA-3020',
+        'os_name': 'PAN-OS',
+        'os_version': '9.0.5',
+        'product_name': 'PA-3000 series firewall',
+        'profile': 'palo-alto',
+        'serial_number': '015351000009999',
+        'status': 1,
+        'sys_object_id': '1.3.6.1.4.1.25461.2.3.18',
+        'tags': [
+            'device_namespace:default',
+            'device_vendor:paloaltonetworks',
+            'snmp_device:' + device_ip,
+            'snmp_profile:palo-alto',
+        ],
+        'vendor': 'paloaltonetworks',
+        'version': '9.0.5',
+    }
+    assert_device_metadata(aggregator, device)
+
+
+def test_e2e_core_metadata_netapp(dd_agent_check):
+    config = common.generate_container_instance_config([])
+    instance = config['instances'][0]
+    instance.update(
+        {
+            'community_string': 'netapp',
+            'loader': 'core',
+        }
+    )
+
+    aggregator = dd_agent_check(config, rate=False)
+
+    device_ip = instance['ip_address']
+
+    device = {
+        'description': 'NetApp Release 9.3P7: Wed Jul 25 10:11:10 UTC 2018',
+        'id': 'default:' + device_ip,
+        'id_tags': [
+            'device_namespace:default',
+            'snmp_device:' + device_ip,
+        ],
+        'ip_address': device_ip,
         'location': 'France',
         'model': 'example-model',
         'name': 'example-datacenter.company',
@@ -703,23 +732,5 @@
         ],
         'vendor': 'netapp',
         'version': '9.3P7:',
-=======
-        'model': 'PA-3020',
-        'os_name': 'PAN-OS',
-        'os_version': '9.0.5',
-        'product_name': 'PA-3000 series firewall',
-        'profile': 'palo-alto',
-        'serial_number': '015351000009999',
-        'status': 1,
-        'sys_object_id': '1.3.6.1.4.1.25461.2.3.18',
-        'tags': [
-            'device_namespace:default',
-            'device_vendor:paloaltonetworks',
-            'snmp_device:' + device_ip,
-            'snmp_profile:palo-alto',
-        ],
-        'vendor': 'paloaltonetworks',
-        'version': '9.0.5',
->>>>>>> 28fe9af2
     }
     assert_device_metadata(aggregator, device)