# (C) Datadog, Inc. 2021-present
# All rights reserved
# Licensed under Simplified BSD License (see LICENSE)
import pprint

import pytest

from . import common

pytestmark = [pytest.mark.e2e, common.py3_plus_only, common.snmp_integration_only]


def assert_metadata_events(aggregator, events):
    actual_events = aggregator.get_event_platform_events("network-devices-metadata", parse_json=True)
    for event in actual_events:
        # `collect_timestamp` depend on check run time and cannot be asserted reliably,
        # we are replacing it with `0` if present
        if 'collect_timestamp' in event:
            event['collect_timestamp'] = 0
    assert events == actual_events


def assert_device_metadata(aggregator, device_metadata):
    events = aggregator.get_event_platform_events("network-devices-metadata", parse_json=True)
    assert len(events) == 1
    event1 = events[0]

    pprint.pprint(event1['devices'])
    assert len(event1['devices']) == 1

    assert device_metadata == event1['devices'][0]


def test_e2e_core_metadata_f5(dd_agent_check):
    config = common.generate_container_instance_config([])
    instance = config['instances'][0]
    instance.update(
        {
            'community_string': 'f5-big-ip',
            'loader': 'core',
        }
    )

    aggregator = dd_agent_check(config, rate=False)

    device_ip = instance['ip_address']
    device_id = u'default:' + device_ip

    events = [
        {
            u'collect_timestamp': 0,
            u'devices': [
                {
                    u'description': u'BIG-IP Virtual Edition : Linux '
                    u'3.10.0-862.14.4.el7.ve.x86_64 : BIG-IP software '
                    u'release 15.0.1, build 0.0.11',
                    u'id': device_id,
                    u'id_tags': [
                        u'device_namespace:default',
                        u'snmp_device:' + device_ip,
                    ],
                    u'ip_address': device_ip,
                    u'location': u'Network Closet 1',
                    u'name': u'f5-big-ip-adc-good-byol-1-vm.c.datadog-integrations-lab.internal',
                    u'profile': u'f5-big-ip',
                    u'status': 1,
                    u'sys_object_id': u'1.3.6.1.4.1.3375.2.1.3.4.43',
                    u'tags': [
                        u'device_namespace:default',
                        u'device_vendor:f5',
                        u'snmp_device:' + device_ip,
                        u'snmp_host:f5-big-ip-adc-good-byol-1-vm.c.datadog-integrations-lab.internal',
                        u'snmp_profile:f5-big-ip',
                    ],
                    u'vendor': u'f5',
                    u'serial_number': '26ff4a4d-190e-12ac-d4257ed36ba6',
                    u'version': u'15.0.1',
                    u'product_name': u'BIG-IP',
                    u'model': u'Z100',
                    u'os_name': u'Linux',
                    u'os_version': u'3.10.0-862.14.4.el7.ve.x86_64',
                    u'os_hostname': u'f5-big-ip-adc-good-byol-1-vm.c.datadog-integrations-lab.internal',
                },
            ],
            u'interfaces': [
                {
                    u'admin_status': 1,
                    u'alias': u'desc5',
                    u'description': u'/Common/internal',
                    u'device_id': device_id,
                    u'id_tags': [u'interface:/Common/internal'],
                    u'index': 112,
                    u'mac_address': u'0x42010aa40033',
                    u'name': u'/Common/internal',
                    u'oper_status': 1,
                },
                {
                    u'admin_status': 1,
                    u'alias': u'desc1',
                    u'description': u'mgmt',
                    u'device_id': device_id,
                    u'id_tags': [u'interface:mgmt'],
                    u'index': 32,
                    u'mac_address': u'0x42010aa40033',
                    u'name': u'mgmt',
                    u'oper_status': 1,
                },
                {
                    u'admin_status': 1,
                    u'alias': u'desc2',
                    u'description': u'1.0',
                    u'device_id': device_id,
                    u'id_tags': [u'interface:1.0'],
                    u'index': 48,
                    u'mac_address': u'0x42010aa40033',
                    u'name': u'1.0',
                    u'oper_status': 1,
                },
                {
                    u'admin_status': 1,
                    u'alias': u'desc3',
                    u'description': u'/Common/http-tunnel',
                    u'device_id': device_id,
                    u'id_tags': [u'interface:/Common/http-tunnel'],
                    u'index': 80,
                    u'mac_address': u'0x42010aa40034',
                    u'name': u'/Common/http-tunnel',
                    u'oper_status': 4,
                },
                {
                    u'admin_status': 1,
                    u'alias': u'desc4',
                    u'description': u'/Common/socks-tunnel',
                    u'device_id': device_id,
                    u'id_tags': [u'interface:/Common/socks-tunnel'],
                    u'index': 96,
                    u'mac_address': u'0x42010aa40034',
                    u'name': u'/Common/socks-tunnel',
                    u'oper_status': 4,
                },
            ],
            u'namespace': u'default',
            u'subnet': u'',
        },
    ]
    assert_metadata_events(aggregator, events)


def test_e2e_core_metadata_cisco_3850(dd_agent_check):
    config = common.generate_container_instance_config([])
    instance = config['instances'][0]
    instance.update(
        {
            'community_string': 'cisco-3850',
            'loader': 'core',
        }
    )

    aggregator = dd_agent_check(config, rate=False)

    device_ip = instance['ip_address']

    events = aggregator.get_event_platform_events("network-devices-metadata", parse_json=True)

    # since there are >100 resources (device+interfaces), the interfaces are split into 2 events
    assert len(events) == 2
    event1 = events[0]

    # assert device (there is only one device)
    pprint.pprint(event1['devices'])
    assert len(event1['devices']) == 1
    actual_device = event1['devices'][0]
    device = {
        u'description': u'Cisco IOS Software, IOS-XE Software, Catalyst L3 Switch '
        u'Software (CAT3K_CAA-UNIVERSALK9-M), Version 03.06.06E RELEASE '
        u'SOFTWARE (fc1) Technical Support: '
        u'http://www.cisco.com/techsupport Copyright (c) 1986-2016 by '
        u'Cisco Systems, Inc. Compiled Sat 17-Dec-',
        u'id': u'default:' + device_ip,
        u'id_tags': [u'device_namespace:default', u'snmp_device:' + device_ip],
        u'ip_address': device_ip,
        u'location': u'4th floor',
        u'name': u'Cat-3850-4th-Floor.companyname.local',
        u'os_name': u'IOS',
        u'profile': u'cisco-3850',
        u'status': 1,
        u'sys_object_id': u'1.3.6.1.4.1.9.1.1745',
        u'tags': [
            u'device_namespace:default',
            u'device_vendor:cisco',
            u'snmp_device:' + device_ip,
            u'snmp_host:Cat-3850-4th-Floor.companyname.local',
            u'snmp_profile:cisco-3850',
        ],
        u'vendor': u'cisco',
        u'version': u'03.06.06E',
        u'serial_number': u'FOCXXXXXXXX',
        u'model': u'CAT3K_CAA-UNIVERSALK9-M',
    }
    assert device == actual_device

    # assert one interface
    pprint.pprint(event1['interfaces'])
    assert len(event1['interfaces']) > 1
    actual_interface = event1['interfaces'][0]
    interface = {
        u'admin_status': 1,
        u'description': u'GigabitEthernet0/0',
        u'device_id': u'default:' + device_ip,
        u'id_tags': [u'interface:Gi0/0'],
        u'index': 1,
        u'mac_address': u'0x000000000000',
        u'name': u'Gi0/0',
        u'oper_status': 2,
    }
    assert interface == actual_interface


def test_e2e_core_metadata_cisco_catalyst(dd_agent_check):
    config = common.generate_container_instance_config([])
    instance = config['instances'][0]
    instance.update(
        {
            'community_string': 'cisco-catalyst',
            'loader': 'core',
        }
    )

    aggregator = dd_agent_check(config, rate=False)

    device_ip = instance['ip_address']

    device = {
        u'id': u'default:' + device_ip,
        u'id_tags': [
            u'device_namespace:default',
            u'snmp_device:' + device_ip,
        ],
        u'ip_address': device_ip,
        u'name': u'catalyst-6000.example',
        u'profile': u'cisco-catalyst',
        u'status': 1,
        u'sys_object_id': u'1.3.6.1.4.1.9.1.241',
        u'tags': [
            u'device_namespace:default',
            u'device_vendor:cisco',
            u'snmp_device:' + device_ip,
            u'snmp_host:catalyst-6000.example',
            u'snmp_profile:cisco-catalyst',
        ],
        u'vendor': u'cisco',
        u'serial_number': u'SCA044001J9',
    }
    assert_device_metadata(aggregator, device)


def test_e2e_core_metadata_hp_ilo4(dd_agent_check):
    config = common.generate_container_instance_config([])
    instance = config['instances'][0]
    instance.update(
        {
            'community_string': 'hp-ilo4',
            'loader': 'core',
        }
    )

    aggregator = dd_agent_check(config, rate=False)

    device_ip = instance['ip_address']

    device = {
        u'id': u'default:' + device_ip,
        u'id_tags': [
            u'device_namespace:default',
            u'snmp_device:' + device_ip,
        ],
        u'ip_address': device_ip,
        u'model': u'iLO4',
        u'os_name': u'RHEL',
        u'os_version': u'3.10.0-862.14.4.el7.ve.x86_64',
        u'product_name': u'Integrated Lights-Out',
        u'name': u'hp-ilo4.example',
        u'profile': u'hp-ilo4',
        u'status': 1,
        u'sys_object_id': u'1.3.6.1.4.1.232.9.4.10',
        u'version': u'A04-08/12/2018',
        u'tags': [
            u'device_namespace:default',
            u'device_vendor:hp',
            u'snmp_device:' + device_ip,
            u'snmp_host:hp-ilo4.example',
            u'snmp_profile:hp-ilo4',
        ],
        u'vendor': u'hp',
        u'serial_number': u'dXPEdPBE5yKtjW9xx3',
    }
    assert_device_metadata(aggregator, device)


def test_e2e_core_metadata_hpe_proliant(dd_agent_check):
    config = common.generate_container_instance_config([])
    instance = config['instances'][0]
    instance.update(
        {
            'community_string': 'hpe-proliant',
            'loader': 'core',
        }
    )

    aggregator = dd_agent_check(config, rate=False)

    device_ip = instance['ip_address']

    device = {
        u'id': u'default:' + device_ip,
        u'id_tags': [
            u'device_namespace:default',
            u'snmp_device:' + device_ip,
        ],
        u'ip_address': device_ip,
        u'name': u'hpe-proliant.example',
        u'profile': u'hpe-proliant',
        u'status': 1,
        u'model': u'BL35p G1',
        u'os_name': u'RHEL',
        u'os_version': u'3.10.0-862.15.4.el7.ve.x86_64',
        u'product_name': u'ProLiant',
        u'version': u'A04-08/12/2019',
        u'sys_object_id': u'1.3.6.1.4.1.232.1.2',
        u'tags': [
            u'device_namespace:default',
            u'device_vendor:hp',
            u'snmp_device:' + device_ip,
            u'snmp_host:hpe-proliant.example',
            u'snmp_profile:hpe-proliant',
        ],
        u'vendor': u'hp',
        u'serial_number': u'dLPEdPBE5yKtjW9xx3',
    }
<<<<<<< HEAD
    assert device == actual_device


def test_e2e_core_metadata_juniper_ex(dd_agent_check):
    """Test Juniper EX metadata collection"""
=======
    assert_device_metadata(aggregator, device)


def test_e2e_core_metadata_apc_ups(dd_agent_check):
>>>>>>> cce766d6
    config = common.generate_container_instance_config([])
    instance = config['instances'][0]
    instance.update(
        {
<<<<<<< HEAD
            'community_string': 'juniper-ex',
=======
            'community_string': 'apc_ups',
>>>>>>> cce766d6
            'loader': 'core',
        }
    )

    aggregator = dd_agent_check(config, rate=False)

    device_ip = instance['ip_address']

<<<<<<< HEAD
    events = aggregator.get_event_platform_events("network-devices-metadata", parse_json=True)
    assert len(events) == 1
    event1 = events[0]

    # assert device (there is only one device)
    pprint.pprint(event1['devices'])
    assert len(event1['devices']) == 1
    actual_device = event1['devices'][0]
    expected_device = {
        u'description': u'Juniper Networks, Inc. ex2200-24t-4g internet router, kernel '
        + u'JUNOS 10.2R1.8 #0: 2010-05-27 20:13:49 UTC',
        u'id': u'default:' + device_ip,
        u'id_tags': [
            u'device_namespace:default',
            u'snmp_device:' + device_ip,
        ],
        u'ip_address': device_ip,
        u'model': u'ex2200-24t-4g',
        u'os_name': u'JUNOS',
        u'os_version': u'10.2R1.8',
        u'product_name': u'EX2200 Ethernet Switch',
        u'profile': u'juniper-ex',
        u'status': 1,
        u'sys_object_id': u'1.3.6.1.4.1.2636.1.1.1.2.30',
        u'serial_number': u'dXPEdPBE5yKtjW9xx3',
        u'tags': [
            u'device_namespace:default',
            u'device_vendor:juniper-networks',
            u'snmp_device:' + device_ip,
            u'snmp_profile:juniper-ex',
        ],
        u'vendor': u'juniper-networks',
        u'version': u'version-1.0',
    }
    assert expected_device == actual_device


def test_e2e_core_metadata_juniper_mx(dd_agent_check):
    """Test Juniper MX metadata collection"""
    config = common.generate_container_instance_config([])
    instance = config['instances'][0]
    instance.update(
        {
            'community_string': 'juniper-mx',
            'loader': 'core',
        }
    )

    aggregator = dd_agent_check(config, rate=False)

    device_ip = instance['ip_address']

    events = aggregator.get_event_platform_events("network-devices-metadata", parse_json=True)
    assert len(events) == 1
    event1 = events[0]

    # assert device (there is only one device)
    pprint.pprint(event1['devices'])
    assert len(event1['devices']) == 1
    actual_device = event1['devices'][0]
    expected_device = {
        u'description': u'Juniper Networks, Inc. mx480 internet router, kernel JUNOS 11.2R1.10 '
        + u'#0: 2011-07-29 07:15:34 UTC',
        u'id': u'default:' + device_ip,
        u'id_tags': [
            u'device_namespace:default',
            u'snmp_device:' + device_ip,
        ],
        u'ip_address': device_ip,
        u'model': u'mx480',
        u'os_name': u'JUNOS',
        u'os_version': u'11.2R1.10',
        u'product_name': u'MX480 Router',
        u'profile': u'juniper-mx',
        u'status': 1,
        u'sys_object_id': u'1.3.6.1.4.1.2636.1.1.1.2.25',
        u'serial_number': u'dXPEdPBE5yKtjW9xx4',
        u'tags': [
            u'device_namespace:default',
            u'device_vendor:juniper-networks',
            u'snmp_device:' + device_ip,
            u'snmp_profile:juniper-mx',
        ],
        u'vendor': u'juniper-networks',
        u'version': u'version-1.1',
    }
    assert expected_device == actual_device


def test_e2e_core_metadata_juniper_srx(dd_agent_check):
    """Test Juniper SRX metadata collection"""
    config = common.generate_container_instance_config([])
    instance = config['instances'][0]
    instance.update(
        {
            'community_string': 'juniper-srx',
            'loader': 'core',
        }
    )

    aggregator = dd_agent_check(config, rate=False)

    device_ip = instance['ip_address']

    events = aggregator.get_event_platform_events("network-devices-metadata", parse_json=True)
    assert len(events) == 1
    event1 = events[0]

    # assert device (there is only one device)
    pprint.pprint(event1['devices'])
    assert len(event1['devices']) == 1
    actual_device = event1['devices'][0]
    expected_device = {
        u'description': u'Juniper Networks, Inc. srx3400 internet router, kernel JUNOS '
        + u'10.4R3.4 #0: 2011-03-19 22:06:23 UTC',
        u'id': u'default:' + device_ip,
        u'id_tags': [
            u'device_namespace:default',
            u'snmp_device:' + device_ip,
        ],
        u'ip_address': device_ip,
        u'model': u'srx3400',
        u'os_name': u'JUNOS',
        u'os_version': u'10.4R3.4',
        u'product_name': u'SRX 3400 Router',
        u'profile': u'juniper-srx',
        u'status': 1,
        u'sys_object_id': u'1.3.6.1.4.1.2636.1.1.1.2.35',
        u'serial_number': u'dXPEdPBE5yKtjW9xx5',
        u'tags': [
            u'device_namespace:default',
            u'device_vendor:juniper-networks',
            u'snmp_device:' + device_ip,
            u'snmp_profile:juniper-srx',
        ],
        u'vendor': u'juniper-networks',
        u'version': u'version-1.2',
    }
    assert expected_device == actual_device
=======
    device = {
        'description': 'APC Web/SNMP Management Card (MB:v3.9.2 PF:v3.9.2 '
        'PN:apc_hw02_aos_392.bin AF1:v3.7.2 AN1:apc_hw02_sumx_372.bin '
        'MN:AP9619 HR:A10 SN: 5A1827E00000 MD:12/04/2007) (Embedded '
        'PowerNet SNMP Agent SW v2.2 compatible)',
        'id': 'default:' + device_ip,
        'id_tags': [
            'device_namespace:default',
            'snmp_device:' + device_ip,
        ],
        'ip_address': device_ip,
        'model': 'AP9619',
        'os_name': 'AOS',
        'os_version': 'v3.9.2',
        'product_name': 'APC Smart-UPS 600',
        'profile': 'apc_ups',
        'serial_number': '5A1827E00000',
        'status': 1,
        'sys_object_id': '1.3.6.1.4.1.318.1.1.1',
        'tags': [
            'device_namespace:default',
            'device_vendor:apc',
            'firmware_version:2.0.3-test',
            'model:APC Smart-UPS 600',
            'serial_num:test_serial',
            'snmp_device:' + device_ip,
            'snmp_profile:apc_ups',
            'ups_name:testIdentName',
        ],
        'vendor': 'apc',
        'version': '2.0.3-test',
    }
    assert_device_metadata(aggregator, device)
>>>>>>> cce766d6
<|MERGE_RESOLUTION|>--- conflicted
+++ resolved
@@ -337,176 +337,23 @@
         u'vendor': u'hp',
         u'serial_number': u'dLPEdPBE5yKtjW9xx3',
     }
-<<<<<<< HEAD
-    assert device == actual_device
-
-
-def test_e2e_core_metadata_juniper_ex(dd_agent_check):
-    """Test Juniper EX metadata collection"""
-=======
     assert_device_metadata(aggregator, device)
 
 
 def test_e2e_core_metadata_apc_ups(dd_agent_check):
->>>>>>> cce766d6
-    config = common.generate_container_instance_config([])
-    instance = config['instances'][0]
-    instance.update(
-        {
-<<<<<<< HEAD
-            'community_string': 'juniper-ex',
-=======
+    config = common.generate_container_instance_config([])
+    instance = config['instances'][0]
+    instance.update(
+        {
             'community_string': 'apc_ups',
->>>>>>> cce766d6
-            'loader': 'core',
-        }
-    )
-
-    aggregator = dd_agent_check(config, rate=False)
-
-    device_ip = instance['ip_address']
-
-<<<<<<< HEAD
-    events = aggregator.get_event_platform_events("network-devices-metadata", parse_json=True)
-    assert len(events) == 1
-    event1 = events[0]
-
-    # assert device (there is only one device)
-    pprint.pprint(event1['devices'])
-    assert len(event1['devices']) == 1
-    actual_device = event1['devices'][0]
-    expected_device = {
-        u'description': u'Juniper Networks, Inc. ex2200-24t-4g internet router, kernel '
-        + u'JUNOS 10.2R1.8 #0: 2010-05-27 20:13:49 UTC',
-        u'id': u'default:' + device_ip,
-        u'id_tags': [
-            u'device_namespace:default',
-            u'snmp_device:' + device_ip,
-        ],
-        u'ip_address': device_ip,
-        u'model': u'ex2200-24t-4g',
-        u'os_name': u'JUNOS',
-        u'os_version': u'10.2R1.8',
-        u'product_name': u'EX2200 Ethernet Switch',
-        u'profile': u'juniper-ex',
-        u'status': 1,
-        u'sys_object_id': u'1.3.6.1.4.1.2636.1.1.1.2.30',
-        u'serial_number': u'dXPEdPBE5yKtjW9xx3',
-        u'tags': [
-            u'device_namespace:default',
-            u'device_vendor:juniper-networks',
-            u'snmp_device:' + device_ip,
-            u'snmp_profile:juniper-ex',
-        ],
-        u'vendor': u'juniper-networks',
-        u'version': u'version-1.0',
-    }
-    assert expected_device == actual_device
-
-
-def test_e2e_core_metadata_juniper_mx(dd_agent_check):
-    """Test Juniper MX metadata collection"""
-    config = common.generate_container_instance_config([])
-    instance = config['instances'][0]
-    instance.update(
-        {
-            'community_string': 'juniper-mx',
-            'loader': 'core',
-        }
-    )
-
-    aggregator = dd_agent_check(config, rate=False)
-
-    device_ip = instance['ip_address']
-
-    events = aggregator.get_event_platform_events("network-devices-metadata", parse_json=True)
-    assert len(events) == 1
-    event1 = events[0]
-
-    # assert device (there is only one device)
-    pprint.pprint(event1['devices'])
-    assert len(event1['devices']) == 1
-    actual_device = event1['devices'][0]
-    expected_device = {
-        u'description': u'Juniper Networks, Inc. mx480 internet router, kernel JUNOS 11.2R1.10 '
-        + u'#0: 2011-07-29 07:15:34 UTC',
-        u'id': u'default:' + device_ip,
-        u'id_tags': [
-            u'device_namespace:default',
-            u'snmp_device:' + device_ip,
-        ],
-        u'ip_address': device_ip,
-        u'model': u'mx480',
-        u'os_name': u'JUNOS',
-        u'os_version': u'11.2R1.10',
-        u'product_name': u'MX480 Router',
-        u'profile': u'juniper-mx',
-        u'status': 1,
-        u'sys_object_id': u'1.3.6.1.4.1.2636.1.1.1.2.25',
-        u'serial_number': u'dXPEdPBE5yKtjW9xx4',
-        u'tags': [
-            u'device_namespace:default',
-            u'device_vendor:juniper-networks',
-            u'snmp_device:' + device_ip,
-            u'snmp_profile:juniper-mx',
-        ],
-        u'vendor': u'juniper-networks',
-        u'version': u'version-1.1',
-    }
-    assert expected_device == actual_device
-
-
-def test_e2e_core_metadata_juniper_srx(dd_agent_check):
-    """Test Juniper SRX metadata collection"""
-    config = common.generate_container_instance_config([])
-    instance = config['instances'][0]
-    instance.update(
-        {
-            'community_string': 'juniper-srx',
-            'loader': 'core',
-        }
-    )
-
-    aggregator = dd_agent_check(config, rate=False)
-
-    device_ip = instance['ip_address']
-
-    events = aggregator.get_event_platform_events("network-devices-metadata", parse_json=True)
-    assert len(events) == 1
-    event1 = events[0]
-
-    # assert device (there is only one device)
-    pprint.pprint(event1['devices'])
-    assert len(event1['devices']) == 1
-    actual_device = event1['devices'][0]
-    expected_device = {
-        u'description': u'Juniper Networks, Inc. srx3400 internet router, kernel JUNOS '
-        + u'10.4R3.4 #0: 2011-03-19 22:06:23 UTC',
-        u'id': u'default:' + device_ip,
-        u'id_tags': [
-            u'device_namespace:default',
-            u'snmp_device:' + device_ip,
-        ],
-        u'ip_address': device_ip,
-        u'model': u'srx3400',
-        u'os_name': u'JUNOS',
-        u'os_version': u'10.4R3.4',
-        u'product_name': u'SRX 3400 Router',
-        u'profile': u'juniper-srx',
-        u'status': 1,
-        u'sys_object_id': u'1.3.6.1.4.1.2636.1.1.1.2.35',
-        u'serial_number': u'dXPEdPBE5yKtjW9xx5',
-        u'tags': [
-            u'device_namespace:default',
-            u'device_vendor:juniper-networks',
-            u'snmp_device:' + device_ip,
-            u'snmp_profile:juniper-srx',
-        ],
-        u'vendor': u'juniper-networks',
-        u'version': u'version-1.2',
-    }
-    assert expected_device == actual_device
-=======
+            'loader': 'core',
+        }
+    )
+
+    aggregator = dd_agent_check(config, rate=False)
+
+    device_ip = instance['ip_address']
+
     device = {
         'description': 'APC Web/SNMP Management Card (MB:v3.9.2 PF:v3.9.2 '
         'PN:apc_hw02_aos_392.bin AF1:v3.7.2 AN1:apc_hw02_sumx_372.bin '
@@ -540,4 +387,135 @@
         'version': '2.0.3-test',
     }
     assert_device_metadata(aggregator, device)
->>>>>>> cce766d6
+
+
+def test_e2e_core_metadata_juniper_ex(dd_agent_check):
+    """Test Juniper EX metadata collection"""
+    config = common.generate_container_instance_config([])
+    instance = config['instances'][0]
+    instance.update(
+        {
+            'community_string': 'juniper-ex',
+            'loader': 'core',
+        }
+    )
+
+    aggregator = dd_agent_check(config, rate=False)
+
+    device_ip = instance['ip_address']
+
+    expected_device = {
+        u'description': u'Juniper Networks, Inc. ex2200-24t-4g internet router, kernel '
+        + u'JUNOS 10.2R1.8 #0: 2010-05-27 20:13:49 UTC',
+        u'id': u'default:' + device_ip,
+        u'id_tags': [
+            u'device_namespace:default',
+            u'snmp_device:' + device_ip,
+        ],
+        u'ip_address': device_ip,
+        u'model': u'ex2200-24t-4g',
+        u'os_name': u'JUNOS',
+        u'os_version': u'10.2R1.8',
+        u'product_name': u'EX2200 Ethernet Switch',
+        u'profile': u'juniper-ex',
+        u'status': 1,
+        u'sys_object_id': u'1.3.6.1.4.1.2636.1.1.1.2.30',
+        u'serial_number': u'dXPEdPBE5yKtjW9xx3',
+        u'tags': [
+            u'device_namespace:default',
+            u'device_vendor:juniper-networks',
+            u'snmp_device:' + device_ip,
+            u'snmp_profile:juniper-ex',
+        ],
+        u'vendor': u'juniper-networks',
+        u'version': u'version-1.0',
+    }
+    assert_device_metadata(aggregator, expected_device)
+
+
+def test_e2e_core_metadata_juniper_mx(dd_agent_check):
+    """Test Juniper MX metadata collection"""
+    config = common.generate_container_instance_config([])
+    instance = config['instances'][0]
+    instance.update(
+        {
+            'community_string': 'juniper-mx',
+            'loader': 'core',
+        }
+    )
+
+    aggregator = dd_agent_check(config, rate=False)
+
+    device_ip = instance['ip_address']
+
+    expected_device = {
+        u'description': u'Juniper Networks, Inc. mx480 internet router, kernel JUNOS 11.2R1.10 '
+        + u'#0: 2011-07-29 07:15:34 UTC',
+        u'id': u'default:' + device_ip,
+        u'id_tags': [
+            u'device_namespace:default',
+            u'snmp_device:' + device_ip,
+        ],
+        u'ip_address': device_ip,
+        u'model': u'mx480',
+        u'os_name': u'JUNOS',
+        u'os_version': u'11.2R1.10',
+        u'product_name': u'MX480 Router',
+        u'profile': u'juniper-mx',
+        u'status': 1,
+        u'sys_object_id': u'1.3.6.1.4.1.2636.1.1.1.2.25',
+        u'serial_number': u'dXPEdPBE5yKtjW9xx4',
+        u'tags': [
+            u'device_namespace:default',
+            u'device_vendor:juniper-networks',
+            u'snmp_device:' + device_ip,
+            u'snmp_profile:juniper-mx',
+        ],
+        u'vendor': u'juniper-networks',
+        u'version': u'version-1.1',
+    }
+    assert_device_metadata(aggregator, expected_device)
+
+
+def test_e2e_core_metadata_juniper_srx(dd_agent_check):
+    """Test Juniper SRX metadata collection"""
+    config = common.generate_container_instance_config([])
+    instance = config['instances'][0]
+    instance.update(
+        {
+            'community_string': 'juniper-srx',
+            'loader': 'core',
+        }
+    )
+
+    aggregator = dd_agent_check(config, rate=False)
+
+    device_ip = instance['ip_address']
+
+    expected_device = {
+        u'description': u'Juniper Networks, Inc. srx3400 internet router, kernel JUNOS '
+        + u'10.4R3.4 #0: 2011-03-19 22:06:23 UTC',
+        u'id': u'default:' + device_ip,
+        u'id_tags': [
+            u'device_namespace:default',
+            u'snmp_device:' + device_ip,
+        ],
+        u'ip_address': device_ip,
+        u'model': u'srx3400',
+        u'os_name': u'JUNOS',
+        u'os_version': u'10.4R3.4',
+        u'product_name': u'SRX 3400 Router',
+        u'profile': u'juniper-srx',
+        u'status': 1,
+        u'sys_object_id': u'1.3.6.1.4.1.2636.1.1.1.2.35',
+        u'serial_number': u'dXPEdPBE5yKtjW9xx5',
+        u'tags': [
+            u'device_namespace:default',
+            u'device_vendor:juniper-networks',
+            u'snmp_device:' + device_ip,
+            u'snmp_profile:juniper-srx',
+        ],
+        u'vendor': u'juniper-networks',
+        u'version': u'version-1.2',
+    }
+    assert_device_metadata(aggregator, expected_device)