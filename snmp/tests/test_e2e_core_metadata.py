--- conflicted
+++ resolved
@@ -388,60 +388,30 @@
     assert_device_metadata(aggregator, device)
 
 
-<<<<<<< HEAD
-def test_e2e_core_metadata_dell_idrac(dd_agent_check):
-=======
 def test_e2e_core_metadata_juniper_ex(dd_agent_check):
     """Test Juniper EX metadata collection"""
->>>>>>> 18add109
-    config = common.generate_container_instance_config([])
-    instance = config['instances'][0]
-    instance.update(
-        {
-<<<<<<< HEAD
-            'community_string': 'idrac',
-=======
+    config = common.generate_container_instance_config([])
+    instance = config['instances'][0]
+    instance.update(
+        {
             'community_string': 'juniper-ex',
->>>>>>> 18add109
-            'loader': 'core',
-        }
-    )
-
-    aggregator = dd_agent_check(config, rate=False)
-
-    device_ip = instance['ip_address']
-
-<<<<<<< HEAD
-    device = {
-=======
+            'loader': 'core',
+        }
+    )
+
+    aggregator = dd_agent_check(config, rate=False)
+
+    device_ip = instance['ip_address']
+
     expected_device = {
         u'description': u'Juniper Networks, Inc. ex2200-24t-4g internet router, kernel '
         + u'JUNOS 10.2R1.8 #0: 2010-05-27 20:13:49 UTC',
->>>>>>> 18add109
         u'id': u'default:' + device_ip,
         u'id_tags': [
             u'device_namespace:default',
             u'snmp_device:' + device_ip,
         ],
         u'ip_address': device_ip,
-<<<<<<< HEAD
-        u'profile': u'idrac',
-        u'status': 1,
-        u'model': u'customFooVersion',
-        u'os_name': u'Ubuntu',
-        u'os_version': u'18.04.3 LTS (Bionic Beaver)',
-        u'product_name': u'PowerEdge',
-        u'version': u'2.5.4',
-        u'sys_object_id': u'1.3.6.1.4.1.674.10892.2.2',
-        u'tags': [
-            u'device_namespace:default',
-            u'device_vendor:dell',
-            u'snmp_device:' + device_ip,
-            u'snmp_profile:idrac',
-        ],
-        u'vendor': u'dell',
-        u'serial_number': u'acted quaintly driving',
-=======
         u'model': u'ex2200-24t-4g',
         u'os_name': u'JUNOS',
         u'os_version': u'10.2R1.8',
@@ -845,6 +815,46 @@
         ],
         'vendor': 'fortinet',
         'version': 'v5.6.4,build1575b1575,180425 (GA)',
->>>>>>> 18add109
+    }
+    assert_device_metadata(aggregator, device)
+
+
+def test_e2e_core_metadata_dell_idrac(dd_agent_check):
+    config = common.generate_container_instance_config([])
+    instance = config['instances'][0]
+    instance.update(
+        {
+            'community_string': 'idrac',
+            'loader': 'core',
+        }
+    )
+
+    aggregator = dd_agent_check(config, rate=False)
+
+    device_ip = instance['ip_address']
+
+    device = {
+        u'id': u'default:' + device_ip,
+        u'id_tags': [
+            u'device_namespace:default',
+            u'snmp_device:' + device_ip,
+        ],
+        u'ip_address': device_ip,
+        u'profile': u'idrac',
+        u'status': 1,
+        u'model': u'customFooVersion',
+        u'os_name': u'Ubuntu',
+        u'os_version': u'18.04.3 LTS (Bionic Beaver)',
+        u'product_name': u'PowerEdge',
+        u'version': u'2.5.4',
+        u'sys_object_id': u'1.3.6.1.4.1.674.10892.2.2',
+        u'tags': [
+            u'device_namespace:default',
+            u'device_vendor:dell',
+            u'snmp_device:' + device_ip,
+            u'snmp_profile:idrac',
+        ],
+        u'vendor': u'dell',
+        u'serial_number': u'acted quaintly driving',
     }
     assert_device_metadata(aggregator, device)