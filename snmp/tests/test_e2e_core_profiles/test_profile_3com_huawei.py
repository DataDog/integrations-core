--- conflicted
+++ resolved
@@ -64,12 +64,6 @@
     for fan_tags in fan_row_tags:
         aggregator.assert_metric('snmp.hwdevMPowerStatus', metric_type=aggregator.GAUGE, tags=common_tags + fan_tags)
 
-<<<<<<< HEAD
-    aggregator.assert_all_metrics_covered()
-    aggregator.assert_metrics_using_metadata(get_metadata_metrics(), check_submission_type=True)
-
-=======
->>>>>>> 6a78550f
     # --- TEST METADATA ---
     device = {
         'description': '3Com Huawei Device Desc',
