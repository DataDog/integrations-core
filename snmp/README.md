--- conflicted
+++ resolved
@@ -4,11 +4,8 @@
 
 Simple Network Management Protocol (SNMP) is a standard for monitoring network-connected devices, such as routers, switches, servers, and firewalls. This check collects SNMP metrics from your network devices.
 
-<<<<<<< HEAD
 SNMP uses sysOIDs (System Object Identifiers) to uniquely identify devices, and OIDs (Object Identifiers) to uniquely identify managed objects. OIDs follow a hierarchical tree pattern: under the root is ISO, which is numbered 1. The next level is ORG and numbered 3 and so on, with each level being separated by a `.`.
-=======
-SNMP uses OIDs (Object Identifiers) to uniquely identify managed objects. OIDs follow a hierarchical tree pattern: under the root is ISO which is numbered 1, then next level is ORG and numbered 3 and so on, with each level being separated by a `.` (dot).
->>>>>>> d7e0713e
+
 
 A MIB (Management Information Base) acts as a translator between OIDs and human readable names, and organizes a subset of the hierarchy. Because of the way the tree is structured, most SNMP values start with the same set of objects:
 
@@ -90,12 +87,8 @@
    ## @param enforce_mib_constraints - boolean - optional - default: true
    enforce_mib_constraints: true
 
-<<<<<<< HEAD
    ## @param bulk_threshold - integer - optional - default: 5
    bulk_threshold: 5
-=======
-Example using the `CISCO-TCP-MIB`:
->>>>>>> d7e0713e
 
    ## @param tags - list of key:value element - optional
    tags:
@@ -109,7 +102,8 @@
 
 Profiles allow the SNMP check to reuse metric definitions across several device types or instances. Profiles define metrics the same way as instances, either inline in the configuration file or in separate files. Each instance can only match a single profile. For example, you can define a profile in the `init_config` section:
 
-```yaml
+```
+yaml
 init_config:
   profiles:
     my-profile:
