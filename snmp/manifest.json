{
  "manifest_version": "2.0.0",
  "app_uuid": "4fc8e176-17ce-4346-9544-bec30ac47a00",
  "app_id": "snmp",
  "display_on_public_website": true,
  "tile": {
    "overview": "README.md#Overview",
    "configuration": "README.md#Setup",
    "support": "README.md#Support",
    "changelog": "CHANGELOG.md",
    "description": "Collect SNMP metrics from your network devices.",
    "title": "SNMP",
    "media": [],
    "classifier_tags": [
      "Category::Network",
      "Category::Notification",
      "Category::SNMP",
      "Supported OS::Linux",
      "Supported OS::Windows",
      "Supported OS::macOS"
    ]
  },
  "author": {
    "support_email": "help@datadoghq.com",
    "name": "Datadog",
    "homepage": "https://www.datadoghq.com",
    "sales_email": "info@datadoghq.com"
  },
  "oauth": {},
  "assets": {
    "integration": {
      "source_type_name": "SNMP",
      "configuration": {
        "spec": "assets/configuration/spec.yaml"
      },
      "events": {
        "creates_events": false
      },
      "metrics": {
        "prefix": "snmp.",
        "check": "snmp.devices_monitored",
        "metadata_path": "metadata.csv"
      },
      "service_checks": {
        "metadata_path": "assets/service_checks.json"
      }
    },
    "dashboards": {
      "Interface Performance": "assets/dashboards/interface_performance.json",
      "Datacenter Overview": "assets/dashboards/datacenter_overview.json",
<<<<<<< HEAD
      "Netflow Monitoring": "assets/dashboards/netflow_monitoring.json"
=======
      "Datadog NDM Environment": "assets/dashboards/datadog_ndm_environment.json"
>>>>>>> ec947acc
    },
    "monitors": {
      "[SNMP] Device Down Alert": "assets/monitors/device_down.json",
      "[SNMP] Device Unreachable Alert": "assets/monitors/device_unreachable.json",
      "[SNMP] Interface Down Alert": "assets/monitors/interface_down.json"
    }
  }
}<|MERGE_RESOLUTION|>--- conflicted
+++ resolved
@@ -48,11 +48,8 @@
     "dashboards": {
       "Interface Performance": "assets/dashboards/interface_performance.json",
       "Datacenter Overview": "assets/dashboards/datacenter_overview.json",
-<<<<<<< HEAD
-      "Netflow Monitoring": "assets/dashboards/netflow_monitoring.json"
-=======
+      "Netflow Monitoring": "assets/dashboards/netflow_monitoring.json",
       "Datadog NDM Environment": "assets/dashboards/datadog_ndm_environment.json"
->>>>>>> ec947acc
     },
     "monitors": {
       "[SNMP] Device Down Alert": "assets/monitors/device_down.json",
