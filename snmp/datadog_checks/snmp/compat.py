<<<<<<< HEAD
# (C) Datadog, Inc. 2010-present
# All rights reserved
# Licensed under Simplified BSD License (see LICENSE)
from typing import Any
=======
# (C) Datadog, Inc. 2020-present
# All rights reserved
# Licensed under Simplified BSD License (see LICENSE)
from typing import Any, Optional
>>>>>>> 15334a66

try:
    from datadog_checks.base.utils.common import total_time_to_temporal_percent
except ImportError:

    # Provide fallback for agent < 6.16
    def total_time_to_temporal_percent(total_time, scale=1000):  # type: ignore
        return total_time / scale * 100


try:
    from datadog_agent import get_config, read_persistent_cache, write_persistent_cache
except ImportError:

<<<<<<< HEAD
    def get_config(value):
        # type: (Any) -> str
        return ''

    def write_persistent_cache(value, key):
        # type: (Any, Any) -> None
        pass

    def read_persistent_cache(value):
        # type: (Any) -> str
=======
    def get_config(key):
        # type: (str) -> Optional[str]
        return ''

    def write_persistent_cache(key, value):
        # type: (str, str) -> None
        pass

    def read_persistent_cache(key):
        # type: (str) -> Optional[str]
>>>>>>> 15334a66
        return ''<|MERGE_RESOLUTION|>--- conflicted
+++ resolved
@@ -1,14 +1,7 @@
-<<<<<<< HEAD
-# (C) Datadog, Inc. 2010-present
-# All rights reserved
-# Licensed under Simplified BSD License (see LICENSE)
-from typing import Any
-=======
 # (C) Datadog, Inc. 2020-present
 # All rights reserved
 # Licensed under Simplified BSD License (see LICENSE)
 from typing import Any, Optional
->>>>>>> 15334a66
 
 try:
     from datadog_checks.base.utils.common import total_time_to_temporal_percent
@@ -23,18 +16,6 @@
     from datadog_agent import get_config, read_persistent_cache, write_persistent_cache
 except ImportError:
 
-<<<<<<< HEAD
-    def get_config(value):
-        # type: (Any) -> str
-        return ''
-
-    def write_persistent_cache(value, key):
-        # type: (Any, Any) -> None
-        pass
-
-    def read_persistent_cache(value):
-        # type: (Any) -> str
-=======
     def get_config(key):
         # type: (str) -> Optional[str]
         return ''
@@ -45,5 +26,4 @@
 
     def read_persistent_cache(key):
         # type: (str) -> Optional[str]
->>>>>>> 15334a66
         return ''