## WARNING: This configuration files is for SNMP v1, v2 and v3
## Check carefully all variables depending of your SNMP version.
## To learn more about SNMP v3 configuration check:
## http://snmplabs.com/pysnmp/docs/api-reference.html#user-based

init_config:

  ## @param mibs_folder - string - required
  ## Specify an additional folder for your custom mib files (python format).
  #
  # mibs_folder: /path/to/your/mibs/folder

  ## @param ignore_nonincreasing_oid - boolean - optional - default: false
  ## Set to true to ignore non increasing oid.
  ## See http://snmplabs.com/pysnmp/faq/oids-not-increasing.html?highlight=ignorenonincreasingoid
  #
  # ignore_nonincreasing_oid: false

  ## @param global_metrics - list of elements - optional
  ## Specify global_metrics you want to monitor by using MIBS for Counter and Gauge.
  ## global_metrics are applied to all instances where use_global_metrics is set to true at the instance level.
  ## i.e:
  ## - MIB: UDP-MIB
  ##   symbol: udpInDatagrams
  ##
  ## If it's just a scalar, you can specify by OID and name it:
  ##
  ## - OID: 1.3.6.1.2.1.6.5
  ##   name: tcpPassiveOpens
  ##
  ## Optional parameters:
  ##
  ## Use the 'metric_tags' parameter to specify a specific tag for a collected metric:
  ##
  ## - OID: 1.3.6.1.2.1.6.5
  ##   name: tcpPassiveOpens
  ##   metric_tags:
  ##     - TCP
  ##
  ## User the 'forced_type' parameter to enforce a data type for OIDs if the
  ## auto-detection for OID data types from the remote agent's response is failing.
  ## Example: When a F5 Networks load balancer is queried for this OID, it returns
  ## it as a Counter64 when it should be a gauge. So, this configuration forces
  ## the data type to gauge:
  ##
  ## - OID: 1.3.6.1.4.1.3375.2.1.1.2.1.8.0
  ##   name: F5_TotalCurrentConnections
  ##   forced_type: gauge
  ##
  ## Query a table with the 'table' parameter and specify:
  ##  - which columns to report as value with the 'symbols' parameter.
  ##  - which columns / indexes to use as tags with the 'metric_tags' parameter.
  ##  - which column to read the tag value from with the 'column' parameter.
  ##  - which index you want to read the tag value from with the 'index' parameter.
  ##  - which table and MIB are required if the tag is in a different table.
  ##
  ## Example:
  ##
  ##  - MIB: IF-MIB
  ##    table: ifTable
  ##    symbols:
  ##      - ifInOctets
  ##      - ifOutOctets
  ##    metric_tags:
  ##      - tag: interface
  ##        column: ifDescr
  ##  - MIB: IP-MIB
  ##    table: ipSystemStatsTable
  ##    symbols:
  ##      - ipSystemStatsInReceives
  ##    metric_tags:
  ##      - tag: ipversion
  ##        index: 1
  ##  - MIB: ENTITY-SENSOR-MIB
  ##    table: entitySensorObjects
  ##    symbols:
  ##      - entPhySensorValue
  ##    metric_tags:
  ##      - tag: description
  ##        column: entLogicalDescr
  ##        table: entLogicalTable
  ##        MIB: ENTITY-MIB
  #
  # global_metrics:
  #   - MIB: UDP-MIB
  #     symbol: udpInDatagrams
  #   - MIB: TCP-MIB
  #     symbol: tcpActiveOpens
  #   - OID: 1.3.6.1.2.1.6.5
  #     name: tcpPassiveOpens
  #   - OID: 1.3.6.1.2.1.6.5
  #     name: tcpPassiveOpens
  #     metric_tags:
  #       - TCP

  ## @param profiles - object - optional
  ## Specify profiles to be able to reference a set of metrics by name.
  ## One of definition_file or definition needs to be defined.
  ## definition_file points to a file with a profile, whereas definition inlines
  ## it directly here.
  ## When using a profile present on the profiles directory of the
  ## configuration, you can directly pass the filename.
  ## By default, it loads all the profiles installed in the python package and
  ## in the configuration directory, if the file doesn't start with an underscore.
  #
  # profiles:
  #   f5-big-ip:
  #     definition_file: f5-big-ip.yaml
  #   router:
  #     definition_file: generic-router.yaml
  #   cisco-3850:
  #     definition_file: cisco-3850.yaml
  #   meraki-cloud-controller:
  #     definition_file: meraki-cloud-controller.yaml
  #   idrac:
  #     definition_file: idrac.yaml
  #   cisco-nexus:
  #     definition_file: cisco-nexus.yaml
  #   dell-poweredge:
  #     definition_file: dell-poweredge.yaml
  #   hp-ilo4:
  #     definition_file: hp-ilo4.yaml
  #   hpe-proliant:
  #     definition_file: hpe-proliant.yaml
  #   palo-alto:
  #     definition_file: palo-alto.yaml
  #   cisco-asa-5525:
  #     definition_file: cisco-asa-5525.yaml
  #   checkpoint-firewall:
  #     definition_file: checkpoint-firewall.yaml
<<<<<<< HEAD
  #   isilon:
  #     definition_file: isilon.yaml
=======
  #   apc-ups:
  #     definition_file: apc-ups.yaml
>>>>>>> a5034394

instances:
  -
    ## @param ip_address - string - optional
    ## The IP address of the device to monitor.
    ## One of ip_address and network_address must be provided.
    #
    # ip_address: <IP_ADDRESS>

    ## @param network_address - string - optional
    ## The network address of the devices to scan for monitor.
    #
    # network_address: <NETWORK_ADRESS>

    ## @param ignored_ip_addresses - list of string - optional
    ## A list of IP addresses to ignore when scanning the network.
    #
    # ignored_ip_addresses:
    #   - <IP_ADDRESS_1>
    #   - <IP_ADDRESS_2>

    ## @param port - integer - optional - default: 161
    ## Default SNMP port.
    #
    # port: 161

    ## @param community_string - string - optional
    ## Only useful for SNMP v1 & v2.
    #
    # community_string: public

    ## @param snmp_version - integer - optional - default: 2
    ## If you are using SNMP v1 set snmp_version to 1 (required)
    ## If you are using SNMP v3 set snmp_version to 3 (required)
    #
    # snmp_version: 2

    ## @param timeout - integer - optional - default: 1
    ## Amount of second before timing out.
    #
    # timeout: 1

    ## @param retries - integer - optional - default: 5
    ## Amount of retries before failure.
    #
    # retries: 5

    ## @param discovery_interval - integer - optional - default: 3600
    ## Interval between 2 discovery starts, in seconds.
    #
    # discovery_interval: 3600

    ## @param discovery_allowed_failures - integer - optional - default: 3
    ## Number of times a discovered host can fail before we remove it from the discovered list.
    #
    # discovery_allowed_failures: 3

    ## @param workers - integer - optional - default: 5
    ## Number of workers used for check when using discovery.
    #
    # workers: 5

    ## @param enforce_mib_constraints - boolean - optional - default: true
    ## If set to false we will not check the values returned meet the MIB constraints.
    #
    # enforce_mib_constraints: true

    ## @param bulk_threshold - integer - optional - default: 5
    ## The number of symbols in each table that triggers a BULK request.
    ## Only relevant for SNMP > 1.
    #
    # bulk_threshold: 5

    ## @param tags - list of key:value element - optional
    ## List of tags to attach to every metric, event and service check emitted by this integration.
    ##
    ## Learn more about tagging: https://docs.datadoghq.com/tagging/
    #
    # tags:
    #   - <KEY_1>:<VALUE_1>
    #   - <KEY_2>:<VALUE_2>

    ## SNMP v3 specific configuration
    ## All parameter are commented here even if they are required since
    ## the default configuration is for SNMP v2
    ## Learn more about SNMP v3 configuration here: http://snmplabs.com/pysnmp/docs/api-reference.html#user-based

    ## @param user - string - required
    ## USERNAME to connect to your SNMP devices.
    #
    # user: <USERNAME>

    ## @param authProtocol - string - required
    ## Authentication type to use when connecting to your SNMP devices.
    #
    # authProtocol: <AUTHENTICATION_PROTOCOL>

    ## @param authKey - string - required
    ## Authentication key to use with your Authentication type.
    #
    # authKey: <AUTHENTICATION_TYPE_KEY>

    ## @param privProtocol - string - required
    ## Privacy type to use when connecting to your SNMP devices.
    #
    # privProtocol: <PRIVACY_TYPE>

    ## @param privKey - string - required
    ## Privacy type key to use with your Privacy type.
    #
    # privKey: <PRIVACY_TYPE_KEY>

    ## @param context_engine_id - string - optional
    ## ID of your context engine; typically unneeded.
    ## (optional SNMP v3-only parameter)
    #
    # context_engine_id: <CONTEXT_ENGINE_ID>

    ## @param context_name - string - optional
    ## Name of your context (optional SNMP v3-only parameter).
    #
    # context_name: <CONTEXT_NAME>

    ## @param use_global_metrics - boolean - optional - default: true
    ## Whether or not global_metrics should be included for this instance.
    #
    # use_global_metrics: true

    ## @param profile - string - optional
    ## Name of the profile to use, if any.
    #
    # profile: <PROFILE_NAME>

    ## @param metrics - list of elements - optional
    ## Specify metrics you want to monitor by using MIBS for Counter and Gauge.
    ## metrics set here will override global_metrics set in the init_config section if use_global_metrics is set to false.
    ## Otherwise, they will be used in addition of global_metrics.
    ##
    ## i.e:
    ## - MIB: UDP-MIB
    ##   symbol: udpInDatagrams
    ##
    ## If it's just a scalar, you can specify by OID and name it:
    ##
    ## - OID: 1.3.6.1.2.1.6.5
    ##   name: tcpPassiveOpens
    ##
    ## Optional parameters:
    ##
    ## Use the 'metric_tags' parameter to specify a specific tag for a collected metric:
    ##
    ## - OID: 1.3.6.1.2.1.6.5
    ##   name: tcpPassiveOpens
    ##   metric_tags:
    ##     - TCP
    ##
    ## User the 'forced_type' parameter to enforce a data type for OIDs if the
    ## auto-detection for OID data types from the remote agent's response is failing.
    ## Example: When a F5 Networks load balancer is queried for this OID, it returns
    ## it as a Counter64 when it should be a gauge. So, this configuration forces
    ## the data type to gauge:
    ##
    ## - OID: 1.3.6.1.4.1.3375.2.1.1.2.1.8.0
    ##   name: F5_TotalCurrentConnections
    ##   forced_type: gauge
    ##
    ## Query a table with the 'table' parameter and specify:
    ##  - which columns to report as value with the 'symbols' parameter.
    ##  - which columns / indexes to use as tags with the 'metric_tags' parameter.
    ##  - which column to read the tag value from with the 'column' parameter.
    ##  - which index you want to read the tag value from with the 'index' parameter.
    ##
    ## Example:
    ##
    ##  - MIB: IF-MIB
    ##    table: ifTable
    ##    symbols:
    ##      - ifInOctets
    ##      - ifOutOctets
    ##    metric_tags:
    ##      - tag: interface
    ##        column: ifDescr
    ##  - MIB: IP-MIB
    ##    table: ipSystemStatsTable
    ##    symbols:
    ##      - ipSystemStatsInReceives
    ##         metric_tags:
    ##           - tag: ipversion
    ##             index: 1
    #
    metrics:
      - MIB: UDP-MIB
        symbol: udpInDatagrams
      - MIB: TCP-MIB
        symbol: tcpActiveOpens
      - OID: 1.3.6.1.2.1.6.5
        name: tcpPassiveOpens
      - OID: 1.3.6.1.2.1.6.5
        name: tcpPassiveOpens
        metric_tags:
          - TCP

    ## @param metric_tags - list of elements - optional
    ## Specify tags that you want applied to all metrics. A tag can be applied from a symbol or an OID.
    ## Regular expressions can be used to separate the resulting value into several tags, or get a
    ## substring using the regular Python engine: https://docs.python.org/3/library/re.html
    #
    # metric_tags:
    #  - # From a symbol
    #    MIB: SNMPv2-MIB
    #    symbol: sysName
    #    tag: snmp_host
    #  - # From an OID:
    #    OID: 1.3.6.1.2.1.1.5
    #    symbol: sysName
    #    tag: snmp_host
    #  - # With regular expression matching
    #    MIB: SNMPv2-MIB
    #    symbol: sysName
    #    match: (.*)-(.*)
    #    tags:
    #        host: \2
    #        device_type: \1<|MERGE_RESOLUTION|>--- conflicted
+++ resolved
@@ -128,13 +128,10 @@
   #     definition_file: cisco-asa-5525.yaml
   #   checkpoint-firewall:
   #     definition_file: checkpoint-firewall.yaml
-<<<<<<< HEAD
   #   isilon:
   #     definition_file: isilon.yaml
-=======
   #   apc-ups:
   #     definition_file: apc-ups.yaml
->>>>>>> a5034394
 
 instances:
   -
