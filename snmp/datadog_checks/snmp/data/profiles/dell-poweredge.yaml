# Profile for Dell Poweredge devices

# MIBs can be downloaded after searching for a server and looking for keyboard "MIB":
# Example: https://www.dell.com/support/home/us/en/04/product-support/product/poweredge-r730/drivers

# Status metrics (e.g: powerSupplyStatus, temperatureProbeStatus, etc.) output one of the following: other(1), unknown(2), ok(3), nonCritical(4), critical(5), nonRecoverable(6)

extends:
<<<<<<< HEAD
  - _base.yaml
  - _dell-rac.yaml # These metrics are available in some Poweredge devices (e.g. r740)
  - _intel-lan-adapters.yaml
=======
  - idrac.yaml
  - _generic-router-tcp.yaml
  - _generic-router-udp.yaml
  - _generic-router-ip.yaml
>>>>>>> 9d515dfd

sysobjectid: 1.3.6.1.4.1.674.10892.1.*

metrics:
  - MIB: MIB-Dell-10892
    table:
      OID: 1.3.6.1.4.1.674.10892.1.400.20
      name: operatingSystemMemoryTable
    symbols:
      - OID: 1.3.6.1.4.1.674.10892.1.400.20.1.6
        name: operatingSystemMemoryAvailablePhysicalSize
      - OID: 1.3.6.1.4.1.674.10892.1.400.20.1.7
        name: operatingSystemMemoryTotalPageFileSize
      - OID: 1.3.6.1.4.1.674.10892.1.400.20.1.8
        name: operatingSystemMemoryAvailablePageFileSize
      - OID: 1.3.6.1.4.1.674.10892.1.400.20.1.9
        name: operatingSystemMemoryTotalVirtualSize
      - OID: 1.3.6.1.4.1.674.10892.1.400.20.1.10
        name: operatingSystemMemoryAvailableVirtualSize
    metric_tags:
      - column:
          OID: 1.3.6.1.4.1.674.10892.1.400.20.1.1
          name: operatingSystemMemorychassisIndex
        tag: chassis_index
  - MIB: MIB-Dell-10892
    forced_type: gauge   # Sent as integers
    table:
      OID: 1.3.6.1.4.1.674.10892.1.600.12
      name: powerSupplyTable
    symbols:
      - OID: 1.3.6.1.4.1.674.10892.1.600.12.1.5
        name: powerSupplyStatus
      - OID: 1.3.6.1.4.1.674.10892.1.600.12.1.6
        name: powerSupplyOutputWatts
      - OID: 1.3.6.1.4.1.674.10892.1.600.12.1.9
        name: powerSupplyMaximumInputVoltage
      - OID: 1.3.6.1.4.1.674.10892.1.600.12.1.16
        name: powerSupplyCurrentInputVoltage
    metric_tags:
      - column:
          OID: 1.3.6.1.4.1.674.10892.1.600.12.1.1
          name: powerSupplychassisIndex
        tag: chassis_index
      - column:
          OID: 1.3.6.1.4.1.674.10892.1.600.12.1.2
          name: powerSupplyIndex
        tag: index
  - MIB: MIB-Dell-10892
    forced_type: gauge   # Sent as integers
    table:
      OID: 1.3.6.1.4.1.674.10892.1.700.20
      name: temperatureProbeTable
    symbols:
      - OID: 1.3.6.1.4.1.674.10892.1.700.20.1.5
        name: temperatureProbeStatus
      - OID: 1.3.6.1.4.1.674.10892.1.700.20.1.6
        name: temperatureProbeReading
    metric_tags:
      - column:
          OID: 1.3.6.1.4.1.674.10892.1.700.20.1.1
          name: temperatureProbechassisIndex
        tag: chassis_index
      - column:
          OID: 1.3.6.1.4.1.674.10892.1.700.20.1.2
          name: temperatureProbeIndex
        tag: index
  - MIB: MIB-Dell-10892
    forced_type: gauge   # Sent as integers
    table:
      OID: 1.3.6.1.4.1.674.10892.1.1100.30
      name: processorDeviceTable
    symbols:
      - OID: 1.3.6.1.4.1.674.10892.1.1100.30.1.5
        name: processorDeviceStatus
      - OID: 1.3.6.1.4.1.674.10892.1.1100.30.1.19
        name: processorDeviceThreadCount
    metric_tags:
      - column:
          OID: 1.3.6.1.4.1.674.10892.1.1100.30.1.1
          name: processorDevicechassisIndex
        tag: chassis_index
      - column:
          OID: 1.3.6.1.4.1.674.10892.1.1100.30.1.2
          name: processorDeviceIndex
        tag: index
  - MIB: MIB-Dell-10892
    forced_type: gauge   # Sent as integers
    table:
      OID: 1.3.6.1.4.1.674.10892.1.1100.40
      name: cacheDeviceTable
    symbols:
      - OID: 1.3.6.1.4.1.674.10892.1.1100.40.1.5
        name: cacheDeviceStatus
      - OID: 1.3.6.1.4.1.674.10892.1.1100.40.1.12
        name: cacheDeviceMaximumSize
      - OID: 1.3.6.1.4.1.674.10892.1.1100.40.1.13
        name: cacheDeviceCurrentSize
    metric_tags:
      - column:
          OID: 1.3.6.1.4.1.674.10892.1.1100.40.1.1
          name: cacheDevicechassisIndex
        tag: chassis_index
      - column:
          OID: 1.3.6.1.4.1.674.10892.1.1100.40.1.2
          name: cacheDeviceIndex
        tag: index
  - MIB: MIB-Dell-10892
    forced_type: gauge   # Sent as integers
    table:
      OID: 1.3.6.1.4.1.674.10892.1.1100.50
      name: memoryDeviceTable
    symbols:
      - OID: 1.3.6.1.4.1.674.10892.1.1100.50.1.5
        name: memoryDeviceStatus
      - OID: 1.3.6.1.4.1.674.10892.1.1100.50.1.20
        name: memoryDeviceFailureModes
        # Sent as bit masks:
        # (0) -- memory device has no faults.
        # (1) -- ECC single bit correction warning rate exceeded
        # (2) -- ECC single bit correction failure rate exceeded
        # (4),-- ECC multibit fault encountered
        # (8) -- ECC single bit correction logging disabled
        # (16) -- device disabled because of spare activation
    metric_tags:
      - column:
          OID: 1.3.6.1.4.1.674.10892.1.1100.50.1.1
          name: memoryDevicechassisIndex
        tag: chassis_index
      - column:
          OID: 1.3.6.1.4.1.674.10892.1.1100.50.1.23
          name: memoryDeviceSerialNumberName
        tag: serial_number_name
  - MIB: MIB-Dell-10892
    forced_type: gauge   # Sent as integers
    table:
      OID: 1.3.6.1.4.1.674.10892.1.1100.90
      name: networkDeviceTable
    symbols:
      - OID: 1.3.6.1.4.1.674.10892.1.1100.90.1.3
        name: networkDeviceStatus
    metric_tags:
      - column:
          OID: 1.3.6.1.4.1.674.10892.1.1100.90.1.11
          name: networkDeviceIPAddress
        tag: ip_address<|MERGE_RESOLUTION|>--- conflicted
+++ resolved
@@ -6,16 +6,12 @@
 # Status metrics (e.g: powerSupplyStatus, temperatureProbeStatus, etc.) output one of the following: other(1), unknown(2), ok(3), nonCritical(4), critical(5), nonRecoverable(6)
 
 extends:
-<<<<<<< HEAD
   - _base.yaml
   - _dell-rac.yaml # These metrics are available in some Poweredge devices (e.g. r740)
   - _intel-lan-adapters.yaml
-=======
-  - idrac.yaml
   - _generic-router-tcp.yaml
   - _generic-router-udp.yaml
   - _generic-router-ip.yaml
->>>>>>> 9d515dfd
 
 sysobjectid: 1.3.6.1.4.1.674.10892.1.*
 
