# (C) Datadog, Inc. 2020-present
# All rights reserved
# Licensed under Simplified BSD License (see LICENSE)
"""
Define our own models and interfaces for dealing with SNMP data.
"""

from typing import Any, Sequence, Tuple, Union

from .exceptions import CouldNotDecodeOID
from .pysnmp_types import ObjectIdentity, ObjectName, ObjectType
from .utils import format_as_oid_string, parse_as_oid_tuple


class OID(object):
    """
    An SNMP object identifier.

    Acts as a lazy facade for various types used by PySNMP to represent OIDs.
    """

    def __init__(self, value):
        # type: (Union[Sequence[int], str, ObjectName, ObjectIdentity, ObjectType]) -> None

        # NOTE: we can't decode `value` just yet, because it may be a PySNMP object that hasn't been resolved yet.
        # Passing such unresolved objects here is actually OK: looking up the MIB name of an OID isn't required to query
        # it from a server. (Eg. we can query '1.3.6.1.2.1.1.2' without saying 'and by the way, this is sysObjectId'.)
        # Anyway, this is why we do lazy decoding, and why '._initialize()' even exists.
        self._raw = value

    def _initialize(self):
        # type: () -> None
        value = self._raw

        try:
            parts = parse_as_oid_tuple(value)
        except CouldNotDecodeOID:
            raise  # Explicitly re-raise this exception.

        self._parts = parts

    def resolve_as_tuple(self):
        # type: () -> Tuple[int, ...]
        self._initialize()
        return self._parts

<<<<<<< HEAD
    def resolve_as_string(self):
        # type: () -> str
        return '.'.join(map(str, self.resolve_as_tuple()))

    def as_object_type(self):
        # type: () -> ObjectType

        # NOTE: if we have a direct reference to a PySNMP instance, return it without resolving.
        # The goal is to avoid any 'SmiError: OID not fully initialized' exceptions due to not-resolved-yet OIDs.
        if isinstance(self._raw, ObjectType):
            return self._raw
        elif isinstance(self._raw, ObjectIdentity):
            return ObjectType(self._raw)

        return ObjectType(ObjectIdentity(self.resolve_as_tuple()))

=======
>>>>>>> 9e3bc2f5
    def __eq__(self, other):
        # type: (Any) -> bool
        return isinstance(other, OID) and self.resolve_as_tuple() == other.resolve_as_tuple()

    def __str__(self):
        # type: () -> str
        return format_as_oid_string(self.as_tuple())

    def __repr__(self):
        # type: () -> str
<<<<<<< HEAD
        return 'OID({!r})'.format(self.resolve_as_string())
=======
        return 'OID({!r})'.format(str(self))
>>>>>>> 9e3bc2f5
<|MERGE_RESOLUTION|>--- conflicted
+++ resolved
@@ -44,11 +44,6 @@
         self._initialize()
         return self._parts
 
-<<<<<<< HEAD
-    def resolve_as_string(self):
-        # type: () -> str
-        return '.'.join(map(str, self.resolve_as_tuple()))
-
     def as_object_type(self):
         # type: () -> ObjectType
 
@@ -61,20 +56,14 @@
 
         return ObjectType(ObjectIdentity(self.resolve_as_tuple()))
 
-=======
->>>>>>> 9e3bc2f5
     def __eq__(self, other):
         # type: (Any) -> bool
         return isinstance(other, OID) and self.resolve_as_tuple() == other.resolve_as_tuple()
 
     def __str__(self):
         # type: () -> str
-        return format_as_oid_string(self.as_tuple())
+        return format_as_oid_string(self.resolve_as_tuple())
 
     def __repr__(self):
         # type: () -> str
-<<<<<<< HEAD
-        return 'OID({!r})'.format(self.resolve_as_string())
-=======
-        return 'OID({!r})'.format(str(self))
->>>>>>> 9e3bc2f5
+        return 'OID({!r})'.format(str(self))