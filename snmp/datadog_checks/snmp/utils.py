--- conflicted
+++ resolved
@@ -3,11 +3,7 @@
 # Licensed under Simplified BSD License (see LICENSE)
 import logging
 import os
-<<<<<<< HEAD
-from typing import Any, Dict, Iterator, Mapping, Sequence, Tuple, Union
-=======
 from typing import Any, Dict, Iterator, List, Mapping, Sequence, Tuple, Union
->>>>>>> f85d473d
 
 import yaml
 
@@ -124,7 +120,6 @@
             yield os.path.join(path, filename)
 
 
-<<<<<<< HEAD
 def _get_profile_name(path):
     # type: (str) -> str
     base, _ = os.path.splitext(os.path.basename(path))
@@ -148,17 +143,12 @@
             continue
 
         definition = _read_profile_definition(path)
-        recursively_expand_base_profiles(definition)
+        try:
+            recursively_expand_base_profiles(definition)
+        except Exception:
+            logger.error("Could not expand base profile %s", path)
+            raise
         profiles[name] = {'definition': definition}
-=======
-            definition = _read_profile_definition(os.path.join(path, filename))
-            try:
-                recursively_expand_base_profiles(definition)
-            except Exception:
-                logger.error("Could not expand base profile %s", filename)
-                raise
-            profiles[base] = {'definition': definition}
->>>>>>> f85d473d
 
     return profiles
 
