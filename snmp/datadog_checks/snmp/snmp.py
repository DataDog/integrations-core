# (C) Datadog, Inc. 2010-present
# All rights reserved
# Licensed under Simplified BSD License (see LICENSE)
import copy
import fnmatch
import functools
import ipaddress
import json
import sys
import threading
import time
from collections import defaultdict
from concurrent import futures
from typing import Any, DefaultDict, Dict, List, Optional, Tuple, Union

from six import iteritems

from datadog_checks.base import AgentCheck, ConfigurationError, is_affirmative
from datadog_checks.base.errors import CheckException
from datadog_checks.base.types import ServiceCheckStatus

from .commands import snmp_bulk, snmp_get, snmp_getnext
from .compat import read_persistent_cache, write_persistent_cache
from .config import InstanceConfig, ParsedMetric, ParsedMetricTag, ParsedTableMetric
from .exceptions import PySnmpError
from .metrics import as_metric_with_forced_type, as_metric_with_inferred_type
<<<<<<< HEAD
from .models import OID, Value, Variable
=======
from .pysnmp_types import ObjectIdentity, ObjectType, noSuchInstance, noSuchObject
>>>>>>> 1bf52ae6
from .types import ForceableMetricType
from .utils import OIDPrinter, get_profile_definition, oid_pattern_specificity, recursively_expand_base_profiles

DEFAULT_OID_BATCH_SIZE = 10


class SnmpCheck(AgentCheck):

    SC_STATUS = 'snmp.can_check'
    _running = True
    _thread = None
    _executor = None
    _NON_REPEATERS = 0
    _MAX_REPETITIONS = 25

    def __init__(self, *args, **kwargs):
        # type: (*Any, **Any) -> None
        super(SnmpCheck, self).__init__(*args, **kwargs)

        # Set OID batch size
        self.oid_batch_size = int(self.init_config.get('oid_batch_size', DEFAULT_OID_BATCH_SIZE))

        # Load Custom MIB directory
        self.mibs_path = self.init_config.get('mibs_folder')

        self.ignore_nonincreasing_oid = is_affirmative(self.init_config.get('ignore_nonincreasing_oid', False))

        self.profiles = self.init_config.get('profiles', {})  # type: Dict[str, Dict[str, Any]]
        self.profiles_by_oid = {}  # type: Dict[str, str]
        self._load_profiles()

        if self.instance is None:
            raise RuntimeError

        self.instance['name'] = self._get_instance_name(self.instance)
        self._config = self._build_config(self.instance)

    def _load_profiles(self):
        # type: () -> None
        """
        Load the configured SNMP profiles and index them by sysObjectID, if possible.
        """
        for name, profile in self.profiles.items():
            try:
                definition = get_profile_definition(profile)
            except Exception as exc:
                raise ConfigurationError("Couldn't read profile '{}': {}".format(name, exc))

            try:
                recursively_expand_base_profiles(definition)
            except Exception as exc:
                raise ConfigurationError("Failed to expand base profiles in profile '{}': {}".format(name, exc))

            self.profiles[name] = {'definition': definition}
            sys_object_oid = definition.get('sysobjectid')
            if sys_object_oid is not None:
                self.profiles_by_oid[sys_object_oid] = name

    def _build_config(self, instance):
        # type: (dict) -> InstanceConfig
        return InstanceConfig(
            instance,
            warning=self.warning,
            global_metrics=self.init_config.get('global_metrics', []),
            mibs_path=self.mibs_path,
            profiles=self.profiles,
            profiles_by_oid=self.profiles_by_oid,
        )

    def _get_instance_name(self, instance):
        # type: (Dict[str, Any]) -> Optional[str]
        name = instance.get('name')
        if name:
            return name

        ip = instance.get('ip_address')  # type: Optional[str]
        port = instance.get('port')  # type: Optional[int]

        if ip and port:
            return '{host}:{port}'.format(host=ip, port=port)
        elif ip:
            return ip
        else:
            return None

    def discover_instances(self, interval):
        # type: (float) -> None
        config = self._config

        while self._running:
            start_time = time.time()
            for host in config.network_hosts():
                instance = copy.deepcopy(config.instance)
                instance.pop('network_address')
                instance['ip_address'] = host

                host_config = self._build_config(instance)

                try:
                    sys_object_oid = self.fetch_sysobject_oid(host_config)
                except Exception as e:
                    self.log.debug("Error scanning host %s: %s", host, e)
                    continue

                try:
                    profile = self._profile_for_sysobject_oid(sys_object_oid)
                except ConfigurationError:
                    if not (host_config.all_oids or host_config.bulk_oids):
                        self.log.warning("Host %s didn't match a profile for sysObjectID %s", host, sys_object_oid)
                        continue
                else:
                    host_config.refresh_with_profile(self.profiles[profile], self.warning)
                    host_config.add_profile_tag(profile)

                config.discovered_instances[host] = host_config

                write_persistent_cache(self.check_id, json.dumps(list(config.discovered_instances)))

            # Write again at the end of the loop, in case some host have been removed since last
            write_persistent_cache(self.check_id, json.dumps(list(config.discovered_instances)))

            time_elapsed = time.time() - start_time
            if interval - time_elapsed > 0:
                time.sleep(interval - time_elapsed)

    def fetch_results(self, config, all_oids, bulk_oids):
        # type: (InstanceConfig, List[OID], List[OID]) -> Tuple[Dict[str, Dict[Tuple[str, ...], Value]], Optional[str]]
        """
        Perform a snmpwalk on the domain specified by the oids, on the device
        configured in instance.

        Returns a dictionary:
        dict[oid/metric_name][row index] = value
        In case of scalar objects, the row index is just 0
        """
        results = defaultdict(dict)  # type: DefaultDict[str, Dict[Tuple[str, ...], Any]]
        enforce_constraints = config.enforce_constraints

        variables, error = self.fetch_oids(config, all_oids, enforce_constraints=enforce_constraints)

        for oid in bulk_oids:
            try:
                self.log.debug('Running SNMP command getBulk on OID %r', oid)
                variables.extend(
                    snmp_bulk(
                        config,
                        oid,
                        self._NON_REPEATERS,
                        self._MAX_REPETITIONS,
                        enforce_constraints,
                        self.ignore_nonincreasing_oid,
                    )
                )
            except PySnmpError as e:
                message = 'Failed to collect some metrics: {}'.format(e)
                if not error:
                    error = message
                self.warning(message)

        for variable in variables:
            metric, indexes = config.resolve_oid(variable.oid)
            results[metric][indexes] = variable.value
        self.log.debug('Raw results: %s', OIDPrinter(results, with_values=False))
        # Freeze the result
        results.default_factory = None  # type: ignore
        return results, error

    def fetch_oids(self, config, oids, enforce_constraints):
        # type: (InstanceConfig, List[OID], bool) -> Tuple[List[Variable], Optional[str]]
        # UPDATE: We used to perform only a snmpgetnext command to fetch metric values.
        # It returns the wrong value when the OID passed is referring to a specific leaf.
        # For example:
        # snmpgetnext -v2c -c public localhost:11111 1.3.6.1.2.1.25.4.2.1.7.222
        # iso.3.6.1.2.1.25.4.2.1.7.224 = INTEGER: 2
        # SOLUTION: perform a snmpget command and fallback with snmpgetnext if not found
        error = None
        first_oid = 0
        all_variables = []  # type: List[Variable]

        while first_oid < len(oids):
            try:
                oids_batch = oids[first_oid : first_oid + self.oid_batch_size]
                self.log.debug('Running SNMP command get on OIDS: %s', OIDPrinter(oids_batch, with_values=False))

                variables = snmp_get(config, oids_batch, lookup_mib=enforce_constraints)
                self.log.debug('Returned variables: %s', OIDPrinter(variables, with_values=True))

                missing_results = []  # type: List[OID]

                for variable in variables:
                    if not variable.value:
                        missing_results.append(variable.oid)
                    else:
                        all_variables.append(variable)

                if missing_results:
                    # If we didn't catch the metric using snmpget, try snmpnext
                    # Don't walk through the entire MIB, stop at end of table
                    self.log.debug(
                        'Running SNMP command getNext on OIDS: %s', OIDPrinter(missing_results, with_values=False)
                    )
                    variables = list(
                        snmp_getnext(
                            config,
                            missing_results,
                            lookup_mib=enforce_constraints,
                            ignore_nonincreasing_oid=self.ignore_nonincreasing_oid,
                        )
                    )
                    self.log.debug('Returned vars: %s', OIDPrinter(variables, with_values=True))
                    all_variables.extend(variables)

            except PySnmpError as e:
                message = 'Failed to collect some metrics: {}'.format(e)
                if not error:
                    error = message
                self.warning(message)

            # if we fail move onto next batch
            first_oid += self.oid_batch_size

        return all_variables, error

    def fetch_sysobject_oid(self, config):
        # type: (InstanceConfig) -> str
        """Return the sysObjectID of the instance."""
        # Reference sysObjectID directly, see http://oidref.com/1.3.6.1.2.1.1.2
        oid = OID((1, 3, 6, 1, 2, 1, 1, 2, 0))

        self.log.debug('Running SNMP command on OID: %r', oid)
        variables = snmp_get(config, [oid], lookup_mib=False)
        self.log.debug('Returned vars: %s', OIDPrinter(variables, with_values=True))

        return str(variables[0].value)

    def _profile_for_sysobject_oid(self, sys_object_oid):
        # type: (str) -> str
        """
        Return the most specific profile that matches the given sysObjectID.
        """
        profiles = [profile for oid, profile in self.profiles_by_oid.items() if fnmatch.fnmatch(sys_object_oid, oid)]

        if not profiles:
            raise ConfigurationError('No profile matching sysObjectID {}'.format(sys_object_oid))

        return max(
            profiles, key=lambda profile: oid_pattern_specificity(self.profiles[profile]['definition']['sysobjectid'])
        )

    def _start_discovery(self):
        # type: () -> None
        cache = read_persistent_cache(self.check_id)
        if cache:
            hosts = json.loads(cache)
            for host in hosts:
                try:
                    ipaddress.ip_address(host)
                except ValueError:
                    write_persistent_cache(self.check_id, json.dumps([]))
                    break
                if self.instance is None:
                    raise RuntimeError
                instance = copy.deepcopy(self.instance)
                instance.pop('network_address')
                instance['ip_address'] = host

                host_config = self._build_config(instance)
                self._config.discovered_instances[host] = host_config

        raw_discovery_interval = self._config.instance.get('discovery_interval', 3600)
        try:
            discovery_interval = float(raw_discovery_interval)
        except (ValueError, TypeError):
            message = 'discovery_interval could not be parsed as a number: {!r}'.format(raw_discovery_interval)
            raise ConfigurationError(message)

        self._thread = threading.Thread(target=self.discover_instances, args=(discovery_interval,), name=self.name)
        self._thread.daemon = True
        self._thread.start()
        self._executor = futures.ThreadPoolExecutor(max_workers=self._config.workers)

    def check(self, instance):
        # type: (Dict[str, Any]) -> None
        config = self._config
        if config.ip_network:
            if self._thread is None:
                self._start_discovery()

            executor = self._executor
            if executor is None:
                raise RuntimeError("Expected executor be set")

            sent = []
            for host, discovered in list(config.discovered_instances.items()):
                future = executor.submit(self._check_with_config, discovered)
                sent.append(future)
                future.add_done_callback(functools.partial(self._check_config_done, host))
            futures.wait(sent)

            tags = ['network:{}'.format(config.ip_network)]
            tags.extend(config.tags)
            self.gauge('snmp.discovered_devices_count', len(config.discovered_instances), tags=tags)
        else:
            self._check_with_config(config)

    def _check_config_done(self, host, future):
        # type: (str, futures.Future) -> None
        config = self._config
        if future.result():
            config.failing_instances[host] += 1
            if config.failing_instances[host] >= config.allowed_failures:
                # Remove it from discovered instances, we'll re-discover it later if it reappears
                config.discovered_instances.pop(host)
                # Reset the failure counter as well
                config.failing_instances.pop(host)
        else:
            # Reset the counter if not's failing
            config.failing_instances.pop(host, None)

    def _check_with_config(self, config):
        # type: (InstanceConfig) -> Optional[str]
        # Reset errors
        instance = config.instance
        error = results = None
        tags = config.tags
        try:
            if not (config.all_oids or config.bulk_oids):
                sys_object_oid = self.fetch_sysobject_oid(config)
                profile = self._profile_for_sysobject_oid(sys_object_oid)
                config.refresh_with_profile(self.profiles[profile], self.warning)
                config.add_profile_tag(profile)

            if config.all_oids or config.bulk_oids:
                self.log.debug('Querying device %s', config.ip_address)
                config.add_uptime_metric()
                results, error = self.fetch_results(config, config.all_oids, config.bulk_oids)
                tags = self.extract_metric_tags(config.parsed_metric_tags, results)
                tags.extend(config.tags)
                self.report_metrics(config.parsed_metrics, results, tags)
        except CheckException as e:
            error = str(e)
            self.warning(error)
        except Exception as e:
            if not error:
                error = 'Failed to collect metrics for {} - {}'.format(instance['name'], e)
            self.log.warning(error, exc_info=sys.exc_info())
        finally:
            # Report service checks
            status = self.OK  # type: ServiceCheckStatus
            if error:
                status = self.CRITICAL
                if results:
                    status = self.WARNING
            self.service_check(self.SC_STATUS, status, tags=tags, message=error)
        return error

    def extract_metric_tags(self, metric_tags, results):
        # type: (List[ParsedMetricTag], Dict[str, dict]) -> List[str]
        extracted_tags = []
        for tag in metric_tags:
            if tag.symbol not in results:
                self.log.debug('Ignoring tag %s', tag.symbol)
                continue
            tag_values = list(results[tag.symbol].values())
            if len(tag_values) > 1:
                raise CheckException(
                    'You are trying to use a table column (OID `{}`) as a metric tag. This is not supported as '
                    '`metric_tags` can only refer to scalar OIDs.'.format(tag.symbol)
                )
            extracted_tags.append('{}:{}'.format(tag.name, tag_values[0]))
        return extracted_tags

    def report_metrics(
        self,
        metrics,  # type: List[Union[ParsedMetric, ParsedTableMetric]]
        results,  # type: Dict[str, Dict[Tuple[str, ...], Value]]
        tags,  # type: List[str]
    ):
        # type: (...) -> None
        """
        For each of the metrics specified gather the tags requested in the
        instance conf for each row.

        Submit the results to the aggregator.
        """
        for metric in metrics:
            name = metric.name
            if name not in results:
                self.log.debug('Ignoring metric %s', name)
                continue
            if isinstance(metric, ParsedTableMetric):
                for index, val in iteritems(results[name]):
                    metric_tags = tags + self.get_index_tags(index, results, metric.index_tags, metric.column_tags)
                    self.submit_metric(name, val, metric.forced_type, metric_tags)
            else:
                result = list(results[name].items())
                if len(result) > 1:
                    self.log.warning('Several rows corresponding while the metric is supposed to be a scalar')
                    if metric.enforce_scalar:
                        # For backward compatibility reason, we publish the first value for OID.
                        continue
                val = result[0][1]
                metric_tags = tags + metric.metric_tags
                self.submit_metric(name, val, metric.forced_type, metric_tags)

    def get_index_tags(
        self,
        index,  # type: Tuple[str, ...]
        results,  # type: Dict[str, Dict[Tuple[str, ...], Value]]
        index_tags,  # type: List[Tuple[str, int]]
        column_tags,  # type: List[Tuple[str, str]]
    ):
        # type: (...) -> List[str]
        """
        Gather the tags for this row of the table (index) based on the
        results (all the results from the query).
        index_tags and column_tags are the tags to gather.
         - Those specified in index_tags contain the tag_group name and the
           index of the value we want to extract from the index tuple.
           cf. 1 for ipVersion in the IP-MIB::ipSystemStatsTable for example
         - Those specified in column_tags contain the name of a column, which
           could be a potential result, to use as a tage
           cf. ifDescr in the IF-MIB::ifTable for example
        """
        tags = []  # type: List[str]

        for name, raw_index_value in index_tags:
            try:
                value = index[raw_index_value - 1]
            except IndexError:
                self.log.warning('Not enough indexes, skipping tag %s', name)
                continue
            tags.append('{}:{}'.format(name, value))

        for name, raw_column_value in column_tags:
            try:
                column_value = results[raw_column_value][index]
            except KeyError:
                self.log.warning('Column %s not present in the table, skipping this tag', raw_column_value)
                continue

            if not column_value:
                self.log.warning("Can't deduct tag from column for tag %s", name)
                continue

            value = str(column_value)
            tags.append('{}:{}'.format(name, value))

        return tags

<<<<<<< HEAD
    def submit_metric(self, name, value, forced_type, tags):
        # type: (str, Value, Optional[ForceableMetricType], List[str]) -> None
=======
    def submit_metric(self, name, snmp_value, forced_type, tags):
        # type: (str, Any, Optional[ForceableMetricType], List[str]) -> None
>>>>>>> 1bf52ae6
        """
        Convert a value queried from an SNMP server to a metric, and submit it to the aggregator.
        """
        if not value:
            # Metrics not present in the queried object
            self.log.warning('No such Mib available: %s', name)
            return

        metric_name = self.normalize(name, prefix='snmp')

        if forced_type is not None:
<<<<<<< HEAD
            metric = as_metric_with_forced_type(value, forced_type)
            if metric is None:
                message = 'Invalid forced type {!r} for metric {!r}'.format(forced_type, name)
                self.warning(message)
                raise ConfigurationError(message)
        else:
            metric = as_metric_with_inferred_type(value)

        if metric is None:
            self.log.warning('Unsupported value %s for metric %s', value, metric_name)
=======
            metric = as_metric_with_forced_type(snmp_value, forced_type)
            if metric is None:
                self.warning('Invalid forced-type specified: %s in %s', forced_type, name)
                raise ConfigurationError('Invalid forced-type in config file: {}'.format(name))
        else:
            metric = as_metric_with_inferred_type(snmp_value)

        if metric is None:
            self.log.warning('Unsupported metric type %s for %s', snmp_value.__class__.__name__, metric_name)
>>>>>>> 1bf52ae6
            return

        submit_func = getattr(self, metric['type'])
        submit_func(metric_name, metric['value'], tags=tags)<|MERGE_RESOLUTION|>--- conflicted
+++ resolved
@@ -24,11 +24,8 @@
 from .config import InstanceConfig, ParsedMetric, ParsedMetricTag, ParsedTableMetric
 from .exceptions import PySnmpError
 from .metrics import as_metric_with_forced_type, as_metric_with_inferred_type
-<<<<<<< HEAD
 from .models import OID, Value, Variable
-=======
 from .pysnmp_types import ObjectIdentity, ObjectType, noSuchInstance, noSuchObject
->>>>>>> 1bf52ae6
 from .types import ForceableMetricType
 from .utils import OIDPrinter, get_profile_definition, oid_pattern_specificity, recursively_expand_base_profiles
 
@@ -479,13 +476,8 @@
 
         return tags
 
-<<<<<<< HEAD
     def submit_metric(self, name, value, forced_type, tags):
         # type: (str, Value, Optional[ForceableMetricType], List[str]) -> None
-=======
-    def submit_metric(self, name, snmp_value, forced_type, tags):
-        # type: (str, Any, Optional[ForceableMetricType], List[str]) -> None
->>>>>>> 1bf52ae6
         """
         Convert a value queried from an SNMP server to a metric, and submit it to the aggregator.
         """
@@ -497,7 +489,6 @@
         metric_name = self.normalize(name, prefix='snmp')
 
         if forced_type is not None:
-<<<<<<< HEAD
             metric = as_metric_with_forced_type(value, forced_type)
             if metric is None:
                 message = 'Invalid forced type {!r} for metric {!r}'.format(forced_type, name)
@@ -508,17 +499,6 @@
 
         if metric is None:
             self.log.warning('Unsupported value %s for metric %s', value, metric_name)
-=======
-            metric = as_metric_with_forced_type(snmp_value, forced_type)
-            if metric is None:
-                self.warning('Invalid forced-type specified: %s in %s', forced_type, name)
-                raise ConfigurationError('Invalid forced-type in config file: {}'.format(name))
-        else:
-            metric = as_metric_with_inferred_type(snmp_value)
-
-        if metric is None:
-            self.log.warning('Unsupported metric type %s for %s', snmp_value.__class__.__name__, metric_name)
->>>>>>> 1bf52ae6
             return
 
         submit_func = getattr(self, metric['type'])
