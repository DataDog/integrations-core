--- conflicted
+++ resolved
@@ -28,9 +28,6 @@
 from .models import OID
 from .parsing import ColumnTag, IndexTag, ParsedMetric, ParsedTableMetric, SymbolTag
 from .pysnmp_types import ObjectIdentity, ObjectType, noSuchInstance, noSuchObject
-<<<<<<< HEAD
-from .utils import OIDPrinter, get_default_profiles, get_profile_definition, recursively_expand_base_profiles
-=======
 from .utils import (
     OIDPrinter,
     batches,
@@ -39,7 +36,6 @@
     oid_pattern_specificity,
     recursively_expand_base_profiles,
 )
->>>>>>> 021c1b55
 
 DEFAULT_OID_BATCH_SIZE = 10
 
@@ -113,19 +109,6 @@
         profiles_by_oid = {}  # type: Dict[str, str]
         for name, profile in self.profiles.items():
             sys_object_oids = profile['definition'].get('sysobjectid')
-<<<<<<< HEAD
-            if sys_object_oids is not None:
-                if isinstance(sys_object_oids, str):
-                    sys_object_oids = [sys_object_oids]
-                for sys_object_oid in sys_object_oids:
-                    profile_match = profiles_by_oid.get(sys_object_oid)
-                    if profile_match:
-                        raise ConfigurationError(
-                            "Profile {} has the same sysObjectID ({}) as {}".format(name, sys_object_oid, profile_match)
-                        )
-                    else:
-                        profiles_by_oid[sys_object_oid] = name
-=======
             if sys_object_oids is None:
                 continue
             if isinstance(sys_object_oids, str):
@@ -138,7 +121,6 @@
                     )
                 else:
                     profiles_by_oid[sys_object_oid] = name
->>>>>>> 021c1b55
         return profiles_by_oid
 
     def _build_config(self, instance):
@@ -305,16 +287,6 @@
         """
         Return the most specific profile that matches the given sysObjectID.
         """
-<<<<<<< HEAD
-        matched_oids = [
-            (oid, profile) for oid, profile in self.profiles_by_oid.items() if fnmatch.fnmatch(sys_object_oid, oid)
-        ]
-
-        if not matched_oids:
-            raise ConfigurationError('No profile matching sysObjectID {}'.format(sys_object_oid))
-
-        return max(matched_oids, key=lambda oid: oid[0])[1]
-=======
         matched_profiles_by_oid = {
             oid: self.profiles_by_oid[oid] for oid in self.profiles_by_oid if fnmatch.fnmatch(sys_object_oid, oid)
         }
@@ -325,7 +297,6 @@
         oid = max(matched_profiles_by_oid.keys(), key=lambda oid: oid_pattern_specificity(oid))
 
         return matched_profiles_by_oid[oid]
->>>>>>> 021c1b55
 
     def _start_discovery(self):
         # type: () -> None
