--- conflicted
+++ resolved
@@ -22,15 +22,10 @@
 from .commands import snmp_bulk, snmp_get, snmp_getnext
 from .compat import read_persistent_cache, total_time_to_temporal_percent, write_persistent_cache
 from .config import InstanceConfig, ParsedMetric, ParsedMetricTag, ParsedTableMetric
-<<<<<<< HEAD
 from .exceptions import NoSuchInstance, PySnmpError
 from .models import OID, Variable
 from .pysnmp_types import (
     Asn1Type,
-=======
-from .exceptions import PySnmpError
-from .pysnmp_types import (
->>>>>>> a1b055bc
     Counter32,
     Counter64,
     CounterBasedGauge64,
@@ -170,11 +165,7 @@
                 time.sleep(interval - time_elapsed)
 
     def fetch_results(self, config, all_oids, bulk_oids):
-<<<<<<< HEAD
-        # type: (InstanceConfig, List[OID], List[OID]) -> Tuple[dict, Optional[str]]
-=======
-        # type: (InstanceConfig, list, list) -> Tuple[Dict[str, Dict[Tuple[str, ...], Any]], Optional[str]]
->>>>>>> a1b055bc
+        # type: (InstanceConfig, List[OID], List[OID]) -> Tuple[Dict[str, Dict[Tuple[str, ...], Any]], Optional[str]]
         """
         Perform a snmpwalk on the domain specified by the oids, on the device
         configured in instance.
@@ -483,56 +474,31 @@
         """
         tags = []  # type: List[str]
 
-<<<<<<< HEAD
-        tag_value = None  # type: Any
-
-        for idx_tag in index_tags:
-            tag_group = idx_tag[0]
-
-=======
         for name, raw_index_value in index_tags:
->>>>>>> a1b055bc
             try:
                 value = index[raw_index_value - 1]
             except IndexError:
                 self.log.warning('Not enough indexes, skipping tag %s', name)
                 continue
-<<<<<<< HEAD
-
-            tags.append('{}:{}'.format(tag_group, tag_value))
-
-        for col_tag in column_tags:
-            tag_group = col_tag[0]
-
-=======
             tags.append('{}:{}'.format(name, value))
 
         for name, raw_column_value in column_tags:
->>>>>>> a1b055bc
             try:
                 column_value = results[raw_column_value][index]
             except KeyError:
                 self.log.warning('Column %s not present in the table, skipping this tag', raw_column_value)
                 continue
-<<<<<<< HEAD
 
             if not Variable.was_oid_found(column_value):
-                self.log.warning("Can't deduct tag from column for tag %s", tag_group)
-                continue
-
-            if isinstance(column_value, OID):
-                tag_value = str(column_value)
-            else:
-                tag_value = column_value.prettyPrint()
-
-            tags.append('{}:{}'.format(tag_group, tag_value))
-=======
-            if reply_invalid(column_value):
                 self.log.warning("Can't deduct tag from column for tag %s", name)
                 continue
-            value = column_value.prettyPrint()
+
+            if isinstance(column_value, OID):
+                value = str(column_value)
+            else:
+                value = column_value.prettyPrint()
+
             tags.append('{}:{}'.format(name, value))
->>>>>>> a1b055bc
 
         return tags
 
