# (C) Datadog, Inc. 2010-present
# All rights reserved
# Licensed under Simplified BSD License (see LICENSE)
import copy
import fnmatch
import functools
import ipaddress
import json
import re
import threading
import weakref
from collections import defaultdict
from concurrent import futures
from typing import Any, DefaultDict, Dict, List, Optional, Tuple

from six import iteritems

from datadog_checks.base import AgentCheck, ConfigurationError, is_affirmative, to_native_string
from datadog_checks.base.errors import CheckException

from .commands import snmp_bulk, snmp_get, snmp_getnext
from .compat import read_persistent_cache, write_persistent_cache
from .config import InstanceConfig
from .discovery import discover_instances
from .exceptions import PySnmpError
from .metrics import as_metric_with_forced_type, as_metric_with_inferred_type
from .mibs import MIBLoader
from .models import OID
from .parsing import ColumnTag, IndexTag, ParsedMetric, ParsedTableMetric, SymbolTag
from .pysnmp_types import ObjectIdentity, ObjectType, noSuchInstance, noSuchObject
from .utils import (
    OIDPrinter,
    batches,
    get_default_profiles,
    get_profile_definition,
    oid_pattern_specificity,
    recursively_expand_base_profiles,
    transform_index,
)

DEFAULT_OID_BATCH_SIZE = 10


def reply_invalid(oid):
    # type: (Any) -> bool
    return oid is None or str(oid) == ''


class SnmpCheck(AgentCheck):

    SC_STATUS = 'snmp.can_check'
    _running = True
    _thread = None
    _executor = None
    _NON_REPEATERS = 0
    _MAX_REPETITIONS = 25
    _thread_factory = threading.Thread  # Store as an attribute for easier mocking.

    def __init__(self, *args, **kwargs):
        # type: (*Any, **Any) -> None
        super(SnmpCheck, self).__init__(*args, **kwargs)

        # Set OID batch size
        self.oid_batch_size = int(self.init_config.get('oid_batch_size', DEFAULT_OID_BATCH_SIZE))

        # Load Custom MIB directory
        self.mibs_path = self.init_config.get('mibs_folder')

        self.optimize_mib_memory_usage = is_affirmative(self.init_config.get('optimize_mib_memory_usage', False))

        self.ignore_nonincreasing_oid = is_affirmative(self.init_config.get('ignore_nonincreasing_oid', False))

        self.profiles = self._load_profiles()
        self.profiles_by_oid = self._get_profiles_mapping()

        self._config = self._build_config(self.instance)

    def _load_profiles(self):
        # type: () -> Dict[str, Dict[str, Any]]
        """
        Load the configured SNMP profiles.
        """
        configured_profiles = self.init_config.get('profiles')

        if configured_profiles is None:
            return get_default_profiles()

        profiles = {}

        for name, profile in configured_profiles.items():
            try:
                definition = get_profile_definition(profile)
            except Exception as exc:
                raise ConfigurationError("Couldn't read profile '{}': {}".format(name, exc))

            try:
                recursively_expand_base_profiles(definition)
            except Exception as exc:
                raise ConfigurationError("Failed to expand base profiles in profile '{}': {}".format(name, exc))

            profiles[name] = {'definition': definition}

        return profiles

    def _get_profiles_mapping(self):
        # type: () -> Dict[str, str]
        """
        Get the mapping from sysObjectID to profile.
        """
        profiles_by_oid = {}  # type: Dict[str, str]
        for name, profile in self.profiles.items():
            sys_object_oids = profile['definition'].get('sysobjectid')
            if sys_object_oids is None:
                continue
            if isinstance(sys_object_oids, str):
                sys_object_oids = [sys_object_oids]
            for sys_object_oid in sys_object_oids:
                profile_match = profiles_by_oid.get(sys_object_oid)
                if profile_match:
                    raise ConfigurationError(
                        "Profile {} has the same sysObjectID ({}) as {}".format(name, sys_object_oid, profile_match)
                    )
                else:
                    profiles_by_oid[sys_object_oid] = name
        return profiles_by_oid

    def _build_config(self, instance):
        # type: (dict) -> InstanceConfig
        loader = MIBLoader.shared_instance() if self.optimize_mib_memory_usage else MIBLoader()

        return InstanceConfig(
            instance,
            global_metrics=self.init_config.get('global_metrics', []),
            mibs_path=self.mibs_path,
            profiles=self.profiles,
            profiles_by_oid=self.profiles_by_oid,
            loader=loader,
            logger=self.log,
        )

    def _build_autodiscovery_config(self, source_instance, ip_address):
        # type: (dict, str) -> InstanceConfig
        instance = copy.deepcopy(source_instance)
        network_address = instance.pop('network_address')
        instance['ip_address'] = ip_address

        instance.setdefault('tags', [])
        instance['tags'].append('autodiscovery_subnet:{}'.format(network_address))

        return self._build_config(instance)

    def _get_instance_name(self, instance):
        # type: (Dict[str, Any]) -> Optional[str]
        name = instance.get('name')
        if name:
            return name

        ip = instance.get('ip_address')  # type: Optional[str]
        port = instance.get('port')  # type: Optional[int]

        if ip and port:
            return '{host}:{port}'.format(host=ip, port=port)
        elif ip:
            return ip
        else:
            return None

    def fetch_results(
        self, config  # type: InstanceConfig
    ):
        # type: (...) -> Tuple[Dict[str, Dict[Tuple[str, ...], Any]], List[OID], Optional[str]]
        """
        Perform a snmpwalk on the domain specified by the oids, on the device
        configured in instance.

        Returns a dictionary:
        dict[oid/metric_name][row index] = value
        In case of scalar objects, the row index is just 0
        """
        results = defaultdict(dict)  # type: DefaultDict[str, Dict[Tuple[str, ...], Any]]
        enforce_constraints = config.enforce_constraints

        all_binds, error = self.fetch_oids(
            config, config.oid_config.scalar_oids, config.oid_config.next_oids, enforce_constraints=enforce_constraints
        )
        for oid in config.oid_config.bulk_oids:
            try:
                self.log.debug('Running SNMP command getBulk on OID %s', oid)
                binds = snmp_bulk(
                    config,
                    oid.as_object_type(),
                    self._NON_REPEATERS,
                    self._MAX_REPETITIONS,
                    enforce_constraints,
                    self.ignore_nonincreasing_oid,
                )
                all_binds.extend(binds)
            except (PySnmpError, CheckException) as e:
                message = 'Failed to collect some metrics: {}'.format(e)
                if not error:
                    error = message
                self.warning(message)

        scalar_oids = []
        for item in all_binds:
            tag = [item.tag.lstrip('.')]
            if str(item.iid) != '':
                tag.append(str(item.iid))
            else:
                continue
            oid = '.'.join(tag)
            scalar_oids.append(OID(oid))
            match = config.resolve_oid(item)
            results[match.name][match.indexes] = item
        self.log.debug('Raw results: %s', results)
        # Freeze the result
        results.default_factory = None  # type: ignore
        return results, scalar_oids, error

    def fetch_oids(self, config, scalar_oids, next_oids, enforce_constraints):
        # type: (InstanceConfig, List[OID], List[OID], bool) -> Tuple[List[Any], Optional[str]]
        # UPDATE: We used to perform only a snmpgetnext command to fetch metric values.
        # It returns the wrong value when the OID passed is referring to a specific leaf.
        # For example:
        # snmpgetnext -v2c -c public localhost:11111 1.3.6.1.2.1.25.4.2.1.7.222
        # iso.3.6.1.2.1.25.4.2.1.7.224 = INTEGER: 2
        # SOLUTION: perform a snmpget command and fallback with snmpgetnext if not found
        error = None
        scalar_oids = [oid.value for oid in scalar_oids]
        next_oids = [oid.value for oid in next_oids]
        all_binds = []

        for oids_batch in batches(scalar_oids, size=self.oid_batch_size):
            try:
                self.log.debug('Running SNMP command get on OIDS: %s', oids_batch)

                var_binds = snmp_get(config, oids_batch, lookup_mib=enforce_constraints)
                self.log.debug('Returned vars: %s', [(o.tag, o.val) for o in var_binds])

                missing_results = []

                for var in var_binds:
                    # result_oid, value = var.tag, var.value
                    # if reply_invalid(value):
                    #     oid_tuple = result_oid.asTuple()
                    #     missing_results.append(ObjectType(ObjectIdentity(oid_tuple)))
                    # else:
                    all_binds.append(var)

                if missing_results:
                    # If we didn't catch the metric using snmpget, try snmpnext
                    next_oids.extend(missing_results)

            except (PySnmpError, CheckException) as e:
                message = 'Failed to collect some metrics: {}'.format(e)
                if not error:
                    error = message
                self.warning(message)
                self.log.debug(message, exc_info=True)

        for oids_batch in batches(next_oids, size=self.oid_batch_size):
            try:
                self.log.debug('Running SNMP command getNext on OIDS: %s', oids_batch)
                binds = list(
                    snmp_getnext(
                        config,
                        oids_batch,
                        lookup_mib=enforce_constraints,
                        ignore_nonincreasing_oid=self.ignore_nonincreasing_oid,
                    )
                )
                self.log.debug('Returned vars: %s', binds)
                all_binds.extend(binds)

            except (PySnmpError, CheckException) as e:
                message = 'Failed to collect some metrics: {}'.format(e)
                if not error:
                    error = message
                self.warning(message)

        return all_binds, error

    def fetch_sysobject_oid(self, config):
        # type: (InstanceConfig) -> str
        """Return the sysObjectID of the instance."""
        # Reference sysObjectID directly, see http://oidref.com/1.3.6.1.2.1.1.2
        oid = "1.3.6.1.2.1.1.2.0"
        self.log.debug('Running SNMP command on OID: %s', oid)
        var_binds = snmp_get(config, [oid], lookup_mib=False)
        self.log.debug('Returned vars: %s', var_binds)
        return to_native_string(var_binds[0].val).lstrip('.')

    def _profile_for_sysobject_oid(self, sys_object_oid):
        # type: (str) -> str
        """
        Return the most specific profile that matches the given sysObjectID.
        """
        matched_profiles_by_oid = {
            oid: self.profiles_by_oid[oid] for oid in self.profiles_by_oid if fnmatch.fnmatch(sys_object_oid, oid)
        }

        if not matched_profiles_by_oid:
            raise ConfigurationError('No profile matching sysObjectID {}'.format(sys_object_oid))

        oid = max(matched_profiles_by_oid.keys(), key=lambda oid: oid_pattern_specificity(oid))

        return matched_profiles_by_oid[oid]

    def _start_discovery(self):
        # type: () -> None
        cache = read_persistent_cache(self.check_id)
        if cache:
            hosts = json.loads(cache)
            for host in hosts:
                try:
                    ipaddress.ip_address(host)
                except ValueError:
                    write_persistent_cache(self.check_id, json.dumps([]))
                    break
                self._config.discovered_instances[host] = self._build_autodiscovery_config(self.instance, host)

        raw_discovery_interval = self._config.instance.get('discovery_interval', 3600)
        try:
            discovery_interval = float(raw_discovery_interval)
        except (ValueError, TypeError):
            message = 'discovery_interval could not be parsed as a number: {!r}'.format(raw_discovery_interval)
            raise ConfigurationError(message)

        # Pass a weakref to the discovery function to not have a reference cycle
        self._thread = self._thread_factory(
            target=discover_instances, args=(self._config, discovery_interval, weakref.ref(self)), name=self.name
        )
        self._thread.daemon = True
        self._thread.start()
        self._executor = futures.ThreadPoolExecutor(max_workers=self._config.workers)

    def check(self, instance):
        # type: (Dict[str, Any]) -> None
        config = self._config
        if config.ip_network:
            if self._thread is None:
                self._start_discovery()

            executor = self._executor
            if executor is None:
                raise RuntimeError("Expected executor be set")

            sent = []
            for host, discovered in list(config.discovered_instances.items()):
                future = executor.submit(self._check_device, discovered)
                sent.append(future)
                future.add_done_callback(functools.partial(self._on_check_device_done, host))
            futures.wait(sent)

            tags = ['network:{}'.format(config.ip_network)]
            tags.extend(config.tags)
            self.gauge('snmp.discovered_devices_count', len(config.discovered_instances), tags=tags)
        else:
            self._check_device(config)

    def _on_check_device_done(self, host, future):
        # type: (str, futures.Future) -> None
        config = self._config
        if future.result():
            config.failing_instances[host] += 1
            if config.failing_instances[host] >= config.allowed_failures:
                # Remove it from discovered instances, we'll re-discover it later if it reappears
                config.discovered_instances.pop(host)
                # Reset the failure counter as well
                config.failing_instances.pop(host)
        else:
            # Reset the counter if not's failing
            config.failing_instances.pop(host, None)

    def _check_device(self, config):
        # type: (InstanceConfig) -> Optional[str]
        # Reset errors
        if config.device is None:
            raise RuntimeError('No device set')  # pragma: no cover

        instance = config.instance
        error = results = None
        tags = config.tags
        if config.oid_config.should_reset():
            config.oid_config.reset()
        try:
            if not config.oid_config.has_oids():
                sys_object_oid = self.fetch_sysobject_oid(config)
                profile = self._profile_for_sysobject_oid(sys_object_oid)
                config.refresh_with_profile(self.profiles[profile])
                config.add_profile_tag(profile)

            if config.oid_config.has_oids():
                self.log.debug('Querying %s', config.device)
                config.add_uptime_metric()
                results, scalar_oids, error = self.fetch_results(config)
                config.oid_config.update_scalar_oids(scalar_oids)
                tags = self.extract_metric_tags(config.parsed_metric_tags, results)
                tags.extend(config.tags)
                self.report_metrics(config.parsed_metrics, results, tags)
        except CheckException as e:
            error = str(e)
            self.warning(error)
        except Exception as e:
            if not error:
                error = 'Failed to collect metrics for {} - {}'.format(self._get_instance_name(instance), e)
            self.log.debug(error, exc_info=True)
            self.warning(error)
            raise
        finally:
            # At this point, `tags` might include some extra tags added in try clause

            # Sending `snmp.devices_monitored` with value 1 will allow users to count devices
            # by using `sum by {X}` queries in UI. X being a tag like `autodiscovery_subnet`, `snmp_profile`, etc
            self.gauge('snmp.devices_monitored', 1, tags=tags)

            # Report service checks
            status = self.OK
            if error:
                status = self.CRITICAL
                if results:
                    status = self.WARNING
            self.service_check(self.SC_STATUS, status, tags=tags, message=error)
        return error

    def extract_metric_tags(self, metric_tags, results):
        # type: (List[SymbolTag], Dict[str, dict]) -> List[str]
        extracted_tags = []  # type: List[str]
        for tag in metric_tags:
            if tag.symbol not in results:
                self.log.debug('Ignoring tag %s', tag.symbol)
                continue
            tag_values = [to_native_string(item.val) for item in results[tag.symbol].values()]
            if len(tag_values) > 1:
                raise CheckException(
                    'You are trying to use a table column (OID `{}`) as a metric tag. This is not supported as '
                    '`metric_tags` can only refer to scalar OIDs.'.format(tag.symbol)
                )
            try:
                extracted_tags.extend(tag.parsed_metric_tag.matched_tags(tag_values[0]))
            except re.error as e:
                self.log.debug('Failed to match %s for %s: %s', tag_values[0], tag.symbol, e)
        return extracted_tags

    def report_metrics(
        self,
        metrics,  # type: List[ParsedMetric]
        results,  # type: Dict[str, Dict[Tuple[str, ...], Any]]
        tags,  # type: List[str]
    ):
        # type: (...) -> None
        """
        For each of the metrics specified gather the tags requested in the
        instance conf for each row.

        Submit the results to the aggregator.
        """
        for metric in metrics:
            name = metric.name
            if name not in results:
                self.log.debug('Ignoring metric %s', name)
                continue
            if isinstance(metric, ParsedTableMetric):
                for index, item in iteritems(results[name]):
                    metric_tags = tags + self.get_index_tags(index, results, metric.index_tags, metric.column_tags)
                    self.submit_metric(name, item, metric.forced_type, metric_tags, metric.options)
            else:
                result = list(results[name].items())
                if len(result) > 1:
                    self.log.warning('Several rows corresponding while the metric is supposed to be a scalar')
                    if metric.enforce_scalar:
                        # For backward compatibility reason, we publish the first value for OID.
                        continue
                item = result[0][1]
                metric_tags = tags + metric.tags
                self.submit_metric(name, item, metric.forced_type, metric_tags, metric.options)

    def get_index_tags(
        self,
        index,  # type: Tuple[str, ...]
        results,  # type: Dict[str, dict]
        index_tags,  # type: List[IndexTag]
        column_tags,  # type: List[ColumnTag]
    ):
        # type: (...) -> List[str]
        """
        Gather the tags for this row of the table (index) based on the
        results (all the results from the query).
        index_tags and column_tags are the tags to gather.
         - Those specified in index_tags contain the tag_group name and the
           index of the value we want to extract from the index tuple.
           cf. 1 for ipVersion in the IP-MIB::ipSystemStatsTable for example
         - Those specified in column_tags contain the name of a column, which
           could be a potential result, to use as a tage
           cf. ifDescr in the IF-MIB::ifTable for example
        """
        tags = []  # type: List[str]

        for index_tag in index_tags:
            raw_index_value = index_tag.index
            try:
                value = index[raw_index_value - 1]
            except IndexError:
                self.log.warning('Not enough indexes, skipping index %s', raw_index_value)
                continue
            tags.extend(index_tag.parsed_metric_tag.matched_tags(value))

        for column_tag in column_tags:
            raw_column_value = column_tag.column
            self.log.trace(
                'Processing column tag: raw_column_value=%s index_slices=%s', raw_column_value, column_tag.index_slices
            )
            if column_tag.index_slices:
                new_index = transform_index(index, column_tag.index_slices)
            else:
                new_index = index
            self.log.trace('Processing column tag: new_index=%s old_index=%s', new_index, index)
            if new_index is None:
                continue
            try:
<<<<<<< HEAD
                column_value = results[raw_column_value][index].val
                column_value = to_native_string(column_value)
=======
                column_value = results[raw_column_value][new_index]
>>>>>>> c543a280
            except KeyError:
                self.log.debug(
                    'Column `%s not present in the table, skipping this tag. index=%s', raw_column_value, new_index
                )
                continue
            if reply_invalid(column_value):
                self.log.warning("Can't deduct tag from column %s", column_tag.column)
                continue
            value = column_value
            tags.extend(column_tag.parsed_metric_tag.matched_tags(value))
        return tags

    def monotonic_count_and_rate(self, metric, value, tags):
        # type: (str, Any, List[str]) -> None
        """Specific submission method which sends a metric both as a monotonic cound and a rate."""
        self.monotonic_count(metric, value, tags=tags)
        self.rate("{}.rate".format(metric), value, tags=tags)

    def submit_metric(self, name, snmp_value, forced_type, tags, options):
        # type: (str, Any, Optional[str], List[str], dict) -> None
        """
        Convert the values reported as pysnmp-Managed Objects to values and
        report them to the aggregator.
        """
        try:
            self._do_submit_metric(name, snmp_value, forced_type, tags, options)
        except Exception as e:
            msg = (
                'Unable to submit metric `{}` with '
                'value=`{}` ({}), forced_type=`{}`, tags=`{}`, options=`{}`: {}'.format(
                    name, snmp_value, type(snmp_value), forced_type, tags, options, e
                )
            )
            self.log.warning(msg)
            self.log.debug(msg, exc_info=True)

    def _do_submit_metric(self, name, snmp_item, forced_type, tags, options):
        # type: (str, Any, Optional[str], List[str], dict) -> None

        if reply_invalid(snmp_item.val):
            # Metrics not present in the queried object
            self.log.warning('No such Mib available: %s', name)
            return

        if 'metric_suffix' in options:
            metric_name = self.normalize('{}.{}'.format(name, options['metric_suffix']), prefix='snmp')
        else:
            metric_name = self.normalize(name, prefix='snmp')

        if forced_type is not None:
            metric = as_metric_with_forced_type(snmp_item, forced_type, options)
        else:
            metric = as_metric_with_inferred_type(snmp_item)

        if metric is None:
            raise RuntimeError('Unsupported metric type {} for {}'.format(type(snmp_item), metric_name))

        submit_func = getattr(self, metric['type'])
        submit_func(metric_name, metric['value'], tags=tags)<|MERGE_RESOLUTION|>--- conflicted
+++ resolved
@@ -518,12 +518,8 @@
             if new_index is None:
                 continue
             try:
-<<<<<<< HEAD
-                column_value = results[raw_column_value][index].val
+                column_value = results[raw_column_value][new_index].val
                 column_value = to_native_string(column_value)
-=======
-                column_value = results[raw_column_value][new_index]
->>>>>>> c543a280
             except KeyError:
                 self.log.debug(
                     'Column `%s not present in the table, skipping this tag. index=%s', raw_column_value, new_index
