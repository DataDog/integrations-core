# (C) Datadog, Inc. 2010-present
# All rights reserved
# Licensed under Simplified BSD License (see LICENSE)
import ipaddress
from collections import defaultdict
<<<<<<< HEAD
from typing import Iterator, Set
=======
from typing import Any, Callable, DefaultDict, Dict, Iterator, List, Optional, Tuple, Union
>>>>>>> 8698e347

from pyasn1.type.univ import OctetString
from pysnmp import hlapi
from pysnmp.smi import builder, view

from datadog_checks.base import ConfigurationError, is_affirmative

from .resolver import OIDResolver


def to_oid_tuple(oid_string):
    """Return a OID tuple from a OID string."""
    return tuple(map(int, oid_string.lstrip('.').split('.')))


class ParsedMetric(object):

    __slots__ = ('name', 'metric_tags', 'forced_type', 'enforce_scalar')

    def __init__(self, name, metric_tags, forced_type, enforce_scalar=True):
        self.name = name
        self.metric_tags = metric_tags
        self.forced_type = forced_type
        self.enforce_scalar = enforce_scalar


class ParsedTableMetric(object):

    __slots__ = ('name', 'index_tags', 'column_tags', 'forced_type')

    def __init__(
        self,
        name,  # type: str
        index_tags,  # type: List[Tuple[str, int]]
        column_tags,  # type: List[Tuple[str, str]]
        forced_type=None,  # type: str
    ):
        # type: (...) -> None
        self.name = name
        self.index_tags = index_tags
        self.column_tags = column_tags
        self.forced_type = forced_type


class ParsedMetricTag(object):

    __slots__ = ('name', 'symbol')

    def __init__(self, name, symbol):
        self.name = name
        self.symbol = symbol


def _no_op(*args, **kwargs):
    # type: (*Any, **Any) -> None
    """
    A 'do-nothing' replacement for the `warning()` and `log()` AgentCheck functions, suitable for when those
    functions are not available (e.g. in unit tests).
    """


class InstanceConfig:
    """Parse and hold configuration about a single instance."""

    DEFAULT_RETRIES = 5
    DEFAULT_TIMEOUT = 1
    DEFAULT_ALLOWED_FAILURES = 3
    DEFAULT_BULK_THRESHOLD = 0

    def __init__(
        self,
        instance,  # type: dict
        warning=_no_op,  # type: Callable[..., None]
        log=_no_op,  # type: Callable[..., None]
        global_metrics=None,  # type: List[dict]
        mibs_path=None,  # type: str
        profiles=None,  # type: Dict[str, dict]
        profiles_by_oid=None,  # type: Dict[str, str]
    ):
        # type: (...) -> None
        global_metrics = [] if global_metrics is None else global_metrics
        profiles = {} if profiles is None else profiles
        profiles_by_oid = {} if profiles_by_oid is None else profiles_by_oid

        self.instance = instance
        self.tags = instance.get('tags', [])
        self.metrics = instance.get('metrics', [])
        metric_tags = instance.get('metric_tags', [])

        profile = instance.get('profile')

        if is_affirmative(instance.get('use_global_metrics', True)):
            self.metrics.extend(global_metrics)

        if profile:
            if profile not in profiles:
                raise ConfigurationError("Unknown profile '{}'".format(profile))
            self.metrics.extend(profiles[profile]['definition']['metrics'])
            metric_tags.extend(profiles[profile]['definition'].get('metric_tags', []))

        self.enforce_constraints = is_affirmative(instance.get('enforce_mib_constraints', True))
        self._snmp_engine, mib_view_controller = self.create_snmp_engine(mibs_path)
        self._resolver = OIDResolver(mib_view_controller, self.enforce_constraints)

        self.ip_address = None
        self.ip_network = None

        self.discovered_instances = {}  # type: Dict[str, InstanceConfig]
        self.failing_instances = defaultdict(int)  # type: DefaultDict[str, int]
        self.allowed_failures = int(instance.get('discovery_allowed_failures', self.DEFAULT_ALLOWED_FAILURES))

        self.bulk_threshold = int(instance.get('bulk_threshold', self.DEFAULT_BULK_THRESHOLD))

        timeout = int(instance.get('timeout', self.DEFAULT_TIMEOUT))
        retries = int(instance.get('retries', self.DEFAULT_RETRIES))

        ip_address = instance.get('ip_address')
        network_address = instance.get('network_address')

        if not ip_address and not network_address:
            raise ConfigurationError('An IP address or a network address needs to be specified')

        if ip_address and network_address:
            raise ConfigurationError('Only one of IP address and network address must be specified')

        if ip_address:
            self._transport = self.get_transport_target(instance, timeout, retries)

            self.ip_address = ip_address
            self.tags.append('snmp_device:{}'.format(self.ip_address))

        if network_address:
            if isinstance(network_address, bytes):
                network_address = network_address.decode('utf-8')
            self.ip_network = ipaddress.ip_network(network_address)

        ignored_ip_addresses = instance.get('ignored_ip_addresses')

        if not isinstance(ignored_ip_addresses, list):
            raise ConfigurationError(
                'ignored_ip_addresses should be a list (got {})'.format(type(ignored_ip_addresses))
            )

        self.ignored_ip_addresses = set(ignored_ip_addresses)  # type: Set[str]

        if not self.metrics and not profiles_by_oid:
            raise ConfigurationError('Instance should specify at least one metric or profiles should be defined')

        self._auth_data = self.get_auth_data(instance)

        self.all_oids, self.bulk_oids, self.parsed_metrics = self.parse_metrics(self.metrics, warning, log)
        tag_oids, self.parsed_metric_tags = self.parse_metric_tags(metric_tags)
        if tag_oids:
            self.all_oids.append(tag_oids)

        self._context_data = hlapi.ContextData(*self.get_context_data(instance))

        self._uptime_metric_added = False

    def resolve_oid(self, oid):
        # type: (Any) -> Tuple[Any, Any]
        return self._resolver.resolve_oid(oid)

    def refresh_with_profile(self, profile, warning, log):
        # type: (Dict[str, Any], Callable[..., None], Callable[..., None]) -> None
        metrics = profile['definition']['metrics']
        all_oids, bulk_oids, parsed_metrics = self.parse_metrics(metrics, warning, log)

        metric_tags = profile['definition'].get('metric_tags', [])
        tag_oids, parsed_metric_tags = self.parse_metric_tags(metric_tags)

        # NOTE: `profile` may contain metrics and metric tags that have already been ingested in this configuration.
        # As a result, multiple copies of metrics/tags will be fetched and submitted to Datadog, which is inefficient
        # and possibly problematic.
        # In the future we'll probably want to implement de-duplication.

        self.metrics.extend(metrics)
        self.all_oids.extend(all_oids)
        self.bulk_oids.extend(bulk_oids)
        self.parsed_metrics.extend(parsed_metrics)
        self.parsed_metric_tags.extend(parsed_metric_tags)
        if tag_oids:
            # NOTE: counter-intuitively, we must '.append()' the list of tag OIDs instead of '.extend()'ing,
            # because `.all_oids` is a list of lists of OIDs (batches).
            self.all_oids.append(tag_oids)

    def call_cmd(self, cmd, *args, **kwargs):
        # type: (Any, *Any, **Any) -> Iterator[Any]
        return cmd(self._snmp_engine, self._auth_data, self._transport, self._context_data, *args, **kwargs)

    @staticmethod
    def create_snmp_engine(mibs_path):
        """
        Create a command generator to perform all the snmp query.
        If mibs_path is not None, load the mibs present in the custom mibs
        folder. (Need to be in pysnmp format)
        """
        snmp_engine = hlapi.SnmpEngine()
        mib_builder = snmp_engine.getMibBuilder()

        if mibs_path is not None:
            mib_builder.addMibSources(builder.DirMibSource(mibs_path))

        mib_view_controller = view.MibViewController(mib_builder)

        return snmp_engine, mib_view_controller

    @staticmethod
    def get_transport_target(instance, timeout, retries):
        # type: (Dict[str, Any], float, int) -> Any
        """
        Generate a Transport target object based on the instance's configuration
        """
        ip_address = instance['ip_address']
        port = int(instance.get('port', 161))  # Default SNMP port
        return hlapi.UdpTransportTarget((ip_address, port), timeout=timeout, retries=retries)

    @staticmethod
    def get_auth_data(instance):
        # type: (Dict[str, Any]) -> Any
        """
        Generate a Security Parameters object based on the instance's
        configuration.
        """
        if 'community_string' in instance:
            # SNMP v1 - SNMP v2
            # See http://snmplabs.com/pysnmp/docs/api-reference.html#pysnmp.hlapi.CommunityData
            if int(instance.get('snmp_version', 2)) == 1:
                return hlapi.CommunityData(instance['community_string'], mpModel=0)
            return hlapi.CommunityData(instance['community_string'], mpModel=1)

        if 'user' in instance:
            # SNMP v3
            user = instance['user']
            auth_key = None
            priv_key = None
            auth_protocol = None
            priv_protocol = None

            if 'authKey' in instance:
                auth_key = instance['authKey']
                auth_protocol = hlapi.usmHMACMD5AuthProtocol

            if 'privKey' in instance:
                priv_key = instance['privKey']
                auth_protocol = hlapi.usmHMACMD5AuthProtocol
                priv_protocol = hlapi.usmDESPrivProtocol

            if 'authProtocol' in instance:
                auth_protocol = getattr(hlapi, instance['authProtocol'])

            if 'privProtocol' in instance:
                priv_protocol = getattr(hlapi, instance['privProtocol'])

            return hlapi.UsmUserData(user, auth_key, priv_key, auth_protocol, priv_protocol)

        raise ConfigurationError('An authentication method needs to be provided')

    @staticmethod
    def get_context_data(instance):
        # type: (Dict[str, Any]) -> Tuple[Optional[OctetString], str]
        """
        Generate a Context Parameters object based on the instance's
        configuration.
        We do not use the hlapi currently, but the rfc3413.oneliner.cmdgen
        accepts Context Engine Id (always None for now) and Context Name parameters.
        """
        context_engine_id = None
        context_name = ''

        if 'user' in instance:
            if 'context_engine_id' in instance:
                context_engine_id = OctetString(instance['context_engine_id'])

            if 'context_name' in instance:
                context_name = instance['context_name']

        return context_engine_id, context_name

<<<<<<< HEAD
    def network_hosts(self):
        # type: () -> Iterator[str]
        if self.ip_network is None:
            raise RuntimeError('Expected ip_network to be set to iterate over network hosts.')

        for ip_address in self.ip_network.hosts():
            host = str(ip_address)

            if host in self.discovered_instances:
                continue

            if host in self.ignored_ip_addresses:
                continue

            yield host

    def parse_metrics(self, metrics, warning, log):
=======
    def parse_metrics(
        self,
        metrics,  # type: List[Dict[str, Any]]
        warning,  # type: Callable[..., None]
        log,  # type: Callable[..., None]
    ):
        # type: (...) -> Tuple[list, list, List[Union[ParsedMetric, ParsedTableMetric]]]
>>>>>>> 8698e347
        """Parse configuration and returns data to be used for SNMP queries.

        `oids` is a dictionnary of SNMP tables to symbols to query.
        """
        table_oids = {}  # type: Dict[Tuple[str, str], Tuple[Any, List[Any]]]
        parsed_metrics = []  # type: List[Union[ParsedMetric, ParsedTableMetric]]

        def extract_symbol(mib, symbol):
            if isinstance(symbol, dict):
                symbol_oid = symbol['OID']
                symbol = symbol['name']
                self._resolver.register(to_oid_tuple(symbol_oid), symbol)
                identity = hlapi.ObjectIdentity(symbol_oid)
            else:
                identity = hlapi.ObjectIdentity(mib, symbol)

            return identity, symbol

        def get_table_symbols(mib, table):
            identity, table = extract_symbol(mib, table)
            key = (mib, table)

            if key in table_oids:
                return table_oids[key][1], table

            table_object = hlapi.ObjectType(identity)
            symbols = []

            table_oids[key] = (table_object, symbols)

            return symbols, table

        # Check the metrics completely defined
        for metric in metrics:
            forced_type = metric.get('forced_type')
            metric_tags = metric.get('metric_tags', [])

            if 'MIB' in metric:
                if not ('table' in metric or 'symbol' in metric):
                    raise ConfigurationError('When specifying a MIB, you must specify either table or symbol')

                if 'symbol' in metric:
                    to_query = metric['symbol']

                    try:
                        _, parsed_metric_name = get_table_symbols(metric['MIB'], to_query)
                    except Exception as e:
                        warning("Can't generate MIB object for variable : %s\nException: %s", metric, e)
                    else:
                        parsed_metric = ParsedMetric(parsed_metric_name, metric_tags, forced_type)
                        parsed_metrics.append(parsed_metric)

                    continue

                elif 'symbols' not in metric:
                    raise ConfigurationError('When specifying a table, you must specify a list of symbols')

                symbols, _ = get_table_symbols(metric['MIB'], metric['table'])
                index_tags = []
                column_tags = []

                for metric_tag in metric_tags:
                    if not ('tag' in metric_tag and ('index' in metric_tag or 'column' in metric_tag)):
                        raise ConfigurationError(
                            'When specifying metric tags, you must specify a tag, and an index or column'
                        )

                    tag_key = metric_tag['tag']

                    if 'column' in metric_tag:
                        # In case it's a column, we need to query it as well
                        mib = metric_tag.get('MIB', metric['MIB'])
                        identity, column = extract_symbol(mib, metric_tag['column'])
                        column_tags.append((tag_key, column))

                        try:
                            object_type = hlapi.ObjectType(identity)
                        except Exception as e:
                            warning("Can't generate MIB object for variable : %s\nException: %s", metric, e)
                        else:
                            if 'table' in metric_tag:
                                tag_symbols, _ = get_table_symbols(mib, metric_tag['table'])
                                tag_symbols.append(object_type)
                            elif mib != metric['MIB']:
                                raise ConfigurationError(
                                    'When tagging from a different MIB, the table must be specified'
                                )
                            else:
                                symbols.append(object_type)

                    elif 'index' in metric_tag:
                        index_tags.append((tag_key, metric_tag['index']))

                        if 'mapping' in metric_tag:
                            # Need to do manual resolution

                            for symbol in metric['symbols']:
                                self._resolver.register_index(
                                    symbol['name'], metric_tag['index'], metric_tag['mapping']
                                )

                            for tag in metric['metric_tags']:
                                if 'column' in tag:
                                    self._resolver.register_index(
                                        tag['column']['name'], metric_tag['index'], metric_tag['mapping']
                                    )

                for symbol in metric['symbols']:
                    identity, parsed_metric_name = extract_symbol(metric['MIB'], symbol)

                    try:
                        symbols.append(hlapi.ObjectType(identity))
                    except Exception as e:
                        warning("Can't generate MIB object for variable : %s\nException: %s", metric, e)

                    parsed_table_metric = ParsedTableMetric(parsed_metric_name, index_tags, column_tags, forced_type)
                    parsed_metrics.append(parsed_table_metric)

            elif 'OID' in metric:
                oid_object = hlapi.ObjectType(hlapi.ObjectIdentity(metric['OID']))

                table_oids[metric['OID']] = (oid_object, [])
                self._resolver.register(to_oid_tuple(metric['OID']), metric['name'])

                parsed_metric = ParsedMetric(metric['name'], metric_tags, forced_type, enforce_scalar=False)
                parsed_metrics.append(parsed_metric)

            else:
                raise ConfigurationError('Unsupported metric in config file: {}'.format(metric))

        oids = []
        all_oids = []
        bulk_oids = []

        # Use bulk for SNMP version > 1 and there are enough symbols
        bulk_limit = self.bulk_threshold if self._auth_data.mpModel else 0

        for table, symbols in table_oids.values():
            if not symbols:
                # No table to browse, just one symbol
                oids.append(table)
            elif bulk_limit and len(symbols) > bulk_limit:
                bulk_oids.append(table)
            else:
                all_oids.append(symbols)

        if oids:
            all_oids.insert(0, oids)

        return all_oids, bulk_oids, parsed_metrics

    def parse_metric_tags(self, metric_tags):
        # type: (List[Dict[str, Any]]) -> Tuple[List[Any], List[ParsedMetricTag]]
        """Parse configuration for global metric_tags."""
        oids = []
        parsed_metric_tags = []
        for tag in metric_tags:
            if not ('symbol' in tag and 'tag' in tag):
                raise ConfigurationError("A metric tag needs to specify a symbol and a tag: {}".format(tag))
            if not ('OID' in tag or 'MIB' in tag):
                raise ConfigurationError("A metric tag needs to specify an OID or a MIB: {}".format(tag))
            symbol = tag['symbol']
            tag_name = tag['tag']
            if 'MIB' in tag:
                mib = tag['MIB']
                identity = hlapi.ObjectIdentity(mib, symbol)
            else:
                oid = tag['OID']
                identity = hlapi.ObjectIdentity(oid)
                self._resolver.register(to_oid_tuple(oid), symbol)
            object_type = hlapi.ObjectType(identity)
            oids.append(object_type)
            parsed_metric_tags.append(ParsedMetricTag(tag_name, symbol))
        return oids, parsed_metric_tags

    def add_uptime_metric(self):
        # type: () -> None
        if self._uptime_metric_added:
            return
        # Reference sysUpTimeInstance directly, see http://oidref.com/1.3.6.1.2.1.1.3.0
        uptime_oid = '1.3.6.1.2.1.1.3.0'
        oid_object = hlapi.ObjectType(hlapi.ObjectIdentity(uptime_oid))
        if not self.all_oids:
            self.all_oids.append([oid_object])
        else:
            self.all_oids[0].append(oid_object)
        self._resolver.register(to_oid_tuple(uptime_oid), 'sysUpTimeInstance')

        parsed_metric = ParsedMetric('sysUpTimeInstance', [], 'gauge')
        self.parsed_metrics.append(parsed_metric)
        self._uptime_metric_added = True<|MERGE_RESOLUTION|>--- conflicted
+++ resolved
@@ -3,11 +3,7 @@
 # Licensed under Simplified BSD License (see LICENSE)
 import ipaddress
 from collections import defaultdict
-<<<<<<< HEAD
-from typing import Iterator, Set
-=======
-from typing import Any, Callable, DefaultDict, Dict, Iterator, List, Optional, Tuple, Union
->>>>>>> 8698e347
+from typing import Any, Callable, DefaultDict, Dict, Iterator, List, Optional, Set, Tuple, Union
 
 from pyasn1.type.univ import OctetString
 from pysnmp import hlapi
@@ -287,7 +283,6 @@
 
         return context_engine_id, context_name
 
-<<<<<<< HEAD
     def network_hosts(self):
         # type: () -> Iterator[str]
         if self.ip_network is None:
@@ -304,8 +299,6 @@
 
             yield host
 
-    def parse_metrics(self, metrics, warning, log):
-=======
     def parse_metrics(
         self,
         metrics,  # type: List[Dict[str, Any]]
@@ -313,7 +306,6 @@
         log,  # type: Callable[..., None]
     ):
         # type: (...) -> Tuple[list, list, List[Union[ParsedMetric, ParsedTableMetric]]]
->>>>>>> 8698e347
         """Parse configuration and returns data to be used for SNMP queries.
 
         `oids` is a dictionnary of SNMP tables to symbols to query.
