# (C) Datadog, Inc. 2010-present
# All rights reserved
# Licensed under Simplified BSD License (see LICENSE)
import ipaddress
from collections import defaultdict
from typing import Any, DefaultDict, Dict, Iterator, List, Optional, Set, Tuple

from datadog_checks.base import ConfigurationError, is_affirmative

from .mibs import MIBLoader
<<<<<<< HEAD
from .models import OID
from .parsing import ParsedMetric, ParsedSymbolMetric, SymbolTag, parse_metrics, parse_symbol_metric_tags
=======
from .models import OID, Device
from .parsing import ParsedMetric, ParsedMetricTag, ParsedSymbolMetric, parse_metric_tags, parse_metrics
>>>>>>> 1cac1dce
from .pysnmp_types import (
    CommunityData,
    ContextData,
    OctetString,
    UsmUserData,
    hlapi,
    usmDESPrivProtocol,
    usmHMACMD5AuthProtocol,
)
from .resolver import OIDResolver
from .types import OIDMatch
from .utils import register_device_target


class InstanceConfig:
    """Parse and hold configuration about a single instance."""

    DEFAULT_RETRIES = 5
    DEFAULT_TIMEOUT = 5
    DEFAULT_ALLOWED_FAILURES = 3
    DEFAULT_BULK_THRESHOLD = 0
    DEFAULT_WORKERS = 5

    AUTH_PROTOCOL_MAPPING = {
        'md5': 'usmHMACMD5AuthProtocol',
        'sha': 'usmHMACSHAAuthProtocol',
        'sha224': 'usmHMAC128SHA224AuthProtocol',
        'sha256': 'usmHMAC192SHA256AuthProtocol',
        'sha384': 'usmHMAC256SHA384AuthProtocol',
        'sha512': 'usmHMAC384SHA512AuthProtocol',
    }

    PRIV_PROTOCOL_MAPPING = {
        'des': 'usmDESPrivProtocol',
        '3des': 'usm3DESEDEPrivProtocol',
        'aes': 'usmAesCfb128Protocol',
        'aes192': 'usmAesBlumenthalCfb192Protocol',
        'aes256': 'usmAesBlumenthalCfb256Protocol',
        'aes192c': 'usmAesCfb192Protocol',
        'aes256c': 'usmAesCfb256Protocol',
    }

    def __init__(
        self,
        instance,  # type: dict
        global_metrics=None,  # type: List[dict]
        mibs_path=None,  # type: str
        profiles=None,  # type: Dict[str, dict]
        profiles_by_oid=None,  # type: Dict[str, str]
        loader=None,  # type: MIBLoader
    ):
        # type: (...) -> None
        global_metrics = [] if global_metrics is None else global_metrics
        profiles = {} if profiles is None else profiles
        profiles_by_oid = {} if profiles_by_oid is None else profiles_by_oid
        loader = MIBLoader() if loader is None else loader

        # Clean empty or null values. This will help templating.
        for key, value in list(instance.items()):
            if value in (None, ""):
                instance.pop(key)

        self.instance = instance
        self.tags = instance.get('tags', [])
        self.metrics = instance.get('metrics', [])
        metric_tags = instance.get('metric_tags', [])

        profile = instance.get('profile')

        if is_affirmative(instance.get('use_global_metrics', True)):
            self.metrics.extend(global_metrics)

        self.enforce_constraints = is_affirmative(instance.get('enforce_mib_constraints', True))
        self._snmp_engine = loader.create_snmp_engine(mibs_path)
        mib_view_controller = loader.get_mib_view_controller(mibs_path)
        self._resolver = OIDResolver(mib_view_controller, self.enforce_constraints)

        self.device = None  # type: Optional[Device]
        self.ip_network = None

        self.discovered_instances = {}  # type: Dict[str, InstanceConfig]
        self.failing_instances = defaultdict(int)  # type: DefaultDict[str, int]
        self.allowed_failures = int(instance.get('discovery_allowed_failures', self.DEFAULT_ALLOWED_FAILURES))
        self.workers = int(instance.get('workers', self.DEFAULT_WORKERS))

        self.bulk_threshold = int(instance.get('bulk_threshold', self.DEFAULT_BULK_THRESHOLD))

        self._auth_data = self.get_auth_data(instance)
        self._context_data = ContextData(*self.get_context_data(instance))

        timeout = int(instance.get('timeout', self.DEFAULT_TIMEOUT))
        retries = int(instance.get('retries', self.DEFAULT_RETRIES))

        ip_address = instance.get('ip_address')
        network_address = instance.get('network_address')

        if not ip_address and not network_address:
            raise ConfigurationError('An IP address or a network address needs to be specified')

        if ip_address and network_address:
            raise ConfigurationError('Only one of IP address and network address must be specified')

        if ip_address:
            port = int(instance.get('port', 161))
            target = register_device_target(
                ip_address,
                port,
                timeout=timeout,
                retries=retries,
                engine=self._snmp_engine,
                auth_data=self._auth_data,
                context_data=self._context_data,
            )
            device = Device(ip=ip_address, port=port, target=target)
            self.device = device
            self.tags.extend(device.tags)

        if network_address:
            if isinstance(network_address, bytes):
                network_address = network_address.decode('utf-8')
            self.ip_network = ipaddress.ip_network(network_address)

        ignored_ip_addresses = instance.get('ignored_ip_addresses', [])

        if not isinstance(ignored_ip_addresses, list):
            raise ConfigurationError(
                'ignored_ip_addresses should be a list (got {})'.format(type(ignored_ip_addresses))
            )

        self.ignored_ip_addresses = set(ignored_ip_addresses)  # type: Set[str]

        if not self.metrics and not profiles_by_oid and not profile:
            raise ConfigurationError('Instance should specify at least one metric or profiles should be defined')

        self.all_oids, self.next_oids, self.bulk_oids, self.parsed_metrics = self.parse_metrics(self.metrics)
        tag_oids, self.parsed_metric_tags = self.parse_metric_tags(metric_tags)
        if tag_oids:
            self.all_oids.extend(tag_oids)

        if profile:
            if profile not in profiles:
                raise ConfigurationError("Unknown profile '{}'".format(profile))
            self.refresh_with_profile(profiles[profile])
            self.add_profile_tag(profile)

        self._uptime_metric_added = False

    def resolve_oid(self, oid):
        # type: (OID) -> OIDMatch
        return self._resolver.resolve_oid(oid)

    def refresh_with_profile(self, profile):
        # type: (Dict[str, Any]) -> None
        metrics = profile['definition'].get('metrics', [])
        all_oids, next_oids, bulk_oids, parsed_metrics = self.parse_metrics(metrics)

        metric_tags = profile['definition'].get('metric_tags', [])
        tag_oids, parsed_metric_tags = self.parse_metric_tags(metric_tags)

        # NOTE: `profile` may contain metrics and metric tags that have already been ingested in this configuration.
        # As a result, multiple copies of metrics/tags will be fetched and submitted to Datadog, which is inefficient
        # and possibly problematic.
        # In the future we'll probably want to implement de-duplication.

        self.metrics.extend(metrics)
        self.all_oids.extend(all_oids)
        self.next_oids.extend(next_oids)
        self.bulk_oids.extend(bulk_oids)
        self.parsed_metrics.extend(parsed_metrics)
        self.parsed_metric_tags.extend(parsed_metric_tags)
        self.all_oids.extend(tag_oids)

    def add_profile_tag(self, profile_name):
        # type: (str) -> None
        self.tags.append('snmp_profile:{}'.format(profile_name))

    @classmethod
    def get_auth_data(cls, instance):
        # type: (Dict[str, Any]) -> Any
        """
        Generate a Security Parameters object based on the instance's
        configuration.
        """
        if 'community_string' in instance:
            # SNMP v1 - SNMP v2
            # See http://snmplabs.com/pysnmp/docs/api-reference.html#pysnmp.hlapi.CommunityData
            if int(instance.get('snmp_version', 2)) == 1:
                return CommunityData(instance['community_string'], mpModel=0)
            return CommunityData(instance['community_string'], mpModel=1)

        if 'user' in instance:
            # SNMP v3
            user = instance['user']
            auth_key = None
            priv_key = None
            auth_protocol = None
            priv_protocol = None

            if 'authKey' in instance:
                auth_key = instance['authKey']
                auth_protocol = usmHMACMD5AuthProtocol

            if 'privKey' in instance:
                priv_key = instance['privKey']
                auth_protocol = usmHMACMD5AuthProtocol
                priv_protocol = usmDESPrivProtocol

            if 'authProtocol' in instance:
                protocol_name = instance['authProtocol']
                if protocol_name.lower() in cls.AUTH_PROTOCOL_MAPPING:
                    protocol_name = cls.AUTH_PROTOCOL_MAPPING[protocol_name.lower()]
                auth_protocol = getattr(hlapi, protocol_name)

            if 'privProtocol' in instance:
                protocol_name = instance['privProtocol']
                if protocol_name.lower() in cls.PRIV_PROTOCOL_MAPPING:
                    protocol_name = cls.PRIV_PROTOCOL_MAPPING[protocol_name.lower()]
                priv_protocol = getattr(hlapi, protocol_name)

            return UsmUserData(user, auth_key, priv_key, auth_protocol, priv_protocol)

        raise ConfigurationError('An authentication method needs to be provided')

    @staticmethod
    def get_context_data(instance):
        # type: (Dict[str, Any]) -> Tuple[Optional[OctetString], str]
        """
        Generate a Context Parameters object based on the instance's
        configuration.
        We do not use the hlapi currently, but the rfc3413.oneliner.cmdgen
        accepts Context Engine Id (always None for now) and Context Name parameters.
        """
        context_engine_id = None
        context_name = ''

        if 'user' in instance:
            if 'context_engine_id' in instance:
                context_engine_id = OctetString(instance['context_engine_id'])

            if 'context_name' in instance:
                context_name = instance['context_name']

        return context_engine_id, context_name

    def network_hosts(self):
        # type: () -> Iterator[str]
        if self.ip_network is None:
            raise RuntimeError('Expected ip_network to be set to iterate over network hosts.')

        for ip_address in self.ip_network.hosts():
            host = str(ip_address)

            if host in self.discovered_instances:
                continue

            if host in self.ignored_ip_addresses:
                continue

            yield host

    def parse_metrics(self, metrics):
        # type: (list) -> Tuple[List[OID], List[OID], List[OID], List[ParsedMetric]]
        """Parse configuration and returns data to be used for SNMP queries."""
        # Use bulk for SNMP version > 1 only.
        bulk_threshold = self.bulk_threshold if self._auth_data.mpModel else 0
        result = parse_metrics(metrics, resolver=self._resolver, bulk_threshold=bulk_threshold)
        return result['oids'], result['next_oids'], result['bulk_oids'], result['parsed_metrics']

    def parse_metric_tags(self, metric_tags):
        # type: (list) -> Tuple[List[OID], List[SymbolTag]]
        """Parse configuration for global metric_tags."""
        result = parse_symbol_metric_tags(metric_tags, resolver=self._resolver)
        return result['oids'], result['parsed_symbol_tags']

    def add_uptime_metric(self):
        # type: () -> None
        if self._uptime_metric_added:
            return
        # Reference sysUpTimeInstance directly, see http://oidref.com/1.3.6.1.2.1.1.3.0
        uptime_oid = OID('1.3.6.1.2.1.1.3.0')
        self.all_oids.append(uptime_oid)
        self._resolver.register(uptime_oid, 'sysUpTimeInstance')

        parsed_metric = ParsedSymbolMetric('sysUpTimeInstance', forced_type='gauge')
        self.parsed_metrics.append(parsed_metric)
        self._uptime_metric_added = True<|MERGE_RESOLUTION|>--- conflicted
+++ resolved
@@ -8,13 +8,8 @@
 from datadog_checks.base import ConfigurationError, is_affirmative
 
 from .mibs import MIBLoader
-<<<<<<< HEAD
-from .models import OID
+from .models import OID, Device
 from .parsing import ParsedMetric, ParsedSymbolMetric, SymbolTag, parse_metrics, parse_symbol_metric_tags
-=======
-from .models import OID, Device
-from .parsing import ParsedMetric, ParsedMetricTag, ParsedSymbolMetric, parse_metric_tags, parse_metrics
->>>>>>> 1cac1dce
 from .pysnmp_types import (
     CommunityData,
     ContextData,
