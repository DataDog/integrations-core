# (C) Datadog, Inc. 2010-present
# All rights reserved
# Licensed under Simplified BSD License (see LICENSE)
import ipaddress
from collections import defaultdict
from typing import Any, Callable, DefaultDict, Dict, Iterator, List, Optional, Set, Tuple, Union

from datadog_checks.base import ConfigurationError, is_affirmative

from .models import OID
from .pysnmp_types import (
    CommunityData,
    ContextData,
    DirMibSource,
    MibViewController,
    ObjectIdentity,
    OctetString,
    SnmpEngine,
    UdpTransportTarget,
    UsmUserData,
    hlapi,
    lcd,
    usmDESPrivProtocol,
    usmHMACMD5AuthProtocol,
)
from .resolver import OIDResolver
from .types import ForceableMetricType


class ParsedMetric(object):

    __slots__ = ('name', 'metric_tags', 'forced_type', 'enforce_scalar')

<<<<<<< HEAD
    def __init__(self, name, metric_tags, forced_type, enforce_scalar=True):  # type: ignore
=======
    def __init__(
        self,
        name,  # type: str
        metric_tags,  # type: List[Dict[str, Any]]
        forced_type=None,  # type: ForceableMetricType
        enforce_scalar=True,  # type: bool
    ):
        # type: (...) -> None
>>>>>>> 1bf52ae6
        self.name = name
        self.metric_tags = metric_tags
        self.forced_type = forced_type
        self.enforce_scalar = enforce_scalar


class ParsedTableMetric(object):

    __slots__ = ('name', 'index_tags', 'column_tags', 'forced_type')

    def __init__(
        self,
        name,  # type: str
        index_tags,  # type: List[Tuple[str, int]]
        column_tags,  # type: List[Tuple[str, str]]
        forced_type=None,  # type: ForceableMetricType
    ):
        # type: (...) -> None
        self.name = name
        self.index_tags = index_tags
        self.column_tags = column_tags
        self.forced_type = forced_type


class ParsedMetricTag(object):

    __slots__ = ('name', 'symbol')

    def __init__(self, name, symbol):
        # type: (str, str) -> None
        self.name = name
        self.symbol = symbol


def _no_op(*args, **kwargs):
    # type: (*Any, **Any) -> None
    """
    A 'do-nothing' replacement for the `warning()` AgentCheck function, suitable for when those
    functions are not available (e.g. in unit tests).
    """


class InstanceConfig:
    """Parse and hold configuration about a single instance."""

    DEFAULT_RETRIES = 5
    DEFAULT_TIMEOUT = 1
    DEFAULT_ALLOWED_FAILURES = 3
    DEFAULT_BULK_THRESHOLD = 0
    DEFAULT_WORKERS = 5

    def __init__(
        self,
        instance,  # type: dict
        warning=_no_op,  # type: Callable[..., None]
        global_metrics=None,  # type: List[dict]
        mibs_path=None,  # type: str
        profiles=None,  # type: Dict[str, dict]
        profiles_by_oid=None,  # type: Dict[str, str]
    ):
        # type: (...) -> None
        global_metrics = [] if global_metrics is None else global_metrics
        profiles = {} if profiles is None else profiles
        profiles_by_oid = {} if profiles_by_oid is None else profiles_by_oid

        self.instance = instance
        self.tags = instance.get('tags', [])
        self.metrics = instance.get('metrics', [])
        metric_tags = instance.get('metric_tags', [])

        profile = instance.get('profile')

        if is_affirmative(instance.get('use_global_metrics', True)):
            self.metrics.extend(global_metrics)

        self.enforce_constraints = is_affirmative(instance.get('enforce_mib_constraints', True))
        self._snmp_engine, mib_view_controller = self.create_snmp_engine(mibs_path)
        self._resolver = OIDResolver(mib_view_controller, self.enforce_constraints)

        self.ip_address = None
        self.ip_network = None

        self.discovered_instances = {}  # type: Dict[str, InstanceConfig]
        self.failing_instances = defaultdict(int)  # type: DefaultDict[str, int]
        self.allowed_failures = int(instance.get('discovery_allowed_failures', self.DEFAULT_ALLOWED_FAILURES))
        self.workers = int(instance.get('workers', self.DEFAULT_WORKERS))

        self.bulk_threshold = int(instance.get('bulk_threshold', self.DEFAULT_BULK_THRESHOLD))

        timeout = int(instance.get('timeout', self.DEFAULT_TIMEOUT))
        retries = int(instance.get('retries', self.DEFAULT_RETRIES))

        ip_address = instance.get('ip_address')
        network_address = instance.get('network_address')

        if not ip_address and not network_address:
            raise ConfigurationError('An IP address or a network address needs to be specified')

        if ip_address and network_address:
            raise ConfigurationError('Only one of IP address and network address must be specified')

        if ip_address:
            self._transport = self.get_transport_target(instance, timeout, retries)

            self.ip_address = ip_address
            self.tags.append('snmp_device:{}'.format(self.ip_address))

        if network_address:
            if isinstance(network_address, bytes):
                network_address = network_address.decode('utf-8')
            self.ip_network = ipaddress.ip_network(network_address)

        ignored_ip_addresses = instance.get('ignored_ip_addresses', [])

        if not isinstance(ignored_ip_addresses, list):
            raise ConfigurationError(
                'ignored_ip_addresses should be a list (got {})'.format(type(ignored_ip_addresses))
            )

        self.ignored_ip_addresses = set(ignored_ip_addresses)  # type: Set[str]

        if not self.metrics and not profiles_by_oid and not profile:
            raise ConfigurationError('Instance should specify at least one metric or profiles should be defined')

        self._auth_data = self.get_auth_data(instance)

        self.all_oids, self.bulk_oids, self.parsed_metrics = self.parse_metrics(self.metrics, warning)
        tag_oids, self.parsed_metric_tags = self.parse_metric_tags(metric_tags)
        if tag_oids:
            self.all_oids.extend(tag_oids)

        if profile:
            if profile not in profiles:
                raise ConfigurationError("Unknown profile '{}'".format(profile))
            self.refresh_with_profile(profiles[profile], warning)
            self.add_profile_tag(profile)

        self._context_data = ContextData(*self.get_context_data(instance))

        self._uptime_metric_added = False

        if ip_address:
            self._addr_name, _ = lcd.configure(
                self._snmp_engine, self._auth_data, self._transport, self._context_data.contextName
            )

    def resolve_oid(self, oid):
        # type: (OID) -> Tuple[str, Tuple[str, ...]]
        return self._resolver.resolve_oid(oid)

    def refresh_with_profile(self, profile, warning):
        # type: (Dict[str, Any], Callable[..., None]) -> None
        metrics = profile['definition'].get('metrics', [])
        all_oids, bulk_oids, parsed_metrics = self.parse_metrics(metrics, warning)

        metric_tags = profile['definition'].get('metric_tags', [])
        tag_oids, parsed_metric_tags = self.parse_metric_tags(metric_tags)

        # NOTE: `profile` may contain metrics and metric tags that have already been ingested in this configuration.
        # As a result, multiple copies of metrics/tags will be fetched and submitted to Datadog, which is inefficient
        # and possibly problematic.
        # In the future we'll probably want to implement de-duplication.

        self.metrics.extend(metrics)
        self.all_oids.extend(all_oids)
        self.bulk_oids.extend(bulk_oids)
        self.parsed_metrics.extend(parsed_metrics)
        self.parsed_metric_tags.extend(parsed_metric_tags)
        self.all_oids.extend(tag_oids)

    def add_profile_tag(self, profile_name):
        # type: (str) -> None
        self.tags.append('snmp_profile:{}'.format(profile_name))

    @staticmethod
    def create_snmp_engine(mibs_path=None):
        # type: (str) -> Tuple[SnmpEngine, MibViewController]
        """
        Create a command generator to perform all the snmp query.
        If mibs_path is not None, load the mibs present in the custom mibs
        folder. (Need to be in pysnmp format)
        """
        snmp_engine = SnmpEngine()
        mib_builder = snmp_engine.getMibBuilder()

        if mibs_path is not None:
            mib_builder.addMibSources(DirMibSource(mibs_path))

        mib_view_controller = MibViewController(mib_builder)

        return snmp_engine, mib_view_controller

    @staticmethod
    def get_transport_target(instance, timeout, retries):
        # type: (Dict[str, Any], float, int) -> Any
        """
        Generate a Transport target object based on the instance's configuration
        """
        ip_address = instance['ip_address']
        port = int(instance.get('port', 161))  # Default SNMP port
        return UdpTransportTarget((ip_address, port), timeout=timeout, retries=retries)

    @staticmethod
    def get_auth_data(instance):
        # type: (Dict[str, Any]) -> Any
        """
        Generate a Security Parameters object based on the instance's
        configuration.
        """
        if 'community_string' in instance:
            # SNMP v1 - SNMP v2
            # See http://snmplabs.com/pysnmp/docs/api-reference.html#pysnmp.hlapi.CommunityData
            if int(instance.get('snmp_version', 2)) == 1:
                return CommunityData(instance['community_string'], mpModel=0)
            return CommunityData(instance['community_string'], mpModel=1)

        if 'user' in instance:
            # SNMP v3
            user = instance['user']
            auth_key = None
            priv_key = None
            auth_protocol = None
            priv_protocol = None

            if 'authKey' in instance:
                auth_key = instance['authKey']
                auth_protocol = usmHMACMD5AuthProtocol

            if 'privKey' in instance:
                priv_key = instance['privKey']
                auth_protocol = usmHMACMD5AuthProtocol
                priv_protocol = usmDESPrivProtocol

            if 'authProtocol' in instance:
                auth_protocol = getattr(hlapi, instance['authProtocol'])

            if 'privProtocol' in instance:
                priv_protocol = getattr(hlapi, instance['privProtocol'])

            return UsmUserData(user, auth_key, priv_key, auth_protocol, priv_protocol)

        raise ConfigurationError('An authentication method needs to be provided')

    @staticmethod
    def get_context_data(instance):
        # type: (Dict[str, Any]) -> Tuple[Optional[OctetString], str]
        """
        Generate a Context Parameters object based on the instance's
        configuration.
        We do not use the hlapi currently, but the rfc3413.oneliner.cmdgen
        accepts Context Engine Id (always None for now) and Context Name parameters.
        """
        context_engine_id = None
        context_name = ''

        if 'user' in instance:
            if 'context_engine_id' in instance:
                context_engine_id = OctetString(instance['context_engine_id'])

            if 'context_name' in instance:
                context_name = instance['context_name']

        return context_engine_id, context_name

    def network_hosts(self):
        # type: () -> Iterator[str]
        if self.ip_network is None:
            raise RuntimeError('Expected ip_network to be set to iterate over network hosts.')

        for ip_address in self.ip_network.hosts():
            host = str(ip_address)

            if host in self.discovered_instances:
                continue

            if host in self.ignored_ip_addresses:
                continue

            yield host

    def parse_metrics(
        self,
        metrics,  # type: List[Dict[str, Any]]
        warning,  # type: Callable[..., None]
    ):
        # type: (...) -> Tuple[List[OID], List[OID], List[Union[ParsedMetric, ParsedTableMetric]]]
        """Parse configuration and returns data to be used for SNMP queries.

        `oids` is a dictionnary of SNMP tables to symbols to query.
        """
        table_oids = {}  # type: Dict[Tuple[str, str], Tuple[OID, List[OID]]]
        parsed_metrics = []  # type: List[Union[ParsedMetric, ParsedTableMetric]]

        def extract_symbol(mib, symbol):
            # type: (str, Union[str, Dict[str, str]]) -> Tuple[OID, str]
            if isinstance(symbol, dict):
                oid = OID(symbol['OID'])
                symbol_name = symbol['name']
                self._resolver.register(oid, symbol_name)
            else:
                oid = OID(ObjectIdentity(mib, symbol))
                symbol_name = symbol

            return oid, symbol_name

        def get_table_symbols(mib, table_def):
            # type: (str, Dict[str, str]) -> Tuple[List[OID], str]
            table_oid, table = extract_symbol(mib, table_def)
            key = (mib, table)

            if key in table_oids:
                return table_oids[key][1], table

            symbols = []  # type: List[OID]

            table_oids[key] = (table_oid, symbols)

            return symbols, table

        # Check the metrics completely defined
        for metric in metrics:
            forced_type = metric.get('forced_type')
            metric_tags = metric.get('metric_tags', [])

            if 'MIB' in metric:
                if not ('table' in metric or 'symbol' in metric):
                    raise ConfigurationError('When specifying a MIB, you must specify either table or symbol')

                if 'symbol' in metric:
                    to_query = metric['symbol']

                    try:
                        _, parsed_metric_name = get_table_symbols(metric['MIB'], to_query)
                    except Exception as e:
                        warning("(1) Can't generate MIB object for variable : %s\nException: %s", metric, e)
                    else:
                        parsed_metric = ParsedMetric(parsed_metric_name, metric_tags, forced_type)
                        parsed_metrics.append(parsed_metric)

                    continue

                elif 'symbols' not in metric:
                    raise ConfigurationError('When specifying a table, you must specify a list of symbols')

                symbols, _ = get_table_symbols(metric['MIB'], metric['table'])
                index_tags = []
                column_tags = []

                for metric_tag in metric_tags:
                    if not ('tag' in metric_tag and ('index' in metric_tag or 'column' in metric_tag)):
                        raise ConfigurationError(
                            'When specifying metric tags, you must specify a tag, and an index or column'
                        )

                    tag_key = metric_tag['tag']

                    if 'column' in metric_tag:
                        # In case it's a column, we need to query it as well
                        mib = metric_tag.get('MIB', metric['MIB'])
                        oid, column = extract_symbol(mib, metric_tag['column'])
                        column_tags.append((tag_key, column))

                        if 'table' in metric_tag:
                            tag_symbols, _ = get_table_symbols(mib, metric_tag['table'])
                            tag_symbols.append(oid)
                        elif mib != metric['MIB']:
                            raise ConfigurationError('When tagging from a different MIB, the table must be specified')
                        else:
                            symbols.append(oid)

                    elif 'index' in metric_tag:
                        index_tags.append((tag_key, metric_tag['index']))

                        if 'mapping' in metric_tag:
                            # Need to do manual resolution

                            for symbol in metric['symbols']:
                                self._resolver.register_index(
                                    symbol['name'], metric_tag['index'], metric_tag['mapping']
                                )

                            for tag in metric['metric_tags']:
                                if 'column' in tag:
                                    self._resolver.register_index(
                                        tag['column']['name'], metric_tag['index'], metric_tag['mapping']
                                    )

                for symbol in metric['symbols']:
                    try:
                        oid, parsed_metric_name = extract_symbol(metric['MIB'], symbol)
                    except Exception as e:
                        warning("(3) Can't generate MIB object for variable : %s\nException: %s", metric, e)
                    else:
                        symbols.append(oid)
                        parsed_table_metric = ParsedTableMetric(
                            parsed_metric_name, index_tags, column_tags, forced_type
                        )
                        parsed_metrics.append(parsed_table_metric)

            elif 'OID' in metric:
                oid = OID(metric['OID'])

                table_oids[metric['OID']] = (oid, [])
                self._resolver.register(oid, metric['name'])

                parsed_metric = ParsedMetric(metric['name'], metric_tags, forced_type, enforce_scalar=False)
                parsed_metrics.append(parsed_metric)

            else:
                raise ConfigurationError('Unsupported metric in config file: {}'.format(metric))

        all_oids = []  # type: List[OID]
        bulk_oids = []  # type: List[OID]

        # Use bulk for SNMP version > 1 and there are enough symbols
        bulk_limit = self.bulk_threshold if self._auth_data.mpModel else 0

        for table_oid, symbols in table_oids.values():
            if not symbols:
                # No table to browse, just one symbol
                all_oids.append(table_oid)
            elif bulk_limit and len(symbols) > bulk_limit:
                bulk_oids.append(table_oid)
            else:
                all_oids.extend(symbols)

        return all_oids, bulk_oids, parsed_metrics

    def parse_metric_tags(self, metric_tags):
        # type: (List[Dict[str, Any]]) -> Tuple[List[OID], List[ParsedMetricTag]]
        """Parse configuration for global metric_tags."""
        oids = []  # type: List[OID]

        parsed_metric_tags = []  # type: List[ParsedMetricTag]

        for tag in metric_tags:
            if not ('symbol' in tag and 'tag' in tag):
                raise ConfigurationError("A metric tag needs to specify a symbol and a tag: {}".format(tag))
            if not ('OID' in tag or 'MIB' in tag):
                raise ConfigurationError("A metric tag needs to specify an OID or a MIB: {}".format(tag))

            symbol = tag['symbol']  # type: str
            tag_name = tag['tag']  # type: str

            if 'MIB' in tag:
                mib = tag['MIB']  # type: str
                oid = OID(ObjectIdentity(mib, symbol))
            else:
                oid = OID(tag['OID'])
                self._resolver.register(oid, symbol)

            oids.append(oid)
            parsed_metric_tags.append(ParsedMetricTag(tag_name, symbol))

        return oids, parsed_metric_tags

    def add_uptime_metric(self):
        # type: () -> None
        if self._uptime_metric_added:
            return
        # Reference sysUpTimeInstance directly, see http://oidref.com/1.3.6.1.2.1.1.3.0
        uptime_oid = OID('1.3.6.1.2.1.1.3.0')
        self.all_oids.append(uptime_oid)
        self._resolver.register(uptime_oid, 'sysUpTimeInstance')

        parsed_metric = ParsedMetric('sysUpTimeInstance', [], 'gauge')
        self.parsed_metrics.append(parsed_metric)
        self._uptime_metric_added = True<|MERGE_RESOLUTION|>--- conflicted
+++ resolved
@@ -31,9 +31,6 @@
 
     __slots__ = ('name', 'metric_tags', 'forced_type', 'enforce_scalar')
 
-<<<<<<< HEAD
-    def __init__(self, name, metric_tags, forced_type, enforce_scalar=True):  # type: ignore
-=======
     def __init__(
         self,
         name,  # type: str
@@ -42,7 +39,6 @@
         enforce_scalar=True,  # type: bool
     ):
         # type: (...) -> None
->>>>>>> 1bf52ae6
         self.name = name
         self.metric_tags = metric_tags
         self.forced_type = forced_type
