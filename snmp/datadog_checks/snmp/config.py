--- conflicted
+++ resolved
@@ -128,25 +128,26 @@
         return self._resolver.resolve_oid(oid)
 
     def refresh_with_profile(self, profile, warning, log):
-<<<<<<< HEAD
         metrics = profile['definition']['metrics']
         all_oids, bulk_oids, parsed_metrics = self.parse_metrics(metrics, warning, log)
 
-        # NOTE: `profile` may contain metrics that have already been ingested in this configuration. As a result,
-        # multiple copies of metrics will be fetched and submitted to Datadog, which is inefficient and possibly
-        # problematic. In the future we'll probably want to implement de-duplication of parsed metrics.
+        metric_tags = profile['definition'].get('metric_tags', [])
+        tag_oids, parsed_metric_tags = self.parse_metric_tags(metric_tags)
+
+        # NOTE: `profile` may contain metrics and metric tags that have already been ingested in this configuration.
+        # As a result, multiple copies of metrics/tags will be fetched and submitted to Datadog, which is inefficient
+        # and possibly problematic.
+        # In the future we'll probably want to implement de-duplication.
 
         self.metrics.extend(metrics)
         self.all_oids.extend(all_oids)
         self.bulk_oids.extend(bulk_oids)
         self.parsed_metrics.extend(parsed_metrics)
-=======
-        self.metrics.extend(profile['definition']['metrics'])
-        self.all_oids, self.bulk_oids, self.parsed_metrics = self.parse_metrics(self.metrics, warning, log)
-        tag_oids, self.parsed_metric_tags = self.parse_metric_tags(profile['definition'].get('metric_tags', []))
+        self.parsed_metric_tags.extend(parsed_metric_tags)
         if tag_oids:
+            # NOTE: counter-intuitively, we must '.append()' the list of tag OIDs instead of '.extend()'ing,
+            # because `.all_oids` is a list of lists of OIDs (batches).
             self.all_oids.append(tag_oids)
->>>>>>> bdbc65bf
 
     def call_cmd(self, cmd, *args, **kwargs):
         return cmd(self._snmp_engine, self._auth_data, self._transport, self._context_data, *args, **kwargs)
