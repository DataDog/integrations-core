--- conflicted
+++ resolved
@@ -4,15 +4,10 @@
 
 ***Added***:
 
-<<<<<<< HEAD
 * Add hardware metrics for Dell (non-categorical) ([#15567](https://github.com/DataDog/integrations-core/pull/15567))
-
-## 6.1.0 / 2023-08-16
-=======
 * Add hardware metrics for F5 (non-categorical) ([#15568](https://github.com/DataDog/integrations-core/pull/15568))
 
 ## 6.1.0 / 2023-08-10
->>>>>>> 2d9d2ff7
 
 ***Added***:
 
