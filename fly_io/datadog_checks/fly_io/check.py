# (C) Datadog, Inc. 2024-present
# All rights reserved
# Licensed under a 3-clause BSD style license (see LICENSE)

from six.moves.urllib.parse import quote_plus

from datadog_checks.base import OpenMetricsBaseCheckV2

from .config_models import ConfigMixin
from .constants import (
    APP_COUNT_METRIC,
    MACHINE_COUNT_METRIC,
    MACHINE_CPUS_METRIC,
    MACHINE_GPUS_METRIC,
    MACHINE_MEM_METRIC,
    MACHINE_SWAP_SIZE_METRIC,
    MACHINE_UP_STATE,
    MACHINES_API_UP_METRIC,
    VOLUME_BLOCK_SIZE_METRIC,
    VOLUME_BLOCKS_AVAIL_METRIC,
    VOLUME_BLOCKS_FREE_METRIC,
    VOLUME_BLOCKS_METRIC,
    VOLUME_CREATED_METRIC,
    VOLUME_CREATED_STATE,
    VOLUME_ENCRYPTED_METRIC,
    VOLUME_SIZE_METRIC,
)
<<<<<<< HEAD
from .metrics import HISTOGRAM_METRICS, METRICS, RENAME_LABELS_MAP
=======
from .errors import handle_error
from .metrics import METRICS, RENAME_LABELS_MAP
>>>>>>> c4a36492


class FlyIoCheck(OpenMetricsBaseCheckV2, ConfigMixin):
    DEFAULT_METRIC_LIMIT = 0
    __NAMESPACE__ = 'fly_io'

    def __init__(self, name, init_config, instances):
        super().__init__(name, init_config, instances)
        self.org_slug = self.instance.get('org_slug')
        self.machines_api_endpoint = self.instance.get('machines_api_endpoint')
        self.tags = [f"fly_org:{self.org_slug}"]
        match_string = self.instance.get('match_string', '{__name__=~".+"}')
        encoded_match_string = quote_plus(match_string)
        default_endpoint = f"https://api.fly.io/prometheus/{self.org_slug}/federate?match[]={encoded_match_string}"
        self.openmetrics_endpoint = self.instance.get('openmetrics_endpoint', default_endpoint)
        self.instance['openmetrics_endpoint'] = self.openmetrics_endpoint
        self.check_initializations.append(self.configure_additional_transformers)

    def get_default_config(self):

        return {
            'openmetrics_endpoint': self.openmetrics_endpoint,
            'metrics': [METRICS],
            'rename_labels': RENAME_LABELS_MAP,
            'hostname_label': 'instance',
        }

<<<<<<< HEAD
    def configure_additional_transformers(self):
        metric_transformer = self.scrapers[self.openmetrics_endpoint].metric_transformer
        metric_transformer.add_custom_transformer(
            '|'.join(f'{metric}' for metric in HISTOGRAM_METRICS.keys()),
            self.configure_histogram_transformer(),
            pattern=True,
        )

    def configure_histogram_transformer(self):
        def histogram_transformer(metric, sample_data, _runtime_data):
            metric_remapped = HISTOGRAM_METRICS[metric.name]
            for sample, tags, hostname in sample_data:
                self.count(metric_remapped, sample.value, tags=tags, hostname=hostname)

        return histogram_transformer

=======
    @handle_error
>>>>>>> c4a36492
    def _get_app_status(self, app_name):
        self.log.debug("Getting app status for %s", app_name)
        app_details_endpoint = f"{self.machines_api_endpoint}/v1/apps/{app_name}"
        response = self.http.get(app_details_endpoint)
        response.raise_for_status()
        app = response.json()
        app_status = app.get("status")
        return app_status

    @handle_error
    def _submit_machine_guest_metrics(self, guest, tags, machine_id):
        self.log.debug("Getting machine guest metrics for %s", machine_id)
        num_cpus = guest.get("cpus")
        cpu_kind = guest.get("cpu_kind")
        num_gpus = guest.get("gpus")
        gpu_kind = guest.get("gpu_kind")
        memory = guest.get("memory_mb")
        if num_cpus is not None:
            additional_tags = [f"cpu_kind:{cpu_kind}"]
            self.gauge(MACHINE_CPUS_METRIC, value=num_cpus, tags=additional_tags + tags, hostname=machine_id)

        if num_gpus is not None:
            additional_tags = [f"gpu_kind:{gpu_kind}"]
            self.gauge(MACHINE_GPUS_METRIC, value=num_gpus, tags=additional_tags + tags, hostname=machine_id)

        if memory is not None:
            self.gauge(MACHINE_MEM_METRIC, value=memory, tags=tags, hostname=machine_id)

    @handle_error
    def _submit_machine_init_metrics(self, machine_init, tags, machine_id):
        self.log.debug("Getting machine init metrics for %s", machine_id)
        swap_size_mb = machine_init.get("swap_size_mb")
        if swap_size_mb is not None:
            self.gauge(MACHINE_SWAP_SIZE_METRIC, value=swap_size_mb, tags=tags, hostname=machine_id)

    @handle_error
    def _collect_volumes_for_app(self, app_name, app_tags):
        self.log.debug("Getting volumes for app %s in org %s", app_name, self.org_slug)
        volumes_endpoint = f"{self.machines_api_endpoint}/v1/apps/{app_name}/volumes"
        response = self.http.get(volumes_endpoint)
        response.raise_for_status()
        volumes = response.json()
        self.log.debug("Collected %s volumes for app %s in org %s", len(volumes), app_name, self.org_slug)
        for volume in volumes:
            volume_id = volume.get("id")
            volume_name = volume.get("name")
            region = volume.get("region")
            zone = volume.get("zone")
            fstype = volume.get("fstype")
            attached_machine_id = volume.get("attached_machine_id")
            volume_tags = [
                f"volume_id:{volume_id}",
                f"volume_name:{volume_name}",
                f"fly_region:{region}",
                f"fly_zone:{zone}",
                f"fstype:{fstype}",
                f"attached_machine_id:{attached_machine_id}",
                f"app_name:{app_name}",
            ]
            all_tags = self.tags + volume_tags

            state = volume.get("state")
            size_gb = volume.get("size_gb")
            encrypted = volume.get("encrypted")
            blocks = volume.get("blocks")
            block_size = volume.get("block_size")
            blocks_free = volume.get("blocks_free")
            blocks_avail = volume.get("blocks_avail")

            was_created = 1 if state == VOLUME_CREATED_STATE else 0
            self.gauge(VOLUME_CREATED_METRIC, value=was_created, tags=all_tags)

            encrypted = int(encrypted) if encrypted is not None else 0
            self.gauge(VOLUME_ENCRYPTED_METRIC, value=encrypted, tags=all_tags)

            if size_gb is not None:
                self.gauge(VOLUME_SIZE_METRIC, value=size_gb, tags=all_tags)

            if blocks is not None:
                self.gauge(VOLUME_BLOCKS_METRIC, value=blocks, tags=all_tags)

            if block_size is not None:
                self.gauge(VOLUME_BLOCK_SIZE_METRIC, value=block_size, tags=all_tags)

            if blocks_free is not None:
                self.gauge(VOLUME_BLOCKS_FREE_METRIC, value=blocks_free, tags=all_tags)

            if blocks_avail is not None:
                self.gauge(VOLUME_BLOCKS_AVAIL_METRIC, value=blocks_avail, tags=all_tags)

    @handle_error
    def _collect_machines_for_app(self, app_name, app_tags):
        self.log.debug("Getting machines for app %s in org %s", app_name, self.org_slug)
        machines_endpoint = f"{self.machines_api_endpoint}/v1/apps/{app_name}/machines"
        response = self.http.get(machines_endpoint)
        response.raise_for_status()
        machines = response.json()
        external_host_tags = []
        self.log.debug("Collected %s machines for app %s in org %s", len(machines), app_name, self.org_slug)

        for machine in machines:
            machine_name = machine.get("name")
            machine_state = machine.get("state")
            if machine_state != MACHINE_UP_STATE:
                self.log.info("Skipping machine %s for app %s: state is %s", machine_name, app_name, machine_state)
                continue

            machine_id = machine.get("id")
            instance_id = machine.get("instance_id")
            machine_region = machine.get("region")
            config = machine.get("config", {})
            metadata = config.get("metadata", {})
            guest = config.get("guest", {})
            machine_init = config.get("init", {})
            fly_platform_version = metadata.get("fly_platform_version")

            machine_tags = [
                f"instance_id:{instance_id}",
                f"machine_region:{machine_region}",
                f"fly_platform_version:{fly_platform_version}",
            ]
            all_machine_tags = self.tags + machine_tags + app_tags

            self.gauge(MACHINE_COUNT_METRIC, 1, tags=all_machine_tags)
            self._submit_machine_guest_metrics(guest, self.tags, machine_id)
            self._submit_machine_init_metrics(machine_init, self.tags, machine_id)

            external_host_tags.append((machine_id, {self.__NAMESPACE__: all_machine_tags}))

        if len(external_host_tags) > 0:
            self.set_external_tags(external_host_tags)

    @handle_error
    def _collect_app_metrics(self):
        self.log.debug("Getting apps for org %s", self.org_slug)
        apps_endpoint = f"{self.machines_api_endpoint}/v1/apps"
        params = {'org_slug': self.org_slug}

        response = self.http.get(apps_endpoint, params=params)
        response.raise_for_status()
        apps = response.json().get("apps", [])

        for app in apps:
            app_name = app.get("name")
            self.log.debug("Processing app %s", app_name)

            app_id = app.get("id")
            app_network = app.get("network")
            app_status = self._get_app_status(app_name)
            app_base_tags = [
                f"app_id:{app_id}",
                f"app_name:{app_name}",
            ]
            app_tags = [
                f"app_status:{app_status}",
                f"app_network:{app_network}",
            ]
            self.gauge(APP_COUNT_METRIC, 1, tags=self.tags + app_base_tags + app_tags)
            self._collect_machines_for_app(app_name, app_base_tags)
            self._collect_volumes_for_app(app_name, app_base_tags)

    def _collect_machines_api_metrics(self):
        self.log.debug("Collecting metrics from machines api %s", self.machines_api_endpoint)
        response = self.http.get(f"{self.machines_api_endpoint}/")
        try:
            response.raise_for_status()
        except Exception as e:
            self.gauge(MACHINES_API_UP_METRIC, 0, tags=self.tags)
            self.log.error("Encountered an error hitting machines REST API %s: %s", self.machines_api_endpoint, str(e))
            raise
        self.log.debug("Connected to the machines API %s", self.machines_api_endpoint)
        self.gauge(MACHINES_API_UP_METRIC, 1, tags=self.tags)
        self._collect_app_metrics()

    def check(self, instance):
        super().check(instance)
        if self.machines_api_endpoint:
            self._collect_machines_api_metrics()<|MERGE_RESOLUTION|>--- conflicted
+++ resolved
@@ -25,12 +25,8 @@
     VOLUME_ENCRYPTED_METRIC,
     VOLUME_SIZE_METRIC,
 )
-<<<<<<< HEAD
 from .metrics import HISTOGRAM_METRICS, METRICS, RENAME_LABELS_MAP
-=======
 from .errors import handle_error
-from .metrics import METRICS, RENAME_LABELS_MAP
->>>>>>> c4a36492
 
 
 class FlyIoCheck(OpenMetricsBaseCheckV2, ConfigMixin):
@@ -58,7 +54,6 @@
             'hostname_label': 'instance',
         }
 
-<<<<<<< HEAD
     def configure_additional_transformers(self):
         metric_transformer = self.scrapers[self.openmetrics_endpoint].metric_transformer
         metric_transformer.add_custom_transformer(
@@ -75,9 +70,7 @@
 
         return histogram_transformer
 
-=======
-    @handle_error
->>>>>>> c4a36492
+    @handle_error
     def _get_app_status(self, app_name):
         self.log.debug("Getting app status for %s", app_name)
         app_details_endpoint = f"{self.machines_api_endpoint}/v1/apps/{app_name}"
