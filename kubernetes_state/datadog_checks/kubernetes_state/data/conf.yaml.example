init_config:

instances:
  
  ## @param kube_state_url - string - required
  ## To enable Kube State metrics you must specify the url exposing the API
  ##
  ##  Note for RHEL and SUSE users: due to compatibility issues, the check does not make use of
  ## the CPP extension to process Protocol buffer messages coming from the api. Depending
  ## on the metrics volume, the check may run very slowly.
  #
  - kube_state_url: http://example.com:8080/metrics
    
  ## @param labels_mapper - dictionary - optional
  ## Tags are reported as set by kube-state-metrics. If you want to translate
  ## them to other tags, use the labels_mapper dictionary
  #
  #  labels_mapper:
  #    namespace: kube_namespace

  ## @param label_joins - custom - optional
  ## Add the tags to join from the KSM.
  ## Example: Joining for deployment metrics. Based on: kube_deployment_labels{deployment="kube-dns",label_addonmanager_kubernetes_io_mode="Reconcile"}
  ## Use the following config to add the value of label_addonmanager_kubernetes_io_mode as a tag to your KSM deployment metrics.
  #
  #  label_joins:
  #    kube_deployment_labels:
  #      label_to_match: deployment
  #      labels_to_get:
  #        - label_addonmanager_kubernetes_io_mode

  ## @param hostname_override - boolean - optional
  ## By default the hostname for metrics containing the node label is
  ## overriden by the value of the label, this can be deactivated (all metrics
  ## will be attached to the host running KSM)
  #
  #  hostname_override: true

  ## @param send_pod_phase_service_checks - boolean - optional 
  ## Send (deprecated) pod.phase service checks (default true, will be turned off in future versions)
  ## We recommend using the corresponding gauges instead, which benefit from historical data unlike service checks
  #
  #  send_pod_phase_service_checks: false

<<<<<<< HEAD
  ## @param tags  - list of key:value element - optional 
  ## List of tags to attach to every metric, event and service check emitted by this integration.
  ## 
  ## Learn more about tagging: https://docs.datadoghq.com/tagging/
  #
  #  tags:
  #    - <KEY_1>:<VALUE_1>
  #    - <KEY_2>:<VALUE_2>
=======
    # You can also specify here custom tags to be added to all metrics reported by this integration
    #  tags:
    #    - optional_tag1
    #    - optional_tag2

    # Set a timeout for the prometheus query, defaults to 10
    # prometheus_timeout: 10
>>>>>>> 407294e8
<|MERGE_RESOLUTION|>--- conflicted
+++ resolved
@@ -42,7 +42,6 @@
   #
   #  send_pod_phase_service_checks: false
 
-<<<<<<< HEAD
   ## @param tags  - list of key:value element - optional 
   ## List of tags to attach to every metric, event and service check emitted by this integration.
   ## 
@@ -51,12 +50,8 @@
   #  tags:
   #    - <KEY_1>:<VALUE_1>
   #    - <KEY_2>:<VALUE_2>
-=======
-    # You can also specify here custom tags to be added to all metrics reported by this integration
-    #  tags:
-    #    - optional_tag1
-    #    - optional_tag2
 
-    # Set a timeout for the prometheus query, defaults to 10
-    # prometheus_timeout: 10
->>>>>>> 407294e8
+  ## @param prometheus_timeout - integer - optional - default: 10
+  ## Set a timeout for the prometheus query.
+  #
+  #  prometheus_timeout: 10
