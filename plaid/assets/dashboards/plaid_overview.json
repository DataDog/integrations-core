{
    "title": "Plaid Dashboard",
    "description": "[[suggested_dashboards]]",
    "widgets": [
        {
            "id": 3400095124075958,
            "definition": {
                "type": "image",
                "url": "https://upload.wikimedia.org/wikipedia/commons/thumb/c/c0/Plaid_logo.svg/1024px-Plaid_logo.svg.png",
                "sizing": "cover",
                "has_background": true,
                "has_border": true,
                "vertical_align": "center",
                "horizontal_align": "center"
            },
            "layout": {
                "x": 0,
                "y": 0,
                "width": 6,
                "height": 2
            }
        },
        {
            "id": 8042867912922960,
            "definition": {
                "title": "Overview",
                "background_color": "vivid_purple",
                "show_title": true,
                "type": "group",
                "layout_type": "ordered",
                "widgets": [
                    {
                        "id": 8289666179599236,
                        "definition": {
                            "title": "Total number of Plaid Logs",
                            "title_size": "16",
                            "title_align": "left",
                            "type": "query_value",
                            "requests": [
                                {
                                    "formulas": [
                                        {
                                            "formula": "query1"
                                        }
                                    ],
                                    "queries": [
                                        {
                                            "data_source": "logs",
                                            "name": "query1",
                                            "indexes": [
                                                "*"
                                            ],
                                            "compute": {
                                                "aggregation": "count"
                                            },
                                            "group_by": [],
                                            "search": {
                                                "query": "source:plaid_logs"
                                            },
                                            "storage": "hot"
                                        }
                                    ],
                                    "response_format": "scalar"
                                }
                            ],
                            "autoscale": true,
                            "precision": 2
                        },
                        "layout": {
                            "x": 0,
                            "y": 0,
                            "width": 3,
                            "height": 3
                        }
                    },
                    {
                        "id": 5198861967020346,
                        "definition": {
                            "title": "Networks Used",
                            "title_size": "16",
                            "title_align": "left",
                            "type": "toplist",
                            "requests": [
                                {
                                    "style": {
                                        "palette": "dog_classic"
                                    },
                                    "response_format": "scalar",
                                    "queries": [
                                        {
                                            "name": "query1",
                                            "data_source": "logs",
                                            "search": {
                                                "query": "source:plaid_logs"
                                            },
                                            "indexes": [
                                                "*"
                                            ],
                                            "group_by": [
                                                {
                                                    "facet": "@network",
                                                    "limit": 10,
                                                    "sort": {
                                                        "aggregation": "count",
                                                        "order": "desc",
                                                        "metric": "count"
                                                    },
                                                    "should_exclude_missing": true
                                                }
                                            ],
                                            "compute": {
                                                "aggregation": "count"
                                            },
                                            "storage": "hot"
                                        }
                                    ],
                                    "formulas": [
                                        {
                                            "formula": "query1"
                                        }
                                    ],
                                    "sort": {
                                        "count": 10,
                                        "order_by": [
                                            {
                                                "type": "formula",
                                                "index": 0,
                                                "order": "desc"
                                            }
                                        ]
                                    }
                                }
                            ],
                            "custom_links": [],
                            "style": {
                                "scaling": "relative"
                            }
                        },
                        "layout": {
                            "x": 3,
                            "y": 0,
                            "width": 3,
                            "height": 3
                        }
                    },
                    {
                        "id": 1901817483012866,
                        "definition": {
                            "title": "Currencies used",
                            "title_size": "16",
                            "title_align": "left",
                            "show_legend": false,
                            "legend_layout": "auto",
                            "legend_columns": [
                                "avg",
                                "min",
                                "max",
                                "value",
                                "sum"
                            ],
                            "type": "timeseries",
                            "requests": [
                                {
                                    "formulas": [
                                        {
                                            "alias": "Plaid Transfer",
                                            "formula": "query2"
                                        },
                                        {
                                            "alias": "Plaid Recurring Transfer",
                                            "formula": "query1"
                                        },
                                        {
                                            "alias": "Plaid Investment Transactions",
                                            "formula": "query3"
                                        }
                                    ],
                                    "queries": [
                                        {
                                            "name": "query2",
                                            "data_source": "logs",
                                            "search": {
<<<<<<< HEAD
                                                "query": "source:plaid_logs @log_name:plaid_transfer"
=======
                                                "query": "source:plaid_logs @label:plaid_transfer"
>>>>>>> 5626f4ca
                                            },
                                            "indexes": [
                                                "*"
                                            ],
                                            "group_by": [
                                                {
                                                    "facet": "@iso_currency_code",
                                                    "limit": 10,
                                                    "sort": {
                                                        "aggregation": "count",
                                                        "order": "desc",
                                                        "metric": "iso_currency_code"
                                                    },
                                                    "should_exclude_missing": true
                                                }
                                            ],
                                            "compute": {
                                                "aggregation": "count",
                                                "metric": "iso_currency_code"
                                            },
                                            "storage": "hot"
                                        },
                                        {
                                            "name": "query1",
                                            "data_source": "logs",
                                            "search": {
<<<<<<< HEAD
                                                "query": "source:plaid_logs @log_name:plaid_recurring_transfer"
=======
                                                "query": "source:plaid_logs @label:plaid_recurring_transfer"
>>>>>>> 5626f4ca
                                            },
                                            "indexes": [
                                                "*"
                                            ],
                                            "group_by": [
                                                {
                                                    "facet": "@iso_currency_code",
                                                    "limit": 10,
                                                    "sort": {
                                                        "aggregation": "count",
                                                        "order": "desc",
                                                        "metric": "iso_currency_code"
                                                    },
                                                    "should_exclude_missing": true
                                                }
                                            ],
                                            "compute": {
                                                "aggregation": "count",
                                                "metric": "iso_currency_code"
                                            },
                                            "storage": "hot"
                                        },
                                        {
                                            "name": "query3",
                                            "data_source": "logs",
                                            "search": {
<<<<<<< HEAD
                                                "query": "source:plaid_logs @log_name:plaid_investment_transactions"
=======
                                                "query": "source:plaid_logs @label:plaid_investment_transactions"
>>>>>>> 5626f4ca
                                            },
                                            "indexes": [
                                                "*"
                                            ],
                                            "group_by": [
                                                {
                                                    "facet": "@iso_currency_code",
                                                    "limit": 10,
                                                    "sort": {
                                                        "aggregation": "count",
                                                        "order": "desc",
                                                        "metric": "iso_currency_code"
                                                    },
                                                    "should_exclude_missing": true
                                                }
                                            ],
                                            "compute": {
                                                "aggregation": "count",
                                                "metric": "iso_currency_code"
                                            },
                                            "storage": "hot"
                                        }
                                    ],
                                    "response_format": "timeseries",
                                    "style": {
                                        "palette": "dog_classic",
                                        "line_type": "solid",
                                        "line_width": "normal"
                                    },
                                    "display_type": "bars"
                                }
                            ],
                            "custom_links": []
                        },
                        "layout": {
                            "x": 0,
                            "y": 3,
                            "width": 6,
                            "height": 4
                        }
                    },
                    {
                        "id": 491873656711604,
                        "definition": {
                            "title": "Plaid logs timeline",
                            "title_size": "16",
                            "title_align": "left",
                            "show_legend": true,
                            "legend_layout": "horizontal",
                            "legend_columns": [
                                "avg",
                                "min",
                                "max",
                                "value",
                                "sum"
                            ],
                            "type": "timeseries",
                            "requests": [
                                {
                                    "formulas": [
                                        {
                                            "alias": "Count",
                                            "formula": "query1"
                                        }
                                    ],
                                    "queries": [
                                        {
                                            "name": "query1",
                                            "data_source": "logs",
                                            "search": {
                                                "query": "source:plaid_logs"
                                            },
                                            "indexes": [
                                                "*"
                                            ],
                                            "group_by": [],
                                            "compute": {
                                                "aggregation": "count"
                                            },
                                            "storage": "hot"
                                        }
                                    ],
                                    "response_format": "timeseries",
                                    "style": {
                                        "palette": "dog_classic",
                                        "line_type": "solid",
                                        "line_width": "normal"
                                    },
                                    "display_type": "line"
                                }
                            ],
                            "yaxis": {
                                "scale": "linear",
                                "label": "",
                                "include_zero": true,
                                "min": "auto",
                                "max": "auto"
                            },
                            "markers": []
                        },
                        "layout": {
                            "x": 0,
                            "y": 7,
                            "width": 6,
                            "height": 4
                        }
                    }
                ]
            },
            "layout": {
                "x": 6,
                "y": 0,
                "width": 6,
                "height": 12
            }
        },
        {
            "id": 6888657947628120,
            "definition": {
                "type": "note",
                "content": "Plaid specializes in financial technology by offering APIs that allow developers to integrate banking services into their applications. By connecting users' bank accounts to apps, Plaid enables features like account verification, transaction history retrieval, and balance checks. This functionality is crucial for various applications, including budgeting tools, personal finance management, and payment processing.",
                "background_color": "orange",
                "font_size": "14",
                "text_align": "left",
                "vertical_align": "center",
                "show_tick": true,
                "tick_pos": "50%",
                "tick_edge": "top",
                "has_padding": true
            },
            "layout": {
                "x": 0,
                "y": 2,
                "width": 6,
                "height": 2
            }
        },
        {
            "id": 7101223040909356,
            "definition": {
                "title": "All Plaid Logs",
                "title_size": "16",
                "title_align": "left",
                "requests": [
                    {
                        "query": {
                            "query_string": "source:plaid_logs",
                            "sort": {
                                "column": "timestamp",
                                "order": "desc"
                            },
                            "data_source": "logs_stream",
                            "storage": "hot",
                            "indexes": []
                        },
                        "response_format": "event_list",
                        "columns": [
                            {
                                "field": "status_line",
                                "width": "auto"
                            },
                            {
                                "field": "timestamp",
                                "width": "auto"
                            },
                            {
                                "field": "content",
                                "width": "compact"
                            }
                        ]
                    }
                ],
                "type": "list_stream"
            },
            "layout": {
                "x": 0,
                "y": 4,
                "width": 6,
                "height": 6
            }
        },
        {
            "id": 6396584169657892,
            "definition": {
                "title": "Currencies used",
                "title_size": "16",
                "title_align": "left",
                "requests": [
                    {
                        "response_format": "scalar",
                        "queries": [
                            {
                                "name": "query1",
                                "data_source": "logs",
                                "search": {
                                    "query": "source:plaid_logs"
                                },
                                "indexes": [
                                    "*"
                                ],
                                "group_by": [
                                    {
                                        "facet": "@iso_currency_code",
                                        "limit": 10,
                                        "sort": {
                                            "aggregation": "count",
                                            "order": "desc",
                                            "metric": "iso_currency_code"
                                        },
                                        "should_exclude_missing": true
                                    }
                                ],
                                "compute": {
                                    "aggregation": "count",
                                    "metric": "iso_currency_code"
                                },
                                "storage": "hot"
                            }
                        ],
                        "style": {
                            "palette": "datadog16"
                        },
                        "formulas": [
                            {
                                "formula": "query1"
                            }
                        ],
                        "sort": {
                            "count": 10,
                            "order_by": [
                                {
                                    "type": "formula",
                                    "index": 0,
                                    "order": "desc"
                                }
                            ]
                        }
                    }
                ],
                "type": "sunburst",
                "legend": {
                    "type": "automatic"
                }
            },
            "layout": {
                "x": 0,
                "y": 10,
                "width": 2,
                "height": 2
            }
        },
        {
            "id": 6872091701376976,
            "definition": {
                "title": "Transfer Timelines",
                "title_size": "16",
                "title_align": "left",
                "show_legend": true,
                "legend_layout": "horizontal",
                "legend_columns": [
                    "avg",
                    "min",
                    "max",
                    "value",
                    "sum"
                ],
                "type": "timeseries",
                "requests": [
                    {
                        "formulas": [
                            {
                                "formula": "query1"
                            }
                        ],
                        "queries": [
                            {
                                "name": "query1",
                                "data_source": "logs",
                                "search": {
                                    "query": "source:plaid_logs"
                                },
                                "indexes": [
                                    "*"
                                ],
                                "group_by": [
                                    {
                                        "facet": "@type",
                                        "limit": 10,
                                        "sort": {
                                            "aggregation": "count",
                                            "order": "desc",
                                            "metric": "count"
                                        }
                                    }
                                ],
                                "compute": {
                                    "aggregation": "count"
                                },
                                "storage": "hot"
                            }
                        ],
                        "response_format": "timeseries",
                        "style": {
                            "palette": "dog_classic",
                            "line_type": "solid",
                            "line_width": "normal"
                        },
                        "display_type": "line"
                    }
                ],
                "yaxis": {
                    "scale": "linear",
                    "label": "",
                    "include_zero": true,
                    "min": "auto",
                    "max": "auto"
                },
                "markers": []
            },
            "layout": {
                "x": 2,
                "y": 10,
                "width": 4,
                "height": 2
            }
        },
        {
            "id": 6507797404373716,
            "definition": {
                "title": "Plaid Investment Transactions",
                "title_align": "center",
                "background_color": "vivid_orange",
                "show_title": true,
                "type": "group",
                "layout_type": "ordered",
                "widgets": [
                    {
                        "id": 7690725951466864,
                        "definition": {
                            "type": "note",
                            "content": "The Investments product allows you to obtain holding, security, and transactions data for investment-type accounts in financial institutions within the United States and Canada. This data can be used for personal financial management tools and wealth management analysis.",
                            "background_color": "orange",
                            "font_size": "14",
                            "text_align": "left",
                            "vertical_align": "center",
                            "show_tick": true,
                            "tick_pos": "50%",
                            "tick_edge": "top",
                            "has_padding": true
                        },
                        "layout": {
                            "x": 0,
                            "y": 0,
                            "width": 6,
                            "height": 2
                        }
                    },
                    {
                        "id": 7996023834699400,
                        "definition": {
                            "title": "Total number of Investment transactions logs",
                            "title_size": "16",
                            "title_align": "left",
                            "type": "query_value",
                            "requests": [
                                {
                                    "formulas": [
                                        {
                                            "formula": "query1"
                                        }
                                    ],
                                    "queries": [
                                        {
                                            "name": "query1",
                                            "data_source": "logs",
                                            "search": {
<<<<<<< HEAD
                                                "query": "source:plaid_logs @log_name:plaid_investment_transactions"
=======
                                                "query": "source:plaid_logs @label:plaid_investment_transactions"
>>>>>>> 5626f4ca
                                            },
                                            "indexes": [
                                                "*"
                                            ],
                                            "group_by": [],
                                            "compute": {
                                                "aggregation": "count"
                                            },
                                            "storage": "hot"
                                        }
                                    ],
                                    "response_format": "scalar"
                                }
                            ],
                            "autoscale": true,
                            "precision": 2
                        },
                        "layout": {
                            "x": 6,
                            "y": 0,
                            "width": 6,
                            "height": 1
                        }
                    },
                    {
                        "id": 3785939928442116,
                        "definition": {
                            "title": "Distribution of the transactions by subtype.",
                            "title_size": "16",
                            "title_align": "left",
                            "requests": [
                                {
                                    "queries": [
                                        {
                                            "name": "query1",
                                            "data_source": "logs",
                                            "search": {
<<<<<<< HEAD
                                                "query": "source:plaid_logs @log_name:plaid_investment_transactions"
=======
                                                "query": "source:plaid_logs @label:plaid_investment_transactions"
>>>>>>> 5626f4ca
                                            },
                                            "indexes": [
                                                "*"
                                            ],
                                            "group_by": [
                                                {
                                                    "facet": "@subtype",
                                                    "limit": 10,
                                                    "sort": {
                                                        "aggregation": "count",
                                                        "order": "desc",
                                                        "metric": "count"
                                                    },
                                                    "should_exclude_missing": true
                                                }
                                            ],
                                            "compute": {
                                                "aggregation": "count"
                                            },
                                            "storage": "hot"
                                        }
                                    ],
                                    "response_format": "scalar",
                                    "style": {
                                        "palette": "datadog16"
                                    },
                                    "formulas": [
                                        {
                                            "formula": "query1"
                                        }
                                    ],
                                    "sort": {
                                        "count": 500,
                                        "order_by": [
                                            {
                                                "type": "formula",
                                                "index": 0,
                                                "order": "desc"
                                            }
                                        ]
                                    }
                                }
                            ],
                            "type": "sunburst",
                            "legend": {
                                "type": "automatic"
                            }
                        },
                        "layout": {
                            "x": 6,
                            "y": 1,
                            "width": 6,
                            "height": 3
                        }
                    },
                    {
                        "id": 1041903857507390,
                        "definition": {
                            "title": "Investment Transactions  Logs",
                            "title_size": "16",
                            "title_align": "left",
                            "requests": [
                                {
                                    "response_format": "event_list",
                                    "query": {
                                        "data_source": "logs_stream",
<<<<<<< HEAD
                                        "query_string": "source:plaid_logs @log_name:plaid_investment_transactions",
=======
                                        "query_string": "source:plaid_logs @label:plaid_investment_transactions",
>>>>>>> 5626f4ca
                                        "indexes": [],
                                        "storage": "hot"
                                    },
                                    "columns": [
                                        {
                                            "field": "status_line",
                                            "width": "auto"
                                        },
                                        {
                                            "field": "timestamp",
                                            "width": "auto"
                                        },
                                        {
                                            "field": "host",
                                            "width": "auto"
                                        },
                                        {
                                            "field": "service",
                                            "width": "auto"
                                        },
                                        {
                                            "field": "content",
                                            "width": "full"
                                        }
                                    ]
                                }
                            ],
                            "type": "list_stream"
                        },
                        "layout": {
                            "x": 0,
                            "y": 2,
                            "width": 6,
                            "height": 4
                        }
                    },
                    {
                        "id": 5152333920839504,
                        "definition": {
                            "title": "Count of Investment Transactions over time",
                            "title_size": "16",
                            "title_align": "left",
                            "show_legend": true,
                            "legend_layout": "horizontal",
                            "legend_columns": [
                                "avg",
                                "min",
                                "max",
                                "value",
                                "sum"
                            ],
                            "type": "timeseries",
                            "requests": [
                                {
                                    "formulas": [
                                        {
                                            "alias": "Count",
                                            "formula": "query1"
                                        }
                                    ],
                                    "queries": [
                                        {
                                            "name": "query1",
                                            "data_source": "logs",
                                            "search": {
<<<<<<< HEAD
                                                "query": "source:plaid_logs @log_name:plaid_investment_transactions"
=======
                                                "query": "source:plaid_logs @label:plaid_investment_transactions"
>>>>>>> 5626f4ca
                                            },
                                            "indexes": [
                                                "*"
                                            ],
                                            "group_by": [],
                                            "compute": {
                                                "aggregation": "count"
                                            },
                                            "storage": "hot"
                                        }
                                    ],
                                    "response_format": "timeseries",
                                    "style": {
                                        "palette": "dog_classic",
                                        "line_type": "solid",
                                        "line_width": "normal"
                                    },
                                    "display_type": "bars"
                                }
                            ],
                            "yaxis": {
                                "scale": "linear",
                                "label": "",
                                "include_zero": true,
                                "min": "auto",
                                "max": "auto"
                            },
                            "markers": []
                        },
                        "layout": {
                            "x": 6,
                            "y": 4,
                            "width": 6,
                            "height": 4
                        }
                    },
                    {
                        "id": 7366483526900876,
                        "definition": {
                            "title": "Top list of Account Types.",
                            "title_size": "16",
                            "title_align": "left",
                            "type": "toplist",
                            "requests": [
                                {
                                    "queries": [
                                        {
                                            "name": "query1",
                                            "data_source": "logs",
                                            "search": {
<<<<<<< HEAD
                                                "query": "source:plaid_logs @log_name:plaid_investment_transactions"
=======
                                                "query": "source:plaid_logs @label:plaid_investment_transactions"
>>>>>>> 5626f4ca
                                            },
                                            "indexes": [
                                                "*"
                                            ],
                                            "group_by": [
                                                {
                                                    "facet": "@type",
                                                    "limit": 10,
                                                    "sort": {
                                                        "aggregation": "count",
                                                        "order": "desc",
                                                        "metric": "count"
                                                    },
                                                    "should_exclude_missing": true
                                                }
                                            ],
                                            "compute": {
                                                "aggregation": "count"
                                            },
                                            "storage": "hot"
                                        }
                                    ],
                                    "response_format": "scalar",
                                    "formulas": [
                                        {
                                            "formula": "query1"
                                        }
                                    ],
                                    "sort": {
                                        "count": 10,
                                        "order_by": [
                                            {
                                                "type": "formula",
                                                "index": 0,
                                                "order": "desc"
                                            }
                                        ]
                                    }
                                }
                            ],
                            "style": {
                                "display": {
                                    "type": "stacked",
                                    "legend": "automatic"
                                }
                            }
                        },
                        "layout": {
                            "x": 0,
                            "y": 6,
                            "width": 6,
                            "height": 2
                        }
                    }
                ]
            },
            "layout": {
                "x": 0,
                "y": 12,
                "width": 12,
                "height": 9
            }
        },
        {
            "id": 652365151769232,
            "definition": {
                "title": "Plaid Transfer Logs",
                "title_align": "center",
                "background_color": "vivid_orange",
                "show_title": true,
                "type": "group",
                "layout_type": "ordered",
                "widgets": [
                    {
                        "id": 3363459086507342,
                        "definition": {
                            "type": "note",
                            "content": "Plaid Transfer (US only) is a flexible multi-rail payment platform designed for companies looking to add or improve their bank payment solution. Transfer provides all of the necessary tools to easily send and manage ACH, RTP and FedNow transactions, including:\n\n\n1. Fast settlement, simplified reconciliation: Sweep transaction funds into your treasury account quickly and balance your books with an intuitive reconciliation report.\n\n2. Multi-rail routing: Dynamic routing between RTP and FedNow. Fall back to same day ACH if needed\n\n3. Streamlined operational support: Manage daily operations with dashboards to easily monitor transfer activity.\n\n4. Payment risk reduction: reduce your return rates by using Plaid's risk engine.",
                            "background_color": "orange",
                            "font_size": "14",
                            "text_align": "left",
                            "vertical_align": "center",
                            "show_tick": true,
                            "tick_pos": "50%",
                            "tick_edge": "top",
                            "has_padding": true
                        },
                        "layout": {
                            "x": 0,
                            "y": 0,
                            "width": 6,
                            "height": 2
                        }
                    },
                    {
                        "id": 4216355682334136,
                        "definition": {
                            "title": "Total number of Transfer logs",
                            "title_size": "16",
                            "title_align": "left",
                            "type": "query_value",
                            "requests": [
                                {
                                    "formulas": [
                                        {
                                            "formula": "query1"
                                        }
                                    ],
                                    "queries": [
                                        {
                                            "name": "query1",
                                            "data_source": "logs",
                                            "search": {
<<<<<<< HEAD
                                                "query": "source:plaid_logs @log_name:plaid_transfer"
=======
                                                "query": "source:plaid_logs @label:plaid_transfer"
>>>>>>> 5626f4ca
                                            },
                                            "indexes": [
                                                "*"
                                            ],
                                            "group_by": [],
                                            "compute": {
                                                "aggregation": "count"
                                            },
                                            "storage": "hot"
                                        }
                                    ],
                                    "response_format": "scalar"
                                }
                            ],
                            "autoscale": true,
                            "precision": 2
                        },
                        "layout": {
                            "x": 6,
                            "y": 0,
                            "width": 3,
                            "height": 1
                        }
                    },
                    {
                        "id": 1006113490567224,
                        "definition": {
                            "title": "Count of Refunds",
                            "title_size": "16",
                            "title_align": "left",
                            "type": "query_value",
                            "requests": [
                                {
                                    "formulas": [
                                        {
                                            "formula": "query1"
                                        }
                                    ],
                                    "queries": [
                                        {
                                            "name": "query1",
                                            "data_source": "logs",
                                            "search": {
<<<<<<< HEAD
                                                "query": "source:plaid_logs @log_name:plaid_transfer @refunds.id:*"
=======
                                                "query": "source:plaid_logs @label:plaid_transfer @refunds.id:*"
>>>>>>> 5626f4ca
                                            },
                                            "indexes": [
                                                "*"
                                            ],
                                            "group_by": [],
                                            "compute": {
                                                "aggregation": "count"
                                            },
                                            "storage": "hot"
                                        }
                                    ],
                                    "response_format": "scalar"
                                }
                            ],
                            "autoscale": true,
                            "precision": 2,
                            "timeseries_background": {
                                "yaxis": {
                                    "include_zero": false
                                },
                                "type": "area"
                            }
                        },
                        "layout": {
                            "x": 9,
                            "y": 0,
                            "width": 3,
                            "height": 1
                        }
                    },
                    {
                        "id": 4707654362742308,
                        "definition": {
                            "title": "Count of Failed Transfers",
                            "title_size": "16",
                            "title_align": "left",
                            "type": "query_value",
                            "requests": [
                                {
                                    "formulas": [
                                        {
                                            "formula": "query1"
                                        }
                                    ],
                                    "queries": [
                                        {
                                            "name": "query1",
                                            "data_source": "logs",
                                            "search": {
<<<<<<< HEAD
                                                "query": "source:plaid_logs @log_name:plaid_transfer @status:failed"
=======
                                                "query": "source:plaid_logs @label:plaid_transfer @status:failed"
>>>>>>> 5626f4ca
                                            },
                                            "indexes": [
                                                "*"
                                            ],
                                            "group_by": [],
                                            "compute": {
                                                "aggregation": "count"
                                            },
                                            "storage": "hot"
                                        }
                                    ],
                                    "response_format": "scalar"
                                }
                            ],
                            "autoscale": true,
                            "precision": 2
                        },
                        "layout": {
                            "x": 6,
                            "y": 1,
                            "width": 3,
                            "height": 1
                        }
                    },
                    {
                        "id": 5746707889039122,
                        "definition": {
                            "title": "Rate of Failed Transfers",
                            "title_size": "16",
                            "title_align": "left",
                            "type": "query_value",
                            "requests": [
                                {
                                    "formulas": [
                                        {
                                            "formula": "query1 * 100 / query2",
                                            "number_format": {
                                                "unit": {
                                                    "type": "canonical_unit",
                                                    "unit_name": "percent"
                                                }
                                            }
                                        }
                                    ],
                                    "queries": [
                                        {
                                            "name": "query1",
                                            "data_source": "logs",
                                            "search": {
<<<<<<< HEAD
                                                "query": "source:plaid_logs @log_name:plaid_transfer @status:failed"
=======
                                                "query": "source:plaid_logs @label:plaid_transfer @status:failed"
>>>>>>> 5626f4ca
                                            },
                                            "indexes": [
                                                "*"
                                            ],
                                            "group_by": [],
                                            "compute": {
                                                "aggregation": "count"
                                            },
                                            "storage": "hot"
                                        },
                                        {
                                            "name": "query2",
                                            "data_source": "logs",
                                            "search": {
<<<<<<< HEAD
                                                "query": "source:plaid_logs @log_name:plaid_transfer"
=======
                                                "query": "source:plaid_logs @label:plaid_transfer"
>>>>>>> 5626f4ca
                                            },
                                            "indexes": [
                                                "*"
                                            ],
                                            "group_by": [],
                                            "compute": {
                                                "aggregation": "count"
                                            },
                                            "storage": "hot"
                                        }
                                    ],
                                    "response_format": "scalar"
                                }
                            ],
                            "autoscale": true,
                            "precision": 2
                        },
                        "layout": {
                            "x": 9,
                            "y": 1,
                            "width": 3,
                            "height": 1
                        }
                    },
                    {
                        "id": 1898575658151360,
                        "definition": {
                            "title": "Distribution of the status of refunds",
                            "title_size": "16",
                            "title_align": "left",
                            "type": "toplist",
                            "requests": [
                                {
                                    "queries": [
                                        {
                                            "name": "query1",
                                            "data_source": "logs",
                                            "search": {
<<<<<<< HEAD
                                                "query": "source:plaid_logs @log_name:plaid_transfer"
=======
                                                "query": "source:plaid_logs @label:plaid_transfer"
>>>>>>> 5626f4ca
                                            },
                                            "indexes": [
                                                "*"
                                            ],
                                            "group_by": [
                                                {
                                                    "facet": "@refunds.status",
                                                    "limit": 10,
                                                    "sort": {
                                                        "aggregation": "count",
                                                        "order": "desc",
                                                        "metric": "count"
                                                    },
                                                    "should_exclude_missing": true
                                                }
                                            ],
                                            "compute": {
                                                "aggregation": "count"
                                            },
                                            "storage": "hot"
                                        }
                                    ],
                                    "response_format": "scalar",
                                    "formulas": [
                                        {
                                            "formula": "query1"
                                        }
                                    ],
                                    "sort": {
                                        "count": 10,
                                        "order_by": [
                                            {
                                                "type": "formula",
                                                "index": 0,
                                                "order": "desc"
                                            }
                                        ]
                                    }
                                }
                            ],
                            "style": {
                                "display": {
                                    "type": "stacked",
                                    "legend": "automatic"
                                }
                            }
                        },
                        "layout": {
                            "x": 0,
                            "y": 2,
                            "width": 6,
                            "height": 4
                        }
                    },
                    {
                        "id": 2969310121977812,
                        "definition": {
                            "title": "Count of Unswept transfers",
                            "title_size": "16",
                            "title_align": "left",
                            "type": "query_value",
                            "requests": [
                                {
                                    "formulas": [
                                        {
                                            "formula": "query1"
                                        }
                                    ],
                                    "queries": [
                                        {
                                            "name": "query1",
                                            "data_source": "logs",
                                            "search": {
                                                "query": "source:plaid_logs @sweep_status:unswept"
                                            },
                                            "indexes": [
                                                "*"
                                            ],
                                            "group_by": [],
                                            "compute": {
                                                "aggregation": "count"
                                            },
                                            "storage": "hot"
                                        }
                                    ],
                                    "response_format": "scalar"
                                }
                            ],
                            "autoscale": true,
                            "precision": 2
                        },
                        "layout": {
                            "x": 6,
                            "y": 2,
                            "width": 3,
                            "height": 1
                        }
                    },
                    {
                        "id": 4639822590053068,
                        "definition": {
                            "title": "Count of Successful transfers",
                            "title_size": "16",
                            "title_align": "left",
                            "type": "query_value",
                            "requests": [
                                {
                                    "formulas": [
                                        {
                                            "formula": "query1"
                                        }
                                    ],
                                    "queries": [
                                        {
                                            "name": "query1",
                                            "data_source": "logs",
                                            "search": {
<<<<<<< HEAD
                                                "query": "source:plaid_logs @log_name:plaid_transfer !@status:failed"
=======
                                                "query": "source:plaid_logs @label:plaid_transfer !@status:failed"
>>>>>>> 5626f4ca
                                            },
                                            "indexes": [
                                                "*"
                                            ],
                                            "group_by": [],
                                            "compute": {
                                                "aggregation": "count"
                                            },
                                            "storage": "hot"
                                        }
                                    ],
                                    "response_format": "scalar"
                                }
                            ],
                            "autoscale": true,
                            "precision": 2
                        },
                        "layout": {
                            "x": 9,
                            "y": 2,
                            "width": 3,
                            "height": 1
                        }
                    },
                    {
                        "id": 2650168106140842,
                        "definition": {
                            "title": "Number of refunds over a time period",
                            "title_size": "16",
                            "title_align": "left",
                            "show_legend": true,
                            "legend_layout": "horizontal",
                            "legend_columns": [
                                "avg",
                                "min",
                                "max",
                                "value",
                                "sum"
                            ],
                            "type": "timeseries",
                            "requests": [
                                {
                                    "formulas": [
                                        {
                                            "alias": "Count",
                                            "formula": "query1"
                                        }
                                    ],
                                    "queries": [
                                        {
                                            "name": "query1",
                                            "data_source": "logs",
                                            "search": {
<<<<<<< HEAD
                                                "query": "source:plaid_logs @log_name:plaid_transfer @refunds.id:*"
=======
                                                "query": "source:plaid_logs @label:plaid_transfer @refunds.id:*"
>>>>>>> 5626f4ca
                                            },
                                            "indexes": [
                                                "*"
                                            ],
                                            "group_by": [],
                                            "compute": {
                                                "aggregation": "count"
                                            },
                                            "storage": "hot"
                                        }
                                    ],
                                    "response_format": "timeseries",
                                    "style": {
                                        "palette": "dog_classic",
                                        "line_type": "solid",
                                        "line_width": "normal"
                                    },
                                    "display_type": "bars"
                                }
                            ],
                            "yaxis": {
                                "scale": "linear",
                                "label": "",
                                "include_zero": true,
                                "min": "auto",
                                "max": "auto"
                            },
                            "markers": []
                        },
                        "layout": {
                            "x": 6,
                            "y": 3,
                            "width": 6,
                            "height": 2
                        }
                    },
                    {
                        "id": 2503574499969062,
                        "definition": {
                            "title": "Top reasons for failed refunds",
                            "title_size": "16",
                            "title_align": "left",
                            "type": "toplist",
                            "requests": [
                                {
                                    "queries": [
                                        {
                                            "name": "query1",
                                            "data_source": "logs",
                                            "search": {
<<<<<<< HEAD
                                                "query": "source:plaid_logs @log_name:plaid_transfer"
=======
                                                "query": "source:plaid_logs @label:plaid_transfer"
>>>>>>> 5626f4ca
                                            },
                                            "indexes": [
                                                "*"
                                            ],
                                            "group_by": [
                                                {
                                                    "facet": "@refunds.failure_reason.description",
                                                    "limit": 10,
                                                    "sort": {
                                                        "aggregation": "count",
                                                        "order": "desc",
                                                        "metric": "count"
                                                    },
                                                    "should_exclude_missing": true
                                                }
                                            ],
                                            "compute": {
                                                "aggregation": "count"
                                            },
                                            "storage": "hot"
                                        }
                                    ],
                                    "response_format": "scalar",
                                    "formulas": [
                                        {
                                            "formula": "query1"
                                        }
                                    ],
                                    "sort": {
                                        "count": 10,
                                        "order_by": [
                                            {
                                                "type": "formula",
                                                "index": 0,
                                                "order": "desc"
                                            }
                                        ]
                                    }
                                }
                            ],
                            "style": {
                                "display": {
                                    "type": "stacked",
                                    "legend": "automatic"
                                }
                            }
                        },
                        "layout": {
                            "x": 6,
                            "y": 5,
                            "width": 3,
                            "height": 2
                        }
                    },
                    {
                        "id": 5887611767399214,
                        "definition": {
                            "title": "Distribution of failed transfers by description",
                            "title_size": "16",
                            "title_align": "left",
                            "requests": [
                                {
                                    "queries": [
                                        {
                                            "name": "query1",
                                            "data_source": "logs",
                                            "search": {
<<<<<<< HEAD
                                                "query": "source:plaid_logs @log_name:plaid_transfer"
=======
                                                "query": "source:plaid_logs @label:plaid_transfer"
>>>>>>> 5626f4ca
                                            },
                                            "indexes": [
                                                "*"
                                            ],
                                            "group_by": [
                                                {
                                                    "facet": "@failure_reason.description",
                                                    "limit": 10,
                                                    "sort": {
                                                        "aggregation": "cardinality",
                                                        "order": "desc",
                                                        "metric": "source"
                                                    },
                                                    "should_exclude_missing": true
                                                }
                                            ],
                                            "compute": {
                                                "aggregation": "cardinality",
                                                "metric": "source"
                                            },
                                            "storage": "hot"
                                        }
                                    ],
                                    "response_format": "scalar",
                                    "style": {
                                        "palette": "datadog16"
                                    },
                                    "formulas": [
                                        {
                                            "formula": "query1"
                                        }
                                    ],
                                    "sort": {
                                        "count": 500,
                                        "order_by": [
                                            {
                                                "type": "formula",
                                                "index": 0,
                                                "order": "desc"
                                            }
                                        ]
                                    }
                                }
                            ],
                            "type": "sunburst",
                            "legend": {
                                "type": "automatic"
                            }
                        },
                        "layout": {
                            "x": 9,
                            "y": 5,
                            "width": 3,
                            "height": 2
                        }
                    },
                    {
                        "id": 732336393932538,
                        "definition": {
                            "title": " Distribution of the transactions by Account Type.",
                            "title_size": "16",
                            "title_align": "left",
                            "type": "toplist",
                            "requests": [
                                {
                                    "queries": [
                                        {
                                            "name": "query1",
                                            "data_source": "logs",
                                            "search": {
<<<<<<< HEAD
                                                "query": "source:plaid_logs @log_name:plaid_transfer"
=======
                                                "query": "source:plaid_logs @label:plaid_transfer"
>>>>>>> 5626f4ca
                                            },
                                            "indexes": [
                                                "*"
                                            ],
                                            "group_by": [
                                                {
                                                    "facet": "@type",
                                                    "limit": 10,
                                                    "sort": {
                                                        "aggregation": "count",
                                                        "order": "desc",
                                                        "metric": "count"
                                                    },
                                                    "should_exclude_missing": true
                                                }
                                            ],
                                            "compute": {
                                                "aggregation": "count"
                                            },
                                            "storage": "hot"
                                        }
                                    ],
                                    "response_format": "scalar",
                                    "formulas": [
                                        {
                                            "formula": "query1"
                                        }
                                    ],
                                    "sort": {
                                        "count": 10,
                                        "order_by": [
                                            {
                                                "type": "formula",
                                                "index": 0,
                                                "order": "desc"
                                            }
                                        ]
                                    }
                                }
                            ],
                            "style": {
                                "display": {
                                    "type": "stacked",
                                    "legend": "automatic"
                                }
                            }
                        },
                        "layout": {
                            "x": 0,
                            "y": 6,
                            "width": 6,
                            "height": 2
                        }
                    },
                    {
                        "id": 8104647410697636,
                        "definition": {
                            "title": "Count of currencies used for transfers",
                            "title_size": "16",
                            "title_align": "left",
                            "show_legend": false,
                            "legend_layout": "auto",
                            "legend_columns": [
                                "avg",
                                "min",
                                "max",
                                "value",
                                "sum"
                            ],
                            "type": "timeseries",
                            "requests": [
                                {
                                    "formulas": [
                                        {
                                            "formula": "query1"
                                        }
                                    ],
                                    "queries": [
                                        {
                                            "name": "query1",
                                            "data_source": "logs",
                                            "search": {
<<<<<<< HEAD
                                                "query": "source:plaid_logs @log_name:plaid_transfer"
=======
                                                "query": "source:plaid_logs @label:plaid_transfer"
>>>>>>> 5626f4ca
                                            },
                                            "indexes": [
                                                "*"
                                            ],
                                            "group_by": [
                                                {
                                                    "facet": "@iso_currency_code",
                                                    "limit": 10,
                                                    "sort": {
                                                        "aggregation": "count",
                                                        "order": "desc",
                                                        "metric": "count"
                                                    },
                                                    "should_exclude_missing": true
                                                }
                                            ],
                                            "compute": {
                                                "aggregation": "count"
                                            },
                                            "storage": "hot"
                                        }
                                    ],
                                    "response_format": "timeseries",
                                    "style": {
                                        "palette": "dog_classic",
                                        "order_by": "values",
                                        "line_type": "solid",
                                        "line_width": "normal"
                                    },
                                    "display_type": "line"
                                }
                            ],
                            "yaxis": {
                                "scale": "linear",
                                "include_zero": true,
                                "min": "auto",
                                "max": "auto"
                            }
                        },
                        "layout": {
                            "x": 6,
                            "y": 7,
                            "width": 6,
                            "height": 2
                        }
                    },
                    {
                        "id": 5561341637093252,
                        "definition": {
                            "title": "Top networks used for transfers",
                            "title_size": "16",
                            "title_align": "left",
                            "type": "toplist",
                            "requests": [
                                {
                                    "queries": [
                                        {
                                            "name": "query1",
                                            "data_source": "logs",
                                            "search": {
<<<<<<< HEAD
                                                "query": "source:plaid_logs @log_name:plaid_transfer"
=======
                                                "query": "source:plaid_logs @label:plaid_transfer"
>>>>>>> 5626f4ca
                                            },
                                            "indexes": [
                                                "*"
                                            ],
                                            "group_by": [
                                                {
                                                    "facet": "@network",
                                                    "limit": 10,
                                                    "sort": {
                                                        "aggregation": "count",
                                                        "order": "desc",
                                                        "metric": "count"
                                                    },
                                                    "should_exclude_missing": true
                                                }
                                            ],
                                            "compute": {
                                                "aggregation": "count"
                                            },
                                            "storage": "hot"
                                        }
                                    ],
                                    "response_format": "scalar",
                                    "formulas": [
                                        {
                                            "formula": "query1"
                                        }
                                    ],
                                    "sort": {
                                        "count": 10,
                                        "order_by": [
                                            {
                                                "type": "formula",
                                                "index": 0,
                                                "order": "desc"
                                            }
                                        ]
                                    }
                                }
                            ],
                            "style": {
                                "display": {
                                    "type": "stacked",
                                    "legend": "automatic"
                                }
                            }
                        },
                        "layout": {
                            "x": 0,
                            "y": 8,
                            "width": 6,
                            "height": 2
                        }
                    },
                    {
                        "id": 5715489024571678,
                        "definition": {
                            "title": "Number of types of transfers over a time period",
                            "title_size": "16",
                            "title_align": "left",
                            "show_legend": false,
                            "legend_layout": "auto",
                            "legend_columns": [
                                "avg",
                                "min",
                                "max",
                                "value",
                                "sum"
                            ],
                            "type": "timeseries",
                            "requests": [
                                {
                                    "formulas": [
                                        {
                                            "formula": "query1"
                                        }
                                    ],
                                    "queries": [
                                        {
                                            "name": "query1",
                                            "data_source": "logs",
                                            "search": {
<<<<<<< HEAD
                                                "query": "source:plaid_logs @log_name:plaid_transfer"
=======
                                                "query": "source:plaid_logs @label:plaid_transfer"
>>>>>>> 5626f4ca
                                            },
                                            "indexes": [
                                                "*"
                                            ],
                                            "group_by": [
                                                {
                                                    "facet": "@type",
                                                    "limit": 10,
                                                    "sort": {
                                                        "aggregation": "count",
                                                        "order": "desc",
                                                        "metric": "count"
                                                    },
                                                    "should_exclude_missing": true
                                                }
                                            ],
                                            "compute": {
                                                "aggregation": "count"
                                            },
                                            "storage": "hot"
                                        }
                                    ],
                                    "response_format": "timeseries",
                                    "style": {
                                        "palette": "dog_classic",
                                        "order_by": "values",
                                        "line_type": "solid",
                                        "line_width": "normal"
                                    },
                                    "display_type": "line"
                                }
                            ],
                            "yaxis": {
                                "scale": "linear",
                                "include_zero": true,
                                "min": "auto",
                                "max": "auto"
                            }
                        },
                        "layout": {
                            "x": 6,
                            "y": 9,
                            "width": 6,
                            "height": 2
                        }
                    },
                    {
                        "id": 2883319279943518,
                        "definition": {
                            "title": "Status of transfers over a time period",
                            "title_size": "16",
                            "title_align": "left",
                            "show_legend": false,
                            "legend_layout": "auto",
                            "legend_columns": [
                                "avg",
                                "min",
                                "max",
                                "value",
                                "sum"
                            ],
                            "type": "timeseries",
                            "requests": [
                                {
                                    "formulas": [
                                        {
                                            "formula": "query1"
                                        }
                                    ],
                                    "queries": [
                                        {
                                            "name": "query1",
                                            "data_source": "logs",
                                            "search": {
<<<<<<< HEAD
                                                "query": "source:plaid_logs @log_name:plaid_transfer"
=======
                                                "query": "source:plaid_logs @label:plaid_transfer"
>>>>>>> 5626f4ca
                                            },
                                            "indexes": [
                                                "*"
                                            ],
                                            "group_by": [
                                                {
                                                    "facet": "@status",
                                                    "limit": 10,
                                                    "sort": {
                                                        "aggregation": "count",
                                                        "order": "desc",
                                                        "metric": "count"
                                                    },
                                                    "should_exclude_missing": true
                                                }
                                            ],
                                            "compute": {
                                                "aggregation": "count"
                                            },
                                            "storage": "hot"
                                        }
                                    ],
                                    "response_format": "timeseries",
                                    "style": {
                                        "palette": "dog_classic",
                                        "order_by": "values",
                                        "line_type": "solid",
                                        "line_width": "normal"
                                    },
                                    "display_type": "line"
                                }
                            ],
                            "yaxis": {
                                "scale": "linear",
                                "include_zero": true,
                                "min": "auto",
                                "max": "auto"
                            }
                        },
                        "layout": {
                            "x": 0,
                            "y": 10,
                            "width": 6,
                            "height": 3
                        }
                    },
                    {
                        "id": 2217330694014924,
                        "definition": {
                            "title": "Distribution of currencies used for transfers",
                            "title_size": "16",
                            "title_align": "left",
                            "requests": [
                                {
                                    "queries": [
                                        {
                                            "name": "query1",
                                            "data_source": "logs",
                                            "search": {
<<<<<<< HEAD
                                                "query": "source:plaid_logs @log_name:plaid_transfer"
=======
                                                "query": "source:plaid_logs @label:plaid_transfer"
>>>>>>> 5626f4ca
                                            },
                                            "indexes": [
                                                "*"
                                            ],
                                            "group_by": [
                                                {
                                                    "facet": "@iso_currency_code",
                                                    "limit": 10,
                                                    "sort": {
                                                        "aggregation": "count",
                                                        "order": "desc",
                                                        "metric": "count"
                                                    },
                                                    "should_exclude_missing": true
                                                }
                                            ],
                                            "compute": {
                                                "aggregation": "count"
                                            },
                                            "storage": "hot"
                                        }
                                    ],
                                    "response_format": "scalar",
                                    "style": {
                                        "palette": "datadog16"
                                    },
                                    "formulas": [
                                        {
                                            "formula": "query1"
                                        }
                                    ],
                                    "sort": {
                                        "count": 500,
                                        "order_by": [
                                            {
                                                "type": "formula",
                                                "index": 0,
                                                "order": "desc"
                                            }
                                        ]
                                    }
                                }
                            ],
                            "type": "sunburst",
                            "legend": {
                                "type": "automatic"
                            }
                        },
                        "layout": {
                            "x": 6,
                            "y": 11,
                            "width": 6,
                            "height": 2
                        }
                    }
                ]
            },
            "layout": {
                "x": 0,
                "y": 21,
                "width": 12,
                "height": 14,
                "is_column_break": true
            }
        },
        {
            "id": 47687444627418,
            "definition": {
                "title": "Plaid Recurring Transfers",
                "title_align": "center",
                "background_color": "vivid_orange",
                "show_title": true,
                "type": "group",
                "layout_type": "ordered",
                "widgets": [
                    {
                        "id": 2618835281195602,
                        "definition": {
                            "type": "note",
                            "content": "Recurring transfers allow you to automatically originate fixed amount ACH transactions with a regular interval according to a schedule you define. Plaid currently supports intervals with an arbitrary number of weeks or months.\n\nOnce you set up the recurring transfer, Plaid automatically originates the ACH transaction on the planned date, defined by the recurring schedule. You can look up and cancel recurring transfers. You may also receive updates about the recurring transfer itself, as well as each individual transfer originated by the recurring transfer.",
                            "background_color": "orange",
                            "font_size": "14",
                            "text_align": "left",
                            "vertical_align": "center",
                            "show_tick": true,
                            "tick_pos": "50%",
                            "tick_edge": "top",
                            "has_padding": true
                        },
                        "layout": {
                            "x": 0,
                            "y": 0,
                            "width": 6,
                            "height": 3
                        }
                    },
                    {
                        "id": 5067077707489416,
                        "definition": {
                            "title": "Total number of Recurring Transfers logs",
                            "title_size": "16",
                            "title_align": "left",
                            "type": "query_value",
                            "requests": [
                                {
                                    "formulas": [
                                        {
                                            "formula": "query1"
                                        }
                                    ],
                                    "queries": [
                                        {
                                            "name": "query1",
                                            "data_source": "logs",
                                            "search": {
<<<<<<< HEAD
                                                "query": "source:plaid_logs @log_name:plaid_recurring_transfer"
=======
                                                "query": "source:plaid_logs @label:plaid_recurring_transfer"
>>>>>>> 5626f4ca
                                            },
                                            "indexes": [
                                                "*"
                                            ],
                                            "group_by": [],
                                            "compute": {
                                                "aggregation": "count"
                                            },
                                            "storage": "hot"
                                        }
                                    ],
                                    "response_format": "scalar"
                                }
                            ],
                            "autoscale": true,
                            "precision": 2
                        },
                        "layout": {
                            "x": 6,
                            "y": 0,
                            "width": 6,
                            "height": 1
                        }
                    },
                    {
                        "id": 891342897945468,
                        "definition": {
                            "title": "Distribution of the recurring transfers by status.",
                            "title_size": "16",
                            "title_align": "left",
                            "requests": [
                                {
                                    "queries": [
                                        {
                                            "name": "query1",
                                            "data_source": "logs",
                                            "search": {
<<<<<<< HEAD
                                                "query": "source:plaid_logs @log_name:plaid_recurring_transfer"
=======
                                                "query": "source:plaid_logs @label:plaid_recurring_transfer"
>>>>>>> 5626f4ca
                                            },
                                            "indexes": [
                                                "*"
                                            ],
                                            "group_by": [
                                                {
                                                    "facet": "@status",
                                                    "limit": 10,
                                                    "sort": {
                                                        "aggregation": "count",
                                                        "order": "desc",
                                                        "metric": "count"
                                                    },
                                                    "should_exclude_missing": true
                                                }
                                            ],
                                            "compute": {
                                                "aggregation": "count"
                                            },
                                            "storage": "hot"
                                        }
                                    ],
                                    "response_format": "scalar",
                                    "style": {
                                        "palette": "datadog16"
                                    },
                                    "formulas": [
                                        {
                                            "formula": "query1"
                                        }
                                    ],
                                    "sort": {
                                        "count": 500,
                                        "order_by": [
                                            {
                                                "type": "formula",
                                                "index": 0,
                                                "order": "desc"
                                            }
                                        ]
                                    }
                                }
                            ],
                            "type": "sunburst",
                            "legend": {
                                "type": "automatic"
                            }
                        },
                        "layout": {
                            "x": 6,
                            "y": 1,
                            "width": 6,
                            "height": 2
                        }
                    },
                    {
                        "id": 3970705828026586,
                        "definition": {
                            "title": "Recurring Transfer Logs",
                            "title_size": "16",
                            "title_align": "left",
                            "requests": [
                                {
                                    "response_format": "event_list",
                                    "query": {
                                        "data_source": "logs_stream",
<<<<<<< HEAD
                                        "query_string": "source:plaid_logs @log_name:plaid_recurring_transfer",
=======
                                        "query_string": "source:plaid_logs @label:plaid_recurring_transfer",
>>>>>>> 5626f4ca
                                        "indexes": [],
                                        "storage": "hot"
                                    },
                                    "columns": [
                                        {
                                            "field": "status_line",
                                            "width": "auto"
                                        },
                                        {
                                            "field": "timestamp",
                                            "width": "auto"
                                        },
                                        {
                                            "field": "host",
                                            "width": "auto"
                                        },
                                        {
                                            "field": "service",
                                            "width": "auto"
                                        },
                                        {
                                            "field": "content",
                                            "width": "full"
                                        }
                                    ]
                                }
                            ],
                            "type": "list_stream"
                        },
                        "layout": {
                            "x": 0,
                            "y": 3,
                            "width": 6,
                            "height": 4
                        }
                    },
                    {
                        "id": 3184454323637298,
                        "definition": {
                            "title": "Count of recurring transfers over time",
                            "title_size": "16",
                            "title_align": "left",
                            "show_legend": true,
                            "legend_layout": "horizontal",
                            "legend_columns": [
                                "avg",
                                "min",
                                "max",
                                "value",
                                "sum"
                            ],
                            "type": "timeseries",
                            "requests": [
                                {
                                    "formulas": [
                                        {
                                            "alias": "Count",
                                            "formula": "query1"
                                        }
                                    ],
                                    "queries": [
                                        {
                                            "name": "query1",
                                            "data_source": "logs",
                                            "search": {
<<<<<<< HEAD
                                                "query": "source:plaid_logs @log_name:plaid_recurring_transfer"
=======
                                                "query": "source:plaid_logs @label:plaid_recurring_transfer"
>>>>>>> 5626f4ca
                                            },
                                            "indexes": [
                                                "*"
                                            ],
                                            "group_by": [],
                                            "compute": {
                                                "aggregation": "count"
                                            },
                                            "storage": "hot"
                                        }
                                    ],
                                    "response_format": "timeseries",
                                    "style": {
                                        "palette": "dog_classic",
                                        "line_type": "solid",
                                        "line_width": "normal"
                                    },
                                    "display_type": "bars"
                                }
                            ],
                            "yaxis": {
                                "scale": "linear",
                                "label": "",
                                "include_zero": true,
                                "min": "auto",
                                "max": "auto"
                            },
                            "markers": []
                        },
                        "layout": {
                            "x": 6,
                            "y": 3,
                            "width": 6,
                            "height": 2
                        }
                    },
                    {
                        "id": 1407447907889578,
                        "definition": {
                            "title": " Top list of Account Types of Recurring transfers ",
                            "title_size": "16",
                            "title_align": "left",
                            "type": "toplist",
                            "requests": [
                                {
                                    "queries": [
                                        {
                                            "name": "query1",
                                            "data_source": "logs",
                                            "search": {
<<<<<<< HEAD
                                                "query": "source:plaid_logs @log_name:plaid_recurring_transfer"
=======
                                                "query": "source:plaid_logs @label:plaid_recurring_transfer"
>>>>>>> 5626f4ca
                                            },
                                            "indexes": [
                                                "*"
                                            ],
                                            "group_by": [
                                                {
                                                    "facet": "@type",
                                                    "limit": 10,
                                                    "sort": {
                                                        "aggregation": "count",
                                                        "order": "desc",
                                                        "metric": "count"
                                                    },
                                                    "should_exclude_missing": true
                                                }
                                            ],
                                            "compute": {
                                                "aggregation": "count"
                                            },
                                            "storage": "hot"
                                        }
                                    ],
                                    "response_format": "scalar",
                                    "formulas": [
                                        {
                                            "formula": "query1"
                                        }
                                    ],
                                    "sort": {
                                        "count": 10,
                                        "order_by": [
                                            {
                                                "type": "formula",
                                                "index": 0,
                                                "order": "desc"
                                            }
                                        ]
                                    }
                                }
                            ],
                            "style": {
                                "display": {
                                    "type": "stacked",
                                    "legend": "automatic"
                                }
                            }
                        },
                        "layout": {
                            "x": 6,
                            "y": 5,
                            "width": 6,
                            "height": 2
                        }
                    }
                ]
            },
            "layout": {
                "x": 0,
                "y": 35,
                "width": 12,
                "height": 8
            }
        }
    ],
    "template_variables": [],
    "layout_type": "ordered",
    "notify_list": [],
    "reflow_type": "fixed"
}<|MERGE_RESOLUTION|>--- conflicted
+++ resolved
@@ -33,6 +33,7 @@
                         "id": 8289666179599236,
                         "definition": {
                             "title": "Total number of Plaid Logs",
+                            "title": "Total number of Plaid Logs",
                             "title_size": "16",
                             "title_align": "left",
                             "type": "query_value",
@@ -71,14 +72,19 @@
                             "y": 0,
                             "width": 3,
                             "height": 3
+                            "width": 3,
+                            "height": 3
                         }
                     },
                     {
                         "id": 5198861967020346,
+                        "id": 5198861967020346,
                         "definition": {
                             "title": "Networks Used",
-                            "title_size": "16",
-                            "title_align": "left",
+                            "title": "Networks Used",
+                            "title_size": "16",
+                            "title_align": "left",
+                            "type": "toplist",
                             "type": "toplist",
                             "requests": [
                                 {
@@ -86,10 +92,18 @@
                                         "palette": "dog_classic"
                                     },
                                     "response_format": "scalar",
-                                    "queries": [
-                                        {
-                                            "name": "query1",
-                                            "data_source": "logs",
+                                    "style": {
+                                        "palette": "dog_classic"
+                                    },
+                                    "response_format": "scalar",
+                                    "queries": [
+                                        {
+                                            "name": "query1",
+                                            "name": "query1",
+                                            "data_source": "logs",
+                                            "search": {
+                                                "query": "source:plaid_logs"
+                                            },
                                             "search": {
                                                 "query": "source:plaid_logs"
                                             },
@@ -108,6 +122,18 @@
                                                     "should_exclude_missing": true
                                                 }
                                             ],
+                                            "group_by": [
+                                                {
+                                                    "facet": "@network",
+                                                    "limit": 10,
+                                                    "sort": {
+                                                        "aggregation": "count",
+                                                        "order": "desc",
+                                                        "metric": "count"
+                                                    },
+                                                    "should_exclude_missing": true
+                                                }
+                                            ],
                                             "compute": {
                                                 "aggregation": "count"
                                             },
@@ -134,9 +160,31 @@
                             "custom_links": [],
                             "style": {
                                 "scaling": "relative"
+                                    "formulas": [
+                                        {
+                                            "formula": "query1"
+                                        }
+                                    ],
+                                    "sort": {
+                                        "count": 10,
+                                        "order_by": [
+                                            {
+                                                "type": "formula",
+                                                "index": 0,
+                                                "order": "desc"
+                                            }
+                                        ]
+                                    }
+                                }
+                            ],
+                            "custom_links": [],
+                            "style": {
+                                "scaling": "relative"
                             }
                         },
                         "layout": {
+                            "x": 3,
+                            "y": 0,
                             "x": 3,
                             "y": 0,
                             "width": 3,
@@ -145,7 +193,9 @@
                     },
                     {
                         "id": 1901817483012866,
-                        "definition": {
+                        "id": 1901817483012866,
+                        "definition": {
+                            "title": "Currencies used",
                             "title": "Currencies used",
                             "title_size": "16",
                             "title_align": "left",
@@ -159,6 +209,16 @@
                                 "sum"
                             ],
                             "type": "timeseries",
+                            "show_legend": false,
+                            "legend_layout": "auto",
+                            "legend_columns": [
+                                "avg",
+                                "min",
+                                "max",
+                                "value",
+                                "sum"
+                            ],
+                            "type": "timeseries",
                             "requests": [
                                 {
                                     "formulas": [
@@ -173,18 +233,25 @@
                                         {
                                             "alias": "Plaid Investment Transactions",
                                             "formula": "query3"
+                                            "alias": "Plaid Transfer",
+                                            "formula": "query2"
+                                        },
+                                        {
+                                            "alias": "Plaid Recurring Transfer",
+                                            "formula": "query1"
+                                        },
+                                        {
+                                            "alias": "Plaid Investment Transactions",
+                                            "formula": "query3"
                                         }
                                     ],
                                     "queries": [
                                         {
                                             "name": "query2",
-                                            "data_source": "logs",
-                                            "search": {
-<<<<<<< HEAD
+                                            "name": "query2",
+                                            "data_source": "logs",
+                                            "search": {
                                                 "query": "source:plaid_logs @log_name:plaid_transfer"
-=======
-                                                "query": "source:plaid_logs @label:plaid_transfer"
->>>>>>> 5626f4ca
                                             },
                                             "indexes": [
                                                 "*"
@@ -201,25 +268,6 @@
                                                     "should_exclude_missing": true
                                                 }
                                             ],
-                                            "compute": {
-                                                "aggregation": "count",
-                                                "metric": "iso_currency_code"
-                                            },
-                                            "storage": "hot"
-                                        },
-                                        {
-                                            "name": "query1",
-                                            "data_source": "logs",
-                                            "search": {
-<<<<<<< HEAD
-                                                "query": "source:plaid_logs @log_name:plaid_recurring_transfer"
-=======
-                                                "query": "source:plaid_logs @label:plaid_recurring_transfer"
->>>>>>> 5626f4ca
-                                            },
-                                            "indexes": [
-                                                "*"
-                                            ],
                                             "group_by": [
                                                 {
                                                     "facet": "@iso_currency_code",
@@ -235,18 +283,17 @@
                                             "compute": {
                                                 "aggregation": "count",
                                                 "metric": "iso_currency_code"
+                                                "aggregation": "count",
+                                                "metric": "iso_currency_code"
                                             },
                                             "storage": "hot"
                                         },
                                         {
-                                            "name": "query3",
-                                            "data_source": "logs",
-                                            "search": {
-<<<<<<< HEAD
-                                                "query": "source:plaid_logs @log_name:plaid_investment_transactions"
-=======
-                                                "query": "source:plaid_logs @label:plaid_investment_transactions"
->>>>>>> 5626f4ca
+                                            "name": "query1",
+                                            "name": "query1",
+                                            "data_source": "logs",
+                                            "search": {
+                                                "query": "source:plaid_logs @log_name:plaid_recurring_transfer"
                                             },
                                             "indexes": [
                                                 "*"
@@ -263,6 +310,52 @@
                                                     "should_exclude_missing": true
                                                 }
                                             ],
+                                            "group_by": [
+                                                {
+                                                    "facet": "@iso_currency_code",
+                                                    "limit": 10,
+                                                    "sort": {
+                                                        "aggregation": "count",
+                                                        "order": "desc",
+                                                        "metric": "iso_currency_code"
+                                                    },
+                                                    "should_exclude_missing": true
+                                                }
+                                            ],
+                                            "compute": {
+                                                "aggregation": "count",
+                                                "metric": "iso_currency_code"
+                                                "aggregation": "count",
+                                                "metric": "iso_currency_code"
+                                            },
+                                            "storage": "hot"
+                                        },
+                                        {
+                                            "name": "query3",
+                                            "data_source": "logs",
+                                            "storage": "hot"
+                                        },
+                                        {
+                                            "name": "query3",
+                                            "data_source": "logs",
+                                            "search": {
+                                                "query": "source:plaid_logs @log_name:plaid_investment_transactions"
+                                            },
+                                            "indexes": [
+                                                "*"
+                                            ],
+                                            "group_by": [
+                                                {
+                                                    "facet": "@iso_currency_code",
+                                                    "limit": 10,
+                                                    "sort": {
+                                                        "aggregation": "count",
+                                                        "order": "desc",
+                                                        "metric": "iso_currency_code"
+                                                    },
+                                                    "should_exclude_missing": true
+                                                }
+                                            ],
                                             "compute": {
                                                 "aggregation": "count",
                                                 "metric": "iso_currency_code"
@@ -286,11 +379,17 @@
                             "y": 3,
                             "width": 6,
                             "height": 4
+                            "x": 0,
+                            "y": 3,
+                            "width": 6,
+                            "height": 4
                         }
                     },
                     {
                         "id": 491873656711604,
-                        "definition": {
+                        "id": 491873656711604,
+                        "definition": {
+                            "title": "Plaid logs timeline",
                             "title": "Plaid logs timeline",
                             "title_size": "16",
                             "title_align": "left",
@@ -304,11 +403,22 @@
                                 "sum"
                             ],
                             "type": "timeseries",
+                            "show_legend": true,
+                            "legend_layout": "horizontal",
+                            "legend_columns": [
+                                "avg",
+                                "min",
+                                "max",
+                                "value",
+                                "sum"
+                            ],
+                            "type": "timeseries",
                             "requests": [
                                 {
                                     "formulas": [
                                         {
                                             "alias": "Count",
+                                            "alias": "Count",
                                             "formula": "query1"
                                         }
                                     ],
@@ -323,12 +433,14 @@
                                                 "*"
                                             ],
                                             "group_by": [],
-                                            "compute": {
-                                                "aggregation": "count"
-                                            },
-                                            "storage": "hot"
-                                        }
-                                    ],
+                                            "group_by": [],
+                                            "compute": {
+                                                "aggregation": "count"
+                                            },
+                                            "storage": "hot"
+                                        }
+                                    ],
+                                    "response_format": "timeseries",
                                     "response_format": "timeseries",
                                     "style": {
                                         "palette": "dog_classic",
@@ -346,9 +458,25 @@
                                 "max": "auto"
                             },
                             "markers": []
+                                        "palette": "dog_classic",
+                                        "line_type": "solid",
+                                        "line_width": "normal"
+                                    },
+                                    "display_type": "line"
+                                }
+                            ],
+                            "yaxis": {
+                                "scale": "linear",
+                                "label": "",
+                                "include_zero": true,
+                                "min": "auto",
+                                "max": "auto"
+                            },
+                            "markers": []
                         },
                         "layout": {
                             "x": 0,
+                            "y": 7,
                             "y": 7,
                             "width": 6,
                             "height": 4
@@ -361,19 +489,24 @@
                 "y": 0,
                 "width": 6,
                 "height": 12
+                "height": 12
             }
         },
         {
+            "id": 6888657947628120,
             "id": 6888657947628120,
             "definition": {
                 "type": "note",
                 "content": "Plaid specializes in financial technology by offering APIs that allow developers to integrate banking services into their applications. By connecting users' bank accounts to apps, Plaid enables features like account verification, transaction history retrieval, and balance checks. This functionality is crucial for various applications, including budgeting tools, personal finance management, and payment processing.",
                 "background_color": "orange",
+                "background_color": "orange",
                 "font_size": "14",
                 "text_align": "left",
                 "vertical_align": "center",
                 "show_tick": true,
+                "show_tick": true,
                 "tick_pos": "50%",
+                "tick_edge": "top",
                 "tick_edge": "top",
                 "has_padding": true
             },
@@ -430,7 +563,9 @@
         },
         {
             "id": 6396584169657892,
+            "id": 6396584169657892,
             "definition": {
+                "title": "Currencies used",
                 "title": "Currencies used",
                 "title_size": "16",
                 "title_align": "left",
@@ -516,6 +651,85 @@
                 "type": "timeseries",
                 "requests": [
                     {
+                        "queries": [
+                            {
+                                "name": "query1",
+                                "data_source": "logs",
+                                "search": {
+                                    "query": "source:plaid_logs"
+                                },
+                                "indexes": [
+                                    "*"
+                                ],
+                                "group_by": [
+                                    {
+                                        "facet": "@iso_currency_code",
+                                        "limit": 10,
+                                        "sort": {
+                                            "aggregation": "count",
+                                            "order": "desc",
+                                            "metric": "iso_currency_code"
+                                        },
+                                        "should_exclude_missing": true
+                                    }
+                                ],
+                                "compute": {
+                                    "aggregation": "count",
+                                    "metric": "iso_currency_code"
+                                },
+                                "storage": "hot"
+                            }
+                        ],
+                        "style": {
+                            "palette": "datadog16"
+                        },
+                        "formulas": [
+                            {
+                                "formula": "query1"
+                            }
+                        ],
+                        "sort": {
+                            "count": 10,
+                            "order_by": [
+                                {
+                                    "type": "formula",
+                                    "index": 0,
+                                    "order": "desc"
+                                }
+                            ]
+                        }
+                    }
+                ],
+                "type": "sunburst",
+                "legend": {
+                    "type": "automatic"
+                }
+            },
+            "layout": {
+                "x": 0,
+                "y": 10,
+                "width": 2,
+                "height": 2
+            }
+        },
+        {
+            "id": 6872091701376976,
+            "definition": {
+                "title": "Transfer Timelines",
+                "title_size": "16",
+                "title_align": "left",
+                "show_legend": true,
+                "legend_layout": "horizontal",
+                "legend_columns": [
+                    "avg",
+                    "min",
+                    "max",
+                    "value",
+                    "sum"
+                ],
+                "type": "timeseries",
+                "requests": [
+                    {
                         "formulas": [
                             {
                                 "formula": "query1"
@@ -523,6 +737,7 @@
                         ],
                         "queries": [
                             {
+                                "name": "query1",
                                 "name": "query1",
                                 "data_source": "logs",
                                 "search": {
@@ -623,11 +838,7 @@
                                             "name": "query1",
                                             "data_source": "logs",
                                             "search": {
-<<<<<<< HEAD
                                                 "query": "source:plaid_logs @log_name:plaid_investment_transactions"
-=======
-                                                "query": "source:plaid_logs @label:plaid_investment_transactions"
->>>>>>> 5626f4ca
                                             },
                                             "indexes": [
                                                 "*"
@@ -665,11 +876,7 @@
                                             "name": "query1",
                                             "data_source": "logs",
                                             "search": {
-<<<<<<< HEAD
                                                 "query": "source:plaid_logs @log_name:plaid_investment_transactions"
-=======
-                                                "query": "source:plaid_logs @label:plaid_investment_transactions"
->>>>>>> 5626f4ca
                                             },
                                             "indexes": [
                                                 "*"
@@ -736,11 +943,7 @@
                                     "response_format": "event_list",
                                     "query": {
                                         "data_source": "logs_stream",
-<<<<<<< HEAD
                                         "query_string": "source:plaid_logs @log_name:plaid_investment_transactions",
-=======
-                                        "query_string": "source:plaid_logs @label:plaid_investment_transactions",
->>>>>>> 5626f4ca
                                         "indexes": [],
                                         "storage": "hot"
                                     },
@@ -806,11 +1009,7 @@
                                             "name": "query1",
                                             "data_source": "logs",
                                             "search": {
-<<<<<<< HEAD
                                                 "query": "source:plaid_logs @log_name:plaid_investment_transactions"
-=======
-                                                "query": "source:plaid_logs @label:plaid_investment_transactions"
->>>>>>> 5626f4ca
                                             },
                                             "indexes": [
                                                 "*"
@@ -861,11 +1060,7 @@
                                             "name": "query1",
                                             "data_source": "logs",
                                             "search": {
-<<<<<<< HEAD
                                                 "query": "source:plaid_logs @log_name:plaid_investment_transactions"
-=======
-                                                "query": "source:plaid_logs @label:plaid_investment_transactions"
->>>>>>> 5626f4ca
                                             },
                                             "indexes": [
                                                 "*"
@@ -979,11 +1174,7 @@
                                             "name": "query1",
                                             "data_source": "logs",
                                             "search": {
-<<<<<<< HEAD
                                                 "query": "source:plaid_logs @log_name:plaid_transfer"
-=======
-                                                "query": "source:plaid_logs @label:plaid_transfer"
->>>>>>> 5626f4ca
                                             },
                                             "indexes": [
                                                 "*"
@@ -1027,11 +1218,7 @@
                                             "name": "query1",
                                             "data_source": "logs",
                                             "search": {
-<<<<<<< HEAD
                                                 "query": "source:plaid_logs @log_name:plaid_transfer @refunds.id:*"
-=======
-                                                "query": "source:plaid_logs @label:plaid_transfer @refunds.id:*"
->>>>>>> 5626f4ca
                                             },
                                             "indexes": [
                                                 "*"
@@ -1081,11 +1268,7 @@
                                             "name": "query1",
                                             "data_source": "logs",
                                             "search": {
-<<<<<<< HEAD
                                                 "query": "source:plaid_logs @log_name:plaid_transfer @status:failed"
-=======
-                                                "query": "source:plaid_logs @label:plaid_transfer @status:failed"
->>>>>>> 5626f4ca
                                             },
                                             "indexes": [
                                                 "*"
@@ -1135,11 +1318,7 @@
                                             "name": "query1",
                                             "data_source": "logs",
                                             "search": {
-<<<<<<< HEAD
                                                 "query": "source:plaid_logs @log_name:plaid_transfer @status:failed"
-=======
-                                                "query": "source:plaid_logs @label:plaid_transfer @status:failed"
->>>>>>> 5626f4ca
                                             },
                                             "indexes": [
                                                 "*"
@@ -1154,11 +1333,7 @@
                                             "name": "query2",
                                             "data_source": "logs",
                                             "search": {
-<<<<<<< HEAD
                                                 "query": "source:plaid_logs @log_name:plaid_transfer"
-=======
-                                                "query": "source:plaid_logs @label:plaid_transfer"
->>>>>>> 5626f4ca
                                             },
                                             "indexes": [
                                                 "*"
@@ -1197,11 +1372,7 @@
                                             "name": "query1",
                                             "data_source": "logs",
                                             "search": {
-<<<<<<< HEAD
                                                 "query": "source:plaid_logs @log_name:plaid_transfer"
-=======
-                                                "query": "source:plaid_logs @label:plaid_transfer"
->>>>>>> 5626f4ca
                                             },
                                             "indexes": [
                                                 "*"
@@ -1319,11 +1490,7 @@
                                             "name": "query1",
                                             "data_source": "logs",
                                             "search": {
-<<<<<<< HEAD
                                                 "query": "source:plaid_logs @log_name:plaid_transfer !@status:failed"
-=======
-                                                "query": "source:plaid_logs @label:plaid_transfer !@status:failed"
->>>>>>> 5626f4ca
                                             },
                                             "indexes": [
                                                 "*"
@@ -1377,11 +1544,7 @@
                                             "name": "query1",
                                             "data_source": "logs",
                                             "search": {
-<<<<<<< HEAD
                                                 "query": "source:plaid_logs @log_name:plaid_transfer @refunds.id:*"
-=======
-                                                "query": "source:plaid_logs @label:plaid_transfer @refunds.id:*"
->>>>>>> 5626f4ca
                                             },
                                             "indexes": [
                                                 "*"
@@ -1432,11 +1595,7 @@
                                             "name": "query1",
                                             "data_source": "logs",
                                             "search": {
-<<<<<<< HEAD
                                                 "query": "source:plaid_logs @log_name:plaid_transfer"
-=======
-                                                "query": "source:plaid_logs @label:plaid_transfer"
->>>>>>> 5626f4ca
                                             },
                                             "indexes": [
                                                 "*"
@@ -1504,11 +1663,7 @@
                                             "name": "query1",
                                             "data_source": "logs",
                                             "search": {
-<<<<<<< HEAD
                                                 "query": "source:plaid_logs @log_name:plaid_transfer"
-=======
-                                                "query": "source:plaid_logs @label:plaid_transfer"
->>>>>>> 5626f4ca
                                             },
                                             "indexes": [
                                                 "*"
@@ -1579,11 +1734,7 @@
                                             "name": "query1",
                                             "data_source": "logs",
                                             "search": {
-<<<<<<< HEAD
                                                 "query": "source:plaid_logs @log_name:plaid_transfer"
-=======
-                                                "query": "source:plaid_logs @label:plaid_transfer"
->>>>>>> 5626f4ca
                                             },
                                             "indexes": [
                                                 "*"
@@ -1666,11 +1817,7 @@
                                             "name": "query1",
                                             "data_source": "logs",
                                             "search": {
-<<<<<<< HEAD
                                                 "query": "source:plaid_logs @log_name:plaid_transfer"
-=======
-                                                "query": "source:plaid_logs @label:plaid_transfer"
->>>>>>> 5626f4ca
                                             },
                                             "indexes": [
                                                 "*"
@@ -1731,11 +1878,7 @@
                                             "name": "query1",
                                             "data_source": "logs",
                                             "search": {
-<<<<<<< HEAD
                                                 "query": "source:plaid_logs @log_name:plaid_transfer"
-=======
-                                                "query": "source:plaid_logs @label:plaid_transfer"
->>>>>>> 5626f4ca
                                             },
                                             "indexes": [
                                                 "*"
@@ -1818,11 +1961,7 @@
                                             "name": "query1",
                                             "data_source": "logs",
                                             "search": {
-<<<<<<< HEAD
                                                 "query": "source:plaid_logs @log_name:plaid_transfer"
-=======
-                                                "query": "source:plaid_logs @label:plaid_transfer"
->>>>>>> 5626f4ca
                                             },
                                             "indexes": [
                                                 "*"
@@ -1897,11 +2036,7 @@
                                             "name": "query1",
                                             "data_source": "logs",
                                             "search": {
-<<<<<<< HEAD
                                                 "query": "source:plaid_logs @log_name:plaid_transfer"
-=======
-                                                "query": "source:plaid_logs @label:plaid_transfer"
->>>>>>> 5626f4ca
                                             },
                                             "indexes": [
                                                 "*"
@@ -1961,11 +2096,7 @@
                                             "name": "query1",
                                             "data_source": "logs",
                                             "search": {
-<<<<<<< HEAD
                                                 "query": "source:plaid_logs @log_name:plaid_transfer"
-=======
-                                                "query": "source:plaid_logs @label:plaid_transfer"
->>>>>>> 5626f4ca
                                             },
                                             "indexes": [
                                                 "*"
@@ -2081,11 +2212,7 @@
                                             "name": "query1",
                                             "data_source": "logs",
                                             "search": {
-<<<<<<< HEAD
                                                 "query": "source:plaid_logs @log_name:plaid_recurring_transfer"
-=======
-                                                "query": "source:plaid_logs @label:plaid_recurring_transfer"
->>>>>>> 5626f4ca
                                             },
                                             "indexes": [
                                                 "*"
@@ -2123,11 +2250,7 @@
                                             "name": "query1",
                                             "data_source": "logs",
                                             "search": {
-<<<<<<< HEAD
                                                 "query": "source:plaid_logs @log_name:plaid_recurring_transfer"
-=======
-                                                "query": "source:plaid_logs @label:plaid_recurring_transfer"
->>>>>>> 5626f4ca
                                             },
                                             "indexes": [
                                                 "*"
@@ -2194,11 +2317,7 @@
                                     "response_format": "event_list",
                                     "query": {
                                         "data_source": "logs_stream",
-<<<<<<< HEAD
                                         "query_string": "source:plaid_logs @log_name:plaid_recurring_transfer",
-=======
-                                        "query_string": "source:plaid_logs @label:plaid_recurring_transfer",
->>>>>>> 5626f4ca
                                         "indexes": [],
                                         "storage": "hot"
                                     },
@@ -2264,11 +2383,7 @@
                                             "name": "query1",
                                             "data_source": "logs",
                                             "search": {
-<<<<<<< HEAD
                                                 "query": "source:plaid_logs @log_name:plaid_recurring_transfer"
-=======
-                                                "query": "source:plaid_logs @label:plaid_recurring_transfer"
->>>>>>> 5626f4ca
                                             },
                                             "indexes": [
                                                 "*"
@@ -2319,11 +2434,7 @@
                                             "name": "query1",
                                             "data_source": "logs",
                                             "search": {
-<<<<<<< HEAD
                                                 "query": "source:plaid_logs @log_name:plaid_recurring_transfer"
-=======
-                                                "query": "source:plaid_logs @label:plaid_recurring_transfer"
->>>>>>> 5626f4ca
                                             },
                                             "indexes": [
                                                 "*"
