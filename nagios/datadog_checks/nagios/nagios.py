# (C) Datadog, Inc. 2018
# All rights reserved
# Licensed under a 3-clause BSD style license (see LICENSE)

# stdlib
from collections import namedtuple
import re
from inspect import getargspec

# project
from datadog_checks.checks import AgentCheck
from datadog_checks.utils.tailfile import TailFile

# fields order for each event type, as named tuples
EVENT_FIELDS = {
    'CURRENT HOST STATE': namedtuple('E_CurrentHostState', 'host, event_state, event_soft_hard, return_code, payload'),
    'CURRENT SERVICE STATE': namedtuple(
        'E_CurrentServiceState', 'host, check_name, event_state, event_soft_hard, return_code, payload'
    ),
    'SERVICE ALERT': namedtuple(
        'E_ServiceAlert', 'host, check_name, event_state, event_soft_hard, return_code, payload'
    ),
    'PASSIVE SERVICE CHECK': namedtuple('E_PassiveServiceCheck', 'host, check_name, return_code, payload'),
    'HOST ALERT': namedtuple('E_HostAlert', 'host, event_state, event_soft_hard, return_code, payload'),
    # [1305744274] SERVICE NOTIFICATION: ops;ip-10-114-237-165;Metric ETL;ACKNOWLEDGEMENT (CRITICAL);
    #   notify-service-by-email;HTTP CRITICAL: HTTP/1.1 503 Service Unavailable - 394 bytes
    #   in 0.010 second response time;datadog;alq
    'SERVICE NOTIFICATION': namedtuple(
        'E_ServiceNotification', 'contact, host, check_name, event_state, notification_type, payload'
    ),
    # [1296509331] SERVICE FLAPPING ALERT: ip-10-114-97-27;cassandra JVM Heap;
    #   STARTED; Service appears to have started flapping (23.4% change >= 20.0% threshold)
    # [1296662511] SERVICE FLAPPING ALERT: ip-10-114-97-27;cassandra JVM Heap;
    #   STOPPED; Service appears to have stopped flapping (3.8% change < 5.0% threshold)
    'SERVICE FLAPPING ALERT': namedtuple('E_FlappingAlert', 'host, check_name, flap_start_stop, payload'),
    # Reference for external commands: http://old.nagios.org/developerinfo/externalcommands/commandlist.php
    # Command Format:
    # ACKNOWLEDGE_SVC_PROBLEM;<host_name>;<service_description>;<sticky>;<notify>;<persistent>;<author>;<comment>
    # [1305832665] EXTERNAL COMMAND: ACKNOWLEDGE_SVC_PROBLEM;ip-10-202-161-236;Resources ETL;2;1;0;datadog;alq checking
    'ACKNOWLEDGE_SVC_PROBLEM': namedtuple(
        'E_ServiceAck', 'host, check_name, sticky_ack, notify_ack, persistent_ack, ack_author, payload'
    ),
    # Command Format:
    # ACKNOWLEDGE_HOST_PROBLEM;<host_name>;<sticky>;<notify>;<persistent>;<author>;<comment>
    'ACKNOWLEDGE_HOST_PROBLEM': namedtuple(
        'E_HostAck', 'host, sticky_ack, notify_ack, persistent_ack, ack_author, payload'
    ),
    # Comment Format:
    # PROCESS_SERVICE_CHECK_RESULT;<host_name>;<service_description>;<result_code>;<comment>
    # We ignore it because Nagios will log a "PASSIVE SERVICE CHECK" after
    # receiving this, and we don't want duplicate events to be counted.
    'PROCESS_SERVICE_CHECK_RESULT': False,
    # Host Downtime
    # [1297894825] HOST DOWNTIME ALERT: ip-10-114-89-59;STARTED; Host has entered a period of scheduled downtime
    # [1297894825] SERVICE DOWNTIME ALERT: ip-10-114-237-165;intake;
    #   STARTED; Service has entered a period of scheduled downtime
    'HOST DOWNTIME ALERT': namedtuple('E_HostDowntime', 'host, downtime_start_stop, payload'),
    'SERVICE DOWNTIME ALERT': namedtuple('E_ServiceDowntime', 'host, check_name, downtime_start_stop, payload'),
}

# Regex for the Nagios event log
RE_LINE_REG = re.compile('^\[(\d+)\] EXTERNAL COMMAND: (\w+);(.*)$')
RE_LINE_EXT = re.compile('^\[(\d+)\] ([^:]+): (.*)$')


class Nagios(AgentCheck):

    NAGIOS_CONF_KEYS = [
        re.compile('^(?P<key>log_file)\s*=\s*(?P<value>.+)$'),
        re.compile('^(?P<key>host_perfdata_file_template)\s*=\s*(?P<value>.+)$'),
        re.compile('^(?P<key>service_perfdata_file_template)\s*=\s*(?P<value>.+)$'),
        re.compile('^(?P<key>host_perfdata_file)\s*=\s*(?P<value>.+)$'),
        re.compile('^(?P<key>service_perfdata_file)\s*=\s*(?P<value>.+)$'),
    ]

    def gauge(self, *args, **kwargs):
        """
        Compatability wrapper for Agents that do not submit gauge metrics with custom timestamps
        """
        orig_gauge = super(Nagios, self).gauge
        # remove 'timestamp' arg if the base class' gauge function does not accept a 'timestamp' arg
        if 'timestamp' in kwargs and 'timestamp' not in getargspec(orig_gauge).args:
            del kwargs['timestamp']

        orig_gauge(*args, **kwargs)

    def __init__(self, name, init_config, agentConfig, instances=None):
        AgentCheck.__init__(self, name, init_config, agentConfig, instances)
        self.nagios_tails = {}
        check_freq = init_config.get("check_freq", 15)

        if instances is not None:
            for instance in instances:
                tailers = []
                nagios_conf = {}
                instance_key = None
                custom_tag = instance.get('tags', [])

                if 'nagios_conf' in instance:  # conf.d check
                    conf_path = instance['nagios_conf']
                    nagios_conf = self.parse_nagios_config(conf_path)
                    instance_key = conf_path
                # Retrocompatibility Code
                elif 'nagios_perf_cfg' in instance:
                    conf_path = instance['nagios_perf_cfg']
                    nagios_conf = self.parse_nagios_config(conf_path)
                    instance["collect_host_performance_data"] = True
                    instance["collect_service_performance_data"] = True
                    instance_key = conf_path
                if 'nagios_log' in instance:
                    nagios_conf["log_file"] = instance['nagios_log']
                    if instance_key is None:
                        instance_key = instance['nagios_log']
                # End of retrocompatibility code
                if not nagios_conf:
                    self.log.warning("Missing path to nagios_conf")
                    continue

                if 'log_file' in nagios_conf and instance.get('collect_events', True):
                    self.log.debug("Starting to tail the event log")
                    tailers.append(
                        NagiosEventLogTailer(
                            log_path=nagios_conf['log_file'],
                            file_template=None,
                            logger=self.log,
                            hostname=self.hostname,
                            event_func=self.event,
                            gauge_func=self.gauge,
                            freq=check_freq,
                            passive_checks=instance.get('passive_checks_events', False),
                        )
                    )
                if (
                    'host_perfdata_file' in nagios_conf
                    and 'host_perfdata_file_template' in nagios_conf
                    and instance.get('collect_host_performance_data', False)
                ):
                    self.log.debug("Starting to tail the host_perfdata file")
                    tailers.append(
                        NagiosHostPerfDataTailer(
                            log_path=nagios_conf['host_perfdata_file'],
                            file_template=nagios_conf['host_perfdata_file_template'],
                            logger=self.log,
                            hostname=self.hostname,
                            event_func=self.event,
                            gauge_func=self.gauge,
                            freq=check_freq,
                            tags=custom_tag,
                        )
                    )
                if (
                    'service_perfdata_file' in nagios_conf
                    and 'service_perfdata_file_template' in nagios_conf
                    and instance.get('collect_service_performance_data', False)
                ):
                    self.log.debug("Starting to tail the service_perfdata file")
                    tailers.append(
                        NagiosServicePerfDataTailer(
                            log_path=nagios_conf['service_perfdata_file'],
                            file_template=nagios_conf['service_perfdata_file_template'],
                            logger=self.log,
                            hostname=self.hostname,
                            event_func=self.event,
                            gauge_func=self.gauge,
                            freq=check_freq,
                            tags=custom_tag,
                        )
                    )

                self.nagios_tails[instance_key] = tailers

    def parse_nagios_config(self, filename):
        output = {}

        f = None
        try:
            f = open(filename)
            for line in f:
                line = line.strip()
                if not line:
                    continue
                for key in self.NAGIOS_CONF_KEYS:
                    m = key.match(line)
                    if m:
                        output[m.group('key')] = m.group('value')
                        break
            return output
        except Exception as e:
            # Can't parse, assume it's just not working
            # Don't return an incomplete config
            self.log.exception(e)
            raise Exception("Could not parse Nagios config file")
        finally:
            if f is not None:
                f.close()

    def check(self, instance):
        """
        Parse until the end of each tailer associated with this instance.
        We match instance and tailers based on the path to the Nagios configuration file

        Special case: Compatibility with the old conf when no conf file is specified
        but the path to the event_log is given
        """
        instance_key = instance.get('nagios_conf', instance.get('nagios_perf_cfg', instance.get('nagios_log', None)))

        # Bad configuration: This instance does not contain any necessary configuration
        if not instance_key or instance_key not in self.nagios_tails:
            raise Exception('No Nagios configuration file specified')
        for tailer in self.nagios_tails[instance_key]:
            tailer.check()


class NagiosTailer(object):
    def __init__(self, log_path, file_template, logger, hostname, event_func, gauge_func, freq, tags=None):
        """
        :param log_path: string, path to the file to parse
        :param file_template: string, format of the perfdata file
        :param logger: Logger object
        :param hostname: string, name of the host this agent is running on
        :param event_func: function to create event, should accept dict
        :param gauge_func: function to report a gauge
        :param freq: int, size of bucket to aggregate perfdata metrics
        :param tags: list, list of custom tags
        """

        self.log_path = log_path
        self.log = logger
        self.gen = None
        self.tail = None
        self.hostname = hostname
        self._event = event_func
        self._gauge = gauge_func
        self._line_parsed = 0
        self._freq = freq
        self._tags = [] if tags is None else tags

        if file_template is not None:
            self.compile_file_template(file_template)

        self.tail = TailFile(self.log, self.log_path, self._parse_line)
        self.gen = self.tail.tail(line_by_line=False, move_end=True)
        self.gen.next()

    def check(self):
        self._line_parsed = 0
        # read until the end of file
        try:
            self.log.debug("Start nagios check for file %s" % (self.log_path))
            self.gen.next()
            self.log.debug("Done nagios check for file %s (parsed %s line(s))" % (self.log_path, self._line_parsed))
        except StopIteration as e:
            self.log.exception(e)
            self.log.warning("Can't tail %s file" % (self.log_path))

    def compile_file_template(self, file_template):
        try:
            # Escape characters that will be interpreted as regex bits
            # e.g. [ and ] in "[SERVICEPERFDATA]"
            regex = re.sub(r'[[\]*]', r'.', file_template)
            regex = re.sub(r'\$([^\$]*)\$', r'(?P<\1>[^\$]*)', regex)
            self.line_pattern = re.compile(regex)
        except Exception as e:
            raise InvalidDataTemplate("%s (%s)" % (file_template, e))


class NagiosEventLogTailer(NagiosTailer):
    def __init__(self, log_path, file_template, logger, hostname, event_func, gauge_func, freq, passive_checks=False):
        """
        :param log_path: string, path to the file to parse
        :param file_template: string, format of the perfdata file
        :param logger: Logger object
        :param hostname: string, name of the host this agent is running on
        :param event_func: function to create event, should accept dict
        :param gauge_func: function to report a gauge
        :param freq: int, size of bucket to aggregate perfdata metrics
        :param passive_checks: bool, enable or not passive checks events
        """

        self.passive_checks = passive_checks
        super(NagiosEventLogTailer, self).__init__(
            log_path, file_template, logger, hostname, event_func, gauge_func, freq
        )

    def _parse_line(self, line):
        """
        Actual nagios parsing
        Return True if we found an event, False otherwise
        """
        # first isolate the timestamp and the event type
        try:
            self._line_parsed = self._line_parsed + 1

            m = RE_LINE_REG.match(line)
            if m is None:
                m = RE_LINE_EXT.match(line)
            if m is None:
                return False
            self.log.debug("Matching line found %s" % line)
            (tstamp, event_type, remainder) = m.groups()
            tstamp = int(tstamp)

            # skip passive checks reports by default for spamminess
            if event_type == 'PASSIVE SERVICE CHECK' and not self.passive_checks:
                return False
            # then retrieve the event format for each specific event type
            fields = EVENT_FIELDS.get(event_type, None)
            if fields is None:
                self.log.warning("Ignoring unknown nagios event for line: %s" % (line[:-1]))
                return False
            elif fields is False:
                # Ignore and skip
                self.log.debug("Ignoring Nagios event for line: %s" % (line[:-1]))
                return False

            # and parse the rest of the line
            parts = map(lambda p: p.strip(), remainder.split(';'))
            # Chop parts we don't recognize
            parts = parts[: len(fields._fields)]

            event = self.create_event(tstamp, event_type, self.hostname, fields._make(parts))

            self._event(event)
            self.log.debug("Nagios event: %s" % (event))

            return True
        except Exception:
            self.log.exception("Unable to create a nagios event from line: [%s]" % (line))
            return False

    def create_event(self, timestamp, event_type, hostname, fields):
        """Factory method called by the parsers
        """
        # The Agent expects a specific set of fields, so we need to place all 
        # extra fields in the msg_title and let the Datadog backend separate them
        # Any remaining fields that aren't a part of the datadog-agent payload
        # specification will be dropped. 
        d = fields._asdict()
<<<<<<< HEAD
        msg_title = (
            'event_soft_hard|{},'
            'event_type|{},'
            'check_name|{},'
            'event_state|{},'
            'payload|{},'
            'ack_author|{}'
            .format(
                d.pop('event_soft_hard', ''),
                d.pop('event_type', ''),
                d.pop('check_name', ''),
                d.pop('event_state', ''),
                d.pop('payload', ''),
                d.pop('ack_author', ''),
            )
        )

        d.update({'timestamp': timestamp,
                  'event_type': event_type,
                  'msg_title': msg_title})
=======
        d.update({'timestamp': timestamp, 'event_type': event_type})
>>>>>>> 9ab2c38c

        # if host is localhost, turn that into the internal host name
        host = d.get('host', None)
        if host == "localhost":
            d["host"] = hostname
        return d


class NagiosPerfDataTailer(NagiosTailer):
    perfdata_field = ''  # Should be overriden by subclasses
    metric_prefix = 'nagios'
    pair_pattern = re.compile(
        r"".join(
            [
                r"'?(?P<label>[^=']+)'?=",
                r"(?P<value>[-0-9.]+)",
                r"(?P<unit>s|us|ms|%|B|KB|MB|GB|TB|c)?",
                r"(;(?P<warn>@?[-0-9.~]*:?[-0-9.~]*))?",
                r"(;(?P<crit>@?[-0-9.~]*:?[-0-9.~]*))?",
                r"(;(?P<min>[-0-9.]*))?",
                r"(;(?P<max>[-0-9.]*))?",
            ]
        )
    )

    @staticmethod
    def underscorize(s):
        return s.replace(' ', '_').lower()

    def _get_metric_prefix(self, data):
        raise NotImplementedError()

    def _parse_line(self, line):
        matched = self.line_pattern.match(line)
        if matched:
            self.log.debug("Matching line found %s" % line)
            data = matched.groupdict()
            metric_prefix = self._get_metric_prefix(data)

            # Parse the prefdata values, which are a space-delimited list of:
            #   'label'=value[UOM];[warn];[crit];[min];[max]
            perf_data = data.get(self.perfdata_field, '').split(' ')
            for pair in perf_data:
                pair_match = self.pair_pattern.match(pair)
                if not pair_match:
                    continue
                else:
                    pair_data = pair_match.groupdict()

                label = pair_data['label']
                timestamp = data.get('TIMET', None)
                if timestamp is not None:
                    timestamp = (int(float(timestamp)) / self._freq) * self._freq
                value = float(pair_data['value'])
                device_name = None

                if '/' in label:
                    # Special case: if the label begins
                    # with a /, treat the label as the device
                    # and use the metric prefix as the metric name
                    metric = '.'.join(metric_prefix)
                    device_name = label

                else:
                    # Otherwise, append the label to the metric prefix
                    # and use that as the metric name
                    metric = '.'.join(metric_prefix + [label])

                host_name = data.get('HOSTNAME', self.hostname)

                optional_keys = ['unit', 'warn', 'crit', 'min', 'max']
                tags = []
                for key in optional_keys:
                    attr_val = pair_data.get(key, None)
                    if attr_val is not None and attr_val != '':
                        tags.append("{0}:{1}".format(key, attr_val))

                self._gauge(metric, value, tags=tags + self._tags, hostname=host_name, device_name=device_name,
                            timestamp=timestamp)


class NagiosHostPerfDataTailer(NagiosPerfDataTailer):
    perfdata_field = 'HOSTPERFDATA'

    def _get_metric_prefix(self, line_data):
        return [self.metric_prefix, 'host']


class NagiosServicePerfDataTailer(NagiosPerfDataTailer):
    perfdata_field = 'SERVICEPERFDATA'

    def _get_metric_prefix(self, line_data):
        metric = [self.metric_prefix]
        middle_name = line_data.get('SERVICEDESC', None)
        if middle_name:
            metric.append(middle_name.replace(' ', '_').lower())
        return metric


class InvalidDataTemplate(Exception):
    pass<|MERGE_RESOLUTION|>--- conflicted
+++ resolved
@@ -336,7 +336,6 @@
         # Any remaining fields that aren't a part of the datadog-agent payload
         # specification will be dropped. 
         d = fields._asdict()
-<<<<<<< HEAD
         msg_title = (
             'event_soft_hard|{},'
             'event_type|{},'
@@ -357,9 +356,6 @@
         d.update({'timestamp': timestamp,
                   'event_type': event_type,
                   'msg_title': msg_title})
-=======
-        d.update({'timestamp': timestamp, 'event_type': event_type})
->>>>>>> 9ab2c38c
 
         # if host is localhost, turn that into the internal host name
         host = d.get('host', None)
