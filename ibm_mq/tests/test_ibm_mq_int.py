# (C) Datadog, Inc. 2018-present
# All rights reserved
# Licensed under a 3-clause BSD style license (see LICENSE)
import os

import pytest
from six import iteritems

from datadog_checks.base import AgentCheck
from datadog_checks.ibm_mq import IbmMqCheck

from . import common
from .common import QUEUE_METRICS, assert_all_metrics

pytestmark = [pytest.mark.usefixtures("dd_environment"), pytest.mark.integration]


def test_check_metrics_and_service_checks(aggregator, instance, seed_data):
<<<<<<< HEAD
    check = IbmMqCheck('ibm_mq', {}, [instance])
=======
    instance['mqcd_version'] = os.getenv('IBM_MQ_VERSION')

    check = IbmMqCheck('ibm_mq', {}, {})
>>>>>>> a1adceea
    check.check(instance)

    assert_all_metrics(aggregator)

    tags = [
        'queue_manager:{}'.format(common.QUEUE_MANAGER),
        'mq_host:{}'.format(common.HOST),
        'port:{}'.format(common.PORT),
    ]

    channel_tags = tags + ['channel:{}'.format(common.CHANNEL)]
    aggregator.assert_service_check('ibm_mq.channel', check.OK, tags=channel_tags, count=1)

    bad_channel_tags = tags + ['channel:{}'.format(common.BAD_CHANNEL)]
    aggregator.assert_service_check('ibm_mq.channel', check.CRITICAL, tags=bad_channel_tags, count=1)

    discoverable_tags = tags + ['channel:*']
    aggregator.assert_service_check('ibm_mq.channel', check.OK, tags=discoverable_tags, count=1)


def test_check_all(aggregator, instance_collect_all, seed_data):
    check = IbmMqCheck('ibm_mq', {}, [instance_collect_all])
    check.check(instance_collect_all)

    assert_all_metrics(aggregator)


@pytest.mark.parametrize(
    'channel_status_mapping, expected_service_check_status',
    [({'running': 'warning'}, AgentCheck.WARNING), ({'running': 'critical'}, AgentCheck.CRITICAL)],
)
def test_integration_custom_mapping(aggregator, instance, channel_status_mapping, expected_service_check_status):
    instance['channel_status_mapping'] = channel_status_mapping
    check = IbmMqCheck('ibm_mq', {}, [instance])

    check.check(instance)

    aggregator.assert_service_check('ibm_mq.channel.status', expected_service_check_status)


def test_check_queue_pattern(aggregator, instance_queue_pattern, seed_data):
    check = IbmMqCheck('ibm_mq', {}, [instance_queue_pattern])
    check.check(instance_queue_pattern)

    assert_all_metrics(aggregator)


def test_check_queue_regex(aggregator, instance_queue_regex, seed_data):
    check = IbmMqCheck('ibm_mq', {}, [instance_queue_regex])
    check.check(instance_queue_regex)

    assert_all_metrics(aggregator)


def test_check_channel_count(aggregator, instance_queue_regex_tag, seed_data):
    # Late import to not require it for e2e
    import pymqi

    metrics_to_assert = {
        "inactive": 0,
        "binding": 0,
        "starting": 0,
        "running": 1,
        "stopping": 0,
        "retrying": 0,
        "stopped": 0,
        "requesting": 0,
        "paused": 0,
        "initializing": 0,
        "unknown": 0,
    }

    check = IbmMqCheck('ibm_mq', {}, [instance_queue_regex_tag])
    check._submit_channel_count('my_channel', pymqi.CMQCFC.MQCHS_RUNNING, ["channel:my_channel"])

    for status, expected_value in iteritems(metrics_to_assert):
        aggregator.assert_metric(
            'ibm_mq.channel.count', expected_value, tags=["channel:my_channel", "status:" + status]
        )
    aggregator.assert_metric('ibm_mq.channel.count', 0, tags=["channel:my_channel", "status:unknown"])


def test_check_channel_count_status_unknown(aggregator, instance_queue_regex_tag, seed_data):
    metrics_to_assert = {
        "inactive": 0,
        "binding": 0,
        "starting": 0,
        "running": 0,
        "stopping": 0,
        "retrying": 0,
        "stopped": 0,
        "requesting": 0,
        "paused": 0,
        "initializing": 0,
        "unknown": 1,
    }

    check = IbmMqCheck('ibm_mq', {}, [instance_queue_regex_tag])
    check._submit_channel_count('my_channel', 123, ["channel:my_channel"])

    for status, expected_value in iteritems(metrics_to_assert):
        aggregator.assert_metric(
            'ibm_mq.channel.count', expected_value, tags=["channel:my_channel", "status:" + status]
        )


def test_check_regex_tag(aggregator, instance_queue_regex_tag, seed_data):
    check = IbmMqCheck('ibm_mq', {}, [instance_queue_regex_tag])
    check.check(instance_queue_regex_tag)

    tags = [
        'queue_manager:{}'.format(common.QUEUE_MANAGER),
        'mq_host:{}'.format(common.HOST),
        'port:{}'.format(common.PORT),
        'channel:{}'.format(common.CHANNEL),
        'queue:{}'.format(common.QUEUE),
        'foo:bar',
    ]

    for metric, _ in QUEUE_METRICS:
        aggregator.assert_metric(metric, tags=tags)<|MERGE_RESOLUTION|>--- conflicted
+++ resolved
@@ -16,13 +16,9 @@
 
 
 def test_check_metrics_and_service_checks(aggregator, instance, seed_data):
-<<<<<<< HEAD
+    instance['mqcd_version'] = os.getenv('IBM_MQ_VERSION')
     check = IbmMqCheck('ibm_mq', {}, [instance])
-=======
-    instance['mqcd_version'] = os.getenv('IBM_MQ_VERSION')
 
-    check = IbmMqCheck('ibm_mq', {}, {})
->>>>>>> a1adceea
     check.check(instance)
 
     assert_all_metrics(aggregator)
