# (C) Datadog, Inc. 2018-present
# All rights reserved
# Licensed under a 3-clause BSD style license (see LICENSE)
import copy
import logging
import os
import re

import pytest
from six.moves import range

from datadog_checks.dev import docker_run, TempDir, run_command
from datadog_checks.dev.conditions import CheckDockerLogs, WaitFor
from datadog_checks.ibm_mq import IbmMqCheck

from . import common

log = logging.getLogger(__file__)


@pytest.fixture
def check():
    return IbmMqCheck('ibm_mq', {}, {})


@pytest.fixture
def instance():
    inst = copy.deepcopy(common.INSTANCE)
    return inst


@pytest.fixture
def instance_with_connection_name():
    inst = copy.deepcopy(common.INSTANCE_WITH_CONNECTION_NAME)
    return inst


@pytest.fixture
def instance_queue_pattern():
    inst = copy.deepcopy(common.INSTANCE_QUEUE_PATTERN)
    return inst


@pytest.fixture
def instance_queue_regex():
    inst = copy.deepcopy(common.INSTANCE_QUEUE_REGEX)
    return inst


@pytest.fixture
def instance_collect_all():
    inst = copy.deepcopy(common.INSTANCE_COLLECT_ALL)
    return inst


@pytest.fixture
def instance_queue_regex_tag():
    inst = copy.deepcopy(common.INSTANCE_QUEUE_REGEX_TAG)
    return inst


@pytest.fixture
def seed_data():
    publish()
    consume()


def publish():
    # Late import to not require it for e2e
    import pymqi

    conn_info = "%s(%s)" % (common.HOST, common.PORT)

    qmgr = pymqi.connect(common.QUEUE_MANAGER, common.CHANNEL, conn_info, common.USERNAME, common.PASSWORD)

    queue = pymqi.Queue(qmgr, common.QUEUE)

    for i in range(10):
        try:
            message = 'Hello from Python! Message {}'.format(i)
            log.info("sending message: %s", message)
            queue.put(message.encode())
        except Exception as e:
            log.info("exception publishing: %s", e)
            queue.close()
            qmgr.disconnect()
            return

    queue.close()
    qmgr.disconnect()


def consume():
    # Late import to not require it for e2e
    import pymqi

    conn_info = "%s(%s)" % (common.HOST, common.PORT)

    qmgr = pymqi.connect(common.QUEUE_MANAGER, common.CHANNEL, conn_info, common.USERNAME, common.PASSWORD)

    queue = pymqi.Queue(qmgr, common.QUEUE)

    for _ in range(10):
        try:
            message = queue.get()
            print("got a new message: {}".format(message))
        except Exception as e:
            if not re.search("MQRC_NO_MSG_AVAILABLE", e.errorAsString()):
                print(e)
                queue.close()
                qmgr.disconnect()
                return
            else:
                pass

    queue.close()
    qmgr.disconnect()


@pytest.fixture(scope='session')
def dd_environment():

    if common.MQ_VERSION == '9':
        log_pattern = "AMQ5026I: The listener 'DEV.LISTENER.TCP' has started. ProcessId"
    elif common.MQ_VERSION == '8':
        log_pattern = r".*QMNAME\({}\)\s*STATUS\(Running\).*".format(common.QUEUE_MANAGER)
    else:
        raise RuntimeError('Invalid version: {}'.format(common.MQ_VERSION))

    with TempDir('ibm_mq') as tmp_dir:
        pki_dir = os.path.join(tmp_dir, 'pki')
        env = {
            'COMPOSE_DIR': common.COMPOSE_DIR,
            'IBM_MQ_PKI_DIR': pki_dir,
        }

<<<<<<< HEAD
        e2e_meta = copy.deepcopy(common.E2E_METADATA)
        e2e_meta.setdefault('docker_volumes', [])
        e2e_meta['docker_volumes'].append("{}:/opt/pki".format(pki_dir))

        with docker_run(
            common.COMPOSE_FILE_PATH, env_vars=env, conditions=[
                CheckDockerLogs('ibm_mq1', log_pattern),
                WaitFor(prepare_tls, attempts=1)
            ], sleep=10,
        ):
            yield common.INSTANCE, e2e_meta


def prepare_tls():
    run_command(['docker', 'exec', 'ibm_mq1', 'sh', '/opt/prepare_tls.sh'], check=True)
=======
    with docker_run(
        common.COMPOSE_FILE_PATH, env_vars=env, conditions=[CheckDockerLogs('ibm_mq1', log_pattern)], sleep=10
    ):
        yield common.INSTANCE, common.E2E_METADATA
>>>>>>> bb2c1d47
<|MERGE_RESOLUTION|>--- conflicted
+++ resolved
@@ -134,11 +134,14 @@
             'IBM_MQ_PKI_DIR': pki_dir,
         }
 
-<<<<<<< HEAD
         e2e_meta = copy.deepcopy(common.E2E_METADATA)
         e2e_meta.setdefault('docker_volumes', [])
         e2e_meta['docker_volumes'].append("{}:/opt/pki".format(pki_dir))
 
+    with docker_run(
+        common.COMPOSE_FILE_PATH, env_vars=env, conditions=[CheckDockerLogs('ibm_mq1', log_pattern)], sleep=10
+    ):
+        yield common.INSTANCE, common.E2E_METADATA
         with docker_run(
             common.COMPOSE_FILE_PATH, env_vars=env, conditions=[
                 CheckDockerLogs('ibm_mq1', log_pattern),
@@ -149,10 +152,4 @@
 
 
 def prepare_tls():
-    run_command(['docker', 'exec', 'ibm_mq1', 'sh', '/opt/prepare_tls.sh'], check=True)
-=======
-    with docker_run(
-        common.COMPOSE_FILE_PATH, env_vars=env, conditions=[CheckDockerLogs('ibm_mq1', log_pattern)], sleep=10
-    ):
-        yield common.INSTANCE, common.E2E_METADATA
->>>>>>> bb2c1d47
+    run_command(['docker', 'exec', 'ibm_mq1', 'sh', '/opt/prepare_tls.sh'], check=True)