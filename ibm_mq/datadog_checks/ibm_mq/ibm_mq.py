--- conflicted
+++ resolved
@@ -2,19 +2,10 @@
 # All rights reserved
 # Licensed under a 3-clause BSD style license (see LICENSE)
 import re
-<<<<<<< HEAD
-from functools import cached_property
-=======
 import threading
->>>>>>> dedf3bc7
 
 from six import PY2, iteritems
 
-<<<<<<< HEAD
-from datadog_checks.base import AgentCheck
-
-from .process import QueueManagerProcessFinder
-=======
 from datadog_checks.base import AgentCheck, ConfigurationError
 from datadog_checks.ibm_mq.collectors.stats_collector import StatsCollector
 from datadog_checks.ibm_mq.metrics import COUNT, GAUGE
@@ -23,29 +14,23 @@
 from .collectors import ChannelMetricCollector, MetadataCollector, QueueMetricCollector
 from .config import IBMMQConfig
 from .process_matcher import QueueManagerProcessMatcher
->>>>>>> dedf3bc7
 
 try:
     from typing import Dict, List
 except ImportError:
     pass
 
+try:
+    import pymqi
+except ImportError as e:
+    pymqiException = e
+    pymqi = None
+
 
 init_lock = threading.Lock()
 
 
 class IbmMqCheck(AgentCheck):
-<<<<<<< HEAD
-    process_finder = QueueManagerProcessFinder()
-
-    SERVICE_CHECK = 'ibm_mq.can_connect'
-
-    @cached_property
-    def _config(self):
-        from .config import IBMMQConfig
-
-        return IBMMQConfig(self.instance)
-=======
     process_matcher = None
 
     SERVICE_CHECK = 'ibm_mq.can_connect'
@@ -55,13 +40,10 @@
         if not pymqi:
             self.log.error("You need to install pymqi: %s", pymqiException)
             raise errors.PymqiException("You need to install pymqi: {}".format(pymqiException))
->>>>>>> dedf3bc7
 
-    @cached_property
-    def queue_metric_collector(self):
-        from .collectors import QueueMetricCollector
+        self._config = IBMMQConfig(self.instance)
 
-        return QueueMetricCollector(
+        self.queue_metric_collector = QueueMetricCollector(
             self._config,
             self.service_check,
             self.warning,
@@ -69,33 +51,9 @@
             self.send_metrics_from_properties,
             self.log,
         )
-
-    @cached_property
-    def channel_metric_collector(self):
-        from .collectors import ChannelMetricCollector
-
-        return ChannelMetricCollector(self._config, self.service_check, self.gauge, self.log)
-
-    @cached_property
-    def metadata_collector(self):
-        from .collectors import MetadataCollector
-
-        return MetadataCollector(self._config, self.log)
-
-    @cached_property
-    def stats_collector(self):
-        from .collectors.stats_collector import StatsCollector
-
-        return StatsCollector(self._config, self.send_metrics_from_properties, self.log)
-
-    @cached_property
-    def queue_manager_process_pattern(self):
-        pattern = self.instance.get('queue_manager_process', self.init_config.get('queue_manager_process', ''))
-        if not pattern:
-            return None
-
-        pattern = pattern.replace('<queue_manager>', re.escape(self.instance['queue_manager']))
-        return re.compile(pattern)
+        self.channel_metric_collector = ChannelMetricCollector(self._config, self.service_check, self.gauge, self.log)
+        self.metadata_collector = MetadataCollector(self._config, self.log)
+        self.stats_collector = StatsCollector(self._config, self.send_metrics_from_properties, self.log)
 
         self.queue_manager_process_pattern = None
         if 'queue_manager_process' in init_config or 'queue_manager_process' in self.instance:
@@ -107,18 +65,6 @@
         self.check_initializations.append(self.parse_config)
 
     def check(self, _):
-<<<<<<< HEAD
-        if self.instance.get('process_isolation', self.init_config.get('process_isolation', False)):
-            self.run_with_isolation()
-            return
-
-        if not self.check_process_indicator():
-            return
-
-        from . import connection
-        from .collectors import QueueMetricCollector
-
-=======
         if not self.check_queue_manager_process():
             self.log.debug('Process not found, skipping check run')
             for sc_name in (self.SERVICE_CHECK, QueueMetricCollector.QUEUE_MANAGER_SERVICE_CHECK):
@@ -126,7 +72,6 @@
 
             return
 
->>>>>>> dedf3bc7
         try:
             queue_manager = connection.get_queue_manager_connection(self._config, self.log)
             self.service_check(self.SERVICE_CHECK, AgentCheck.OK, self._config.tags, hostname=self._config.hostname)
@@ -141,11 +86,7 @@
                 self._config.tags,
                 hostname=self._config.hostname,
             )
-<<<<<<< HEAD
-            self.remove_process_indication()
-=======
             self.reset_queue_manager_process_match()
->>>>>>> dedf3bc7
             raise
 
         self._collect_metadata(queue_manager)
@@ -159,8 +100,6 @@
             queue_manager.disconnect()
 
     def send_metric(self, metric_type, metric_name, metric_value, tags):
-        from .metrics import COUNT, GAUGE
-
         if metric_type in [GAUGE, COUNT]:
             getattr(self, metric_type)(metric_name, metric_value, tags=tags, hostname=self._config.hostname)
         else:
@@ -214,87 +153,6 @@
                     return
                 self.send_metric(metric_type, metric_full_name, metric_value, new_tags)
 
-<<<<<<< HEAD
-    def check_process_indicator(self):
-        if self.queue_manager_process_pattern is None:
-            return True
-
-        return self.process_finder.check_condition(self.check_id, self.queue_manager_process_pattern, self.log)
-
-    def remove_process_indication(self):
-        if self.queue_manager_process_pattern is not None:
-            return self.process_finder.remove(self.check_id)
-
-    def run_with_isolation(self):
-        import os
-        import subprocess
-        import sys
-
-        from datadog_checks.base.checks.base import aggregator, datadog_agent
-        from datadog_checks.base.utils.common import ensure_bytes
-        from datadog_checks.base.utils.serialization import json
-
-        from .constants import KNOWN_DATADOG_AGENT_SETTER_METHODS
-
-        message_indicator = os.urandom(8).hex()
-        instance = dict(self.instance)
-
-        # Prevent fork bomb
-        instance['process_isolation'] = False
-
-        env_vars = dict(os.environ)
-        env_vars['REPLAY_MESSAGE_INDICATOR'] = message_indicator
-        env_vars['REPLAY_INSTANCE'] = json.dumps(instance)
-        env_vars['REPLAY_INIT_CONFIG'] = json.dumps(self.init_config)
-        env_vars['REPLAY_CHECK_ID'] = self.check_id
-
-        process = subprocess.Popen(
-            [
-                sys.executable,
-                '-u',
-                '-c',
-                'from datadog_checks.ibm_mq.replay import main;main()',
-            ],
-            stdin=subprocess.PIPE,
-            stdout=subprocess.PIPE,
-            stderr=subprocess.PIPE,
-            env=env_vars,
-        )
-        with process:
-            self.log.info('Running check in a separate process')
-
-            # To avoid blocking never use a pipe's file descriptor iterator. See https://bugs.python.org/issue3907
-            for line in iter(process.stdout.readline, b''):
-                line = line.rstrip().decode('utf-8')
-                indicator, _, procedure = line.partition(':')
-                if indicator != message_indicator:
-                    self.log.debug(line)
-                    continue
-
-                self.log.trace(line)
-
-                message_type, _, message = procedure.partition(':')
-                message = json.loads(message)
-                if message_type == 'aggregator':
-                    getattr(aggregator, message['method'])(self, *message['args'], **message['kwargs'])
-                elif message_type == 'log':
-                    getattr(self.log, message['method'])(*message['args'])
-                elif message_type == 'datadog_agent':
-                    method = message['method']
-                    value = getattr(datadog_agent, method)(*message['args'], **message['kwargs'])
-                    if method not in KNOWN_DATADOG_AGENT_SETTER_METHODS:
-                        process.stdin.write(b'%s\n' % ensure_bytes(json.dumps({'value': value})))
-                        process.stdin.flush()
-                elif message_type == 'error':
-                    self.log.error(message[0]['traceback'])
-                    break
-                else:
-                    self.log.error(
-                        'Unknown message type encountered during communication with the isolated process: %s',
-                        message_type,
-                    )
-                    break
-=======
     def check_queue_manager_process(self):
         if self.queue_manager_process_pattern is None:
             return True
@@ -316,5 +174,4 @@
             self.queue_manager_process_pattern = re.compile(pattern)
 
     def cancel(self):
-        self.reset_queue_manager_process_match()
->>>>>>> dedf3bc7
+        self.reset_queue_manager_process_match()