--- conflicted
+++ resolved
@@ -24,10 +24,7 @@
         allow_mutation = False
 
     queue_manager_process: Optional[str]
-<<<<<<< HEAD
-=======
     queue_manager_process_limit: Optional[int]
->>>>>>> dedf3bc7
     service: Optional[str]
 
     @root_validator(pre=True)
