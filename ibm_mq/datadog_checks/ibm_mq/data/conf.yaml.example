--- conflicted
+++ resolved
@@ -95,17 +95,13 @@
     #
     # auto_discover_queues: false
 
-<<<<<<< HEAD
-    ## @param ssl_auth - boolean - optional - default: false
-=======
-    ## @param mqcd_version - integer - optional - default: 6
+    ## @param mqcd_version - number - optional - default: 6
     ## Which channel definition version to use. Supported values are 1 to 9 including.
     ## If you're having connection issues make sure it matches your MQ version
     #
     # mqcd_version: 6
 
-    ## @param ssl_auth - string - optional
->>>>>>> a1adceea
+    ## @param ssl_auth - boolean - optional - default: false
     ## Whether or not to use SSL auth while connecting to the channel.
     #
     # ssl_auth: false
