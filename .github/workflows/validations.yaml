--- conflicted
+++ resolved
@@ -59,27 +59,25 @@
       run: |
         ddev validate legacy-signature
 
-<<<<<<< HEAD
+    - name: Run licenses validation
+      run: |
+        ddev validate licenses
+
     - name: Run models validation
       run: |
         ddev validate models
-=======
-    - name: Run licenses validation
+        
+    - name: Run package validation
       run: |
-        ddev validate licenses
+        ddev validate package
         
     - name: Run readmes validation
       run: |
         ddev validate readmes
->>>>>>> dbc38d94
 
     - name: Run recommended monitors validation
       run: |
         ddev validate recommended-monitors
-
-    - name: Run package validation
-      run: |
-        ddev validate package
 
     - name: Run saved views validation
       run: |
