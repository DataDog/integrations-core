name: validations

on:
  push:
    branches:
    - master
  pull_request:
    branches:
    - master

jobs:
  build:
    runs-on: ubuntu-latest

    steps:
    - uses: actions/checkout@v2

    - name: Set up Python
      uses: actions/setup-python@v2
      with:
        python-version: '3.8'

    - name: Upgrade Python packaging tools
      run: pip install --disable-pip-version-check --upgrade pip setuptools wheel

    - name: Install ddev
      run: pip install -e ./datadog_checks_dev[cli]

    - name: Configure ddev
      run: |
        ddev config set repos.core .
        ddev config set repo core

    - name: Run agent requirements validation
      run: |
        ddev validate agent-reqs

    - name: Run configuration validation
      run: |
        ddev validate config

    - name: Run dashboard validation
      run: |
        ddev validate dashboards

    - name: Run HTTP wrapper validation
      run: |
        ddev validate http

    - name: Run JMX metrics validation
      run: |
        ddev validate jmx-metrics

    - name: Run legacy signature validation
      run: |
        ddev validate legacy-signature

<<<<<<< HEAD
    - name: Run licenses validation
      run: |
        ddev validate licenses
=======
    - name: Run readmes validation
      run: |
        ddev validate readmes
>>>>>>> 76ba8f45

    - name: Run recommended monitors validation
      run: |
        ddev validate recommended-monitors

    - name: Run service checks validation
      run: |
        ddev validate service-checks

    - name: Comment PR on failure
      if: failure()
      uses: actions/github-script@0.3.0
      with:
        github-token: ${{ secrets.GITHUB_TOKEN }}
        script: |
          const { issue: { number: issue_number }, repo: { owner, repo }  } = context;
          github.issues.createComment({ issue_number, owner, repo, body: "The `validations` job has failed; please review the `Files changed` tab for possible suggestions to resolve." });
<|MERGE_RESOLUTION|>--- conflicted
+++ resolved
@@ -55,15 +55,13 @@
       run: |
         ddev validate legacy-signature
 
-<<<<<<< HEAD
     - name: Run licenses validation
       run: |
         ddev validate licenses
-=======
+        
     - name: Run readmes validation
       run: |
         ddev validate readmes
->>>>>>> 76ba8f45
 
     - name: Run recommended monitors validation
       run: |
