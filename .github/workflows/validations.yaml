name: validations

on:
  push:
    branches:
    - master
  pull_request:
    branches:
    - master

jobs:
  build:
    runs-on: ubuntu-latest

    steps:
    - uses: actions/checkout@v2

    - name: Set up Python
      uses: actions/setup-python@v2
      with:
        python-version: '3.8'

    - name: Upgrade Python packaging tools
      run: pip install --disable-pip-version-check --upgrade pip setuptools wheel

    - name: Install ddev
      run: pip install -e ./datadog_checks_dev[cli]

    - name: Configure ddev
      run: |
        ddev config set repos.core .
        ddev config set repo core

    - name: Run agent requirements validation
      run: |
        ddev validate agent-reqs

    - name: Run configuration validation
      run: |
        ddev validate config

    - name: Run dashboard validation
      run: |
        ddev validate dashboards

    - name: Run HTTP wrapper validation
      run: |
        ddev validate http

    - name: Run JMX metrics validation
      run: |
        ddev validate jmx-metrics

    - name: Run legacy metadata validation
      run: |
        ddev validate metadata

    - name: Run legacy signature validation
      run: |
        ddev validate legacy-signature

    - name: Run licenses validation
      run: |
        ddev validate licenses
        
    - name: Run readmes validation
      run: |
        ddev validate readmes

    - name: Run recommended monitors validation
      run: |
        ddev validate recommended-monitors

<<<<<<< HEAD
    - name: Run saved views validation
      run: |
        ddev validate saved-views
=======
    - name: Run package validation
      run: |
        ddev validate package
>>>>>>> 22cf9fca

    - name: Run service checks validation
      run: |
        ddev validate service-checks

    - name: Comment PR on failure
      if: failure()
      uses: actions/github-script@0.3.0
      with:
        github-token: ${{ secrets.GITHUB_TOKEN }}
        script: |
          const { issue: { number: issue_number }, repo: { owner, repo }  } = context;
          github.issues.createComment({ issue_number, owner, repo, body: "The `validations` job has failed; please review the `Files changed` tab for possible suggestions to resolve." });
<|MERGE_RESOLUTION|>--- conflicted
+++ resolved
@@ -71,15 +71,13 @@
       run: |
         ddev validate recommended-monitors
 
-<<<<<<< HEAD
+    - name: Run package validation
+      run: |
+        ddev validate package
+
     - name: Run saved views validation
       run: |
         ddev validate saved-views
-=======
-    - name: Run package validation
-      run: |
-        ddev validate package
->>>>>>> 22cf9fca
 
     - name: Run service checks validation
       run: |
