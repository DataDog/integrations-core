base_package:
  - datadog_checks_base/**/*
changelog/no-changelog:
  - any:
      - requirements-agent-release.txt
      - "**/__about__.py"
  - all:
      - "!*/datadog_checks/**"
      - "!*/pyproject.toml"
      - "!ddev/src/**"
ddev:
  - ddev/**/*
dependencies:
  - agent_requirements.in
dependency_provider:
  - datadog_checks_dependency_provider/**/*
dev/testing:
  - .github/workflows/**
  - .codecov.yml
dev/tooling:
  - .github/workflows/**
  - .github/stale.yml
  - .gitlab/**
  - .gitlab-ci.yml
  - datadog_checks_dev/datadog_checks/dev/tooling/**
dev_package:
  - datadog_checks_dev/**/*
documentation:
  - "*/manifest.json"
  - "*/assets/configuration/**"
  - "*/CHANGELOG.md"
  - "*/README.md"
  - docs/**
downloader:
  - datadog_checks_downloader/**/*
integration/active_directory:
  - active_directory/**/*
integration/activemq:
  - activemq/**/*
integration/activemq_xml:
  - activemq_xml/**/*
integration/aerospike:
  - aerospike/**/*
integration/agent_metrics:
  - agent_metrics/**/*
integration/airbyte:
  - airbyte/**/*
integration/airflow:
  - airflow/**/*
integration/amazon_eks:
  - amazon_eks/**/*
integration/amazon_eks_blueprints:
  - amazon_eks_blueprints/**/*
integration/amazon_msk:
  - amazon_msk/**/*
integration/ambari:
  - ambari/**/*
integration/apache:
  - apache/**/*
integration/arangodb:
  - arangodb/**/*
integration/argo_rollouts:
  - argo_rollouts/**/*
integration/argo_workflows:
  - argo_workflows/**/*
integration/argocd:
  - argocd/**/*
integration/aspdotnet:
  - aspdotnet/**/*
integration/avi_vantage:
  - avi_vantage/**/*
integration/aws_neuron:
  - aws_neuron/**/*
integration/azure_active_directory:
  - azure_active_directory/**/*
integration/azure_iot_edge:
  - azure_iot_edge/**/*
integration/boundary:
  - boundary/**/*
integration/btrfs:
  - btrfs/**/*
integration/cacti:
  - cacti/**/*
integration/calico:
  - calico/**/*
integration/cassandra:
  - cassandra/**/*
integration/cassandra_nodetool:
  - cassandra_nodetool/**/*
integration/ceph:
  - ceph/**/*
integration/cert_manager:
  - cert_manager/**/*
integration/checkpoint_quantum_firewall:
  - checkpoint_quantum_firewall/**/*
integration/cilium:
  - cilium/**/*
integration/cisco_aci:
  - cisco_aci/**/*
integration/cisco_duo:
  - cisco_duo/**/*
integration/cisco_sdwan:
  - cisco_sdwan/**/*
integration/cisco_secure_endpoint:
  - cisco_secure_endpoint/**/*
integration/cisco_secure_firewall:
  - cisco_secure_firewall/**/*
integration/cisco_umbrella_dns:
  - cisco_umbrella_dns/**/*
integration/citrix_hypervisor:
  - citrix_hypervisor/**/*
integration/clickhouse:
  - clickhouse/**/*
integration/cloud_foundry_api:
  - cloud_foundry_api/**/*
integration/cloudera:
  - cloudera/**/*
integration/cockroachdb:
  - cockroachdb/**/*
integration/confluent_platform:
  - confluent_platform/**/*
integration/consul:
  - consul/**/*
integration/consul_connect:
  - consul_connect/**/*
integration/container:
  - container/**/*
integration/containerd:
<<<<<<< HEAD
  - containerd/**/*
=======
- containerd/**/*
integration/contentful:
- contentful/**/*
>>>>>>> 95170048
integration/coredns:
  - coredns/**/*
integration/couch:
  - couch/**/*
integration/couchbase:
  - couchbase/**/*
integration/cri:
  - cri/**/*
integration/crio:
  - crio/**/*
integration/databricks:
  - databricks/**/*
integration/datadog_checks_tests_helper:
  - datadog_checks_tests_helper/**/*
integration/datadog_cluster_agent:
  - datadog_cluster_agent/**/*
integration/datadog_operator:
  - datadog_operator/**/*
integration/dcgm:
  - dcgm/**/*
integration/directory:
  - directory/**/*
integration/disk:
  - disk/**/*
integration/dns_check:
  - dns_check/**/*
integration/docker_daemon:
  - docker_daemon/**/*
integration/dotnetclr:
  - dotnetclr/**/*
integration/druid:
  - druid/**/*
integration/ecs_fargate:
  - ecs_fargate/**/*
integration/eks_anywhere:
  - eks_anywhere/**/*
integration/eks_fargate:
  - eks_fargate/**/*
integration/elastic:
  - elastic/**/*
integration/envoy:
  - envoy/**/*
integration/esxi:
  - esxi/**/*
integration/etcd:
  - etcd/**/*
integration/exchange_server:
  - exchange_server/**/*
integration/external_dns:
  - external_dns/**/*
integration/flink:
  - flink/**/*
integration/fluentd:
  - fluentd/**/*
integration/fluxcd:
  - fluxcd/**/*
integration/fly_io:
  - fly_io/**/*
integration/foundationdb:
  - foundationdb/**/*
integration/gearmand:
  - gearmand/**/*
integration/gitlab:
  - gitlab/**/*
integration/gitlab_runner:
  - gitlab_runner/**/*
integration/gke:
  - gke/**/*
integration/glusterfs:
  - glusterfs/**/*
integration/go-metro:
  - go-metro/**/*
integration/go_expvar:
  - go_expvar/**/*
integration/gunicorn:
  - gunicorn/**/*
integration/haproxy:
  - haproxy/**/*
integration/harbor:
  - harbor/**/*
integration/hazelcast:
  - hazelcast/**/*
integration/hdfs_datanode:
  - hdfs_datanode/**/*
integration/hdfs_namenode:
  - hdfs_namenode/**/*
integration/helm:
  - helm/**/*
integration/hive:
  - hive/**/*
integration/hivemq:
  - hivemq/**/*
integration/http_check:
  - http_check/**/*
integration/hudi:
  - hudi/**/*
integration/hyperv:
  - hyperv/**/*
integration/iam_access_analyzer:
  - iam_access_analyzer/**/*
integration/ibm_ace:
  - ibm_ace/**/*
integration/ibm_db2:
  - ibm_db2/**/*
integration/ibm_i:
  - ibm_i/**/*
integration/ibm_mq:
  - ibm_mq/**/*
integration/ibm_was:
  - ibm_was/**/*
integration/ignite:
  - ignite/**/*
integration/iis:
  - iis/**/*
integration/impala:
  - impala/**/*
integration/istio:
  - istio/**/*
integration/jboss_wildfly:
  - jboss_wildfly/**/*
integration/jmeter:
  - jmeter/**/*
integration/journald:
  - journald/**/*
integration/kafka:
  - kafka/**/*
integration/kafka_consumer:
  - kafka_consumer/**/*
integration/karpenter:
  - karpenter/**/*
integration/kong:
  - kong/**/*
integration/kube_apiserver_metrics:
  - kube_apiserver_metrics/**/*
integration/kube_controller_manager:
  - kube_controller_manager/**/*
integration/kube_dns:
  - kube_dns/**/*
integration/kube_metrics_server:
  - kube_metrics_server/**/*
integration/kube_proxy:
  - kube_proxy/**/*
integration/kube_scheduler:
  - kube_scheduler/**/*
integration/kubelet:
  - kubelet/**/*
integration/kubernetes:
  - kubernetes/**/*
integration/kubernetes_cluster_autoscaler:
  - kubernetes_cluster_autoscaler/**/*
integration/kubernetes_state:
  - kubernetes_state/**/*
integration/kubernetes_state_core:
  - kubernetes_state_core/**/*
integration/kyototycoon:
  - kyototycoon/**/*
integration/kyverno:
  - kyverno/**/*
integration/langchain:
  - langchain/**/*
integration/lighttpd:
  - lighttpd/**/*
integration/linkerd:
  - linkerd/**/*
integration/linux_proc_extras:
  - linux_proc_extras/**/*
integration/mapr:
  - mapr/**/*
integration/mapreduce:
  - mapreduce/**/*
integration/marathon:
  - marathon/**/*
integration/marklogic:
  - marklogic/**/*
integration/mcache:
  - mcache/**/*
integration/mesos_master:
  - mesos_master/**/*
integration/mesos_slave:
  - mesos_slave/**/*
integration/mimecast:
  - mimecast/**/*
integration/mongo:
  - mongo/**/*
integration/mysql:
  - mysql/**/*
integration/nagios:
  - nagios/**/*
integration/network:
  - network/**/*
integration/network_path:
  - network_path/**/*
integration/nfsstat:
  - nfsstat/**/*
integration/nginx:
  - nginx/**/*
integration/nginx_ingress_controller:
  - nginx_ingress_controller/**/*
integration/ntp:
  - ntp/**/*
integration/nvidia_jetson:
  - nvidia_jetson/**/*
integration/nvidia_triton:
  - nvidia_triton/**/*
integration/oke:
  - oke/**/*
integration/oom_kill:
  - oom_kill/**/*
integration/openai:
  - openai/**/*
integration/openldap:
  - openldap/**/*
integration/openmetrics:
  - openmetrics/**/*
integration/openshift:
  - openshift/**/*
integration/openstack:
  - openstack/**/*
integration/openstack_controller:
  - openstack_controller/**/*
integration/oracle:
  - oracle/**/*
integration/ossec_security:
  - ossec_security/**/*
integration/otel:
  - otel/**/*
integration/palo_alto_cortex_xdr:
  - palo_alto_cortex_xdr/**/*
integration/palo_alto_panorama:
  - palo_alto_panorama/**/*
integration/pan_firewall:
  - pan_firewall/**/*
integration/pdh_check:
  - pdh_check/**/*
integration/pgbouncer:
  - pgbouncer/**/*
integration/php_fpm:
  - php_fpm/**/*
integration/ping_federate:
  - ping_federate/**/*
integration/ping_one:
  - ping_one/**/*
integration/pivotal_pks:
  - pivotal_pks/**/*
integration/podman:
  - podman/**/*
integration/postfix:
  - postfix/**/*
integration/postgres:
  - postgres/**/*
integration/powerdns_recursor:
  - powerdns_recursor/**/*
integration/presto:
  - presto/**/*
integration/process:
  - process/**/*
integration/prometheus:
  - prometheus/**/*
integration/proxysql:
  - proxysql/**/*
integration/pulsar:
  - pulsar/**/*
integration/rabbitmq:
  - rabbitmq/**/*
integration/ray:
  - ray/**/*
integration/redisdb:
  - redisdb/**/*
integration/rethinkdb:
  - rethinkdb/**/*
integration/riak:
  - riak/**/*
integration/riakcs:
  - riakcs/**/*
integration/sap_hana:
  - sap_hana/**/*
integration/scylla:
  - scylla/**/*
integration/sidekiq:
  - sidekiq/**/*
integration/silk:
  - silk/**/*
integration/singlestore:
  - singlestore/**/*
integration/snmp:
  - snmp/**/*
integration/snmp_american_power_conversion:
  - snmp_american_power_conversion/**/*
integration/snmp_arista:
  - snmp_arista/**/*
integration/snmp_aruba:
  - snmp_aruba/**/*
integration/snmp_chatsworth_products:
  - snmp_chatsworth_products/**/*
integration/snmp_check_point:
  - snmp_check_point/**/*
integration/snmp_cisco:
  - snmp_cisco/**/*
integration/snmp_dell:
  - snmp_dell/**/*
integration/snmp_f5:
  - snmp_f5/**/*
integration/snmp_fortinet:
  - snmp_fortinet/**/*
integration/snmp_hewlett_packard_enterprise:
  - snmp_hewlett_packard_enterprise/**/*
integration/snmp_juniper:
  - snmp_juniper/**/*
integration/snmp_netapp:
  - snmp_netapp/**/*
integration/snowflake:
  - snowflake/**/*
integration/solr:
  - solr/**/*
integration/sonarqube:
  - sonarqube/**/*
integration/sophos_central_cloud:
  - sophos_central_cloud/**/*
integration/spark:
  - spark/**/*
integration/sqlserver:
  - sqlserver/**/*
integration/squid:
  - squid/**/*
integration/ssh_check:
  - ssh_check/**/*
integration/statsd:
  - statsd/**/*
integration/strimzi:
  - strimzi/**/*
integration/supervisord:
  - supervisord/**/*
integration/suricata:
  - suricata/**/*
integration/system_core:
  - system_core/**/*
integration/system_swap:
  - system_swap/**/*
integration/systemd:
  - systemd/**/*
integration/tcp_check:
  - tcp_check/**/*
integration/tcp_queue_length:
  - tcp_queue_length/**/*
integration/teamcity:
  - teamcity/**/*
integration/tekton:
  - tekton/**/*
integration/teleport:
  - teleport/**/*
integration/temporal:
  - temporal/**/*
integration/tenable:
  - tenable/**/*
integration/teradata:
  - teradata/**/*
integration/terraform:
  - terraform/**/*
integration/tibco_ems:
  - tibco_ems/**/*
integration/tls:
  - tls/**/*
integration/tokumx:
  - tokumx/**/*
integration/tomcat:
  - tomcat/**/*
integration/torchserve:
  - torchserve/**/*
integration/traefik_mesh:
  - traefik_mesh/**/*
integration/traffic_server:
  - traffic_server/**/*
integration/trend_micro_email_security:
  - trend_micro_email_security/**/*
integration/trend_micro_vision_one_endpoint_security:
  - trend_micro_vision_one_endpoint_security/**/*
integration/trend_micro_vision_one_xdr:
- trend_micro_vision_one_xdr/**/*
integration/twemproxy:
  - twemproxy/**/*
integration/twistlock:
  - twistlock/**/*
integration/varnish:
  - varnish/**/*
integration/vault:
  - vault/**/*
integration/vertica:
  - vertica/**/*
integration/vllm:
  - vllm/**/*
integration/voltdb:
  - voltdb/**/*
integration/vsphere:
  - vsphere/**/*
integration/weaviate:
  - weaviate/**/*
integration/weblogic:
  - weblogic/**/*
integration/win32_event_log:
  - win32_event_log/**/*
integration/wincrashdetect:
  - wincrashdetect/**/*
integration/windows_performance_counters:
  - windows_performance_counters/**/*
integration/windows_registry:
  - windows_registry/**/*
integration/windows_service:
  - windows_service/**/*
integration/winkmem:
  - winkmem/**/*
integration/wmi_check:
  - wmi_check/**/*
integration/yarn:
  - yarn/**/*
integration/zeek:
  - zeek/**/*
integration/zk:
  - zk/**/*
qa/skip-qa:
  - "**/__about__.py"
  - requirements-agent-release.txt
  - "*/CHANGELOG.md"
release:
  - "**/__about__.py"<|MERGE_RESOLUTION|>--- conflicted
+++ resolved
@@ -126,13 +126,9 @@
 integration/container:
   - container/**/*
 integration/containerd:
-<<<<<<< HEAD
-  - containerd/**/*
-=======
 - containerd/**/*
 integration/contentful:
 - contentful/**/*
->>>>>>> 95170048
 integration/coredns:
   - coredns/**/*
 integration/couch:
