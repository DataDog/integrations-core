base_package:
- datadog_checks_base/**/*
changelog/no-changelog:
- any:
  - requirements-agent-release.txt
  - '**/__about__.py'
- all:
  - '!*/datadog_checks/**'
  - '!*/pyproject.toml'
  - '!ddev/src/**'
ddev:
- ddev/**/*
dependencies:
- agent_requirements.in
dependency_provider:
- datadog_checks_dependency_provider/**/*
dev/testing:
- .github/workflows/**
- .codecov.yml
dev/tooling:
- .github/workflows/**
- .github/stale.yml
- .gitlab/**
- .gitlab-ci.yml
- datadog_checks_dev/datadog_checks/dev/tooling/**
dev_package:
- datadog_checks_dev/**/*
documentation:
- '*/manifest.json'
- '*/assets/configuration/**'
- '*/CHANGELOG.md'
- '*/README.md'
- docs/**
downloader:
- datadog_checks_downloader/**/*
integration/active_directory:
- active_directory/**/*
integration/activemq:
- activemq/**/*
integration/activemq_xml:
- activemq_xml/**/*
integration/aerospike:
- aerospike/**/*
integration/agent_metrics:
- agent_metrics/**/*
integration/airbyte:
- airbyte/**/*
integration/airflow:
- airflow/**/*
integration/amazon_eks:
- amazon_eks/**/*
integration/amazon_eks_blueprints:
- amazon_eks_blueprints/**/*
integration/amazon_msk:
- amazon_msk/**/*
integration/ambari:
- ambari/**/*
integration/anyscale:
- anyscale/**/*
integration/apache:
- apache/**/*
integration/appgate_sdp:
- appgate_sdp/**/*
integration/arangodb:
- arangodb/**/*
integration/argo_rollouts:
- argo_rollouts/**/*
integration/argo_workflows:
- argo_workflows/**/*
integration/argocd:
- argocd/**/*
integration/aspdotnet:
- aspdotnet/**/*
integration/avi_vantage:
- avi_vantage/**/*
integration/aws_neuron:
- aws_neuron/**/*
integration/azure_active_directory:
- azure_active_directory/**/*
integration/azure_iot_edge:
- azure_iot_edge/**/*
integration/boundary:
- boundary/**/*
integration/btrfs:
- btrfs/**/*
integration/cacti:
- cacti/**/*
integration/calico:
- calico/**/*
integration/cassandra:
- cassandra/**/*
integration/cassandra_nodetool:
- cassandra_nodetool/**/*
integration/ceph:
- ceph/**/*
integration/cert_manager:
- cert_manager/**/*
integration/checkpoint_quantum_firewall:
- checkpoint_quantum_firewall/**/*
integration/cilium:
- cilium/**/*
integration/cisco_aci:
- cisco_aci/**/*
integration/cisco_duo:
- cisco_duo/**/*
integration/cisco_sdwan:
- cisco_sdwan/**/*
integration/cisco_secure_email_threat_defense:
- cisco_secure_email_threat_defense/**/*
integration/cisco_secure_endpoint:
- cisco_secure_endpoint/**/*
integration/cisco_secure_firewall:
- cisco_secure_firewall/**/*
integration/cisco_umbrella_dns:
- cisco_umbrella_dns/**/*
integration/citrix_hypervisor:
- citrix_hypervisor/**/*
integration/clickhouse:
- clickhouse/**/*
integration/cloud_foundry_api:
- cloud_foundry_api/**/*
integration/cloudera:
- cloudera/**/*
integration/cockroachdb:
- cockroachdb/**/*
integration/confluent_platform:
- confluent_platform/**/*
integration/consul:
- consul/**/*
integration/consul_connect:
- consul_connect/**/*
integration/container:
- container/**/*
integration/containerd:
- containerd/**/*
integration/contentful:
- contentful/**/*
integration/coredns:
- coredns/**/*
integration/couch:
- couch/**/*
integration/couchbase:
- couchbase/**/*
integration/cri:
- cri/**/*
integration/crio:
- crio/**/*
integration/databricks:
- databricks/**/*
integration/datadog_checks_tests_helper:
- datadog_checks_tests_helper/**/*
integration/datadog_cluster_agent:
- datadog_cluster_agent/**/*
integration/datadog_operator:
- datadog_operator/**/*
integration/dcgm:
- dcgm/**/*
integration/directory:
- directory/**/*
integration/disk:
- disk/**/*
integration/dns_check:
- dns_check/**/*
integration/docker_daemon:
- docker_daemon/**/*
integration/docusign:
- docusign/**/*
integration/dotnetclr:
- dotnetclr/**/*
integration/druid:
- druid/**/*
integration/ecs_fargate:
- ecs_fargate/**/*
integration/eks_anywhere:
- eks_anywhere/**/*
integration/eks_fargate:
- eks_fargate/**/*
integration/elastic:
- elastic/**/*
integration/envoy:
- envoy/**/*
integration/esxi:
- esxi/**/*
integration/etcd:
- etcd/**/*
integration/exchange_server:
- exchange_server/**/*
integration/external_dns:
- external_dns/**/*
integration/flink:
- flink/**/*
integration/fluentd:
- fluentd/**/*
integration/fluxcd:
- fluxcd/**/*
integration/fly_io:
- fly_io/**/*
integration/foundationdb:
- foundationdb/**/*
integration/freshservice:
- freshservice/**/*
integration/gearmand:
- gearmand/**/*
integration/gitlab:
- gitlab/**/*
integration/gitlab_runner:
- gitlab_runner/**/*
integration/gke:
- gke/**/*
integration/glusterfs:
- glusterfs/**/*
integration/go-metro:
- go-metro/**/*
integration/go_expvar:
- go_expvar/**/*
integration/godaddy:
- godaddy/**/*
integration/greenhouse:
- greenhouse/**/*
integration/gunicorn:
- gunicorn/**/*
integration/haproxy:
- haproxy/**/*
integration/harbor:
- harbor/**/*
integration/hazelcast:
- hazelcast/**/*
integration/hdfs_datanode:
- hdfs_datanode/**/*
integration/hdfs_namenode:
- hdfs_namenode/**/*
integration/helm:
- helm/**/*
integration/hive:
- hive/**/*
integration/hivemq:
- hivemq/**/*
integration/http_check:
- http_check/**/*
integration/hudi:
- hudi/**/*
integration/hyperv:
- hyperv/**/*
integration/iam_access_analyzer:
- iam_access_analyzer/**/*
integration/ibm_ace:
- ibm_ace/**/*
integration/ibm_db2:
- ibm_db2/**/*
integration/ibm_i:
- ibm_i/**/*
integration/ibm_mq:
- ibm_mq/**/*
integration/ibm_was:
- ibm_was/**/*
integration/ignite:
- ignite/**/*
integration/iis:
- iis/**/*
integration/impala:
- impala/**/*
integration/istio:
- istio/**/*
integration/jboss_wildfly:
- jboss_wildfly/**/*
integration/jmeter:
- jmeter/**/*
integration/journald:
- journald/**/*
integration/kafka:
- kafka/**/*
integration/kafka_consumer:
- kafka_consumer/**/*
integration/karpenter:
- karpenter/**/*
integration/kong:
- kong/**/*
integration/kube_apiserver_metrics:
- kube_apiserver_metrics/**/*
integration/kube_controller_manager:
- kube_controller_manager/**/*
integration/kube_dns:
- kube_dns/**/*
integration/kube_metrics_server:
- kube_metrics_server/**/*
integration/kube_proxy:
- kube_proxy/**/*
integration/kube_scheduler:
- kube_scheduler/**/*
integration/kubeflow:
- kubeflow/**/*
integration/kubelet:
- kubelet/**/*
integration/kubernetes:
- kubernetes/**/*
integration/kubernetes_cluster_autoscaler:
- kubernetes_cluster_autoscaler/**/*
integration/kubernetes_state:
- kubernetes_state/**/*
integration/kubernetes_state_core:
- kubernetes_state_core/**/*
integration/kubevirt_api:
- kubevirt_api/**/*
integration/kubevirt_controller:
- kubevirt_controller/**/*
integration/kubevirt_handler:
- kubevirt_handler/**/*
integration/kyototycoon:
- kyototycoon/**/*
integration/kyverno:
- kyverno/**/*
integration/langchain:
- langchain/**/*
integration/lastpass:
- lastpass/**/*
integration/lighttpd:
- lighttpd/**/*
integration/linkerd:
- linkerd/**/*
integration/linux_proc_extras:
- linux_proc_extras/**/*
integration/mailchimp:
- mailchimp/**/*
integration/mapr:
- mapr/**/*
integration/mapreduce:
- mapreduce/**/*
integration/marathon:
- marathon/**/*
integration/marklogic:
- marklogic/**/*
integration/mcache:
- mcache/**/*
integration/mesos_master:
- mesos_master/**/*
integration/mesos_slave:
- mesos_slave/**/*
integration/metabase:
- metabase/**/*
integration/mimecast:
- mimecast/**/*
integration/mongo:
- mongo/**/*
integration/mysql:
- mysql/**/*
integration/nagios:
- nagios/**/*
integration/network:
- network/**/*
integration/network_path:
- network_path/**/*
integration/nfsstat:
- nfsstat/**/*
integration/nginx:
- nginx/**/*
integration/nginx_ingress_controller:
- nginx_ingress_controller/**/*
integration/ntp:
- ntp/**/*
integration/nvidia_jetson:
- nvidia_jetson/**/*
integration/nvidia_triton:
- nvidia_triton/**/*
integration/oke:
- oke/**/*
integration/oom_kill:
- oom_kill/**/*
integration/openai:
- openai/**/*
integration/openldap:
- openldap/**/*
integration/openmetrics:
- openmetrics/**/*
integration/openshift:
- openshift/**/*
integration/openstack:
- openstack/**/*
integration/openstack_controller:
- openstack_controller/**/*
integration/oracle:
- oracle/**/*
integration/ossec_security:
- ossec_security/**/*
integration/otel:
- otel/**/*
integration/palo_alto_cortex_xdr:
- palo_alto_cortex_xdr/**/*
integration/palo_alto_panorama:
- palo_alto_panorama/**/*
integration/pan_firewall:
- pan_firewall/**/*
integration/pdh_check:
- pdh_check/**/*
integration/pgbouncer:
- pgbouncer/**/*
integration/php_fpm:
- php_fpm/**/*
integration/ping_federate:
- ping_federate/**/*
integration/ping_one:
- ping_one/**/*
integration/pivotal_pks:
<<<<<<< HEAD
  - pivotal_pks/**/*
integration/plivo:
  - plivo/**/*
=======
- pivotal_pks/**/*
>>>>>>> c16dcc64
integration/podman:
- podman/**/*
integration/postfix:
- postfix/**/*
integration/postgres:
- postgres/**/*
integration/powerdns_recursor:
- powerdns_recursor/**/*
integration/presto:
- presto/**/*
integration/process:
- process/**/*
integration/prometheus:
- prometheus/**/*
integration/proxysql:
- proxysql/**/*
integration/pulsar:
- pulsar/**/*
integration/rabbitmq:
- rabbitmq/**/*
integration/ray:
- ray/**/*
integration/redisdb:
- redisdb/**/*
integration/rethinkdb:
- rethinkdb/**/*
integration/riak:
- riak/**/*
integration/riakcs:
- riakcs/**/*
integration/ringcentral:
- ringcentral/**/*
integration/sap_hana:
- sap_hana/**/*
integration/scylla:
- scylla/**/*
integration/sidekiq:
- sidekiq/**/*
integration/silk:
- silk/**/*
integration/singlestore:
- singlestore/**/*
integration/snmp:
- snmp/**/*
integration/snmp_american_power_conversion:
- snmp_american_power_conversion/**/*
integration/snmp_arista:
- snmp_arista/**/*
integration/snmp_aruba:
- snmp_aruba/**/*
integration/snmp_chatsworth_products:
- snmp_chatsworth_products/**/*
integration/snmp_check_point:
- snmp_check_point/**/*
integration/snmp_cisco:
- snmp_cisco/**/*
integration/snmp_dell:
- snmp_dell/**/*
integration/snmp_f5:
- snmp_f5/**/*
integration/snmp_fortinet:
- snmp_fortinet/**/*
integration/snmp_hewlett_packard_enterprise:
- snmp_hewlett_packard_enterprise/**/*
integration/snmp_juniper:
- snmp_juniper/**/*
integration/snmp_netapp:
- snmp_netapp/**/*
integration/snowflake:
- snowflake/**/*
integration/solr:
- solr/**/*
integration/sonarqube:
- sonarqube/**/*
integration/sophos_central_cloud:
- sophos_central_cloud/**/*
integration/spark:
- spark/**/*
integration/sqlserver:
- sqlserver/**/*
integration/squid:
- squid/**/*
integration/ssh_check:
- ssh_check/**/*
integration/statsd:
- statsd/**/*
integration/strimzi:
- strimzi/**/*
integration/supervisord:
- supervisord/**/*
integration/suricata:
- suricata/**/*
integration/system_core:
- system_core/**/*
integration/system_swap:
- system_swap/**/*
integration/systemd:
- systemd/**/*
integration/tcp_check:
- tcp_check/**/*
integration/tcp_queue_length:
- tcp_queue_length/**/*
integration/teamcity:
- teamcity/**/*
integration/tekton:
- tekton/**/*
integration/teleport:
- teleport/**/*
integration/temporal:
- temporal/**/*
integration/tenable:
- tenable/**/*
integration/teradata:
- teradata/**/*
integration/terraform:
- terraform/**/*
integration/tibco_ems:
- tibco_ems/**/*
integration/tls:
- tls/**/*
integration/tokumx:
- tokumx/**/*
integration/tomcat:
- tomcat/**/*
integration/torchserve:
- torchserve/**/*
integration/traefik_mesh:
- traefik_mesh/**/*
integration/traffic_server:
- traffic_server/**/*
integration/trellix_endpoint_security:
- trellix_endpoint_security/**/*
integration/trend_micro_email_security:
- trend_micro_email_security/**/*
integration/trend_micro_vision_one_endpoint_security:
- trend_micro_vision_one_endpoint_security/**/*
integration/trend_micro_vision_one_xdr:
- trend_micro_vision_one_xdr/**/*
integration/twemproxy:
- twemproxy/**/*
integration/twistlock:
- twistlock/**/*
integration/varnish:
- varnish/**/*
integration/vault:
- vault/**/*
integration/vertica:
- vertica/**/*
integration/vllm:
- vllm/**/*
integration/voltdb:
- voltdb/**/*
integration/vsphere:
- vsphere/**/*
integration/weaviate:
- weaviate/**/*
integration/weblogic:
- weblogic/**/*
integration/win32_event_log:
- win32_event_log/**/*
integration/wincrashdetect:
- wincrashdetect/**/*
integration/windows_performance_counters:
- windows_performance_counters/**/*
integration/windows_registry:
- windows_registry/**/*
integration/windows_service:
- windows_service/**/*
integration/winkmem:
- winkmem/**/*
integration/wmi_check:
- wmi_check/**/*
integration/yarn:
- yarn/**/*
integration/zeek:
- zeek/**/*
integration/zk:
- zk/**/*
qa/skip-qa:
- '**/__about__.py'
- requirements-agent-release.txt
- '*/CHANGELOG.md'
release:
- '**/__about__.py'<|MERGE_RESOLUTION|>--- conflicted
+++ resolved
@@ -400,13 +400,9 @@
 integration/ping_one:
 - ping_one/**/*
 integration/pivotal_pks:
-<<<<<<< HEAD
-  - pivotal_pks/**/*
+- pivotal_pks/**/*
 integration/plivo:
-  - plivo/**/*
-=======
-- pivotal_pks/**/*
->>>>>>> c16dcc64
+- plivo/**/*
 integration/podman:
 - podman/**/*
 integration/postfix:
