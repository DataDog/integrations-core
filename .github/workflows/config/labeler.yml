base_package:
  - datadog_checks_base/**/*
changelog/no-changelog:
  - any:
      - requirements-agent-release.txt
      - "**/__about__.py"
  - all:
      - "!*/datadog_checks/**"
      - "!*/pyproject.toml"
      - "!ddev/src/**"
ddev:
  - ddev/**/*
dependencies:
  - agent_requirements.in
dependency_provider:
  - datadog_checks_dependency_provider/**/*
dev/testing:
  - .github/workflows/**
  - .codecov.yml
dev/tooling:
  - .github/workflows/**
  - .github/stale.yml
  - .gitlab/**
  - .gitlab-ci.yml
  - datadog_checks_dev/datadog_checks/dev/tooling/**
dev_package:
  - datadog_checks_dev/**/*
documentation:
  - "*/manifest.json"
  - "*/assets/configuration/**"
  - "*/CHANGELOG.md"
  - "*/README.md"
  - docs/**
downloader:
  - datadog_checks_downloader/**/*
integration/active_directory:
  - active_directory/**/*
integration/activemq:
  - activemq/**/*
integration/activemq_xml:
  - activemq_xml/**/*
integration/aerospike:
  - aerospike/**/*
integration/agent_metrics:
  - agent_metrics/**/*
integration/airbyte:
  - airbyte/**/*
integration/airflow:
  - airflow/**/*
integration/amazon_eks:
  - amazon_eks/**/*
integration/amazon_eks_blueprints:
  - amazon_eks_blueprints/**/*
integration/amazon_msk:
  - amazon_msk/**/*
integration/ambari:
  - ambari/**/*
integration/apache:
  - apache/**/*
integration/arangodb:
  - arangodb/**/*
integration/argo_rollouts:
  - argo_rollouts/**/*
integration/argo_workflows:
  - argo_workflows/**/*
integration/argocd:
  - argocd/**/*
integration/aspdotnet:
  - aspdotnet/**/*
integration/avi_vantage:
  - avi_vantage/**/*
integration/aws_neuron:
  - aws_neuron/**/*
integration/azure_active_directory:
  - azure_active_directory/**/*
integration/azure_iot_edge:
  - azure_iot_edge/**/*
integration/boundary:
  - boundary/**/*
integration/btrfs:
  - btrfs/**/*
integration/cacti:
  - cacti/**/*
integration/calico:
  - calico/**/*
integration/cassandra:
  - cassandra/**/*
integration/cassandra_nodetool:
  - cassandra_nodetool/**/*
integration/ceph:
  - ceph/**/*
integration/cert_manager:
  - cert_manager/**/*
integration/checkpoint_quantum_firewall:
  - checkpoint_quantum_firewall/**/*
integration/cilium:
  - cilium/**/*
integration/cisco_aci:
  - cisco_aci/**/*
integration/cisco_duo:
  - cisco_duo/**/*
integration/cisco_sdwan:
  - cisco_sdwan/**/*
integration/cisco_secure_endpoint:
  - cisco_secure_endpoint/**/*
integration/cisco_secure_firewall:
  - cisco_secure_firewall/**/*
integration/cisco_umbrella_dns:
  - cisco_umbrella_dns/**/*
integration/citrix_hypervisor:
  - citrix_hypervisor/**/*
integration/clickhouse:
  - clickhouse/**/*
integration/cloud_foundry_api:
  - cloud_foundry_api/**/*
integration/cloudera:
  - cloudera/**/*
integration/cockroachdb:
  - cockroachdb/**/*
integration/confluent_platform:
  - confluent_platform/**/*
integration/consul:
  - consul/**/*
integration/consul_connect:
  - consul_connect/**/*
integration/container:
  - container/**/*
integration/containerd:
- containerd/**/*
integration/contentful:
- contentful/**/*
integration/coredns:
  - coredns/**/*
integration/couch:
  - couch/**/*
integration/couchbase:
  - couchbase/**/*
integration/cri:
  - cri/**/*
integration/crio:
  - crio/**/*
integration/databricks:
  - databricks/**/*
integration/datadog_checks_tests_helper:
  - datadog_checks_tests_helper/**/*
integration/datadog_cluster_agent:
  - datadog_cluster_agent/**/*
integration/datadog_operator:
  - datadog_operator/**/*
integration/dcgm:
  - dcgm/**/*
integration/directory:
  - directory/**/*
integration/disk:
  - disk/**/*
integration/dns_check:
  - dns_check/**/*
integration/docker_daemon:
<<<<<<< HEAD
  - docker_daemon/**/*
=======
- docker_daemon/**/*
integration/docusign:
- docusign/**/*
>>>>>>> 953aa16d
integration/dotnetclr:
  - dotnetclr/**/*
integration/druid:
  - druid/**/*
integration/ecs_fargate:
  - ecs_fargate/**/*
integration/eks_anywhere:
  - eks_anywhere/**/*
integration/eks_fargate:
  - eks_fargate/**/*
integration/elastic:
  - elastic/**/*
integration/envoy:
  - envoy/**/*
integration/esxi:
  - esxi/**/*
integration/etcd:
  - etcd/**/*
integration/exchange_server:
  - exchange_server/**/*
integration/external_dns:
  - external_dns/**/*
integration/flink:
  - flink/**/*
integration/fluentd:
  - fluentd/**/*
integration/fluxcd:
  - fluxcd/**/*
integration/fly_io:
  - fly_io/**/*
integration/foundationdb:
  - foundationdb/**/*
integration/gearmand:
  - gearmand/**/*
integration/gitlab:
  - gitlab/**/*
integration/gitlab_runner:
  - gitlab_runner/**/*
integration/gke:
  - gke/**/*
integration/glusterfs:
<<<<<<< HEAD
  - glusterfs/**/*
=======
- glusterfs/**/*
integration/godaddy:
- godaddy/**/*
>>>>>>> 953aa16d
integration/go-metro:
  - go-metro/**/*
integration/go_expvar:
  - go_expvar/**/*
integration/gunicorn:
  - gunicorn/**/*
integration/haproxy:
  - haproxy/**/*
integration/harbor:
  - harbor/**/*
integration/hazelcast:
  - hazelcast/**/*
integration/hdfs_datanode:
  - hdfs_datanode/**/*
integration/hdfs_namenode:
  - hdfs_namenode/**/*
integration/helm:
  - helm/**/*
integration/hive:
  - hive/**/*
integration/hivemq:
  - hivemq/**/*
integration/http_check:
  - http_check/**/*
integration/hudi:
  - hudi/**/*
integration/hyperv:
  - hyperv/**/*
integration/iam_access_analyzer:
  - iam_access_analyzer/**/*
integration/ibm_ace:
  - ibm_ace/**/*
integration/ibm_db2:
  - ibm_db2/**/*
integration/ibm_i:
  - ibm_i/**/*
integration/ibm_mq:
  - ibm_mq/**/*
integration/ibm_was:
  - ibm_was/**/*
integration/ignite:
  - ignite/**/*
integration/iis:
  - iis/**/*
integration/impala:
  - impala/**/*
integration/istio:
  - istio/**/*
integration/jboss_wildfly:
  - jboss_wildfly/**/*
integration/jmeter:
  - jmeter/**/*
integration/journald:
  - journald/**/*
integration/kafka:
  - kafka/**/*
integration/kafka_consumer:
  - kafka_consumer/**/*
integration/karpenter:
  - karpenter/**/*
integration/kong:
  - kong/**/*
integration/kube_apiserver_metrics:
  - kube_apiserver_metrics/**/*
integration/kube_controller_manager:
  - kube_controller_manager/**/*
integration/kube_dns:
  - kube_dns/**/*
integration/kube_metrics_server:
  - kube_metrics_server/**/*
integration/kube_proxy:
  - kube_proxy/**/*
integration/kube_scheduler:
  - kube_scheduler/**/*
integration/kubelet:
  - kubelet/**/*
integration/kubernetes:
  - kubernetes/**/*
integration/kubernetes_cluster_autoscaler:
  - kubernetes_cluster_autoscaler/**/*
integration/kubernetes_state:
  - kubernetes_state/**/*
integration/kubernetes_state_core:
  - kubernetes_state_core/**/*
integration/kyototycoon:
  - kyototycoon/**/*
integration/kyverno:
  - kyverno/**/*
integration/langchain:
<<<<<<< HEAD
  - langchain/**/*
=======
- langchain/**/*
integration/lastpass:
- lastpass/**/*
>>>>>>> 953aa16d
integration/lighttpd:
  - lighttpd/**/*
integration/linkerd:
  - linkerd/**/*
integration/linux_proc_extras:
<<<<<<< HEAD
  - linux_proc_extras/**/*
=======
- linux_proc_extras/**/*
integration/mailchimp:
- mailchimp/**/*
>>>>>>> 953aa16d
integration/mapr:
  - mapr/**/*
integration/mapreduce:
  - mapreduce/**/*
integration/marathon:
  - marathon/**/*
integration/marklogic:
  - marklogic/**/*
integration/mcache:
  - mcache/**/*
integration/mesos_master:
  - mesos_master/**/*
integration/mesos_slave:
  - mesos_slave/**/*
integration/mimecast:
  - mimecast/**/*
integration/mongo:
  - mongo/**/*
integration/mysql:
  - mysql/**/*
integration/nagios:
  - nagios/**/*
integration/network:
  - network/**/*
integration/network_path:
  - network_path/**/*
integration/nfsstat:
  - nfsstat/**/*
integration/nginx:
  - nginx/**/*
integration/nginx_ingress_controller:
  - nginx_ingress_controller/**/*
integration/ntp:
  - ntp/**/*
integration/nvidia_jetson:
  - nvidia_jetson/**/*
integration/nvidia_triton:
  - nvidia_triton/**/*
integration/oke:
  - oke/**/*
integration/oom_kill:
  - oom_kill/**/*
integration/openai:
  - openai/**/*
integration/openldap:
  - openldap/**/*
integration/openmetrics:
  - openmetrics/**/*
integration/openshift:
  - openshift/**/*
integration/openstack:
  - openstack/**/*
integration/openstack_controller:
  - openstack_controller/**/*
integration/oracle:
  - oracle/**/*
integration/ossec_security:
  - ossec_security/**/*
integration/otel:
  - otel/**/*
integration/palo_alto_cortex_xdr:
  - palo_alto_cortex_xdr/**/*
integration/palo_alto_panorama:
  - palo_alto_panorama/**/*
integration/pan_firewall:
  - pan_firewall/**/*
integration/pdh_check:
  - pdh_check/**/*
integration/pgbouncer:
  - pgbouncer/**/*
integration/php_fpm:
  - php_fpm/**/*
integration/ping_federate:
  - ping_federate/**/*
integration/ping_one:
  - ping_one/**/*
integration/pivotal_pks:
  - pivotal_pks/**/*
integration/podman:
  - podman/**/*
integration/postfix:
  - postfix/**/*
integration/postgres:
  - postgres/**/*
integration/powerdns_recursor:
  - powerdns_recursor/**/*
integration/presto:
  - presto/**/*
integration/process:
  - process/**/*
integration/prometheus:
  - prometheus/**/*
integration/proxysql:
  - proxysql/**/*
integration/pulsar:
  - pulsar/**/*
integration/rabbitmq:
  - rabbitmq/**/*
integration/ray:
  - ray/**/*
integration/redisdb:
  - redisdb/**/*
integration/rethinkdb:
  - rethinkdb/**/*
integration/riak:
  - riak/**/*
integration/riakcs:
<<<<<<< HEAD
  - riakcs/**/*
=======
- riakcs/**/*
integration/ringcentral:
- ringcentral/**/*
>>>>>>> 953aa16d
integration/sap_hana:
  - sap_hana/**/*
integration/scylla:
  - scylla/**/*
integration/sidekiq:
  - sidekiq/**/*
integration/silk:
  - silk/**/*
integration/singlestore:
  - singlestore/**/*
integration/snmp:
  - snmp/**/*
integration/snmp_american_power_conversion:
  - snmp_american_power_conversion/**/*
integration/snmp_arista:
  - snmp_arista/**/*
integration/snmp_aruba:
  - snmp_aruba/**/*
integration/snmp_chatsworth_products:
  - snmp_chatsworth_products/**/*
integration/snmp_check_point:
  - snmp_check_point/**/*
integration/snmp_cisco:
  - snmp_cisco/**/*
integration/snmp_dell:
  - snmp_dell/**/*
integration/snmp_f5:
  - snmp_f5/**/*
integration/snmp_fortinet:
  - snmp_fortinet/**/*
integration/snmp_hewlett_packard_enterprise:
  - snmp_hewlett_packard_enterprise/**/*
integration/snmp_juniper:
  - snmp_juniper/**/*
integration/snmp_netapp:
  - snmp_netapp/**/*
integration/snowflake:
  - snowflake/**/*
integration/solr:
  - solr/**/*
integration/sonarqube:
  - sonarqube/**/*
integration/sophos_central_cloud:
  - sophos_central_cloud/**/*
integration/spark:
  - spark/**/*
integration/sqlserver:
  - sqlserver/**/*
integration/squid:
  - squid/**/*
integration/ssh_check:
  - ssh_check/**/*
integration/statsd:
  - statsd/**/*
integration/strimzi:
  - strimzi/**/*
integration/supervisord:
  - supervisord/**/*
integration/suricata:
  - suricata/**/*
integration/system_core:
  - system_core/**/*
integration/system_swap:
  - system_swap/**/*
integration/systemd:
  - systemd/**/*
integration/tcp_check:
  - tcp_check/**/*
integration/tcp_queue_length:
  - tcp_queue_length/**/*
integration/teamcity:
  - teamcity/**/*
integration/tekton:
  - tekton/**/*
integration/teleport:
  - teleport/**/*
integration/temporal:
  - temporal/**/*
integration/tenable:
  - tenable/**/*
integration/teradata:
  - teradata/**/*
integration/terraform:
  - terraform/**/*
integration/tibco_ems:
  - tibco_ems/**/*
integration/tls:
  - tls/**/*
integration/tokumx:
  - tokumx/**/*
integration/tomcat:
  - tomcat/**/*
integration/torchserve:
  - torchserve/**/*
integration/traefik_mesh:
  - traefik_mesh/**/*
integration/traffic_server:
  - traffic_server/**/*
integration/trend_micro_email_security:
  - trend_micro_email_security/**/*
integration/trend_micro_vision_one_endpoint_security:
  - trend_micro_vision_one_endpoint_security/**/*
integration/trend_micro_vision_one_xdr:
- trend_micro_vision_one_xdr/**/*
integration/twemproxy:
  - twemproxy/**/*
integration/twistlock:
  - twistlock/**/*
integration/varnish:
  - varnish/**/*
integration/vault:
  - vault/**/*
integration/vertica:
  - vertica/**/*
integration/vllm:
  - vllm/**/*
integration/voltdb:
  - voltdb/**/*
integration/vsphere:
  - vsphere/**/*
integration/weaviate:
  - weaviate/**/*
integration/weblogic:
  - weblogic/**/*
integration/win32_event_log:
  - win32_event_log/**/*
integration/wincrashdetect:
  - wincrashdetect/**/*
integration/windows_performance_counters:
  - windows_performance_counters/**/*
integration/windows_registry:
  - windows_registry/**/*
integration/windows_service:
  - windows_service/**/*
integration/winkmem:
  - winkmem/**/*
integration/wmi_check:
  - wmi_check/**/*
integration/yarn:
  - yarn/**/*
integration/zeek:
  - zeek/**/*
integration/zk:
  - zk/**/*
qa/skip-qa:
  - "**/__about__.py"
  - requirements-agent-release.txt
  - "*/CHANGELOG.md"
release:
  - "**/__about__.py"<|MERGE_RESOLUTION|>--- conflicted
+++ resolved
@@ -156,13 +156,9 @@
 integration/dns_check:
   - dns_check/**/*
 integration/docker_daemon:
-<<<<<<< HEAD
-  - docker_daemon/**/*
-=======
 - docker_daemon/**/*
 integration/docusign:
 - docusign/**/*
->>>>>>> 953aa16d
 integration/dotnetclr:
   - dotnetclr/**/*
 integration/druid:
@@ -204,13 +200,9 @@
 integration/gke:
   - gke/**/*
 integration/glusterfs:
-<<<<<<< HEAD
-  - glusterfs/**/*
-=======
 - glusterfs/**/*
 integration/godaddy:
 - godaddy/**/*
->>>>>>> 953aa16d
 integration/go-metro:
   - go-metro/**/*
 integration/go_expvar:
@@ -300,25 +292,17 @@
 integration/kyverno:
   - kyverno/**/*
 integration/langchain:
-<<<<<<< HEAD
-  - langchain/**/*
-=======
 - langchain/**/*
 integration/lastpass:
 - lastpass/**/*
->>>>>>> 953aa16d
 integration/lighttpd:
   - lighttpd/**/*
 integration/linkerd:
   - linkerd/**/*
 integration/linux_proc_extras:
-<<<<<<< HEAD
-  - linux_proc_extras/**/*
-=======
 - linux_proc_extras/**/*
 integration/mailchimp:
 - mailchimp/**/*
->>>>>>> 953aa16d
 integration/mapr:
   - mapr/**/*
 integration/mapreduce:
@@ -426,13 +410,9 @@
 integration/riak:
   - riak/**/*
 integration/riakcs:
-<<<<<<< HEAD
-  - riakcs/**/*
-=======
 - riakcs/**/*
 integration/ringcentral:
 - ringcentral/**/*
->>>>>>> 953aa16d
 integration/sap_hana:
   - sap_hana/**/*
 integration/scylla:
