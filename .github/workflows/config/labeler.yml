base_package:
  - datadog_checks_base/**/*
changelog/no-changelog:
  - any:
      - requirements-agent-release.txt
      - "**/__about__.py"
  - all:
      - "!*/datadog_checks/**"
      - "!*/pyproject.toml"
      - "!ddev/src/**"
ddev:
  - ddev/**/*
dependencies:
  - agent_requirements.in
dependency_provider:
  - datadog_checks_dependency_provider/**/*
dev/testing:
  - .github/workflows/**
  - .codecov.yml
dev/tooling:
  - .github/workflows/**
  - .github/stale.yml
  - .gitlab/**
  - .gitlab-ci.yml
  - datadog_checks_dev/datadog_checks/dev/tooling/**
dev_package:
  - datadog_checks_dev/**/*
documentation:
  - "*/manifest.json"
  - "*/assets/configuration/**"
  - "*/CHANGELOG.md"
  - "*/README.md"
  - docs/**
downloader:
  - datadog_checks_downloader/**/*
integration/active_directory:
  - active_directory/**/*
integration/activemq:
  - activemq/**/*
integration/activemq_xml:
  - activemq_xml/**/*
integration/aerospike:
  - aerospike/**/*
integration/agent_metrics:
  - agent_metrics/**/*
integration/airbyte:
  - airbyte/**/*
integration/airflow:
  - airflow/**/*
integration/amazon_eks:
  - amazon_eks/**/*
integration/amazon_eks_blueprints:
  - amazon_eks_blueprints/**/*
integration/amazon_msk:
  - amazon_msk/**/*
integration/ambari:
  - ambari/**/*
integration/apache:
  - apache/**/*
integration/arangodb:
  - arangodb/**/*
integration/argo_rollouts:
  - argo_rollouts/**/*
integration/argo_workflows:
  - argo_workflows/**/*
integration/argocd:
  - argocd/**/*
integration/aspdotnet:
  - aspdotnet/**/*
integration/avi_vantage:
  - avi_vantage/**/*
integration/aws_neuron:
  - aws_neuron/**/*
integration/azure_active_directory:
  - azure_active_directory/**/*
integration/azure_iot_edge:
  - azure_iot_edge/**/*
integration/boundary:
  - boundary/**/*
integration/btrfs:
  - btrfs/**/*
integration/cacti:
  - cacti/**/*
integration/calico:
  - calico/**/*
integration/cassandra:
  - cassandra/**/*
integration/cassandra_nodetool:
  - cassandra_nodetool/**/*
integration/ceph:
  - ceph/**/*
integration/cert_manager:
  - cert_manager/**/*
integration/checkpoint_quantum_firewall:
  - checkpoint_quantum_firewall/**/*
integration/cilium:
  - cilium/**/*
integration/cisco_aci:
  - cisco_aci/**/*
integration/cisco_duo:
  - cisco_duo/**/*
integration/cisco_sdwan:
  - cisco_sdwan/**/*
integration/cisco_secure_email_threat_defense:
- cisco_secure_email_threat_defense/**/*
integration/cisco_secure_endpoint:
  - cisco_secure_endpoint/**/*
integration/cisco_secure_firewall:
  - cisco_secure_firewall/**/*
integration/cisco_umbrella_dns:
  - cisco_umbrella_dns/**/*
integration/citrix_hypervisor:
  - citrix_hypervisor/**/*
integration/clickhouse:
  - clickhouse/**/*
integration/cloud_foundry_api:
  - cloud_foundry_api/**/*
integration/cloudera:
  - cloudera/**/*
integration/cockroachdb:
  - cockroachdb/**/*
integration/confluent_platform:
  - confluent_platform/**/*
integration/consul:
  - consul/**/*
integration/consul_connect:
  - consul_connect/**/*
integration/container:
  - container/**/*
integration/containerd:
- containerd/**/*
integration/contentful:
- contentful/**/*
integration/coredns:
  - coredns/**/*
integration/couch:
  - couch/**/*
integration/couchbase:
  - couchbase/**/*
integration/cri:
  - cri/**/*
integration/crio:
  - crio/**/*
integration/databricks:
  - databricks/**/*
integration/datadog_checks_tests_helper:
  - datadog_checks_tests_helper/**/*
integration/datadog_cluster_agent:
  - datadog_cluster_agent/**/*
integration/datadog_operator:
  - datadog_operator/**/*
integration/dcgm:
  - dcgm/**/*
integration/directory:
  - directory/**/*
integration/disk:
  - disk/**/*
integration/dns_check:
  - dns_check/**/*
integration/docker_daemon:
- docker_daemon/**/*
integration/docusign:
- docusign/**/*
integration/dotnetclr:
  - dotnetclr/**/*
integration/druid:
  - druid/**/*
integration/ecs_fargate:
  - ecs_fargate/**/*
integration/eks_anywhere:
  - eks_anywhere/**/*
integration/eks_fargate:
  - eks_fargate/**/*
integration/elastic:
  - elastic/**/*
integration/envoy:
  - envoy/**/*
integration/esxi:
  - esxi/**/*
integration/etcd:
  - etcd/**/*
integration/exchange_server:
  - exchange_server/**/*
integration/external_dns:
  - external_dns/**/*
integration/flink:
  - flink/**/*
integration/fluentd:
  - fluentd/**/*
integration/fluxcd:
  - fluxcd/**/*
integration/fly_io:
  - fly_io/**/*
integration/foundationdb:
<<<<<<< HEAD
- foundationdb/**/*
integration/freshservice:
- freshservice/**/*
=======
  - foundationdb/**/*
>>>>>>> fe2c2624
integration/gearmand:
  - gearmand/**/*
integration/gitlab:
  - gitlab/**/*
integration/gitlab_runner:
  - gitlab_runner/**/*
integration/gke:
  - gke/**/*
integration/glusterfs:
- glusterfs/**/*
integration/godaddy:
- godaddy/**/*
integration/go-metro:
  - go-metro/**/*
integration/go_expvar:
  - go_expvar/**/*
integration/gunicorn:
  - gunicorn/**/*
integration/haproxy:
  - haproxy/**/*
integration/harbor:
  - harbor/**/*
integration/hazelcast:
  - hazelcast/**/*
integration/hdfs_datanode:
  - hdfs_datanode/**/*
integration/hdfs_namenode:
  - hdfs_namenode/**/*
integration/helm:
  - helm/**/*
integration/hive:
  - hive/**/*
integration/hivemq:
  - hivemq/**/*
integration/http_check:
  - http_check/**/*
integration/hudi:
  - hudi/**/*
integration/hyperv:
  - hyperv/**/*
integration/iam_access_analyzer:
  - iam_access_analyzer/**/*
integration/ibm_ace:
  - ibm_ace/**/*
integration/ibm_db2:
  - ibm_db2/**/*
integration/ibm_i:
  - ibm_i/**/*
integration/ibm_mq:
  - ibm_mq/**/*
integration/ibm_was:
  - ibm_was/**/*
integration/ignite:
  - ignite/**/*
integration/iis:
  - iis/**/*
integration/impala:
  - impala/**/*
integration/istio:
  - istio/**/*
integration/jboss_wildfly:
  - jboss_wildfly/**/*
integration/jmeter:
  - jmeter/**/*
integration/journald:
  - journald/**/*
integration/kafka:
  - kafka/**/*
integration/kafka_consumer:
  - kafka_consumer/**/*
integration/karpenter:
  - karpenter/**/*
integration/kong:
  - kong/**/*
integration/kube_apiserver_metrics:
  - kube_apiserver_metrics/**/*
integration/kube_controller_manager:
  - kube_controller_manager/**/*
integration/kube_dns:
  - kube_dns/**/*
integration/kube_metrics_server:
  - kube_metrics_server/**/*
integration/kube_proxy:
  - kube_proxy/**/*
integration/kube_scheduler:
  - kube_scheduler/**/*
integration/kubeflow:
  - kubeflow/**/*
integration/kubelet:
  - kubelet/**/*
integration/kubernetes:
  - kubernetes/**/*
integration/kubernetes_cluster_autoscaler:
  - kubernetes_cluster_autoscaler/**/*
integration/kubernetes_state:
  - kubernetes_state/**/*
integration/kubernetes_state_core:
- kubernetes_state_core/**/*
integration/kubevirt_api:
- kubevirt_api/**/*
integration/kyototycoon:
  - kyototycoon/**/*
integration/kyverno:
  - kyverno/**/*
integration/langchain:
- langchain/**/*
integration/lastpass:
- lastpass/**/*
integration/lighttpd:
  - lighttpd/**/*
integration/linkerd:
  - linkerd/**/*
integration/linux_proc_extras:
- linux_proc_extras/**/*
integration/mailchimp:
- mailchimp/**/*
integration/mapr:
  - mapr/**/*
integration/mapreduce:
  - mapreduce/**/*
integration/marathon:
  - marathon/**/*
integration/marklogic:
  - marklogic/**/*
integration/mcache:
  - mcache/**/*
integration/mesos_master:
  - mesos_master/**/*
integration/mesos_slave:
  - mesos_slave/**/*
integration/mimecast:
  - mimecast/**/*
integration/mongo:
  - mongo/**/*
integration/mysql:
  - mysql/**/*
integration/nagios:
  - nagios/**/*
integration/network:
  - network/**/*
integration/network_path:
  - network_path/**/*
integration/nfsstat:
  - nfsstat/**/*
integration/nginx:
  - nginx/**/*
integration/nginx_ingress_controller:
  - nginx_ingress_controller/**/*
integration/ntp:
  - ntp/**/*
integration/nvidia_jetson:
  - nvidia_jetson/**/*
integration/nvidia_triton:
  - nvidia_triton/**/*
integration/oke:
  - oke/**/*
integration/oom_kill:
  - oom_kill/**/*
integration/openai:
  - openai/**/*
integration/openldap:
  - openldap/**/*
integration/openmetrics:
  - openmetrics/**/*
integration/openshift:
  - openshift/**/*
integration/openstack:
  - openstack/**/*
integration/openstack_controller:
  - openstack_controller/**/*
integration/oracle:
  - oracle/**/*
integration/ossec_security:
  - ossec_security/**/*
integration/otel:
  - otel/**/*
integration/palo_alto_cortex_xdr:
  - palo_alto_cortex_xdr/**/*
integration/palo_alto_panorama:
  - palo_alto_panorama/**/*
integration/pan_firewall:
  - pan_firewall/**/*
integration/pdh_check:
  - pdh_check/**/*
integration/pgbouncer:
  - pgbouncer/**/*
integration/php_fpm:
  - php_fpm/**/*
integration/ping_federate:
  - ping_federate/**/*
integration/ping_one:
  - ping_one/**/*
integration/pivotal_pks:
  - pivotal_pks/**/*
integration/podman:
  - podman/**/*
integration/postfix:
  - postfix/**/*
integration/postgres:
  - postgres/**/*
integration/powerdns_recursor:
  - powerdns_recursor/**/*
integration/presto:
  - presto/**/*
integration/process:
  - process/**/*
integration/prometheus:
  - prometheus/**/*
integration/proxysql:
  - proxysql/**/*
integration/pulsar:
  - pulsar/**/*
integration/rabbitmq:
  - rabbitmq/**/*
integration/ray:
  - ray/**/*
integration/redisdb:
  - redisdb/**/*
integration/rethinkdb:
  - rethinkdb/**/*
integration/riak:
  - riak/**/*
integration/riakcs:
- riakcs/**/*
integration/ringcentral:
- ringcentral/**/*
integration/sap_hana:
  - sap_hana/**/*
integration/scylla:
  - scylla/**/*
integration/sidekiq:
  - sidekiq/**/*
integration/silk:
  - silk/**/*
integration/singlestore:
  - singlestore/**/*
integration/snmp:
  - snmp/**/*
integration/snmp_american_power_conversion:
  - snmp_american_power_conversion/**/*
integration/snmp_arista:
  - snmp_arista/**/*
integration/snmp_aruba:
  - snmp_aruba/**/*
integration/snmp_chatsworth_products:
  - snmp_chatsworth_products/**/*
integration/snmp_check_point:
  - snmp_check_point/**/*
integration/snmp_cisco:
  - snmp_cisco/**/*
integration/snmp_dell:
  - snmp_dell/**/*
integration/snmp_f5:
  - snmp_f5/**/*
integration/snmp_fortinet:
  - snmp_fortinet/**/*
integration/snmp_hewlett_packard_enterprise:
  - snmp_hewlett_packard_enterprise/**/*
integration/snmp_juniper:
  - snmp_juniper/**/*
integration/snmp_netapp:
  - snmp_netapp/**/*
integration/snowflake:
  - snowflake/**/*
integration/solr:
  - solr/**/*
integration/sonarqube:
  - sonarqube/**/*
integration/sophos_central_cloud:
  - sophos_central_cloud/**/*
integration/spark:
  - spark/**/*
integration/sqlserver:
  - sqlserver/**/*
integration/squid:
  - squid/**/*
integration/ssh_check:
  - ssh_check/**/*
integration/statsd:
  - statsd/**/*
integration/strimzi:
  - strimzi/**/*
integration/supervisord:
  - supervisord/**/*
integration/suricata:
  - suricata/**/*
integration/system_core:
  - system_core/**/*
integration/system_swap:
  - system_swap/**/*
integration/systemd:
  - systemd/**/*
integration/tcp_check:
  - tcp_check/**/*
integration/tcp_queue_length:
  - tcp_queue_length/**/*
integration/teamcity:
  - teamcity/**/*
integration/tekton:
  - tekton/**/*
integration/teleport:
  - teleport/**/*
integration/temporal:
  - temporal/**/*
integration/tenable:
  - tenable/**/*
integration/teradata:
  - teradata/**/*
integration/terraform:
  - terraform/**/*
integration/tibco_ems:
  - tibco_ems/**/*
integration/tls:
  - tls/**/*
integration/tokumx:
  - tokumx/**/*
integration/tomcat:
  - tomcat/**/*
integration/torchserve:
  - torchserve/**/*
integration/traefik_mesh:
  - traefik_mesh/**/*
integration/traffic_server:
  - traffic_server/**/*
integration/trend_micro_email_security:
  - trend_micro_email_security/**/*
integration/trend_micro_vision_one_endpoint_security:
  - trend_micro_vision_one_endpoint_security/**/*
integration/trend_micro_vision_one_xdr:
- trend_micro_vision_one_xdr/**/*
integration/twemproxy:
  - twemproxy/**/*
integration/twistlock:
  - twistlock/**/*
integration/varnish:
  - varnish/**/*
integration/vault:
  - vault/**/*
integration/vertica:
  - vertica/**/*
integration/vllm:
  - vllm/**/*
integration/voltdb:
  - voltdb/**/*
integration/vsphere:
  - vsphere/**/*
integration/weaviate:
  - weaviate/**/*
integration/weblogic:
  - weblogic/**/*
integration/win32_event_log:
  - win32_event_log/**/*
integration/wincrashdetect:
  - wincrashdetect/**/*
integration/windows_performance_counters:
  - windows_performance_counters/**/*
integration/windows_registry:
  - windows_registry/**/*
integration/windows_service:
  - windows_service/**/*
integration/winkmem:
  - winkmem/**/*
integration/wmi_check:
  - wmi_check/**/*
integration/yarn:
  - yarn/**/*
integration/zeek:
  - zeek/**/*
integration/zk:
  - zk/**/*
qa/skip-qa:
  - "**/__about__.py"
  - requirements-agent-release.txt
  - "*/CHANGELOG.md"
release:
  - "**/__about__.py"<|MERGE_RESOLUTION|>--- conflicted
+++ resolved
@@ -192,13 +192,9 @@
 integration/fly_io:
   - fly_io/**/*
 integration/foundationdb:
-<<<<<<< HEAD
-- foundationdb/**/*
+  - foundationdb/**/*
 integration/freshservice:
-- freshservice/**/*
-=======
-  - foundationdb/**/*
->>>>>>> fe2c2624
+  - freshservice/**/*
 integration/gearmand:
   - gearmand/**/*
 integration/gitlab:
