base_package:
  - datadog_checks_base/**/*
changelog/no-changelog:
  - any:
      - requirements-agent-release.txt
      - "**/__about__.py"
  - all:
      - "!*/datadog_checks/**"
      - "!*/pyproject.toml"
      - "!ddev/src/**"
ddev:
  - ddev/**/*
dependencies:
  - agent_requirements.in
dependency_provider:
  - datadog_checks_dependency_provider/**/*
dev/testing:
  - .github/workflows/**
  - .codecov.yml
dev/tooling:
  - .github/workflows/**
  - .github/stale.yml
  - .gitlab/**
  - .gitlab-ci.yml
  - datadog_checks_dev/datadog_checks/dev/tooling/**
dev_package:
  - datadog_checks_dev/**/*
documentation:
  - "*/manifest.json"
  - "*/assets/configuration/**"
  - "*/CHANGELOG.md"
  - "*/README.md"
  - docs/**
downloader:
  - datadog_checks_downloader/**/*
integration/active_directory:
  - active_directory/**/*
integration/activemq:
  - activemq/**/*
integration/activemq_xml:
  - activemq_xml/**/*
integration/aerospike:
  - aerospike/**/*
integration/agent_metrics:
  - agent_metrics/**/*
integration/airbyte:
  - airbyte/**/*
integration/airflow:
  - airflow/**/*
integration/amazon_eks:
  - amazon_eks/**/*
integration/amazon_eks_blueprints:
  - amazon_eks_blueprints/**/*
integration/amazon_msk:
  - amazon_msk/**/*
integration/ambari:
  - ambari/**/*
integration/apache:
  - apache/**/*
integration/arangodb:
  - arangodb/**/*
integration/argo_rollouts:
  - argo_rollouts/**/*
integration/argo_workflows:
  - argo_workflows/**/*
integration/argocd:
  - argocd/**/*
integration/aspdotnet:
  - aspdotnet/**/*
integration/avi_vantage:
  - avi_vantage/**/*
integration/aws_neuron:
  - aws_neuron/**/*
integration/azure_active_directory:
  - azure_active_directory/**/*
integration/azure_iot_edge:
  - azure_iot_edge/**/*
integration/boundary:
  - boundary/**/*
integration/btrfs:
  - btrfs/**/*
integration/cacti:
  - cacti/**/*
integration/calico:
  - calico/**/*
integration/cassandra:
  - cassandra/**/*
integration/cassandra_nodetool:
  - cassandra_nodetool/**/*
integration/ceph:
  - ceph/**/*
integration/cert_manager:
  - cert_manager/**/*
integration/checkpoint_quantum_firewall:
  - checkpoint_quantum_firewall/**/*
integration/cilium:
  - cilium/**/*
integration/cisco_aci:
  - cisco_aci/**/*
integration/cisco_duo:
  - cisco_duo/**/*
integration/cisco_sdwan:
  - cisco_sdwan/**/*
integration/cisco_secure_email_threat_defense:
- cisco_secure_email_threat_defense/**/*
integration/cisco_secure_endpoint:
  - cisco_secure_endpoint/**/*
integration/cisco_secure_firewall:
  - cisco_secure_firewall/**/*
integration/cisco_umbrella_dns:
  - cisco_umbrella_dns/**/*
integration/citrix_hypervisor:
  - citrix_hypervisor/**/*
integration/clickhouse:
  - clickhouse/**/*
integration/cloud_foundry_api:
  - cloud_foundry_api/**/*
integration/cloudera:
  - cloudera/**/*
integration/cockroachdb:
  - cockroachdb/**/*
integration/confluent_platform:
  - confluent_platform/**/*
integration/consul:
  - consul/**/*
integration/consul_connect:
  - consul_connect/**/*
integration/container:
  - container/**/*
integration/containerd:
- containerd/**/*
integration/contentful:
- contentful/**/*
integration/coredns:
  - coredns/**/*
integration/couch:
  - couch/**/*
integration/couchbase:
  - couchbase/**/*
integration/cri:
  - cri/**/*
integration/crio:
  - crio/**/*
integration/databricks:
  - databricks/**/*
integration/datadog_checks_tests_helper:
  - datadog_checks_tests_helper/**/*
integration/datadog_cluster_agent:
  - datadog_cluster_agent/**/*
integration/datadog_operator:
  - datadog_operator/**/*
integration/dcgm:
  - dcgm/**/*
integration/directory:
  - directory/**/*
integration/disk:
  - disk/**/*
integration/dns_check:
  - dns_check/**/*
integration/docker_daemon:
- docker_daemon/**/*
integration/docusign:
- docusign/**/*
integration/dotnetclr:
  - dotnetclr/**/*
integration/druid:
  - druid/**/*
integration/ecs_fargate:
  - ecs_fargate/**/*
integration/eks_anywhere:
  - eks_anywhere/**/*
integration/eks_fargate:
  - eks_fargate/**/*
integration/elastic:
  - elastic/**/*
integration/envoy:
  - envoy/**/*
integration/esxi:
  - esxi/**/*
integration/etcd:
  - etcd/**/*
integration/exchange_server:
  - exchange_server/**/*
integration/external_dns:
  - external_dns/**/*
integration/flink:
  - flink/**/*
integration/fluentd:
  - fluentd/**/*
integration/fluxcd:
  - fluxcd/**/*
integration/fly_io:
  - fly_io/**/*
integration/foundationdb:
  - foundationdb/**/*
integration/gearmand:
  - gearmand/**/*
integration/gitlab:
  - gitlab/**/*
integration/gitlab_runner:
  - gitlab_runner/**/*
integration/gke:
  - gke/**/*
integration/glusterfs:
- glusterfs/**/*
integration/godaddy:
- godaddy/**/*
integration/go-metro:
  - go-metro/**/*
integration/go_expvar:
  - go_expvar/**/*
integration/gunicorn:
  - gunicorn/**/*
integration/haproxy:
  - haproxy/**/*
integration/harbor:
  - harbor/**/*
integration/hazelcast:
  - hazelcast/**/*
integration/hdfs_datanode:
  - hdfs_datanode/**/*
integration/hdfs_namenode:
  - hdfs_namenode/**/*
integration/helm:
  - helm/**/*
integration/hive:
  - hive/**/*
integration/hivemq:
  - hivemq/**/*
integration/http_check:
  - http_check/**/*
integration/hudi:
  - hudi/**/*
integration/hyperv:
  - hyperv/**/*
integration/iam_access_analyzer:
  - iam_access_analyzer/**/*
integration/ibm_ace:
  - ibm_ace/**/*
integration/ibm_db2:
  - ibm_db2/**/*
integration/ibm_i:
  - ibm_i/**/*
integration/ibm_mq:
  - ibm_mq/**/*
integration/ibm_was:
  - ibm_was/**/*
integration/ignite:
  - ignite/**/*
integration/iis:
  - iis/**/*
integration/impala:
  - impala/**/*
integration/istio:
  - istio/**/*
integration/jboss_wildfly:
  - jboss_wildfly/**/*
integration/jmeter:
  - jmeter/**/*
integration/journald:
  - journald/**/*
integration/kafka:
  - kafka/**/*
integration/kafka_consumer:
  - kafka_consumer/**/*
integration/karpenter:
  - karpenter/**/*
integration/kong:
  - kong/**/*
integration/kube_apiserver_metrics:
  - kube_apiserver_metrics/**/*
integration/kube_controller_manager:
  - kube_controller_manager/**/*
integration/kube_dns:
  - kube_dns/**/*
integration/kube_metrics_server:
  - kube_metrics_server/**/*
integration/kube_proxy:
  - kube_proxy/**/*
integration/kube_scheduler:
  - kube_scheduler/**/*
integration/kubeflow:
  - kubeflow/**/*
integration/kubelet:
  - kubelet/**/*
integration/kubernetes:
  - kubernetes/**/*
integration/kubernetes_cluster_autoscaler:
  - kubernetes_cluster_autoscaler/**/*
integration/kubernetes_state:
  - kubernetes_state/**/*
integration/kubernetes_state_core:
- kubernetes_state_core/**/*
integration/kubevirt_api:
- kubevirt_api/**/*
integration/kyototycoon:
  - kyototycoon/**/*
integration/kyverno:
  - kyverno/**/*
integration/langchain:
- langchain/**/*
integration/lastpass:
- lastpass/**/*
integration/lighttpd:
  - lighttpd/**/*
integration/linkerd:
  - linkerd/**/*
integration/linux_proc_extras:
- linux_proc_extras/**/*
integration/mailchimp:
- mailchimp/**/*
integration/mapr:
  - mapr/**/*
integration/mapreduce:
  - mapreduce/**/*
integration/marathon:
  - marathon/**/*
integration/marklogic:
  - marklogic/**/*
integration/mcache:
  - mcache/**/*
integration/mesos_master:
  - mesos_master/**/*
integration/mesos_slave:
  - mesos_slave/**/*
integration/mimecast:
  - mimecast/**/*
integration/mongo:
  - mongo/**/*
integration/mysql:
  - mysql/**/*
integration/nagios:
  - nagios/**/*
integration/network:
  - network/**/*
integration/network_path:
  - network_path/**/*
integration/nfsstat:
  - nfsstat/**/*
integration/nginx:
  - nginx/**/*
integration/nginx_ingress_controller:
  - nginx_ingress_controller/**/*
integration/ntp:
  - ntp/**/*
integration/nvidia_jetson:
  - nvidia_jetson/**/*
integration/nvidia_triton:
  - nvidia_triton/**/*
integration/oke:
  - oke/**/*
integration/oom_kill:
  - oom_kill/**/*
integration/openai:
  - openai/**/*
integration/openldap:
  - openldap/**/*
integration/openmetrics:
  - openmetrics/**/*
integration/openshift:
  - openshift/**/*
integration/openstack:
  - openstack/**/*
integration/openstack_controller:
  - openstack_controller/**/*
integration/oracle:
  - oracle/**/*
integration/ossec_security:
  - ossec_security/**/*
integration/otel:
  - otel/**/*
integration/palo_alto_cortex_xdr:
  - palo_alto_cortex_xdr/**/*
integration/palo_alto_panorama:
  - palo_alto_panorama/**/*
integration/pan_firewall:
  - pan_firewall/**/*
integration/pdh_check:
  - pdh_check/**/*
integration/pgbouncer:
  - pgbouncer/**/*
integration/php_fpm:
  - php_fpm/**/*
integration/ping_federate:
  - ping_federate/**/*
integration/ping_one:
  - ping_one/**/*
integration/pivotal_pks:
<<<<<<< HEAD
- pivotal_pks/**/*
integration/plivo:
- plivo/**/*
=======
  - pivotal_pks/**/*
>>>>>>> fe2c2624
integration/podman:
  - podman/**/*
integration/postfix:
  - postfix/**/*
integration/postgres:
  - postgres/**/*
integration/powerdns_recursor:
  - powerdns_recursor/**/*
integration/presto:
  - presto/**/*
integration/process:
  - process/**/*
integration/prometheus:
  - prometheus/**/*
integration/proxysql:
  - proxysql/**/*
integration/pulsar:
  - pulsar/**/*
integration/rabbitmq:
  - rabbitmq/**/*
integration/ray:
  - ray/**/*
integration/redisdb:
  - redisdb/**/*
integration/rethinkdb:
  - rethinkdb/**/*
integration/riak:
  - riak/**/*
integration/riakcs:
- riakcs/**/*
integration/ringcentral:
- ringcentral/**/*
integration/sap_hana:
  - sap_hana/**/*
integration/scylla:
  - scylla/**/*
integration/sidekiq:
  - sidekiq/**/*
integration/silk:
  - silk/**/*
integration/singlestore:
  - singlestore/**/*
integration/snmp:
  - snmp/**/*
integration/snmp_american_power_conversion:
  - snmp_american_power_conversion/**/*
integration/snmp_arista:
  - snmp_arista/**/*
integration/snmp_aruba:
  - snmp_aruba/**/*
integration/snmp_chatsworth_products:
  - snmp_chatsworth_products/**/*
integration/snmp_check_point:
  - snmp_check_point/**/*
integration/snmp_cisco:
  - snmp_cisco/**/*
integration/snmp_dell:
  - snmp_dell/**/*
integration/snmp_f5:
  - snmp_f5/**/*
integration/snmp_fortinet:
  - snmp_fortinet/**/*
integration/snmp_hewlett_packard_enterprise:
  - snmp_hewlett_packard_enterprise/**/*
integration/snmp_juniper:
  - snmp_juniper/**/*
integration/snmp_netapp:
  - snmp_netapp/**/*
integration/snowflake:
  - snowflake/**/*
integration/solr:
  - solr/**/*
integration/sonarqube:
  - sonarqube/**/*
integration/sophos_central_cloud:
  - sophos_central_cloud/**/*
integration/spark:
  - spark/**/*
integration/sqlserver:
  - sqlserver/**/*
integration/squid:
  - squid/**/*
integration/ssh_check:
  - ssh_check/**/*
integration/statsd:
  - statsd/**/*
integration/strimzi:
  - strimzi/**/*
integration/supervisord:
  - supervisord/**/*
integration/suricata:
  - suricata/**/*
integration/system_core:
  - system_core/**/*
integration/system_swap:
  - system_swap/**/*
integration/systemd:
  - systemd/**/*
integration/tcp_check:
  - tcp_check/**/*
integration/tcp_queue_length:
  - tcp_queue_length/**/*
integration/teamcity:
  - teamcity/**/*
integration/tekton:
  - tekton/**/*
integration/teleport:
  - teleport/**/*
integration/temporal:
  - temporal/**/*
integration/tenable:
  - tenable/**/*
integration/teradata:
  - teradata/**/*
integration/terraform:
  - terraform/**/*
integration/tibco_ems:
  - tibco_ems/**/*
integration/tls:
  - tls/**/*
integration/tokumx:
  - tokumx/**/*
integration/tomcat:
  - tomcat/**/*
integration/torchserve:
  - torchserve/**/*
integration/traefik_mesh:
  - traefik_mesh/**/*
integration/traffic_server:
  - traffic_server/**/*
integration/trend_micro_email_security:
  - trend_micro_email_security/**/*
integration/trend_micro_vision_one_endpoint_security:
  - trend_micro_vision_one_endpoint_security/**/*
integration/trend_micro_vision_one_xdr:
- trend_micro_vision_one_xdr/**/*
integration/twemproxy:
  - twemproxy/**/*
integration/twistlock:
  - twistlock/**/*
integration/varnish:
  - varnish/**/*
integration/vault:
  - vault/**/*
integration/vertica:
  - vertica/**/*
integration/vllm:
  - vllm/**/*
integration/voltdb:
  - voltdb/**/*
integration/vsphere:
  - vsphere/**/*
integration/weaviate:
  - weaviate/**/*
integration/weblogic:
  - weblogic/**/*
integration/win32_event_log:
  - win32_event_log/**/*
integration/wincrashdetect:
  - wincrashdetect/**/*
integration/windows_performance_counters:
  - windows_performance_counters/**/*
integration/windows_registry:
  - windows_registry/**/*
integration/windows_service:
  - windows_service/**/*
integration/winkmem:
  - winkmem/**/*
integration/wmi_check:
  - wmi_check/**/*
integration/yarn:
  - yarn/**/*
integration/zeek:
  - zeek/**/*
integration/zk:
  - zk/**/*
qa/skip-qa:
  - "**/__about__.py"
  - requirements-agent-release.txt
  - "*/CHANGELOG.md"
release:
  - "**/__about__.py"<|MERGE_RESOLUTION|>--- conflicted
+++ resolved
@@ -386,13 +386,9 @@
 integration/ping_one:
   - ping_one/**/*
 integration/pivotal_pks:
-<<<<<<< HEAD
-- pivotal_pks/**/*
+  - pivotal_pks/**/*
 integration/plivo:
-- plivo/**/*
-=======
-  - pivotal_pks/**/*
->>>>>>> fe2c2624
+  - plivo/**/*
 integration/podman:
   - podman/**/*
 integration/postfix:
