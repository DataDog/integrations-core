# "target" refers to the integration (a.k.a. check) that we want to test.
# This action is a template that we reuse in other actions such as test-all or pr-test.
name: Test target

on:
  workflow_call:
    inputs:
      job-name:
        required: true
        type: string
      target:
        required: true
        type: string
      target-env:
        description: "Specific target env to run"
        required: false
        default: ""
        type: string
      platform:
        required: true
        type: string
      runner:
        required: true
        type: string
      repo:
        required: true
        type: string

      python-version:
        required: false
        default: ""
        type: string
      benchmark:
        required: false
        default: false
        type: boolean
      latest:
        required: false
        default: false
        type: boolean
      minimum-base-package:
        required: false
        default: false
        type: boolean
      # integrations-core repo no longer tests Python 2, only Python 3.
      # We keep the options in the workflow for community and marketplace partners.
      # They may still continue to test Python 2 and Agent 6.
      test-py2:
        required: false
        default: false
        type: boolean
      test-py3:
        required: false
        default: true
        type: boolean
      agent-image:
        required: false
        default: "datadog/agent-dev:master-py3"
        type: string
      agent-image-py2:
        required: false
        default: "datadog/agent-dev:master-py2"
        type: string
      agent-image-windows:
        required: false
        default: "datadog/agent-dev:master-py3-win-servercore"
        type: string
      agent-image-windows-py2:
        required: false
        default: "datadog/agent-dev:master-py2-win-servercore"
        type: string
      traces-artifact-name:
        required: false
        default: "traces"
        type: string
      trace-agent-port:
        required: false
        default: "8126"
        type: string
      setup-env-vars:
        required: false
        default: ""
        type: string
      pytest-args:
        description: "Arguments to pass to pytest"
        required: false
        type: string
        default: ""
      context:
        description: "Context where the test is run"
        required: false
        default: "standard"
        type: string

defaults:
  run:
    shell: bash

jobs:
  run:
    name: "${{ inputs.job-name }}${{ inputs.target-env && format('-{0}', inputs.target-env) || '' }}"
    runs-on: ${{ fromJson(inputs.runner) }}

    env:
      FORCE_COLOR: "1"
<<<<<<< HEAD
      PYTEST_TIMEOUT: "30"
=======
      PYTEST_TIMEOUT: "120"
>>>>>>> 3a734f86
      PYTHON_VERSION: "${{ inputs.python-version || '3.13' }}"
      SKIP_ENV_NAME: "${{ (inputs.test-py2 && !inputs.test-py3) && 'py3.*' || (!inputs.test-py2 && inputs.test-py3) && 'py2.*' || '' }}"
      # Windows E2E requires Windows containers
      DDEV_E2E_AGENT: "${{ (inputs.platform == 'windows' && inputs.agent-image-windows) || inputs.agent-image }}"
      DDEV_E2E_AGENT_PY2: "${{ (inputs.platform == 'windows' && inputs.agent-image-windows-py2) || inputs.agent-image-py2 }}"
      # Test results for later processing
      TEST_RESULTS_BASE_DIR: "test-results"
      # Tracing to monitor our test suite
      DD_ENV: "ci"
      DD_SERVICE: "${{ inputs.target }}-integrations-${{ inputs.repo }}"
      DD_TRACE_ANALYTICS_ENABLED: "true"
      # Capture traces for a separate job to do the submission
      TRACE_CAPTURE_BASE_DIR: "trace-captures"
      TRACE_CAPTURE_LOG: "trace-captures/output.log"
      # Prefix for artifact names when using minimum base package
      MINIMUM_BASE_PACKAGE_PREFIX: "${{ inputs.minimum-base-package && 'minimum-base-package-' || '' }}"

    permissions:
       # needed for compute-matrix in test-target.yml
       contents: read
    steps:

    - name: Set environment variables
      run: |
        # We want to replace leading dots as they will make directories hidden, which will cause them to be ignored by upload-artifact and EnricoMi/publish-unit-test-result-action
        JOB_NAME=$(echo "${{ inputs.job-name }}${{ inputs.target-env && format('-{0}', inputs.target-env) || '' }}" | sed 's/^\./Dot/')

        echo "TEST_RESULTS_DIR=$TEST_RESULTS_BASE_DIR/$JOB_NAME" >> $GITHUB_ENV
        echo "TRACE_CAPTURE_FILE=$TRACE_CAPTURE_BASE_DIR/$JOB_NAME" >> $GITHUB_ENV
        echo "DD_TAGS=team:agent-integrations,platform:${{ inputs.platform }},integration:${{ inputs.target }},agent_image:$DDEV_E2E_AGENT,context:${{ inputs.context }}" >> $GITHUB_ENV

    - name: Set up Windows
      if: runner.os == 'Windows'
      run: |-
        # Enable disk performance counters
        diskperf -y

    - uses: actions/checkout@11bd71901bbe5b1630ceea73d27597364c9af683 # v4.2.2

    - name: Set up Python 2.7
      if: inputs.test-py2
      run: |
        if [ "$RUNNER_OS" == "Linux" ]; then
          sudo apt update
          sudo apt install python2 python2-dev
          sudo update-alternatives --install /usr/bin/python python /usr/bin/python2 1
        elif [ "$RUNNER_OS" == "Windows" ]; then
          choco install python2
        else
          echo "$RUNNER_OS not supported"
          exit 1
        fi
      shell: bash

    - name: Set up Python ${{ env.PYTHON_VERSION }}
      uses: actions/setup-python@a26af69be951a213d495a4c3e4e4022e16d87065 # v5.6.0
      with:
        python-version: "${{ env.PYTHON_VERSION }}"
        cache: 'pip'

    - name: Restore cache
      if: inputs.repo == 'core'
      uses: actions/cache/restore@5a3ec84eff668545956fd18022155c47e93e2684 # v4.2.3
      with:
        path: ${{ runner.os == 'Windows' && '~\AppData\Local\pip\Cache' || runner.os == 'macOS' && '~/Library/Caches/pip' || '~/.cache/pip' }}
        key: >-
          ${{ format(
            'v01-python-{0}-{1}-{2}-{3}',
            env.pythonLocation,
            hashFiles('datadog_checks_base/pyproject.toml'),
            hashFiles('datadog_checks_dev/pyproject.toml'),
            hashFiles('ddev/pyproject.toml')
          )}}
        restore-keys: |-
          v01-python-${{ env.pythonLocation }}

    - name: Install ddev from local folder
      if: inputs.repo == 'core'
      run: |-
        pip install -e ./datadog_checks_dev[cli]
        pip install -e ./ddev

    - name: Install ddev from PyPI
      if: inputs.repo != 'core'
      run: pip install ddev

    - name: Configure ddev
      run: |-
        ddev config set repos.${{ inputs.repo }} .
        ddev config set repo ${{ inputs.repo }}

    - name: Lint
      run: |-
        ddev test --lint ${{ inputs.target }} || {
          echo "::error::Lint failed!"
          echo "::error::Please update to the latest version of ddev to ensure you are using the latest linting rules and then run 'ddev test --fmt ${{ inputs.target }}' to fix formatting issues."
          exit 1
        }

    - name: Prepare for testing
      env: >-
        ${{ fromJson(inputs.setup-env-vars || format(
          '{{
            "PYTHONUNBUFFERED": "1",
            "DOCKER_USERNAME": "{0}",
            "DOCKER_ACCESS_TOKEN": "{1}",
            "ORACLE_DOCKER_USERNAME": "{2}",
            "ORACLE_DOCKER_PASSWORD": "{3}",
            "DD_GITHUB_USER": "{4}",
            "DD_GITHUB_TOKEN": "{5}"
          }}',
          secrets.DOCKER_USERNAME,
          secrets.DOCKER_ACCESS_TOKEN,
          secrets.ORACLE_DOCKER_USERNAME,
          secrets.ORACLE_DOCKER_PASSWORD,
          github.actor,
          secrets.GITHUB_TOKEN
        ))}}
      run: ddev ci setup ${{ inputs.target-env && format('{0}:{1}', inputs.target, inputs.target-env) || inputs.target }}

    - name: Set up trace capturing
      if: inputs.repo == 'core'
      env:
        PYTHONUNBUFFERED: "1"
      run: |-
        mkdir "${{ env.TRACE_CAPTURE_BASE_DIR }}"
        python .ddev/ci/scripts/traces.py capture --port "${{ inputs.trace-agent-port }}" --record-file "${{ env.TRACE_CAPTURE_FILE }}" > "${{ env.TRACE_CAPTURE_LOG }}" 2>&1 &

    - name: Run Unit & Integration tests
      if: inputs.latest != true && inputs.minimum-base-package != true
      env:
        # TODO: SQL Server on Windows crashes when tracing is enabled with error File Windows fatal exception: access violation
        DDEV_TEST_ENABLE_TRACING: "${{ inputs.repo == 'core' && (inputs.target != 'sqlserver' || inputs.platform != 'windows') && '1' || '0' }}"
      run: |
        if [ '${{ inputs.pytest-args }}' = '-m flaky' ]; then
          set +e # Disable immediate exit
          ddev -v test --cov --junit ${{ inputs.target-env && format('{0}:{1}', inputs.target, inputs.target-env) || inputs.target }} -- ${{ inputs.pytest-args }} -k "not fips"
          exit_code=$?
          if [ $exit_code -eq 5 ]; then
            # Flaky test count can be zero, this is done to avoid pipeline failure
            echo "No tests were collected."
            exit 0
          else
            exit $exit_code
          fi
        else
          ddev -v test --cov --junit ${{ inputs.target-env && format('{0}:{1}', inputs.target, inputs.target-env) || inputs.target }} ${{ inputs.pytest-args != '' && format('-- {0} -k "not fips"', inputs.pytest-args) || '-- -k "not fips"' }}
        fi

    - name: Run Unit & Integration tests with minimum version of base package
      if: inputs.minimum-base-package
      run: |
        if [ '${{ inputs.pytest-args }}' = '-m flaky' ]; then
          set +e # Disable immediate exit
          ddev test --compat --recreate --junit ${{ inputs.target-env && format('{0}:{1}', inputs.target, inputs.target-env) || inputs.target }} -- ${{ inputs.pytest-args }} -k "not fips"
          exit_code=$?
          if [ $exit_code -eq 5 ]; then
            # Flaky test count can be zero, this is done to avoid pipeline failure
            echo "No tests were collected."
            exit 0
          else
            exit $exit_code
          fi
        else
          ddev test --compat --recreate --junit ${{ inputs.target-env && format('{0}:{1}', inputs.target, inputs.target-env) || inputs.target }} ${{ inputs.pytest-args != '' && format('-- {0} -k "not fips"', inputs.pytest-args) || '-- -k "not fips"' }}
        fi

    - name: Run E2E tests with latest base package
      if: inputs.repo == 'core' && !inputs.minimum-base-package
      env:
        DD_API_KEY: "${{ secrets.DD_API_KEY }}"
      run: |
        # '-- all' is passed for e2e tests if pytest args are provided
        # This is done to avoid ddev from interpreting the arguments as environments
        #   instead of pytest-args, because by default if no environment is provided
        #   after -- it will run all environments. So when pytests args are provided
        #   ddev will interpret '-m' as an environment to run the e2e test on and fails
        # This is not required when no pytest args are provided and it will run all environments
        #   by default
        set +e # Disable immediate exit
        if [ '${{ inputs.pytest-args }}' = '-m flaky' ] || [ '${{ inputs.pytest-args }}' = '-m "not flaky"' ]; then
          ddev env test --base --new-env --junit ${{ inputs.target }} ${{ inputs.target-env || 'all' }} -- ${{ inputs.pytest-args }} -k "not fips"
          exit_code=$?
        else
          ddev env test --base --new-env --junit ${{ inputs.target }} ${{ inputs.target-env || 'all' }} ${{ inputs.pytest-args != '' && format('-- {0} -k "not fips"', inputs.pytest-args) || '-- -k "not fips"' }}
          exit_code=$?
        fi

        if [ "$exit_code" -eq 5 ]; then
          echo "No tests were collected."
          exit 0
        else
          exit "$exit_code"
        fi

    - name: Run E2E tests
      if: inputs.repo != 'core'
      env:
        DD_API_KEY: "${{ secrets.DD_API_KEY }}"
      run: |
        # '-- all' is passed for e2e tests if pytest args are provided
        # This is done to avoid ddev from interpreting the arguments as environments
        #   instead of pytest-args, because by default if no environment is provided
        #   after -- it will run all environments. So when pytests args are provided
        #   ddev will interpret '-m' as an environment to run the e2e test on and fails
        # This is not required when no pytest args are provided and it will run all environments
        #   by default
        set +e # Disable immediate exit
        if [ '${{ inputs.pytest-args }}' = '-m flaky' ] || [ '${{ inputs.pytest-args }}' = '-m "not flaky"' ]; then
          ddev env test --dev --junit ${{ inputs.target }} ${{ inputs.target-env || 'all' }} -- ${{ inputs.pytest-args }} -k "not fips"
          exit_code=$?
        else
          ddev env test --dev --junit ${{ inputs.target }} ${{ inputs.target-env || 'all' }} ${{ inputs.pytest-args != '' && format('-- {0} -k "not fips"', inputs.pytest-args) || '-- -k "not fips"' }}
          exit_code=$?
        fi

        if [ "$exit_code" -eq 5 ]; then
          echo "No tests were collected."
          exit 0
        else
          exit "$exit_code"
        fi

    - name: Run benchmarks
      if: inputs.benchmark
      run: ddev test --bench --junit ${{ inputs.target-env && format('{0}:{1}', inputs.target, inputs.target-env) || inputs.target }}

    - name: Run tests and verify support for the latest version
      if: inputs.latest
      run: ddev test --latest --junit ${{ inputs.target-env && format('{0}:{1}', inputs.target, inputs.target-env) || inputs.target }}

    - name: Run E2E tests for the latest version
      if: inputs.latest
      env:
        DD_API_KEY: "${{ secrets.DD_API_KEY }}"
        # TODO: SQL Server on Windows crashes when tracing is enabled with error File Windows fatal exception: access violation
        DDEV_TEST_ENABLE_TRACING: "${{ inputs.repo == 'core' && (inputs.target != 'sqlserver' || inputs.platform != 'windows') && '1' || '0' }}"
      run: |
        # '-- all' is passed for e2e tests if pytest args are provided
        # This is done to avoid ddev from interpreting the arguments as environments
        #   instead of pytest-args, because by default if no environment is provided
        #   after -- it will run all environments. So when pytests args are provided
        #   ddev will interpret '-m' as an environment to run the e2e test on and fails
        # This is not required when no pytest args are provided and it will run all environments
        #   by default
        if [ '${{ inputs.pytest-args }}' = '-m flaky' ]; then
          set +e # Disable immediate exit
          ddev env test --base --new-env --junit ${{ inputs.target }}:latest -- ${{ inputs.pytest-args }} -k "not fips"
          exit_code=$?
          if [ $exit_code -eq 5 ]; then
            # Flaky test count can be zero, this is done to avoid pipeline failure
            echo "No tests were collected."
            exit 0
          else
            exit $exit_code
          fi
        elif [ '${{ inputs.pytest-args }}' = '-m "not flaky"' ]; then
          set +e # Disable immediate exit
          ddev env test --base --new-env --junit ${{ inputs.target }}:latest -- ${{ inputs.pytest-args }}
          exit_code=$?
          if [ $exit_code -eq 5 ]; then
            # Flaky test count can be zero, this is done to avoid pipeline failure
            echo "No tests were collected."
            exit 0
          else
            exit $exit_code
          fi
        else
          ddev env test --base --new-env --junit ${{ inputs.target }}:latest ${{ inputs.pytest-args != '' && format('-- {0} -k "not fips"', inputs.pytest-args) || '-- all -k "not fips"' }}
        fi

    - name: View trace log
      if: inputs.repo == 'core' && always()
      run: cat "${{ env.TRACE_CAPTURE_LOG }}"

    - name: Upload captured traces
      if: inputs.repo == 'core' && always()
      uses: actions/upload-artifact@ea165f8d65b6e75b540449e92b4886f43607fa02 # v4.6.2
      with:
        name: "${{ env.MINIMUM_BASE_PACKAGE_PREFIX }}${{ inputs.traces-artifact-name }}-${{ inputs.target }}${{ inputs.target-env && format('-{0}', inputs.target-env) || '' }}-${{ inputs.platform }}"
        path: "${{ env.TRACE_CAPTURE_FILE }}"

    - name: Finalize test results
      if: always()
      run: |-
        mkdir -p "${{ env.TEST_RESULTS_DIR }}"
        if [[ -d ${{ inputs.target }}/junit ]]; then
          mv ${{ inputs.target }}/junit/*.xml "${{ env.TEST_RESULTS_DIR }}"
        fi

    - name: Upload test results
      if: always()
      uses: actions/upload-artifact@ea165f8d65b6e75b540449e92b4886f43607fa02 # v4.6.2
      with:
        name: "${{ env.MINIMUM_BASE_PACKAGE_PREFIX }}test-results-${{ inputs.target }}${{ inputs.target-env && format('-{0}', inputs.target-env) || '' }}-${{ inputs.platform }}"
        path: "${{ env.TEST_RESULTS_BASE_DIR }}"

    - name: Upload coverage data as artifact
      if: >
        !github.event.repository.private &&
        always() &&
        inputs.pytest-args != '-m flaky'
      # Flaky tests will have low coverage, don't include in artifacts to avoid pipeline issues
      uses: actions/upload-artifact@ea165f8d65b6e75b540449e92b4886f43607fa02 # v4.6.2
      with:
        name: "${{ env.MINIMUM_BASE_PACKAGE_PREFIX }}coverage-${{ inputs.target }}${{ inputs.target-env && format('-{0}', inputs.target-env) || '' }}-${{ inputs.platform }}"
        path: "${{ inputs.target }}/coverage.xml"
        if-no-files-found: ignore<|MERGE_RESOLUTION|>--- conflicted
+++ resolved
@@ -103,11 +103,7 @@
 
     env:
       FORCE_COLOR: "1"
-<<<<<<< HEAD
-      PYTEST_TIMEOUT: "30"
-=======
       PYTEST_TIMEOUT: "120"
->>>>>>> 3a734f86
       PYTHON_VERSION: "${{ inputs.python-version || '3.13' }}"
       SKIP_ENV_NAME: "${{ (inputs.test-py2 && !inputs.test-py3) && 'py3.*' || (!inputs.test-py2 && inputs.test-py3) && 'py2.*' || '' }}"
       # Windows E2E requires Windows containers
