--- conflicted
+++ resolved
@@ -59,19 +59,11 @@
     - name: Define command
       id: cmd
       run: |
-<<<<<<< HEAD
-        cmd="ddev size status \
+        cmd="ddev -v size status \
         --commit ${{ needs.define-current-commit.outputs.commit }} \
         --format json"
 
-        if [ "${{ github.event_name }}" = "push" ] && [ "${{ github.ref_name }}" = "master" ]; then # TODO: change to ${{ github.event.workflow_run.event }}
-=======
-        cmd="ddev -v size status \
-        --commit ${{ github.event.workflow_run.head_sha }} \
-        --format json"
-
-        if [ "${{ github.event.workflow_run.event }}" = "push" ] && [ "${{ github.event.workflow_run.head_branch }}" = "master" ]; then 
->>>>>>> 0e6c3373
+        if [ "${{ github.event_name }}" = "push" ] && [ "${{ github.ref_name }}" = "master" ]; then # TODO: change to ${{ github.event.workflow_run.event }} ${{ github.event.workflow_run.head_branch }}
           cmd="$cmd --to-dd-key ${{ secrets.DD_API_KEY }}"
         fi
 
