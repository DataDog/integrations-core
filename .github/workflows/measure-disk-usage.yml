--- conflicted
+++ resolved
@@ -1,9 +1,5 @@
-<<<<<<< HEAD
-name: Size Quality Gate Check
-=======
 name: Measure Disk Usage
 run-name: "Measure Disk Usage [${{ github.event.workflow_run.head_sha }}]"
->>>>>>> 6f9c20eb
 
 on:
   # workflow_run:
