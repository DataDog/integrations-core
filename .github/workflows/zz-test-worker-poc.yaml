name: ZZ - POC - Test Worker

on:
  workflow_dispatch:
    inputs:
      matrix_json:
        description: 'JSON string defining the dynamic matrices for all jobs'
        required: true
        type: string
      ref:
        description: 'Commit SHA to check out. Use PR head SHA to report as PR check.'
        required: true
        type: string

jobs:
  create-check-run:
    runs-on: ubuntu-latest
    permissions:
      id-token: write
      contents: read
    outputs:
      check_run_id: ${{ steps.create_check.outputs.result }}
    steps:
      - name: Get GitHub token via dd-octo-sts
        uses: DataDog/dd-octo-sts-action@08f2144903ced3254a3dafec2592563409ba2aa0
        id: octo-sts
        with:
          scope: DataDog/integrations-core
          policy: self.test-worker-poc

      - name: Create Check Run
        id: create_check
        uses: actions/github-script@60a0d83039c74a4aee543508d2ffcb1c3799cdea # v7.0.1
        with:
          github-token: ${{ steps.octo-sts.outputs.token }}
          script: |
            const response = await github.rest.checks.create({
              owner: context.repo.owner,
              repo: context.repo.repo,
              name: 'Test Worker POC',
              head_sha: '${{ inputs.ref }}',
              status: 'in_progress',
              details_url: '${{ github.server_url }}/${{ github.repository }}/actions/runs/${{ github.run_id }}',
              output: {
                title: 'Test Worker POC Running',
                summary: 'The test worker POC workflow is currently running.'
              }
            });
            return response.data.id;

  setup:
    needs: create-check-run
    runs-on: ubuntu-latest
    permissions:
      id-token: write
      contents: read
    outputs:
      work_matrix: ${{ steps.set_matrix.outputs.work_matrix }}
      token: ${{ steps.octo-sts.outputs.token }}

    steps:
      - name: Check out repository
        uses: actions/checkout@11bd71901bbe5b1630ceea73d27597364c9af683
        with:
          ref: ${{ inputs.ref }}

      - name: Set up Python
        uses: actions/setup-python@a26af69be951a213d495a4c3e4e4022e16d87065
        with:
          python-version: '3.13'

      - name: Get GitHub token via dd-octo-sts
        uses: DataDog/dd-octo-sts-action@08f2144903ced3254a3dafec2592563409ba2aa0
        id: octo-sts
        with:
          scope: DataDog/integrations-core
          policy: self.test-worker-poc

      - name: Parse matrix and set matrix output
        id: set_matrix
        run: |
          COMBINED_MATRIX=$(python .github/workflows/scripts/explode-matrix.py '${{ inputs.matrix_json }}')

          if [ $? -ne 0 ]; then
            echo "::error::Python script failed to generate matrix."
            exit 1
          fi

          echo "work_matrix=$COMBINED_MATRIX" >> $GITHUB_OUTPUT

          echo "Debug: Combined Matrix: $COMBINED_MATRIX"

  run_work:
    needs: setup
    runs-on: ubuntu-latest
    name: ${{ matrix.name }}
    strategy:
      fail-fast: false
      matrix:
        include: ${{ fromJSON(needs.setup.outputs.work_matrix) }}

    steps:
      - name: Check out repository
        uses: actions/checkout@11bd71901bbe5b1630ceea73d27597364c9af683
        with:
          ref: ${{ inputs.checkout_ref }}

      - name: Create Check Run
        id: create_check
        uses: actions/github-script@60a0d83039c74a4aee543508d2ffcb1c3799cdea # v7.0.1
        with:
          github-token: ${{ needs.setup.outputs.token }}
          script: |
            const response = await github.rest.checks.create({
              owner: context.repo.owner,
              repo: context.repo.repo,
              name: 'Test Worker POC Test - ${{ matrix.name }}',
              head_sha: '${{ inputs.ref }}',
              status: 'in_progress',
              details_url: '${{ github.server_url }}/${{ github.repository }}/actions/runs/${{ github.run_id }}',
              output: {
                title: 'Test Worker POC Test - ${{ matrix.name }}',
                summary: 'Test Worker POC Test - ${{ matrix.name }} is currently running.'
              }
            });
            return response.data.id;

      - name: Run Generic Task
        id: run_task
        run: |
          echo "Running generic logic for job: ${{ matrix.name }}"
          echo "Platform: ${{ matrix.platform }}"
          echo "Runner: ${{ matrix.runner }}"
          echo "Target: ${{ matrix.target }}"
          echo "Git SHA: $(git rev-parse HEAD)"

<<<<<<< HEAD
  complete-check-run:
    runs-on: ubuntu-latest
    if: always()
    needs: [create-check-run, run_work]
    permissions:
      id-token: write
      contents: read
    steps:
      - name: Get GitHub token via dd-octo-sts
        uses: DataDog/dd-octo-sts-action@08f2144903ced3254a3dafec2592563409ba2aa0
        id: octo-sts
        with:
          scope: DataDog/integrations-core
          policy: self.test-worker-poc

      - name: Complete Check Run
        uses: actions/github-script@60a0d83039c74a4aee543508d2ffcb1c3799cdea # v7.0.1
        with:
          github-token: ${{ steps.octo-sts.outputs.token }}
          script: |
            const check_run_id = ${{ needs.create-check-run.outputs.check_run_id }};
            const conclusion = '${{ needs.run_work.result }}';
=======
      - name: Complete Check Run
        if: always()
        uses: actions/github-script@60a0d83039c74a4aee543508d2ffcb1c3799cdea # v7.0.1
        with:
          github-token: ${{ needs.setup.outputs.token }}
          script: |
            const check_run_id = ${{ steps.create_check.outputs.result }};
            const conclusion = '${{ steps.run_task.outcome }}'; // Outcome of the specific task
>>>>>>> 60c9eee4

            // Map actions conclusion to check run conclusion
            // https://docs.github.com/en/rest/checks/runs?apiVersion=2022-11-28#update-a-check-run
            let checkConclusion = conclusion;
            if (conclusion === 'skipped') {
              checkConclusion = 'neutral';
            } else if (conclusion === 'cancelled') {
              checkConclusion = 'cancelled';
            } else if (conclusion === 'failure') {
              checkConclusion = 'failure';
            } else if (conclusion === 'success') {
              checkConclusion = 'success';
            }

            await github.rest.checks.update({
              owner: context.repo.owner,
              repo: context.repo.repo,
              check_run_id: check_run_id,
              status: 'completed',
              conclusion: checkConclusion,
<<<<<<< HEAD
              output: {
                title: 'Test Worker POC Completed',
=======
              details_url: '${{ github.server_url }}/${{ github.repository }}/actions/runs/${{ github.run_id }}',
              output: {
                title: 'Test Worker POC Test - ${{ matrix.name }} Completed',
>>>>>>> 60c9eee4
                summary: `The workflow completed with status: ${conclusion}`
              }
            });<|MERGE_RESOLUTION|>--- conflicted
+++ resolved
@@ -13,43 +13,7 @@
         type: string
 
 jobs:
-  create-check-run:
-    runs-on: ubuntu-latest
-    permissions:
-      id-token: write
-      contents: read
-    outputs:
-      check_run_id: ${{ steps.create_check.outputs.result }}
-    steps:
-      - name: Get GitHub token via dd-octo-sts
-        uses: DataDog/dd-octo-sts-action@08f2144903ced3254a3dafec2592563409ba2aa0
-        id: octo-sts
-        with:
-          scope: DataDog/integrations-core
-          policy: self.test-worker-poc
-
-      - name: Create Check Run
-        id: create_check
-        uses: actions/github-script@60a0d83039c74a4aee543508d2ffcb1c3799cdea # v7.0.1
-        with:
-          github-token: ${{ steps.octo-sts.outputs.token }}
-          script: |
-            const response = await github.rest.checks.create({
-              owner: context.repo.owner,
-              repo: context.repo.repo,
-              name: 'Test Worker POC',
-              head_sha: '${{ inputs.ref }}',
-              status: 'in_progress',
-              details_url: '${{ github.server_url }}/${{ github.repository }}/actions/runs/${{ github.run_id }}',
-              output: {
-                title: 'Test Worker POC Running',
-                summary: 'The test worker POC workflow is currently running.'
-              }
-            });
-            return response.data.id;
-
   setup:
-    needs: create-check-run
     runs-on: ubuntu-latest
     permissions:
       id-token: write
@@ -134,30 +98,6 @@
           echo "Target: ${{ matrix.target }}"
           echo "Git SHA: $(git rev-parse HEAD)"
 
-<<<<<<< HEAD
-  complete-check-run:
-    runs-on: ubuntu-latest
-    if: always()
-    needs: [create-check-run, run_work]
-    permissions:
-      id-token: write
-      contents: read
-    steps:
-      - name: Get GitHub token via dd-octo-sts
-        uses: DataDog/dd-octo-sts-action@08f2144903ced3254a3dafec2592563409ba2aa0
-        id: octo-sts
-        with:
-          scope: DataDog/integrations-core
-          policy: self.test-worker-poc
-
-      - name: Complete Check Run
-        uses: actions/github-script@60a0d83039c74a4aee543508d2ffcb1c3799cdea # v7.0.1
-        with:
-          github-token: ${{ steps.octo-sts.outputs.token }}
-          script: |
-            const check_run_id = ${{ needs.create-check-run.outputs.check_run_id }};
-            const conclusion = '${{ needs.run_work.result }}';
-=======
       - name: Complete Check Run
         if: always()
         uses: actions/github-script@60a0d83039c74a4aee543508d2ffcb1c3799cdea # v7.0.1
@@ -166,7 +106,6 @@
           script: |
             const check_run_id = ${{ steps.create_check.outputs.result }};
             const conclusion = '${{ steps.run_task.outcome }}'; // Outcome of the specific task
->>>>>>> 60c9eee4
 
             // Map actions conclusion to check run conclusion
             // https://docs.github.com/en/rest/checks/runs?apiVersion=2022-11-28#update-a-check-run
@@ -187,14 +126,9 @@
               check_run_id: check_run_id,
               status: 'completed',
               conclusion: checkConclusion,
-<<<<<<< HEAD
-              output: {
-                title: 'Test Worker POC Completed',
-=======
               details_url: '${{ github.server_url }}/${{ github.repository }}/actions/runs/${{ github.run_id }}',
               output: {
                 title: 'Test Worker POC Test - ${{ matrix.name }} Completed',
->>>>>>> 60c9eee4
                 summary: `The workflow completed with status: ${conclusion}`
               }
             });