--- conflicted
+++ resolved
@@ -2194,19 +2194,16 @@
       minimum-base-package: ${{ inputs.minimum-base-package }}
       pytest-args: ${{ inputs.pytest-args }}
     secrets: inherit
-<<<<<<< HEAD
   j4f368cf:
     uses: ./.github/workflows/test-target.yml
     with:
       job-name: KubeVirt Handler
       target: kubevirt_handler
-=======
   jc4c1032:
     uses: ./.github/workflows/test-target.yml
     with:
       job-name: KubeVirt Controller
       target: kubevirt_controller
->>>>>>> df19af52
       platform: linux
       runner: '["ubuntu-22.04"]'
       repo: "${{ inputs.repo }}"
