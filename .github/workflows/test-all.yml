name: Test all

on:
  workflow_call:
    inputs:
      repo:
        required: true
        type: string

      python-version:
        required: false
        default: ""
        type: string
      standard:
        required: false
        default: false
        type: boolean
      latest:
        required: false
        default: false
        type: boolean
      minimum-base-package:
        required: false
        default: false
        type: boolean
      test-py2:
        required: false
        default: false
        type: boolean
      test-py3:
        required: false
        default: true
        type: boolean
      agent-image:
        required: false
        default: ""
        type: string
      agent-image-py2:
        required: false
        default: ""
        type: string
      agent-image-windows:
        required: false
        default: ""
        type: string
      agent-image-windows-py2:
        required: false
        default: ""
        type: string
      pytest-args:
        description: "Arguments to pass to pytest"
        required: false
        type: string
        default: ""

jobs:
  jd316aba:
    uses: ./.github/workflows/test-target.yml
    with:
      job-name: ddev on Linux
      target: ddev
      platform: linux
      runner: '["ubuntu-22.04"]'
      repo: "${{ inputs.repo }}"
      python-version: "${{ inputs.python-version }}"
      standard: ${{ inputs.standard }}
      latest: ${{ inputs.latest }}
      agent-image: "${{ inputs.agent-image }}"
      agent-image-py2: "${{ inputs.agent-image-py2 }}"
      agent-image-windows: "${{ inputs.agent-image-windows }}"
      agent-image-windows-py2: "${{ inputs.agent-image-windows-py2 }}"
      test-py2: ${{ inputs.test-py2 }}
      test-py3: ${{ inputs.test-py3 }}
      minimum-base-package: ${{ inputs.minimum-base-package }}
      pytest-args: ${{ inputs.pytest-args }}
    secrets: inherit
  j6712d43:
    uses: ./.github/workflows/test-target.yml
    with:
      job-name: ddev on Windows
      target: ddev
      platform: windows
      runner: '["windows-2022"]'
      repo: "${{ inputs.repo }}"
      python-version: "${{ inputs.python-version }}"
      standard: ${{ inputs.standard }}
      latest: ${{ inputs.latest }}
      agent-image: "${{ inputs.agent-image }}"
      agent-image-py2: "${{ inputs.agent-image-py2 }}"
      agent-image-windows: "${{ inputs.agent-image-windows }}"
      agent-image-windows-py2: "${{ inputs.agent-image-windows-py2 }}"
      test-py2: ${{ inputs.test-py2 }}
      test-py3: ${{ inputs.test-py3 }}
      minimum-base-package: ${{ inputs.minimum-base-package }}
      pytest-args: ${{ inputs.pytest-args }}
    secrets: inherit
  jb232c8c:
    uses: ./.github/workflows/test-target.yml
    with:
      job-name: Datadog Checks Base on Linux
      target: datadog_checks_base
      platform: linux
      runner: '["ubuntu-22.04"]'
      repo: "${{ inputs.repo }}"
      python-version: "${{ inputs.python-version }}"
      standard: ${{ inputs.standard }}
      latest: ${{ inputs.latest }}
      agent-image: "${{ inputs.agent-image }}"
      agent-image-py2: "${{ inputs.agent-image-py2 }}"
      agent-image-windows: "${{ inputs.agent-image-windows }}"
      agent-image-windows-py2: "${{ inputs.agent-image-windows-py2 }}"
      test-py2: ${{ inputs.test-py2 }}
      test-py3: ${{ inputs.test-py3 }}
      minimum-base-package: ${{ inputs.minimum-base-package }}
      pytest-args: ${{ inputs.pytest-args }}
    secrets: inherit
  jda96080:
    uses: ./.github/workflows/test-target.yml
    with:
      job-name: Datadog Checks Base on Windows
      target: datadog_checks_base
      platform: windows
      runner: '["windows-2022"]'
      repo: "${{ inputs.repo }}"
      python-version: "${{ inputs.python-version }}"
      standard: ${{ inputs.standard }}
      latest: ${{ inputs.latest }}
      agent-image: "${{ inputs.agent-image }}"
      agent-image-py2: "${{ inputs.agent-image-py2 }}"
      agent-image-windows: "${{ inputs.agent-image-windows }}"
      agent-image-windows-py2: "${{ inputs.agent-image-windows-py2 }}"
      test-py2: ${{ inputs.test-py2 }}
      test-py3: ${{ inputs.test-py3 }}
      minimum-base-package: ${{ inputs.minimum-base-package }}
      pytest-args: ${{ inputs.pytest-args }}
    secrets: inherit
  j77217e9:
    uses: ./.github/workflows/test-target.yml
    with:
      job-name: Datadog Checks Dev on Linux
      target: datadog_checks_dev
      platform: linux
      runner: '["ubuntu-22.04"]'
      repo: "${{ inputs.repo }}"
      python-version: "${{ inputs.python-version }}"
      standard: ${{ inputs.standard }}
      latest: ${{ inputs.latest }}
      agent-image: "${{ inputs.agent-image }}"
      agent-image-py2: "${{ inputs.agent-image-py2 }}"
      agent-image-windows: "${{ inputs.agent-image-windows }}"
      agent-image-windows-py2: "${{ inputs.agent-image-windows-py2 }}"
      test-py2: ${{ inputs.test-py2 }}
      test-py3: ${{ inputs.test-py3 }}
      minimum-base-package: ${{ inputs.minimum-base-package }}
      pytest-args: ${{ inputs.pytest-args }}
    secrets: inherit
  j1176210:
    uses: ./.github/workflows/test-target.yml
    with:
      job-name: Datadog Checks Dev on Windows
      target: datadog_checks_dev
      platform: windows
      runner: '["windows-2022"]'
      repo: "${{ inputs.repo }}"
      python-version: "${{ inputs.python-version }}"
      standard: ${{ inputs.standard }}
      latest: ${{ inputs.latest }}
      agent-image: "${{ inputs.agent-image }}"
      agent-image-py2: "${{ inputs.agent-image-py2 }}"
      agent-image-windows: "${{ inputs.agent-image-windows }}"
      agent-image-windows-py2: "${{ inputs.agent-image-windows-py2 }}"
      test-py2: ${{ inputs.test-py2 }}
      test-py3: ${{ inputs.test-py3 }}
      minimum-base-package: ${{ inputs.minimum-base-package }}
      pytest-args: ${{ inputs.pytest-args }}
    secrets: inherit
  j8cdb65b:
    uses: ./.github/workflows/test-target.yml
    with:
      job-name: Datadog Checks Downloader on Linux
      target: datadog_checks_downloader
      platform: linux
      runner: '["ubuntu-22.04"]'
      repo: "${{ inputs.repo }}"
      python-version: "${{ inputs.python-version }}"
      standard: ${{ inputs.standard }}
      latest: ${{ inputs.latest }}
      agent-image: "${{ inputs.agent-image }}"
      agent-image-py2: "${{ inputs.agent-image-py2 }}"
      agent-image-windows: "${{ inputs.agent-image-windows }}"
      agent-image-windows-py2: "${{ inputs.agent-image-windows-py2 }}"
      test-py2: ${{ inputs.test-py2 }}
      test-py3: ${{ inputs.test-py3 }}
      minimum-base-package: ${{ inputs.minimum-base-package }}
      pytest-args: ${{ inputs.pytest-args }}
    secrets: inherit
  j8c73c41:
    uses: ./.github/workflows/test-target.yml
    with:
      job-name: Datadog Checks Downloader on Windows
      target: datadog_checks_downloader
      platform: windows
      runner: '["windows-2022"]'
      repo: "${{ inputs.repo }}"
      python-version: "${{ inputs.python-version }}"
      standard: ${{ inputs.standard }}
      latest: ${{ inputs.latest }}
      agent-image: "${{ inputs.agent-image }}"
      agent-image-py2: "${{ inputs.agent-image-py2 }}"
      agent-image-windows: "${{ inputs.agent-image-windows }}"
      agent-image-windows-py2: "${{ inputs.agent-image-windows-py2 }}"
      test-py2: ${{ inputs.test-py2 }}
      test-py3: ${{ inputs.test-py3 }}
      minimum-base-package: ${{ inputs.minimum-base-package }}
      pytest-args: ${{ inputs.pytest-args }}
    secrets: inherit
  jd66e148:
    uses: ./.github/workflows/test-target.yml
    with:
      job-name: Active Directory
      target: active_directory
      platform: windows
      runner: '["windows-2022"]'
      repo: "${{ inputs.repo }}"
      python-version: "${{ inputs.python-version }}"
      standard: ${{ inputs.standard }}
      latest: ${{ inputs.latest }}
      agent-image: "${{ inputs.agent-image }}"
      agent-image-py2: "${{ inputs.agent-image-py2 }}"
      agent-image-windows: "${{ inputs.agent-image-windows }}"
      agent-image-windows-py2: "${{ inputs.agent-image-windows-py2 }}"
      test-py2: ${{ inputs.test-py2 }}
      test-py3: ${{ inputs.test-py3 }}
      minimum-base-package: ${{ inputs.minimum-base-package }}
      pytest-args: ${{ inputs.pytest-args }}
    secrets: inherit
  j02a4c95:
    uses: ./.github/workflows/test-target.yml
    with:
      job-name: ActiveMQ
      target: activemq
      platform: linux
      runner: '["ubuntu-22.04"]'
      repo: "${{ inputs.repo }}"
      python-version: "${{ inputs.python-version }}"
      standard: ${{ inputs.standard }}
      latest: ${{ inputs.latest }}
      agent-image: "${{ inputs.agent-image }}"
      agent-image-py2: "${{ inputs.agent-image-py2 }}"
      agent-image-windows: "${{ inputs.agent-image-windows }}"
      agent-image-windows-py2: "${{ inputs.agent-image-windows-py2 }}"
      test-py2: ${{ inputs.test-py2 }}
      test-py3: ${{ inputs.test-py3 }}
      minimum-base-package: ${{ inputs.minimum-base-package }}
      pytest-args: ${{ inputs.pytest-args }}
    secrets: inherit
  jb4c5802:
    uses: ./.github/workflows/test-target.yml
    with:
      job-name: ActiveMQ XML
      target: activemq_xml
      platform: linux
      runner: '["ubuntu-22.04"]'
      repo: "${{ inputs.repo }}"
      python-version: "${{ inputs.python-version }}"
      standard: ${{ inputs.standard }}
      latest: ${{ inputs.latest }}
      agent-image: "${{ inputs.agent-image }}"
      agent-image-py2: "${{ inputs.agent-image-py2 }}"
      agent-image-windows: "${{ inputs.agent-image-windows }}"
      agent-image-windows-py2: "${{ inputs.agent-image-windows-py2 }}"
      test-py2: ${{ inputs.test-py2 }}
      test-py3: ${{ inputs.test-py3 }}
      minimum-base-package: ${{ inputs.minimum-base-package }}
      pytest-args: ${{ inputs.pytest-args }}
    secrets: inherit
  jce7999e:
    uses: ./.github/workflows/test-target.yml
    with:
      job-name: Aerospike
      target: aerospike
      platform: linux
      runner: '["ubuntu-22.04"]'
      repo: "${{ inputs.repo }}"
      python-version: "${{ inputs.python-version }}"
      standard: ${{ inputs.standard }}
      latest: ${{ inputs.latest }}
      agent-image: "${{ inputs.agent-image }}"
      agent-image-py2: "${{ inputs.agent-image-py2 }}"
      agent-image-windows: "${{ inputs.agent-image-windows }}"
      agent-image-windows-py2: "${{ inputs.agent-image-windows-py2 }}"
      test-py2: ${{ inputs.test-py2 }}
      test-py3: ${{ inputs.test-py3 }}
      minimum-base-package: ${{ inputs.minimum-base-package }}
      pytest-args: ${{ inputs.pytest-args }}
    secrets: inherit
  jd58222c:
    uses: ./.github/workflows/test-target.yml
    with:
      job-name: Airflow
      target: airflow
      platform: linux
      runner: '["ubuntu-22.04"]'
      repo: "${{ inputs.repo }}"
      python-version: "${{ inputs.python-version }}"
      standard: ${{ inputs.standard }}
      latest: ${{ inputs.latest }}
      agent-image: "${{ inputs.agent-image }}"
      agent-image-py2: "${{ inputs.agent-image-py2 }}"
      agent-image-windows: "${{ inputs.agent-image-windows }}"
      agent-image-windows-py2: "${{ inputs.agent-image-windows-py2 }}"
      test-py2: ${{ inputs.test-py2 }}
      test-py3: ${{ inputs.test-py3 }}
      minimum-base-package: ${{ inputs.minimum-base-package }}
      pytest-args: ${{ inputs.pytest-args }}
    secrets: inherit
  jaaddf5e:
    uses: ./.github/workflows/test-target.yml
    with:
      job-name: Amazon Kafka
      target: amazon_msk
      platform: linux
      runner: '["ubuntu-22.04"]'
      repo: "${{ inputs.repo }}"
      python-version: "${{ inputs.python-version }}"
      standard: ${{ inputs.standard }}
      latest: ${{ inputs.latest }}
      agent-image: "${{ inputs.agent-image }}"
      agent-image-py2: "${{ inputs.agent-image-py2 }}"
      agent-image-windows: "${{ inputs.agent-image-windows }}"
      agent-image-windows-py2: "${{ inputs.agent-image-windows-py2 }}"
      test-py2: ${{ inputs.test-py2 }}
      test-py3: ${{ inputs.test-py3 }}
      minimum-base-package: ${{ inputs.minimum-base-package }}
      pytest-args: ${{ inputs.pytest-args }}
    secrets: inherit
  j9c53fc8:
    uses: ./.github/workflows/test-target.yml
    with:
      job-name: Ambari
      target: ambari
      platform: linux
      runner: '["ubuntu-22.04"]'
      repo: "${{ inputs.repo }}"
      python-version: "${{ inputs.python-version }}"
      standard: ${{ inputs.standard }}
      latest: ${{ inputs.latest }}
      agent-image: "${{ inputs.agent-image }}"
      agent-image-py2: "${{ inputs.agent-image-py2 }}"
      agent-image-windows: "${{ inputs.agent-image-windows }}"
      agent-image-windows-py2: "${{ inputs.agent-image-windows-py2 }}"
      test-py2: ${{ inputs.test-py2 }}
      test-py3: ${{ inputs.test-py3 }}
      minimum-base-package: ${{ inputs.minimum-base-package }}
      pytest-args: ${{ inputs.pytest-args }}
    secrets: inherit
  j87ec402:
    uses: ./.github/workflows/test-target.yml
    with:
      job-name: Apache
      target: apache
      platform: linux
      runner: '["ubuntu-22.04"]'
      repo: "${{ inputs.repo }}"
      python-version: "${{ inputs.python-version }}"
      standard: ${{ inputs.standard }}
      latest: ${{ inputs.latest }}
      agent-image: "${{ inputs.agent-image }}"
      agent-image-py2: "${{ inputs.agent-image-py2 }}"
      agent-image-windows: "${{ inputs.agent-image-windows }}"
      agent-image-windows-py2: "${{ inputs.agent-image-windows-py2 }}"
      test-py2: ${{ inputs.test-py2 }}
      test-py3: ${{ inputs.test-py3 }}
      minimum-base-package: ${{ inputs.minimum-base-package }}
      pytest-args: ${{ inputs.pytest-args }}
    secrets: inherit
  jacbd843:
    uses: ./.github/workflows/test-target.yml
    with:
      job-name: ArangoDB
      target: arangodb
      platform: linux
      runner: '["ubuntu-22.04"]'
      repo: "${{ inputs.repo }}"
      python-version: "${{ inputs.python-version }}"
      standard: ${{ inputs.standard }}
      latest: ${{ inputs.latest }}
      agent-image: "${{ inputs.agent-image }}"
      agent-image-py2: "${{ inputs.agent-image-py2 }}"
      agent-image-windows: "${{ inputs.agent-image-windows }}"
      agent-image-windows-py2: "${{ inputs.agent-image-windows-py2 }}"
      test-py2: ${{ inputs.test-py2 }}
      test-py3: ${{ inputs.test-py3 }}
      minimum-base-package: ${{ inputs.minimum-base-package }}
      pytest-args: ${{ inputs.pytest-args }}
    secrets: inherit
  j3650884:
    uses: ./.github/workflows/test-target.yml
    with:
      job-name: Argo Rollouts
      target: argo_rollouts
      platform: linux
      runner: '["ubuntu-22.04"]'
      repo: "${{ inputs.repo }}"
      python-version: "${{ inputs.python-version }}"
      standard: ${{ inputs.standard }}
      latest: ${{ inputs.latest }}
      agent-image: "${{ inputs.agent-image }}"
      agent-image-py2: "${{ inputs.agent-image-py2 }}"
      agent-image-windows: "${{ inputs.agent-image-windows }}"
      agent-image-windows-py2: "${{ inputs.agent-image-windows-py2 }}"
      test-py2: ${{ inputs.test-py2 }}
      test-py3: ${{ inputs.test-py3 }}
      minimum-base-package: ${{ inputs.minimum-base-package }}
      pytest-args: ${{ inputs.pytest-args }}
    secrets: inherit
  j14e797c:
    uses: ./.github/workflows/test-target.yml
    with:
      job-name: Argo Workflows
      target: argo_workflows
      platform: linux
      runner: '["ubuntu-22.04"]'
      repo: "${{ inputs.repo }}"
      python-version: "${{ inputs.python-version }}"
      standard: ${{ inputs.standard }}
      latest: ${{ inputs.latest }}
      agent-image: "${{ inputs.agent-image }}"
      agent-image-py2: "${{ inputs.agent-image-py2 }}"
      agent-image-windows: "${{ inputs.agent-image-windows }}"
      agent-image-windows-py2: "${{ inputs.agent-image-windows-py2 }}"
      test-py2: ${{ inputs.test-py2 }}
      test-py3: ${{ inputs.test-py3 }}
      minimum-base-package: ${{ inputs.minimum-base-package }}
      pytest-args: ${{ inputs.pytest-args }}
    secrets: inherit
  j92d42de:
    uses: ./.github/workflows/test-target.yml
    with:
      job-name: ArgoCD
      target: argocd
      platform: linux
      runner: '["ubuntu-22.04"]'
      repo: "${{ inputs.repo }}"
      python-version: "${{ inputs.python-version }}"
      standard: ${{ inputs.standard }}
      latest: ${{ inputs.latest }}
      agent-image: "${{ inputs.agent-image }}"
      agent-image-py2: "${{ inputs.agent-image-py2 }}"
      agent-image-windows: "${{ inputs.agent-image-windows }}"
      agent-image-windows-py2: "${{ inputs.agent-image-windows-py2 }}"
      test-py2: ${{ inputs.test-py2 }}
      test-py3: ${{ inputs.test-py3 }}
      minimum-base-package: ${{ inputs.minimum-base-package }}
      pytest-args: ${{ inputs.pytest-args }}
    secrets: inherit
  j8c9f9aa:
    uses: ./.github/workflows/test-target.yml
    with:
      job-name: ASP.NET
      target: aspdotnet
      platform: windows
      runner: '["windows-2022"]'
      repo: "${{ inputs.repo }}"
      python-version: "${{ inputs.python-version }}"
      standard: ${{ inputs.standard }}
      latest: ${{ inputs.latest }}
      agent-image: "${{ inputs.agent-image }}"
      agent-image-py2: "${{ inputs.agent-image-py2 }}"
      agent-image-windows: "${{ inputs.agent-image-windows }}"
      agent-image-windows-py2: "${{ inputs.agent-image-windows-py2 }}"
      test-py2: ${{ inputs.test-py2 }}
      test-py3: ${{ inputs.test-py3 }}
      minimum-base-package: ${{ inputs.minimum-base-package }}
      pytest-args: ${{ inputs.pytest-args }}
    secrets: inherit
  j924327f:
    uses: ./.github/workflows/test-target.yml
    with:
      job-name: Avi Vantage
      target: avi_vantage
      platform: linux
      runner: '["ubuntu-22.04"]'
      repo: "${{ inputs.repo }}"
      python-version: "${{ inputs.python-version }}"
      standard: ${{ inputs.standard }}
      latest: ${{ inputs.latest }}
      agent-image: "${{ inputs.agent-image }}"
      agent-image-py2: "${{ inputs.agent-image-py2 }}"
      agent-image-windows: "${{ inputs.agent-image-windows }}"
      agent-image-windows-py2: "${{ inputs.agent-image-windows-py2 }}"
      test-py2: ${{ inputs.test-py2 }}
      test-py3: ${{ inputs.test-py3 }}
      minimum-base-package: ${{ inputs.minimum-base-package }}
      pytest-args: ${{ inputs.pytest-args }}
    secrets: inherit
  jeb3e097:
    uses: ./.github/workflows/test-target.yml
    with:
      job-name: AWS Neuron
      target: aws_neuron
      platform: linux
      runner: '["ubuntu-22.04"]'
      repo: "${{ inputs.repo }}"
      python-version: "${{ inputs.python-version }}"
      standard: ${{ inputs.standard }}
      latest: ${{ inputs.latest }}
      agent-image: "${{ inputs.agent-image }}"
      agent-image-py2: "${{ inputs.agent-image-py2 }}"
      agent-image-windows: "${{ inputs.agent-image-windows }}"
      agent-image-windows-py2: "${{ inputs.agent-image-windows-py2 }}"
      test-py2: ${{ inputs.test-py2 }}
      test-py3: ${{ inputs.test-py3 }}
      minimum-base-package: ${{ inputs.minimum-base-package }}
      pytest-args: ${{ inputs.pytest-args }}
    secrets: inherit
  j8d83b0b:
    uses: ./.github/workflows/test-target.yml
    with:
      job-name: Azure IoT Edge
      target: azure_iot_edge
      platform: linux
      runner: '["ubuntu-22.04"]'
      repo: "${{ inputs.repo }}"
      python-version: "${{ inputs.python-version }}"
      standard: ${{ inputs.standard }}
      latest: ${{ inputs.latest }}
      agent-image: "${{ inputs.agent-image }}"
      agent-image-py2: "${{ inputs.agent-image-py2 }}"
      agent-image-windows: "${{ inputs.agent-image-windows }}"
      agent-image-windows-py2: "${{ inputs.agent-image-windows-py2 }}"
      test-py2: ${{ inputs.test-py2 }}
      test-py3: ${{ inputs.test-py3 }}
      minimum-base-package: ${{ inputs.minimum-base-package }}
      pytest-args: ${{ inputs.pytest-args }}
    secrets: inherit
  jfcf4b1a:
    uses: ./.github/workflows/test-target.yml
    with:
      job-name: Boundary
      target: boundary
      platform: linux
      runner: '["ubuntu-22.04"]'
      repo: "${{ inputs.repo }}"
      python-version: "${{ inputs.python-version }}"
      standard: ${{ inputs.standard }}
      latest: ${{ inputs.latest }}
      agent-image: "${{ inputs.agent-image }}"
      agent-image-py2: "${{ inputs.agent-image-py2 }}"
      agent-image-windows: "${{ inputs.agent-image-windows }}"
      agent-image-windows-py2: "${{ inputs.agent-image-windows-py2 }}"
      test-py2: ${{ inputs.test-py2 }}
      test-py3: ${{ inputs.test-py3 }}
      minimum-base-package: ${{ inputs.minimum-base-package }}
      pytest-args: ${{ inputs.pytest-args }}
    secrets: inherit
  j2883ff0:
    uses: ./.github/workflows/test-target.yml
    with:
      job-name: Btrfs
      target: btrfs
      platform: linux
      runner: '["ubuntu-22.04"]'
      repo: "${{ inputs.repo }}"
      python-version: "${{ inputs.python-version }}"
      standard: ${{ inputs.standard }}
      latest: ${{ inputs.latest }}
      agent-image: "${{ inputs.agent-image }}"
      agent-image-py2: "${{ inputs.agent-image-py2 }}"
      agent-image-windows: "${{ inputs.agent-image-windows }}"
      agent-image-windows-py2: "${{ inputs.agent-image-windows-py2 }}"
      test-py2: ${{ inputs.test-py2 }}
      test-py3: ${{ inputs.test-py3 }}
      minimum-base-package: ${{ inputs.minimum-base-package }}
      pytest-args: ${{ inputs.pytest-args }}
    secrets: inherit
  j481d7ae:
    uses: ./.github/workflows/test-target.yml
    with:
      job-name: Cacti
      target: cacti
      platform: linux
      runner: '["ubuntu-22.04"]'
      repo: "${{ inputs.repo }}"
      python-version: "${{ inputs.python-version }}"
      standard: ${{ inputs.standard }}
      latest: ${{ inputs.latest }}
      agent-image: "${{ inputs.agent-image }}"
      agent-image-py2: "${{ inputs.agent-image-py2 }}"
      agent-image-windows: "${{ inputs.agent-image-windows }}"
      agent-image-windows-py2: "${{ inputs.agent-image-windows-py2 }}"
      test-py2: ${{ inputs.test-py2 }}
      test-py3: ${{ inputs.test-py3 }}
      minimum-base-package: ${{ inputs.minimum-base-package }}
      pytest-args: ${{ inputs.pytest-args }}
    secrets: inherit
  j47ac8c7:
    uses: ./.github/workflows/test-target.yml
    with:
      job-name: Calico
      target: calico
      platform: linux
      runner: '["ubuntu-22.04"]'
      repo: "${{ inputs.repo }}"
      python-version: "${{ inputs.python-version }}"
      standard: ${{ inputs.standard }}
      latest: ${{ inputs.latest }}
      agent-image: "${{ inputs.agent-image }}"
      agent-image-py2: "${{ inputs.agent-image-py2 }}"
      agent-image-windows: "${{ inputs.agent-image-windows }}"
      agent-image-windows-py2: "${{ inputs.agent-image-windows-py2 }}"
      test-py2: ${{ inputs.test-py2 }}
      test-py3: ${{ inputs.test-py3 }}
      minimum-base-package: ${{ inputs.minimum-base-package }}
      pytest-args: ${{ inputs.pytest-args }}
    secrets: inherit
  je3297e4:
    uses: ./.github/workflows/test-target.yml
    with:
      job-name: Cassandra
      target: cassandra
      platform: linux
      runner: '["ubuntu-22.04"]'
      repo: "${{ inputs.repo }}"
      python-version: "${{ inputs.python-version }}"
      standard: ${{ inputs.standard }}
      latest: ${{ inputs.latest }}
      agent-image: "${{ inputs.agent-image }}"
      agent-image-py2: "${{ inputs.agent-image-py2 }}"
      agent-image-windows: "${{ inputs.agent-image-windows }}"
      agent-image-windows-py2: "${{ inputs.agent-image-windows-py2 }}"
      test-py2: ${{ inputs.test-py2 }}
      test-py3: ${{ inputs.test-py3 }}
      minimum-base-package: ${{ inputs.minimum-base-package }}
      pytest-args: ${{ inputs.pytest-args }}
    secrets: inherit
  jf75679d:
    uses: ./.github/workflows/test-target.yml
    with:
      job-name: Cassandra Nodetool
      target: cassandra_nodetool
      platform: linux
      runner: '["ubuntu-22.04"]'
      repo: "${{ inputs.repo }}"
      python-version: "${{ inputs.python-version }}"
      standard: ${{ inputs.standard }}
      latest: ${{ inputs.latest }}
      agent-image: "${{ inputs.agent-image }}"
      agent-image-py2: "${{ inputs.agent-image-py2 }}"
      agent-image-windows: "${{ inputs.agent-image-windows }}"
      agent-image-windows-py2: "${{ inputs.agent-image-windows-py2 }}"
      test-py2: ${{ inputs.test-py2 }}
      test-py3: ${{ inputs.test-py3 }}
      minimum-base-package: ${{ inputs.minimum-base-package }}
      pytest-args: ${{ inputs.pytest-args }}
    secrets: inherit
  jdffb064:
    uses: ./.github/workflows/test-target.yml
    with:
      job-name: Ceph
      target: ceph
      platform: linux
      runner: '["ubuntu-22.04"]'
      repo: "${{ inputs.repo }}"
      python-version: "${{ inputs.python-version }}"
      standard: ${{ inputs.standard }}
      latest: ${{ inputs.latest }}
      agent-image: "${{ inputs.agent-image }}"
      agent-image-py2: "${{ inputs.agent-image-py2 }}"
      agent-image-windows: "${{ inputs.agent-image-windows }}"
      agent-image-windows-py2: "${{ inputs.agent-image-windows-py2 }}"
      test-py2: ${{ inputs.test-py2 }}
      test-py3: ${{ inputs.test-py3 }}
      minimum-base-package: ${{ inputs.minimum-base-package }}
      pytest-args: ${{ inputs.pytest-args }}
    secrets: inherit
  je6bb20d:
    uses: ./.github/workflows/test-target.yml
    with:
      job-name: cert-manager
      target: cert_manager
      platform: linux
      runner: '["ubuntu-22.04"]'
      repo: "${{ inputs.repo }}"
      python-version: "${{ inputs.python-version }}"
      standard: ${{ inputs.standard }}
      latest: ${{ inputs.latest }}
      agent-image: "${{ inputs.agent-image }}"
      agent-image-py2: "${{ inputs.agent-image-py2 }}"
      agent-image-windows: "${{ inputs.agent-image-windows }}"
      agent-image-windows-py2: "${{ inputs.agent-image-windows-py2 }}"
      test-py2: ${{ inputs.test-py2 }}
      test-py3: ${{ inputs.test-py3 }}
      minimum-base-package: ${{ inputs.minimum-base-package }}
      pytest-args: ${{ inputs.pytest-args }}
    secrets: inherit
  jeb29398:
    uses: ./.github/workflows/test-target.yml
    with:
      job-name: Cilium
      target: cilium
      platform: linux
      runner: '["ubuntu-22.04"]'
      repo: "${{ inputs.repo }}"
      python-version: "${{ inputs.python-version }}"
      standard: ${{ inputs.standard }}
      latest: ${{ inputs.latest }}
      agent-image: "${{ inputs.agent-image }}"
      agent-image-py2: "${{ inputs.agent-image-py2 }}"
      agent-image-windows: "${{ inputs.agent-image-windows }}"
      agent-image-windows-py2: "${{ inputs.agent-image-windows-py2 }}"
      test-py2: ${{ inputs.test-py2 }}
      test-py3: ${{ inputs.test-py3 }}
      minimum-base-package: ${{ inputs.minimum-base-package }}
      pytest-args: ${{ inputs.pytest-args }}
    secrets: inherit
  j3de8d1a:
    uses: ./.github/workflows/test-target.yml
    with:
      job-name: Cisco ACI
      target: cisco_aci
      platform: linux
      runner: '["ubuntu-22.04"]'
      repo: "${{ inputs.repo }}"
      python-version: "${{ inputs.python-version }}"
      standard: ${{ inputs.standard }}
      latest: ${{ inputs.latest }}
      agent-image: "${{ inputs.agent-image }}"
      agent-image-py2: "${{ inputs.agent-image-py2 }}"
      agent-image-windows: "${{ inputs.agent-image-windows }}"
      agent-image-windows-py2: "${{ inputs.agent-image-windows-py2 }}"
      test-py2: ${{ inputs.test-py2 }}
      test-py3: ${{ inputs.test-py3 }}
      minimum-base-package: ${{ inputs.minimum-base-package }}
      pytest-args: ${{ inputs.pytest-args }}
    secrets: inherit
  jafd4d40:
    uses: ./.github/workflows/test-target.yml
    with:
      job-name: Citrix Hypervisor
      target: citrix_hypervisor
      platform: linux
      runner: '["ubuntu-22.04"]'
      repo: "${{ inputs.repo }}"
      python-version: "${{ inputs.python-version }}"
      standard: ${{ inputs.standard }}
      latest: ${{ inputs.latest }}
      agent-image: "${{ inputs.agent-image }}"
      agent-image-py2: "${{ inputs.agent-image-py2 }}"
      agent-image-windows: "${{ inputs.agent-image-windows }}"
      agent-image-windows-py2: "${{ inputs.agent-image-windows-py2 }}"
      test-py2: ${{ inputs.test-py2 }}
      test-py3: ${{ inputs.test-py3 }}
      minimum-base-package: ${{ inputs.minimum-base-package }}
      pytest-args: ${{ inputs.pytest-args }}
    secrets: inherit
  jdee91dd:
    uses: ./.github/workflows/test-target.yml
    with:
      job-name: ClickHouse
      target: clickhouse
      platform: linux
      runner: '["ubuntu-22.04"]'
      repo: "${{ inputs.repo }}"
      python-version: "${{ inputs.python-version }}"
      standard: ${{ inputs.standard }}
      latest: ${{ inputs.latest }}
      agent-image: "${{ inputs.agent-image }}"
      agent-image-py2: "${{ inputs.agent-image-py2 }}"
      agent-image-windows: "${{ inputs.agent-image-windows }}"
      agent-image-windows-py2: "${{ inputs.agent-image-windows-py2 }}"
      test-py2: ${{ inputs.test-py2 }}
      test-py3: ${{ inputs.test-py3 }}
      minimum-base-package: ${{ inputs.minimum-base-package }}
      pytest-args: ${{ inputs.pytest-args }}
    secrets: inherit
  j4131274:
    uses: ./.github/workflows/test-target.yml
    with:
      job-name: Cloud Foundry API
      target: cloud_foundry_api
      platform: linux
      runner: '["ubuntu-22.04"]'
      repo: "${{ inputs.repo }}"
      python-version: "${{ inputs.python-version }}"
      standard: ${{ inputs.standard }}
      latest: ${{ inputs.latest }}
      agent-image: "${{ inputs.agent-image }}"
      agent-image-py2: "${{ inputs.agent-image-py2 }}"
      agent-image-windows: "${{ inputs.agent-image-windows }}"
      agent-image-windows-py2: "${{ inputs.agent-image-windows-py2 }}"
      test-py2: ${{ inputs.test-py2 }}
      test-py3: ${{ inputs.test-py3 }}
      minimum-base-package: ${{ inputs.minimum-base-package }}
      pytest-args: ${{ inputs.pytest-args }}
    secrets: inherit
  j26f9a18:
    uses: ./.github/workflows/test-target.yml
    with:
      job-name: Cloudera
      target: cloudera
      platform: linux
      runner: '["ubuntu-22.04"]'
      repo: "${{ inputs.repo }}"
      python-version: "${{ inputs.python-version }}"
      standard: ${{ inputs.standard }}
      latest: ${{ inputs.latest }}
      agent-image: "${{ inputs.agent-image }}"
      agent-image-py2: "${{ inputs.agent-image-py2 }}"
      agent-image-windows: "${{ inputs.agent-image-windows }}"
      agent-image-windows-py2: "${{ inputs.agent-image-windows-py2 }}"
      test-py2: ${{ inputs.test-py2 }}
      test-py3: ${{ inputs.test-py3 }}
      minimum-base-package: ${{ inputs.minimum-base-package }}
      pytest-args: ${{ inputs.pytest-args }}
    secrets: inherit
  j7faf392:
    uses: ./.github/workflows/test-target.yml
    with:
      job-name: CockroachDB
      target: cockroachdb
      platform: linux
      runner: '["ubuntu-22.04"]'
      repo: "${{ inputs.repo }}"
      python-version: "${{ inputs.python-version }}"
      standard: ${{ inputs.standard }}
      latest: ${{ inputs.latest }}
      agent-image: "${{ inputs.agent-image }}"
      agent-image-py2: "${{ inputs.agent-image-py2 }}"
      agent-image-windows: "${{ inputs.agent-image-windows }}"
      agent-image-windows-py2: "${{ inputs.agent-image-windows-py2 }}"
      test-py2: ${{ inputs.test-py2 }}
      test-py3: ${{ inputs.test-py3 }}
      minimum-base-package: ${{ inputs.minimum-base-package }}
      pytest-args: ${{ inputs.pytest-args }}
    secrets: inherit
  j89ec795:
    uses: ./.github/workflows/test-target.yml
    with:
      job-name: Confluent Platform
      target: confluent_platform
      platform: linux
      runner: '["ubuntu-22.04"]'
      repo: "${{ inputs.repo }}"
      python-version: "${{ inputs.python-version }}"
      standard: ${{ inputs.standard }}
      latest: ${{ inputs.latest }}
      agent-image: "${{ inputs.agent-image }}"
      agent-image-py2: "${{ inputs.agent-image-py2 }}"
      agent-image-windows: "${{ inputs.agent-image-windows }}"
      agent-image-windows-py2: "${{ inputs.agent-image-windows-py2 }}"
      test-py2: ${{ inputs.test-py2 }}
      test-py3: ${{ inputs.test-py3 }}
      minimum-base-package: ${{ inputs.minimum-base-package }}
      pytest-args: ${{ inputs.pytest-args }}
    secrets: inherit
  j13a53db:
    uses: ./.github/workflows/test-target.yml
    with:
      job-name: Consul
      target: consul
      platform: linux
      runner: '["ubuntu-22.04"]'
      repo: "${{ inputs.repo }}"
      python-version: "${{ inputs.python-version }}"
      standard: ${{ inputs.standard }}
      latest: ${{ inputs.latest }}
      agent-image: "${{ inputs.agent-image }}"
      agent-image-py2: "${{ inputs.agent-image-py2 }}"
      agent-image-windows: "${{ inputs.agent-image-windows }}"
      agent-image-windows-py2: "${{ inputs.agent-image-windows-py2 }}"
      test-py2: ${{ inputs.test-py2 }}
      test-py3: ${{ inputs.test-py3 }}
      minimum-base-package: ${{ inputs.minimum-base-package }}
      pytest-args: ${{ inputs.pytest-args }}
    secrets: inherit
  jb67436a:
    uses: ./.github/workflows/test-target.yml
    with:
      job-name: CoreDNS
      target: coredns
      platform: linux
      runner: '["ubuntu-22.04"]'
      repo: "${{ inputs.repo }}"
      python-version: "${{ inputs.python-version }}"
      standard: ${{ inputs.standard }}
      latest: ${{ inputs.latest }}
      agent-image: "${{ inputs.agent-image }}"
      agent-image-py2: "${{ inputs.agent-image-py2 }}"
      agent-image-windows: "${{ inputs.agent-image-windows }}"
      agent-image-windows-py2: "${{ inputs.agent-image-windows-py2 }}"
      test-py2: ${{ inputs.test-py2 }}
      test-py3: ${{ inputs.test-py3 }}
      minimum-base-package: ${{ inputs.minimum-base-package }}
      pytest-args: ${{ inputs.pytest-args }}
    secrets: inherit
  j483e815:
    uses: ./.github/workflows/test-target.yml
    with:
      job-name: CouchDB
      target: couch
      platform: linux
      runner: '["ubuntu-22.04"]'
      repo: "${{ inputs.repo }}"
      python-version: "${{ inputs.python-version }}"
      standard: ${{ inputs.standard }}
      latest: ${{ inputs.latest }}
      agent-image: "${{ inputs.agent-image }}"
      agent-image-py2: "${{ inputs.agent-image-py2 }}"
      agent-image-windows: "${{ inputs.agent-image-windows }}"
      agent-image-windows-py2: "${{ inputs.agent-image-windows-py2 }}"
      test-py2: ${{ inputs.test-py2 }}
      test-py3: ${{ inputs.test-py3 }}
      minimum-base-package: ${{ inputs.minimum-base-package }}
      pytest-args: ${{ inputs.pytest-args }}
    secrets: inherit
  j1e84c35:
    uses: ./.github/workflows/test-target.yml
    with:
      job-name: Couchbase
      target: couchbase
      platform: linux
      runner: '["ubuntu-22.04"]'
      repo: "${{ inputs.repo }}"
      python-version: "${{ inputs.python-version }}"
      standard: ${{ inputs.standard }}
      latest: ${{ inputs.latest }}
      agent-image: "${{ inputs.agent-image }}"
      agent-image-py2: "${{ inputs.agent-image-py2 }}"
      agent-image-windows: "${{ inputs.agent-image-windows }}"
      agent-image-windows-py2: "${{ inputs.agent-image-windows-py2 }}"
      test-py2: ${{ inputs.test-py2 }}
      test-py3: ${{ inputs.test-py3 }}
      minimum-base-package: ${{ inputs.minimum-base-package }}
      pytest-args: ${{ inputs.pytest-args }}
    secrets: inherit
  ja3692a6:
    uses: ./.github/workflows/test-target.yml
    with:
      job-name: CRI-O
      target: crio
      platform: linux
      runner: '["ubuntu-22.04"]'
      repo: "${{ inputs.repo }}"
      python-version: "${{ inputs.python-version }}"
      standard: ${{ inputs.standard }}
      latest: ${{ inputs.latest }}
      agent-image: "${{ inputs.agent-image }}"
      agent-image-py2: "${{ inputs.agent-image-py2 }}"
      agent-image-windows: "${{ inputs.agent-image-windows }}"
      agent-image-windows-py2: "${{ inputs.agent-image-windows-py2 }}"
      test-py2: ${{ inputs.test-py2 }}
      test-py3: ${{ inputs.test-py3 }}
      minimum-base-package: ${{ inputs.minimum-base-package }}
      pytest-args: ${{ inputs.pytest-args }}
    secrets: inherit
  j2d21154:
    uses: ./.github/workflows/test-target.yml
    with:
      job-name: Datadog Cluster Agent
      target: datadog_cluster_agent
      platform: linux
      runner: '["ubuntu-22.04"]'
      repo: "${{ inputs.repo }}"
      python-version: "${{ inputs.python-version }}"
      standard: ${{ inputs.standard }}
      latest: ${{ inputs.latest }}
      agent-image: "${{ inputs.agent-image }}"
      agent-image-py2: "${{ inputs.agent-image-py2 }}"
      agent-image-windows: "${{ inputs.agent-image-windows }}"
      agent-image-windows-py2: "${{ inputs.agent-image-windows-py2 }}"
      test-py2: ${{ inputs.test-py2 }}
      test-py3: ${{ inputs.test-py3 }}
      minimum-base-package: ${{ inputs.minimum-base-package }}
      pytest-args: ${{ inputs.pytest-args }}
    secrets: inherit
  j69f9754:
    uses: ./.github/workflows/test-target.yml
    with:
      job-name: dcgm
      target: dcgm
      platform: linux
      runner: '["ubuntu-22.04"]'
      repo: "${{ inputs.repo }}"
      python-version: "${{ inputs.python-version }}"
      standard: ${{ inputs.standard }}
      latest: ${{ inputs.latest }}
      agent-image: "${{ inputs.agent-image }}"
      agent-image-py2: "${{ inputs.agent-image-py2 }}"
      agent-image-windows: "${{ inputs.agent-image-windows }}"
      agent-image-windows-py2: "${{ inputs.agent-image-windows-py2 }}"
      test-py2: ${{ inputs.test-py2 }}
      test-py3: ${{ inputs.test-py3 }}
      minimum-base-package: ${{ inputs.minimum-base-package }}
      pytest-args: ${{ inputs.pytest-args }}
    secrets: inherit
  jc8f84c3:
    uses: ./.github/workflows/test-target.yml
    with:
      job-name: Directory
      target: directory
      platform: linux
      runner: '["ubuntu-22.04"]'
      repo: "${{ inputs.repo }}"
      python-version: "${{ inputs.python-version }}"
      standard: ${{ inputs.standard }}
      latest: ${{ inputs.latest }}
      agent-image: "${{ inputs.agent-image }}"
      agent-image-py2: "${{ inputs.agent-image-py2 }}"
      agent-image-windows: "${{ inputs.agent-image-windows }}"
      agent-image-windows-py2: "${{ inputs.agent-image-windows-py2 }}"
      test-py2: ${{ inputs.test-py2 }}
      test-py3: ${{ inputs.test-py3 }}
      minimum-base-package: ${{ inputs.minimum-base-package }}
      pytest-args: ${{ inputs.pytest-args }}
    secrets: inherit
  j4b2fe2b:
    uses: ./.github/workflows/test-target.yml
    with:
      job-name: Disk on Linux
      target: disk
      platform: linux
      runner: '["ubuntu-22.04"]'
      repo: "${{ inputs.repo }}"
      python-version: "${{ inputs.python-version }}"
      standard: ${{ inputs.standard }}
      latest: ${{ inputs.latest }}
      agent-image: "${{ inputs.agent-image }}"
      agent-image-py2: "${{ inputs.agent-image-py2 }}"
      agent-image-windows: "${{ inputs.agent-image-windows }}"
      agent-image-windows-py2: "${{ inputs.agent-image-windows-py2 }}"
      test-py2: ${{ inputs.test-py2 }}
      test-py3: ${{ inputs.test-py3 }}
      minimum-base-package: ${{ inputs.minimum-base-package }}
      pytest-args: ${{ inputs.pytest-args }}
    secrets: inherit
  j92e8bce:
    uses: ./.github/workflows/test-target.yml
    with:
      job-name: Disk on Windows
      target: disk
      platform: windows
      runner: '["windows-2022"]'
      repo: "${{ inputs.repo }}"
      python-version: "${{ inputs.python-version }}"
      standard: ${{ inputs.standard }}
      latest: ${{ inputs.latest }}
      agent-image: "${{ inputs.agent-image }}"
      agent-image-py2: "${{ inputs.agent-image-py2 }}"
      agent-image-windows: "${{ inputs.agent-image-windows }}"
      agent-image-windows-py2: "${{ inputs.agent-image-windows-py2 }}"
      test-py2: ${{ inputs.test-py2 }}
      test-py3: ${{ inputs.test-py3 }}
      minimum-base-package: ${{ inputs.minimum-base-package }}
      pytest-args: ${{ inputs.pytest-args }}
    secrets: inherit
  j3e27604:
    uses: ./.github/workflows/test-target.yml
    with:
      job-name: DNS on Linux
      target: dns_check
      platform: linux
      runner: '["ubuntu-22.04"]'
      repo: "${{ inputs.repo }}"
      python-version: "${{ inputs.python-version }}"
      standard: ${{ inputs.standard }}
      latest: ${{ inputs.latest }}
      agent-image: "${{ inputs.agent-image }}"
      agent-image-py2: "${{ inputs.agent-image-py2 }}"
      agent-image-windows: "${{ inputs.agent-image-windows }}"
      agent-image-windows-py2: "${{ inputs.agent-image-windows-py2 }}"
      test-py2: ${{ inputs.test-py2 }}
      test-py3: ${{ inputs.test-py3 }}
      minimum-base-package: ${{ inputs.minimum-base-package }}
      pytest-args: ${{ inputs.pytest-args }}
    secrets: inherit
  j301b42d:
    uses: ./.github/workflows/test-target.yml
    with:
      job-name: DNS on Windows
      target: dns_check
      platform: windows
      runner: '["windows-2022"]'
      repo: "${{ inputs.repo }}"
      python-version: "${{ inputs.python-version }}"
      standard: ${{ inputs.standard }}
      latest: ${{ inputs.latest }}
      agent-image: "${{ inputs.agent-image }}"
      agent-image-py2: "${{ inputs.agent-image-py2 }}"
      agent-image-windows: "${{ inputs.agent-image-windows }}"
      agent-image-windows-py2: "${{ inputs.agent-image-windows-py2 }}"
      test-py2: ${{ inputs.test-py2 }}
      test-py3: ${{ inputs.test-py3 }}
      minimum-base-package: ${{ inputs.minimum-base-package }}
      pytest-args: ${{ inputs.pytest-args }}
    secrets: inherit
  jc6b16d4:
    uses: ./.github/workflows/test-target.yml
    with:
      job-name: .NET CLR
      target: dotnetclr
      platform: windows
      runner: '["windows-2022"]'
      repo: "${{ inputs.repo }}"
      python-version: "${{ inputs.python-version }}"
      standard: ${{ inputs.standard }}
      latest: ${{ inputs.latest }}
      agent-image: "${{ inputs.agent-image }}"
      agent-image-py2: "${{ inputs.agent-image-py2 }}"
      agent-image-windows: "${{ inputs.agent-image-windows }}"
      agent-image-windows-py2: "${{ inputs.agent-image-windows-py2 }}"
      test-py2: ${{ inputs.test-py2 }}
      test-py3: ${{ inputs.test-py3 }}
      minimum-base-package: ${{ inputs.minimum-base-package }}
      pytest-args: ${{ inputs.pytest-args }}
    secrets: inherit
  j274814f:
    uses: ./.github/workflows/test-target.yml
    with:
      job-name: Druid
      target: druid
      platform: linux
      runner: '["ubuntu-22.04"]'
      repo: "${{ inputs.repo }}"
      python-version: "${{ inputs.python-version }}"
      standard: ${{ inputs.standard }}
      latest: ${{ inputs.latest }}
      agent-image: "${{ inputs.agent-image }}"
      agent-image-py2: "${{ inputs.agent-image-py2 }}"
      agent-image-windows: "${{ inputs.agent-image-windows }}"
      agent-image-windows-py2: "${{ inputs.agent-image-windows-py2 }}"
      test-py2: ${{ inputs.test-py2 }}
      test-py3: ${{ inputs.test-py3 }}
      minimum-base-package: ${{ inputs.minimum-base-package }}
      pytest-args: ${{ inputs.pytest-args }}
    secrets: inherit
  j562bfe5:
    uses: ./.github/workflows/test-target.yml
    with:
      job-name: Amazon ECS Fargate
      target: ecs_fargate
      platform: linux
      runner: '["ubuntu-22.04"]'
      repo: "${{ inputs.repo }}"
      python-version: "${{ inputs.python-version }}"
      standard: ${{ inputs.standard }}
      latest: ${{ inputs.latest }}
      agent-image: "${{ inputs.agent-image }}"
      agent-image-py2: "${{ inputs.agent-image-py2 }}"
      agent-image-windows: "${{ inputs.agent-image-windows }}"
      agent-image-windows-py2: "${{ inputs.agent-image-windows-py2 }}"
      test-py2: ${{ inputs.test-py2 }}
      test-py3: ${{ inputs.test-py3 }}
      minimum-base-package: ${{ inputs.minimum-base-package }}
      pytest-args: ${{ inputs.pytest-args }}
    secrets: inherit
  j72f26c1:
    uses: ./.github/workflows/test-target.yml
    with:
      job-name: EKS Fargate
      target: eks_fargate
      platform: linux
      runner: '["ubuntu-22.04"]'
      repo: "${{ inputs.repo }}"
      python-version: "${{ inputs.python-version }}"
      standard: ${{ inputs.standard }}
      latest: ${{ inputs.latest }}
      agent-image: "${{ inputs.agent-image }}"
      agent-image-py2: "${{ inputs.agent-image-py2 }}"
      agent-image-windows: "${{ inputs.agent-image-windows }}"
      agent-image-windows-py2: "${{ inputs.agent-image-windows-py2 }}"
      test-py2: ${{ inputs.test-py2 }}
      test-py3: ${{ inputs.test-py3 }}
      minimum-base-package: ${{ inputs.minimum-base-package }}
      pytest-args: ${{ inputs.pytest-args }}
    secrets: inherit
  j31c819b:
    uses: ./.github/workflows/test-target.yml
    with:
      job-name: Elasticsearch
      target: elastic
      platform: linux
      runner: '["ubuntu-22.04"]'
      repo: "${{ inputs.repo }}"
      python-version: "${{ inputs.python-version }}"
      standard: ${{ inputs.standard }}
      latest: ${{ inputs.latest }}
      agent-image: "${{ inputs.agent-image }}"
      agent-image-py2: "${{ inputs.agent-image-py2 }}"
      agent-image-windows: "${{ inputs.agent-image-windows }}"
      agent-image-windows-py2: "${{ inputs.agent-image-windows-py2 }}"
      test-py2: ${{ inputs.test-py2 }}
      test-py3: ${{ inputs.test-py3 }}
      minimum-base-package: ${{ inputs.minimum-base-package }}
      pytest-args: ${{ inputs.pytest-args }}
    secrets: inherit
  j93163a5:
    uses: ./.github/workflows/test-target.yml
    with:
      job-name: Envoy
      target: envoy
      platform: linux
      runner: '["ubuntu-22.04"]'
      repo: "${{ inputs.repo }}"
      python-version: "${{ inputs.python-version }}"
      standard: ${{ inputs.standard }}
      latest: ${{ inputs.latest }}
      agent-image: "${{ inputs.agent-image }}"
      agent-image-py2: "${{ inputs.agent-image-py2 }}"
      agent-image-windows: "${{ inputs.agent-image-windows }}"
      agent-image-windows-py2: "${{ inputs.agent-image-windows-py2 }}"
      test-py2: ${{ inputs.test-py2 }}
      test-py3: ${{ inputs.test-py3 }}
      minimum-base-package: ${{ inputs.minimum-base-package }}
      pytest-args: ${{ inputs.pytest-args }}
    secrets: inherit
  jc4fef15:
    uses: ./.github/workflows/test-target.yml
    with:
      job-name: ESXi
      target: esxi
      platform: linux
      runner: '["ubuntu-22.04"]'
      repo: "${{ inputs.repo }}"
      python-version: "${{ inputs.python-version }}"
      standard: ${{ inputs.standard }}
      latest: ${{ inputs.latest }}
      agent-image: "${{ inputs.agent-image }}"
      agent-image-py2: "${{ inputs.agent-image-py2 }}"
      agent-image-windows: "${{ inputs.agent-image-windows }}"
      agent-image-windows-py2: "${{ inputs.agent-image-windows-py2 }}"
      test-py2: ${{ inputs.test-py2 }}
      test-py3: ${{ inputs.test-py3 }}
      minimum-base-package: ${{ inputs.minimum-base-package }}
      pytest-args: ${{ inputs.pytest-args }}
    secrets: inherit
  jc38cbd9:
    uses: ./.github/workflows/test-target.yml
    with:
      job-name: etcd
      target: etcd
      platform: linux
      runner: '["ubuntu-22.04"]'
      repo: "${{ inputs.repo }}"
      python-version: "${{ inputs.python-version }}"
      standard: ${{ inputs.standard }}
      latest: ${{ inputs.latest }}
      agent-image: "${{ inputs.agent-image }}"
      agent-image-py2: "${{ inputs.agent-image-py2 }}"
      agent-image-windows: "${{ inputs.agent-image-windows }}"
      agent-image-windows-py2: "${{ inputs.agent-image-windows-py2 }}"
      test-py2: ${{ inputs.test-py2 }}
      test-py3: ${{ inputs.test-py3 }}
      minimum-base-package: ${{ inputs.minimum-base-package }}
      pytest-args: ${{ inputs.pytest-args }}
    secrets: inherit
  j284dfb9:
    uses: ./.github/workflows/test-target.yml
    with:
      job-name: Exchange Server
      target: exchange_server
      platform: windows
      runner: '["windows-2022"]'
      repo: "${{ inputs.repo }}"
      python-version: "${{ inputs.python-version }}"
      standard: ${{ inputs.standard }}
      latest: ${{ inputs.latest }}
      agent-image: "${{ inputs.agent-image }}"
      agent-image-py2: "${{ inputs.agent-image-py2 }}"
      agent-image-windows: "${{ inputs.agent-image-windows }}"
      agent-image-windows-py2: "${{ inputs.agent-image-windows-py2 }}"
      test-py2: ${{ inputs.test-py2 }}
      test-py3: ${{ inputs.test-py3 }}
      minimum-base-package: ${{ inputs.minimum-base-package }}
      pytest-args: ${{ inputs.pytest-args }}
    secrets: inherit
  j1856b23:
    uses: ./.github/workflows/test-target.yml
    with:
      job-name: External DNS
      target: external_dns
      platform: linux
      runner: '["ubuntu-22.04"]'
      repo: "${{ inputs.repo }}"
      python-version: "${{ inputs.python-version }}"
      standard: ${{ inputs.standard }}
      latest: ${{ inputs.latest }}
      agent-image: "${{ inputs.agent-image }}"
      agent-image-py2: "${{ inputs.agent-image-py2 }}"
      agent-image-windows: "${{ inputs.agent-image-windows }}"
      agent-image-windows-py2: "${{ inputs.agent-image-windows-py2 }}"
      test-py2: ${{ inputs.test-py2 }}
      test-py3: ${{ inputs.test-py3 }}
      minimum-base-package: ${{ inputs.minimum-base-package }}
      pytest-args: ${{ inputs.pytest-args }}
    secrets: inherit
  j4f2c848:
    uses: ./.github/workflows/test-target.yml
    with:
      job-name: Fluentd
      target: fluentd
      platform: linux
      runner: '["ubuntu-22.04"]'
      repo: "${{ inputs.repo }}"
      python-version: "${{ inputs.python-version }}"
      standard: ${{ inputs.standard }}
      latest: ${{ inputs.latest }}
      agent-image: "${{ inputs.agent-image }}"
      agent-image-py2: "${{ inputs.agent-image-py2 }}"
      agent-image-windows: "${{ inputs.agent-image-windows }}"
      agent-image-windows-py2: "${{ inputs.agent-image-windows-py2 }}"
      test-py2: ${{ inputs.test-py2 }}
      test-py3: ${{ inputs.test-py3 }}
      minimum-base-package: ${{ inputs.minimum-base-package }}
      pytest-args: ${{ inputs.pytest-args }}
    secrets: inherit
  j6134697:
    uses: ./.github/workflows/test-target.yml
    with:
      job-name: fluxcd
      target: fluxcd
      platform: linux
      runner: '["ubuntu-22.04"]'
      repo: "${{ inputs.repo }}"
      python-version: "${{ inputs.python-version }}"
      standard: ${{ inputs.standard }}
      latest: ${{ inputs.latest }}
      agent-image: "${{ inputs.agent-image }}"
      agent-image-py2: "${{ inputs.agent-image-py2 }}"
      agent-image-windows: "${{ inputs.agent-image-windows }}"
      agent-image-windows-py2: "${{ inputs.agent-image-windows-py2 }}"
      test-py2: ${{ inputs.test-py2 }}
      test-py3: ${{ inputs.test-py3 }}
      minimum-base-package: ${{ inputs.minimum-base-package }}
      pytest-args: ${{ inputs.pytest-args }}
    secrets: inherit
  j5018b0d:
    uses: ./.github/workflows/test-target.yml
    with:
      job-name: Fly.io
      target: fly_io
      platform: linux
      runner: '["ubuntu-22.04"]'
      repo: "${{ inputs.repo }}"
      python-version: "${{ inputs.python-version }}"
      standard: ${{ inputs.standard }}
      latest: ${{ inputs.latest }}
      agent-image: "${{ inputs.agent-image }}"
      agent-image-py2: "${{ inputs.agent-image-py2 }}"
      agent-image-windows: "${{ inputs.agent-image-windows }}"
      agent-image-windows-py2: "${{ inputs.agent-image-windows-py2 }}"
      test-py2: ${{ inputs.test-py2 }}
      test-py3: ${{ inputs.test-py3 }}
      minimum-base-package: ${{ inputs.minimum-base-package }}
      pytest-args: ${{ inputs.pytest-args }}
    secrets: inherit
  jc364450:
    uses: ./.github/workflows/test-target.yml
    with:
      job-name: FoundationDB
      target: foundationdb
      platform: linux
      runner: '["ubuntu-22.04"]'
      repo: "${{ inputs.repo }}"
      python-version: "${{ inputs.python-version }}"
      standard: ${{ inputs.standard }}
      latest: ${{ inputs.latest }}
      agent-image: "${{ inputs.agent-image }}"
      agent-image-py2: "${{ inputs.agent-image-py2 }}"
      agent-image-windows: "${{ inputs.agent-image-windows }}"
      agent-image-windows-py2: "${{ inputs.agent-image-windows-py2 }}"
      test-py2: ${{ inputs.test-py2 }}
      test-py3: ${{ inputs.test-py3 }}
      minimum-base-package: ${{ inputs.minimum-base-package }}
      pytest-args: ${{ inputs.pytest-args }}
    secrets: inherit
  j3becdbc:
    uses: ./.github/workflows/test-target.yml
    with:
      job-name: Gearman
      target: gearmand
      platform: linux
      runner: '["ubuntu-22.04"]'
      repo: "${{ inputs.repo }}"
      python-version: "${{ inputs.python-version }}"
      standard: ${{ inputs.standard }}
      latest: ${{ inputs.latest }}
      agent-image: "${{ inputs.agent-image }}"
      agent-image-py2: "${{ inputs.agent-image-py2 }}"
      agent-image-windows: "${{ inputs.agent-image-windows }}"
      agent-image-windows-py2: "${{ inputs.agent-image-windows-py2 }}"
      test-py2: ${{ inputs.test-py2 }}
      test-py3: ${{ inputs.test-py3 }}
      minimum-base-package: ${{ inputs.minimum-base-package }}
      pytest-args: ${{ inputs.pytest-args }}
    secrets: inherit
  j4ea3f09:
    uses: ./.github/workflows/test-target.yml
    with:
      job-name: Gitlab
      target: gitlab
      platform: linux
      runner: '["ubuntu-22.04"]'
      repo: "${{ inputs.repo }}"
      python-version: "${{ inputs.python-version }}"
      standard: ${{ inputs.standard }}
      latest: ${{ inputs.latest }}
      agent-image: "${{ inputs.agent-image }}"
      agent-image-py2: "${{ inputs.agent-image-py2 }}"
      agent-image-windows: "${{ inputs.agent-image-windows }}"
      agent-image-windows-py2: "${{ inputs.agent-image-windows-py2 }}"
      test-py2: ${{ inputs.test-py2 }}
      test-py3: ${{ inputs.test-py3 }}
      minimum-base-package: ${{ inputs.minimum-base-package }}
      pytest-args: ${{ inputs.pytest-args }}
    secrets: inherit
  j563739d:
    uses: ./.github/workflows/test-target.yml
    with:
      job-name: Gitlab Runner
      target: gitlab_runner
      platform: linux
      runner: '["ubuntu-22.04"]'
      repo: "${{ inputs.repo }}"
      python-version: "${{ inputs.python-version }}"
      standard: ${{ inputs.standard }}
      latest: ${{ inputs.latest }}
      agent-image: "${{ inputs.agent-image }}"
      agent-image-py2: "${{ inputs.agent-image-py2 }}"
      agent-image-windows: "${{ inputs.agent-image-windows }}"
      agent-image-windows-py2: "${{ inputs.agent-image-windows-py2 }}"
      test-py2: ${{ inputs.test-py2 }}
      test-py3: ${{ inputs.test-py3 }}
      minimum-base-package: ${{ inputs.minimum-base-package }}
      pytest-args: ${{ inputs.pytest-args }}
    secrets: inherit
  j16f5513:
    uses: ./.github/workflows/test-target.yml
    with:
      job-name: GlusterFS
      target: glusterfs
      platform: linux
      runner: '["ubuntu-20.04"]'
      repo: "${{ inputs.repo }}"
      python-version: "${{ inputs.python-version }}"
      standard: ${{ inputs.standard }}
      latest: ${{ inputs.latest }}
      agent-image: "${{ inputs.agent-image }}"
      agent-image-py2: "${{ inputs.agent-image-py2 }}"
      agent-image-windows: "${{ inputs.agent-image-windows }}"
      agent-image-windows-py2: "${{ inputs.agent-image-windows-py2 }}"
      test-py2: ${{ inputs.test-py2 }}
      test-py3: ${{ inputs.test-py3 }}
      minimum-base-package: ${{ inputs.minimum-base-package }}
      pytest-args: ${{ inputs.pytest-args }}
    secrets: inherit
  j3399e09:
    uses: ./.github/workflows/test-target.yml
    with:
      job-name: Go Expvar
      target: go_expvar
      platform: linux
      runner: '["ubuntu-22.04"]'
      repo: "${{ inputs.repo }}"
      python-version: "${{ inputs.python-version }}"
      standard: ${{ inputs.standard }}
      latest: ${{ inputs.latest }}
      agent-image: "${{ inputs.agent-image }}"
      agent-image-py2: "${{ inputs.agent-image-py2 }}"
      agent-image-windows: "${{ inputs.agent-image-windows }}"
      agent-image-windows-py2: "${{ inputs.agent-image-windows-py2 }}"
      test-py2: ${{ inputs.test-py2 }}
      test-py3: ${{ inputs.test-py3 }}
      minimum-base-package: ${{ inputs.minimum-base-package }}
      pytest-args: ${{ inputs.pytest-args }}
    secrets: inherit
  j1fede0e:
    uses: ./.github/workflows/test-target.yml
    with:
      job-name: Gunicorn
      target: gunicorn
      platform: linux
      runner: '["ubuntu-22.04"]'
      repo: "${{ inputs.repo }}"
      python-version: "${{ inputs.python-version }}"
      standard: ${{ inputs.standard }}
      latest: ${{ inputs.latest }}
      agent-image: "${{ inputs.agent-image }}"
      agent-image-py2: "${{ inputs.agent-image-py2 }}"
      agent-image-windows: "${{ inputs.agent-image-windows }}"
      agent-image-windows-py2: "${{ inputs.agent-image-windows-py2 }}"
      test-py2: ${{ inputs.test-py2 }}
      test-py3: ${{ inputs.test-py3 }}
      minimum-base-package: ${{ inputs.minimum-base-package }}
      pytest-args: ${{ inputs.pytest-args }}
    secrets: inherit
  j5979923:
    uses: ./.github/workflows/test-target.yml
    with:
      job-name: HAProxy
      target: haproxy
      platform: linux
      runner: '["ubuntu-22.04"]'
      repo: "${{ inputs.repo }}"
      python-version: "${{ inputs.python-version }}"
      standard: ${{ inputs.standard }}
      latest: ${{ inputs.latest }}
      agent-image: "${{ inputs.agent-image }}"
      agent-image-py2: "${{ inputs.agent-image-py2 }}"
      agent-image-windows: "${{ inputs.agent-image-windows }}"
      agent-image-windows-py2: "${{ inputs.agent-image-windows-py2 }}"
      test-py2: ${{ inputs.test-py2 }}
      test-py3: ${{ inputs.test-py3 }}
      minimum-base-package: ${{ inputs.minimum-base-package }}
      pytest-args: ${{ inputs.pytest-args }}
    secrets: inherit
  j8a8c654:
    uses: ./.github/workflows/test-target.yml
    with:
      job-name: Harbor
      target: harbor
      platform: linux
      runner: '["ubuntu-22.04"]'
      repo: "${{ inputs.repo }}"
      python-version: "${{ inputs.python-version }}"
      standard: ${{ inputs.standard }}
      latest: ${{ inputs.latest }}
      agent-image: "${{ inputs.agent-image }}"
      agent-image-py2: "${{ inputs.agent-image-py2 }}"
      agent-image-windows: "${{ inputs.agent-image-windows }}"
      agent-image-windows-py2: "${{ inputs.agent-image-windows-py2 }}"
      test-py2: ${{ inputs.test-py2 }}
      test-py3: ${{ inputs.test-py3 }}
      minimum-base-package: ${{ inputs.minimum-base-package }}
      pytest-args: ${{ inputs.pytest-args }}
    secrets: inherit
  j9cb9f66:
    uses: ./.github/workflows/test-target.yml
    with:
      job-name: Hazelcast
      target: hazelcast
      platform: linux
      runner: '["ubuntu-22.04"]'
      repo: "${{ inputs.repo }}"
      python-version: "${{ inputs.python-version }}"
      standard: ${{ inputs.standard }}
      latest: ${{ inputs.latest }}
      agent-image: "${{ inputs.agent-image }}"
      agent-image-py2: "${{ inputs.agent-image-py2 }}"
      agent-image-windows: "${{ inputs.agent-image-windows }}"
      agent-image-windows-py2: "${{ inputs.agent-image-windows-py2 }}"
      test-py2: ${{ inputs.test-py2 }}
      test-py3: ${{ inputs.test-py3 }}
      minimum-base-package: ${{ inputs.minimum-base-package }}
      pytest-args: ${{ inputs.pytest-args }}
    secrets: inherit
  j240a78b:
    uses: ./.github/workflows/test-target.yml
    with:
      job-name: HDFS Datanode
      target: hdfs_datanode
      platform: linux
      runner: '["ubuntu-22.04"]'
      repo: "${{ inputs.repo }}"
      python-version: "${{ inputs.python-version }}"
      standard: ${{ inputs.standard }}
      latest: ${{ inputs.latest }}
      agent-image: "${{ inputs.agent-image }}"
      agent-image-py2: "${{ inputs.agent-image-py2 }}"
      agent-image-windows: "${{ inputs.agent-image-windows }}"
      agent-image-windows-py2: "${{ inputs.agent-image-windows-py2 }}"
      test-py2: ${{ inputs.test-py2 }}
      test-py3: ${{ inputs.test-py3 }}
      minimum-base-package: ${{ inputs.minimum-base-package }}
      pytest-args: ${{ inputs.pytest-args }}
    secrets: inherit
  j00a0dd6:
    uses: ./.github/workflows/test-target.yml
    with:
      job-name: HDFS Namenode
      target: hdfs_namenode
      platform: linux
      runner: '["ubuntu-22.04"]'
      repo: "${{ inputs.repo }}"
      python-version: "${{ inputs.python-version }}"
      standard: ${{ inputs.standard }}
      latest: ${{ inputs.latest }}
      agent-image: "${{ inputs.agent-image }}"
      agent-image-py2: "${{ inputs.agent-image-py2 }}"
      agent-image-windows: "${{ inputs.agent-image-windows }}"
      agent-image-windows-py2: "${{ inputs.agent-image-windows-py2 }}"
      test-py2: ${{ inputs.test-py2 }}
      test-py3: ${{ inputs.test-py3 }}
      minimum-base-package: ${{ inputs.minimum-base-package }}
      pytest-args: ${{ inputs.pytest-args }}
    secrets: inherit
  jaf48338:
    uses: ./.github/workflows/test-target.yml
    with:
      job-name: Hive
      target: hive
      platform: linux
      runner: '["ubuntu-22.04"]'
      repo: "${{ inputs.repo }}"
      python-version: "${{ inputs.python-version }}"
      standard: ${{ inputs.standard }}
      latest: ${{ inputs.latest }}
      agent-image: "${{ inputs.agent-image }}"
      agent-image-py2: "${{ inputs.agent-image-py2 }}"
      agent-image-windows: "${{ inputs.agent-image-windows }}"
      agent-image-windows-py2: "${{ inputs.agent-image-windows-py2 }}"
      test-py2: ${{ inputs.test-py2 }}
      test-py3: ${{ inputs.test-py3 }}
      minimum-base-package: ${{ inputs.minimum-base-package }}
      pytest-args: ${{ inputs.pytest-args }}
    secrets: inherit
  je66898a:
    uses: ./.github/workflows/test-target.yml
    with:
      job-name: HiveMQ
      target: hivemq
      platform: linux
      runner: '["ubuntu-22.04"]'
      repo: "${{ inputs.repo }}"
      python-version: "${{ inputs.python-version }}"
      standard: ${{ inputs.standard }}
      latest: ${{ inputs.latest }}
      agent-image: "${{ inputs.agent-image }}"
      agent-image-py2: "${{ inputs.agent-image-py2 }}"
      agent-image-windows: "${{ inputs.agent-image-windows }}"
      agent-image-windows-py2: "${{ inputs.agent-image-windows-py2 }}"
      test-py2: ${{ inputs.test-py2 }}
      test-py3: ${{ inputs.test-py3 }}
      minimum-base-package: ${{ inputs.minimum-base-package }}
      pytest-args: ${{ inputs.pytest-args }}
    secrets: inherit
  j56d6f32:
    uses: ./.github/workflows/test-target.yml
    with:
      job-name: HTTP
      target: http_check
      platform: linux
      runner: '["ubuntu-22.04"]'
      repo: "${{ inputs.repo }}"
      python-version: "${{ inputs.python-version }}"
      standard: ${{ inputs.standard }}
      latest: ${{ inputs.latest }}
      agent-image: "${{ inputs.agent-image }}"
      agent-image-py2: "${{ inputs.agent-image-py2 }}"
      agent-image-windows: "${{ inputs.agent-image-windows }}"
      agent-image-windows-py2: "${{ inputs.agent-image-windows-py2 }}"
      test-py2: ${{ inputs.test-py2 }}
      test-py3: ${{ inputs.test-py3 }}
      minimum-base-package: ${{ inputs.minimum-base-package }}
      pytest-args: ${{ inputs.pytest-args }}
    secrets: inherit
  j95a2b08:
    uses: ./.github/workflows/test-target.yml
    with:
      job-name: Hudi
      target: hudi
      platform: linux
      runner: '["ubuntu-22.04"]'
      repo: "${{ inputs.repo }}"
      python-version: "${{ inputs.python-version }}"
      standard: ${{ inputs.standard }}
      latest: ${{ inputs.latest }}
      agent-image: "${{ inputs.agent-image }}"
      agent-image-py2: "${{ inputs.agent-image-py2 }}"
      agent-image-windows: "${{ inputs.agent-image-windows }}"
      agent-image-windows-py2: "${{ inputs.agent-image-windows-py2 }}"
      test-py2: ${{ inputs.test-py2 }}
      test-py3: ${{ inputs.test-py3 }}
      minimum-base-package: ${{ inputs.minimum-base-package }}
      pytest-args: ${{ inputs.pytest-args }}
    secrets: inherit
  j5a9585a:
    uses: ./.github/workflows/test-target.yml
    with:
      job-name: IBM ACE
      target: ibm_ace
      platform: linux
      runner: '["ubuntu-22.04"]'
      repo: "${{ inputs.repo }}"
      python-version: "${{ inputs.python-version }}"
      standard: ${{ inputs.standard }}
      latest: ${{ inputs.latest }}
      agent-image: "${{ inputs.agent-image }}"
      agent-image-py2: "${{ inputs.agent-image-py2 }}"
      agent-image-windows: "${{ inputs.agent-image-windows }}"
      agent-image-windows-py2: "${{ inputs.agent-image-windows-py2 }}"
      test-py2: ${{ inputs.test-py2 }}
      test-py3: ${{ inputs.test-py3 }}
      minimum-base-package: ${{ inputs.minimum-base-package }}
      pytest-args: ${{ inputs.pytest-args }}
    secrets: inherit
  j60f59ae:
    uses: ./.github/workflows/test-target.yml
    with:
      job-name: IBM Db2
      target: ibm_db2
      platform: linux
      runner: '["ubuntu-22.04"]'
      repo: "${{ inputs.repo }}"
      python-version: "${{ inputs.python-version }}"
      standard: ${{ inputs.standard }}
      latest: ${{ inputs.latest }}
      agent-image: "${{ inputs.agent-image }}"
      agent-image-py2: "${{ inputs.agent-image-py2 }}"
      agent-image-windows: "${{ inputs.agent-image-windows }}"
      agent-image-windows-py2: "${{ inputs.agent-image-windows-py2 }}"
      test-py2: ${{ inputs.test-py2 }}
      test-py3: ${{ inputs.test-py3 }}
      minimum-base-package: ${{ inputs.minimum-base-package }}
      pytest-args: ${{ inputs.pytest-args }}
    secrets: inherit
  j9accedb:
    uses: ./.github/workflows/test-target.yml
    with:
      job-name: IBM i
      target: ibm_i
      platform: linux
      runner: '["ubuntu-22.04"]'
      repo: "${{ inputs.repo }}"
      python-version: "${{ inputs.python-version }}"
      standard: ${{ inputs.standard }}
      latest: ${{ inputs.latest }}
      agent-image: "${{ inputs.agent-image }}"
      agent-image-py2: "${{ inputs.agent-image-py2 }}"
      agent-image-windows: "${{ inputs.agent-image-windows }}"
      agent-image-windows-py2: "${{ inputs.agent-image-windows-py2 }}"
      test-py2: ${{ inputs.test-py2 }}
      test-py3: ${{ inputs.test-py3 }}
      minimum-base-package: ${{ inputs.minimum-base-package }}
      pytest-args: ${{ inputs.pytest-args }}
    secrets: inherit
  jf4d06ee:
    uses: ./.github/workflows/test-target.yml
    with:
      job-name: IBM MQ on Linux
      target: ibm_mq
      platform: linux
      runner: '["ubuntu-22.04"]'
      repo: "${{ inputs.repo }}"
      python-version: "${{ inputs.python-version }}"
      standard: ${{ inputs.standard }}
      latest: ${{ inputs.latest }}
      agent-image: "${{ inputs.agent-image }}"
      agent-image-py2: "${{ inputs.agent-image-py2 }}"
      agent-image-windows: "${{ inputs.agent-image-windows }}"
      agent-image-windows-py2: "${{ inputs.agent-image-windows-py2 }}"
      test-py2: ${{ inputs.test-py2 }}
      test-py3: ${{ inputs.test-py3 }}
      minimum-base-package: ${{ inputs.minimum-base-package }}
      pytest-args: ${{ inputs.pytest-args }}
    secrets: inherit
  j662406b:
    uses: ./.github/workflows/test-target.yml
    with:
      job-name: IBM MQ on Windows
      target: ibm_mq
      platform: windows
      runner: '["windows-2022"]'
      repo: "${{ inputs.repo }}"
      python-version: "${{ inputs.python-version }}"
      standard: ${{ inputs.standard }}
      latest: ${{ inputs.latest }}
      agent-image: "${{ inputs.agent-image }}"
      agent-image-py2: "${{ inputs.agent-image-py2 }}"
      agent-image-windows: "${{ inputs.agent-image-windows }}"
      agent-image-windows-py2: "${{ inputs.agent-image-windows-py2 }}"
      test-py2: ${{ inputs.test-py2 }}
      test-py3: ${{ inputs.test-py3 }}
      minimum-base-package: ${{ inputs.minimum-base-package }}
      pytest-args: ${{ inputs.pytest-args }}
    secrets: inherit
  j440815a:
    uses: ./.github/workflows/test-target.yml
    with:
      job-name: IBM WAS
      target: ibm_was
      platform: linux
      runner: '["ubuntu-22.04"]'
      repo: "${{ inputs.repo }}"
      python-version: "${{ inputs.python-version }}"
      standard: ${{ inputs.standard }}
      latest: ${{ inputs.latest }}
      agent-image: "${{ inputs.agent-image }}"
      agent-image-py2: "${{ inputs.agent-image-py2 }}"
      agent-image-windows: "${{ inputs.agent-image-windows }}"
      agent-image-windows-py2: "${{ inputs.agent-image-windows-py2 }}"
      test-py2: ${{ inputs.test-py2 }}
      test-py3: ${{ inputs.test-py3 }}
      minimum-base-package: ${{ inputs.minimum-base-package }}
      pytest-args: ${{ inputs.pytest-args }}
    secrets: inherit
  j0676988:
    uses: ./.github/workflows/test-target.yml
    with:
      job-name: Ignite
      target: ignite
      platform: linux
      runner: '["ubuntu-22.04"]'
      repo: "${{ inputs.repo }}"
      python-version: "${{ inputs.python-version }}"
      standard: ${{ inputs.standard }}
      latest: ${{ inputs.latest }}
      agent-image: "${{ inputs.agent-image }}"
      agent-image-py2: "${{ inputs.agent-image-py2 }}"
      agent-image-windows: "${{ inputs.agent-image-windows }}"
      agent-image-windows-py2: "${{ inputs.agent-image-windows-py2 }}"
      test-py2: ${{ inputs.test-py2 }}
      test-py3: ${{ inputs.test-py3 }}
      minimum-base-package: ${{ inputs.minimum-base-package }}
      pytest-args: ${{ inputs.pytest-args }}
    secrets: inherit
  j9267198:
    uses: ./.github/workflows/test-target.yml
    with:
      job-name: IIS
      target: iis
      platform: windows
      runner: '["windows-2022"]'
      repo: "${{ inputs.repo }}"
      python-version: "${{ inputs.python-version }}"
      standard: ${{ inputs.standard }}
      latest: ${{ inputs.latest }}
      agent-image: "${{ inputs.agent-image }}"
      agent-image-py2: "${{ inputs.agent-image-py2 }}"
      agent-image-windows: "${{ inputs.agent-image-windows }}"
      agent-image-windows-py2: "${{ inputs.agent-image-windows-py2 }}"
      test-py2: ${{ inputs.test-py2 }}
      test-py3: ${{ inputs.test-py3 }}
      minimum-base-package: ${{ inputs.minimum-base-package }}
      pytest-args: ${{ inputs.pytest-args }}
    secrets: inherit
  j5dc7466:
    uses: ./.github/workflows/test-target.yml
    with:
      job-name: Impala
      target: impala
      platform: linux
      runner: '["ubuntu-22.04"]'
      repo: "${{ inputs.repo }}"
      python-version: "${{ inputs.python-version }}"
      standard: ${{ inputs.standard }}
      latest: ${{ inputs.latest }}
      agent-image: "${{ inputs.agent-image }}"
      agent-image-py2: "${{ inputs.agent-image-py2 }}"
      agent-image-windows: "${{ inputs.agent-image-windows }}"
      agent-image-windows-py2: "${{ inputs.agent-image-windows-py2 }}"
      test-py2: ${{ inputs.test-py2 }}
      test-py3: ${{ inputs.test-py3 }}
      minimum-base-package: ${{ inputs.minimum-base-package }}
      pytest-args: ${{ inputs.pytest-args }}
    secrets: inherit
  j0c16521:
    uses: ./.github/workflows/test-target.yml
    with:
      job-name: Istio
      target: istio
      platform: linux
      runner: '["ubuntu-22.04"]'
      repo: "${{ inputs.repo }}"
      python-version: "${{ inputs.python-version }}"
      standard: ${{ inputs.standard }}
      latest: ${{ inputs.latest }}
      agent-image: "${{ inputs.agent-image }}"
      agent-image-py2: "${{ inputs.agent-image-py2 }}"
      agent-image-windows: "${{ inputs.agent-image-windows }}"
      agent-image-windows-py2: "${{ inputs.agent-image-windows-py2 }}"
      test-py2: ${{ inputs.test-py2 }}
      test-py3: ${{ inputs.test-py3 }}
      minimum-base-package: ${{ inputs.minimum-base-package }}
      pytest-args: ${{ inputs.pytest-args }}
    secrets: inherit
  j46da136:
    uses: ./.github/workflows/test-target.yml
    with:
      job-name: JBoss_WildFly
      target: jboss_wildfly
      platform: linux
      runner: '["ubuntu-22.04"]'
      repo: "${{ inputs.repo }}"
      python-version: "${{ inputs.python-version }}"
      standard: ${{ inputs.standard }}
      latest: ${{ inputs.latest }}
      agent-image: "${{ inputs.agent-image }}"
      agent-image-py2: "${{ inputs.agent-image-py2 }}"
      agent-image-windows: "${{ inputs.agent-image-windows }}"
      agent-image-windows-py2: "${{ inputs.agent-image-windows-py2 }}"
      test-py2: ${{ inputs.test-py2 }}
      test-py3: ${{ inputs.test-py3 }}
      minimum-base-package: ${{ inputs.minimum-base-package }}
      pytest-args: ${{ inputs.pytest-args }}
    secrets: inherit
  je4a5f92:
    uses: ./.github/workflows/test-target.yml
    with:
      job-name: Kafka
      target: kafka
      platform: linux
      runner: '["ubuntu-22.04"]'
      repo: "${{ inputs.repo }}"
      python-version: "${{ inputs.python-version }}"
      standard: ${{ inputs.standard }}
      latest: ${{ inputs.latest }}
      agent-image: "${{ inputs.agent-image }}"
      agent-image-py2: "${{ inputs.agent-image-py2 }}"
      agent-image-windows: "${{ inputs.agent-image-windows }}"
      agent-image-windows-py2: "${{ inputs.agent-image-windows-py2 }}"
      test-py2: ${{ inputs.test-py2 }}
      test-py3: ${{ inputs.test-py3 }}
      minimum-base-package: ${{ inputs.minimum-base-package }}
      pytest-args: ${{ inputs.pytest-args }}
    secrets: inherit
  jeaad214:
    uses: ./.github/workflows/test-target.yml
    with:
      job-name: Kafka Consumer
      target: kafka_consumer
      platform: linux
      runner: '["ubuntu-22.04"]'
      repo: "${{ inputs.repo }}"
      python-version: "${{ inputs.python-version }}"
      standard: ${{ inputs.standard }}
      latest: ${{ inputs.latest }}
      agent-image: "${{ inputs.agent-image }}"
      agent-image-py2: "${{ inputs.agent-image-py2 }}"
      agent-image-windows: "${{ inputs.agent-image-windows }}"
      agent-image-windows-py2: "${{ inputs.agent-image-windows-py2 }}"
      test-py2: ${{ inputs.test-py2 }}
      test-py3: ${{ inputs.test-py3 }}
      minimum-base-package: ${{ inputs.minimum-base-package }}
      pytest-args: ${{ inputs.pytest-args }}
    secrets: inherit
  j77f29c1:
    uses: ./.github/workflows/test-target.yml
    with:
      job-name: Karpenter
      target: karpenter
      platform: linux
      runner: '["ubuntu-22.04"]'
      repo: "${{ inputs.repo }}"
      python-version: "${{ inputs.python-version }}"
      standard: ${{ inputs.standard }}
      latest: ${{ inputs.latest }}
      agent-image: "${{ inputs.agent-image }}"
      agent-image-py2: "${{ inputs.agent-image-py2 }}"
      agent-image-windows: "${{ inputs.agent-image-windows }}"
      agent-image-windows-py2: "${{ inputs.agent-image-windows-py2 }}"
      test-py2: ${{ inputs.test-py2 }}
      test-py3: ${{ inputs.test-py3 }}
      minimum-base-package: ${{ inputs.minimum-base-package }}
      pytest-args: ${{ inputs.pytest-args }}
    secrets: inherit
  jaee58c5:
    uses: ./.github/workflows/test-target.yml
    with:
      job-name: Kong
      target: kong
      platform: linux
      runner: '["ubuntu-22.04"]'
      repo: "${{ inputs.repo }}"
      python-version: "${{ inputs.python-version }}"
      standard: ${{ inputs.standard }}
      latest: ${{ inputs.latest }}
      agent-image: "${{ inputs.agent-image }}"
      agent-image-py2: "${{ inputs.agent-image-py2 }}"
      agent-image-windows: "${{ inputs.agent-image-windows }}"
      agent-image-windows-py2: "${{ inputs.agent-image-windows-py2 }}"
      test-py2: ${{ inputs.test-py2 }}
      test-py3: ${{ inputs.test-py3 }}
      minimum-base-package: ${{ inputs.minimum-base-package }}
      pytest-args: ${{ inputs.pytest-args }}
    secrets: inherit
  j92491f1:
    uses: ./.github/workflows/test-target.yml
    with:
      job-name: Kubernetes API server metrics
      target: kube_apiserver_metrics
      platform: linux
      runner: '["ubuntu-22.04"]'
      repo: "${{ inputs.repo }}"
      python-version: "${{ inputs.python-version }}"
      standard: ${{ inputs.standard }}
      latest: ${{ inputs.latest }}
      agent-image: "${{ inputs.agent-image }}"
      agent-image-py2: "${{ inputs.agent-image-py2 }}"
      agent-image-windows: "${{ inputs.agent-image-windows }}"
      agent-image-windows-py2: "${{ inputs.agent-image-windows-py2 }}"
      test-py2: ${{ inputs.test-py2 }}
      test-py3: ${{ inputs.test-py3 }}
      minimum-base-package: ${{ inputs.minimum-base-package }}
      pytest-args: ${{ inputs.pytest-args }}
    secrets: inherit
  j1ce0516:
    uses: ./.github/workflows/test-target.yml
    with:
      job-name: Kubernetes Controller Manager
      target: kube_controller_manager
      platform: linux
      runner: '["ubuntu-22.04"]'
      repo: "${{ inputs.repo }}"
      python-version: "${{ inputs.python-version }}"
      standard: ${{ inputs.standard }}
      latest: ${{ inputs.latest }}
      agent-image: "${{ inputs.agent-image }}"
      agent-image-py2: "${{ inputs.agent-image-py2 }}"
      agent-image-windows: "${{ inputs.agent-image-windows }}"
      agent-image-windows-py2: "${{ inputs.agent-image-windows-py2 }}"
      test-py2: ${{ inputs.test-py2 }}
      test-py3: ${{ inputs.test-py3 }}
      minimum-base-package: ${{ inputs.minimum-base-package }}
      pytest-args: ${{ inputs.pytest-args }}
    secrets: inherit
  j19a1b27:
    uses: ./.github/workflows/test-target.yml
    with:
      job-name: Kube DNS
      target: kube_dns
      platform: linux
      runner: '["ubuntu-22.04"]'
      repo: "${{ inputs.repo }}"
      python-version: "${{ inputs.python-version }}"
      standard: ${{ inputs.standard }}
      latest: ${{ inputs.latest }}
      agent-image: "${{ inputs.agent-image }}"
      agent-image-py2: "${{ inputs.agent-image-py2 }}"
      agent-image-windows: "${{ inputs.agent-image-windows }}"
      agent-image-windows-py2: "${{ inputs.agent-image-windows-py2 }}"
      test-py2: ${{ inputs.test-py2 }}
      test-py3: ${{ inputs.test-py3 }}
      minimum-base-package: ${{ inputs.minimum-base-package }}
      pytest-args: ${{ inputs.pytest-args }}
    secrets: inherit
  jd1817b8:
    uses: ./.github/workflows/test-target.yml
    with:
      job-name: Kube metrics server
      target: kube_metrics_server
      platform: linux
      runner: '["ubuntu-22.04"]'
      repo: "${{ inputs.repo }}"
      python-version: "${{ inputs.python-version }}"
      standard: ${{ inputs.standard }}
      latest: ${{ inputs.latest }}
      agent-image: "${{ inputs.agent-image }}"
      agent-image-py2: "${{ inputs.agent-image-py2 }}"
      agent-image-windows: "${{ inputs.agent-image-windows }}"
      agent-image-windows-py2: "${{ inputs.agent-image-windows-py2 }}"
      test-py2: ${{ inputs.test-py2 }}
      test-py3: ${{ inputs.test-py3 }}
      minimum-base-package: ${{ inputs.minimum-base-package }}
      pytest-args: ${{ inputs.pytest-args }}
    secrets: inherit
  j5a98c4e:
    uses: ./.github/workflows/test-target.yml
    with:
      job-name: Kube Proxy
      target: kube_proxy
      platform: linux
      runner: '["ubuntu-22.04"]'
      repo: "${{ inputs.repo }}"
      python-version: "${{ inputs.python-version }}"
      standard: ${{ inputs.standard }}
      latest: ${{ inputs.latest }}
      agent-image: "${{ inputs.agent-image }}"
      agent-image-py2: "${{ inputs.agent-image-py2 }}"
      agent-image-windows: "${{ inputs.agent-image-windows }}"
      agent-image-windows-py2: "${{ inputs.agent-image-windows-py2 }}"
      test-py2: ${{ inputs.test-py2 }}
      test-py3: ${{ inputs.test-py3 }}
      minimum-base-package: ${{ inputs.minimum-base-package }}
      pytest-args: ${{ inputs.pytest-args }}
    secrets: inherit
  jeebd4ae:
    uses: ./.github/workflows/test-target.yml
    with:
      job-name: Kubernetes Scheduler
      target: kube_scheduler
      platform: linux
      runner: '["ubuntu-22.04"]'
      repo: "${{ inputs.repo }}"
      python-version: "${{ inputs.python-version }}"
      standard: ${{ inputs.standard }}
      latest: ${{ inputs.latest }}
      agent-image: "${{ inputs.agent-image }}"
      agent-image-py2: "${{ inputs.agent-image-py2 }}"
      agent-image-windows: "${{ inputs.agent-image-windows }}"
      agent-image-windows-py2: "${{ inputs.agent-image-windows-py2 }}"
      test-py2: ${{ inputs.test-py2 }}
      test-py3: ${{ inputs.test-py3 }}
      minimum-base-package: ${{ inputs.minimum-base-package }}
      pytest-args: ${{ inputs.pytest-args }}
    secrets: inherit
  j89c297c:
    uses: ./.github/workflows/test-target.yml
    with:
      job-name: Kubeflow
      target: kubeflow
      platform: linux
      runner: '["ubuntu-22.04"]'
      repo: "${{ inputs.repo }}"
      python-version: "${{ inputs.python-version }}"
      standard: ${{ inputs.standard }}
      latest: ${{ inputs.latest }}
      agent-image: "${{ inputs.agent-image }}"
      agent-image-py2: "${{ inputs.agent-image-py2 }}"
      agent-image-windows: "${{ inputs.agent-image-windows }}"
      agent-image-windows-py2: "${{ inputs.agent-image-windows-py2 }}"
      test-py2: ${{ inputs.test-py2 }}
      test-py3: ${{ inputs.test-py3 }}
      minimum-base-package: ${{ inputs.minimum-base-package }}
      pytest-args: ${{ inputs.pytest-args }}
    secrets: inherit
  j24a5cff:
    uses: ./.github/workflows/test-target.yml
    with:
      job-name: Kubelet
      target: kubelet
      platform: linux
      runner: '["ubuntu-22.04"]'
      repo: "${{ inputs.repo }}"
      python-version: "${{ inputs.python-version }}"
      standard: ${{ inputs.standard }}
      latest: ${{ inputs.latest }}
      agent-image: "${{ inputs.agent-image }}"
      agent-image-py2: "${{ inputs.agent-image-py2 }}"
      agent-image-windows: "${{ inputs.agent-image-windows }}"
      agent-image-windows-py2: "${{ inputs.agent-image-windows-py2 }}"
      test-py2: ${{ inputs.test-py2 }}
      test-py3: ${{ inputs.test-py3 }}
      minimum-base-package: ${{ inputs.minimum-base-package }}
      pytest-args: ${{ inputs.pytest-args }}
    secrets: inherit
  j045310a:
    uses: ./.github/workflows/test-target.yml
    with:
      job-name: Kubernetes Cluster Autoscaler
      target: kubernetes_cluster_autoscaler
      platform: linux
      runner: '["ubuntu-22.04"]'
      repo: "${{ inputs.repo }}"
      python-version: "${{ inputs.python-version }}"
      standard: ${{ inputs.standard }}
      latest: ${{ inputs.latest }}
      agent-image: "${{ inputs.agent-image }}"
      agent-image-py2: "${{ inputs.agent-image-py2 }}"
      agent-image-windows: "${{ inputs.agent-image-windows }}"
      agent-image-windows-py2: "${{ inputs.agent-image-windows-py2 }}"
      test-py2: ${{ inputs.test-py2 }}
      test-py3: ${{ inputs.test-py3 }}
      minimum-base-package: ${{ inputs.minimum-base-package }}
      pytest-args: ${{ inputs.pytest-args }}
    secrets: inherit
  jba841f0:
    uses: ./.github/workflows/test-target.yml
    with:
      job-name: Kubernetes State
      target: kubernetes_state
      platform: linux
      runner: '["ubuntu-22.04"]'
      repo: "${{ inputs.repo }}"
      python-version: "${{ inputs.python-version }}"
      standard: ${{ inputs.standard }}
      latest: ${{ inputs.latest }}
      agent-image: "${{ inputs.agent-image }}"
      agent-image-py2: "${{ inputs.agent-image-py2 }}"
      agent-image-windows: "${{ inputs.agent-image-windows }}"
      agent-image-windows-py2: "${{ inputs.agent-image-windows-py2 }}"
      test-py2: ${{ inputs.test-py2 }}
      test-py3: ${{ inputs.test-py3 }}
      minimum-base-package: ${{ inputs.minimum-base-package }}
      pytest-args: ${{ inputs.pytest-args }}
    secrets: inherit
<<<<<<< HEAD
  j4f368cf:
    uses: ./.github/workflows/test-target.yml
    with:
      job-name: KubeVirt Handler
      target: kubevirt_handler
=======
  jb0447e6:
    uses: ./.github/workflows/test-target.yml
    with:
      job-name: KubeVirt API
      target: kubevirt_api
>>>>>>> 9d6b5a04
      platform: linux
      runner: '["ubuntu-22.04"]'
      repo: "${{ inputs.repo }}"
      python-version: "${{ inputs.python-version }}"
      standard: ${{ inputs.standard }}
      latest: ${{ inputs.latest }}
      agent-image: "${{ inputs.agent-image }}"
      agent-image-py2: "${{ inputs.agent-image-py2 }}"
      agent-image-windows: "${{ inputs.agent-image-windows }}"
      agent-image-windows-py2: "${{ inputs.agent-image-windows-py2 }}"
      test-py2: ${{ inputs.test-py2 }}
      test-py3: ${{ inputs.test-py3 }}
      minimum-base-package: ${{ inputs.minimum-base-package }}
      pytest-args: ${{ inputs.pytest-args }}
    secrets: inherit
  j61e565f:
    uses: ./.github/workflows/test-target.yml
    with:
      job-name: Kyoto Tycoon
      target: kyototycoon
      platform: linux
      runner: '["ubuntu-22.04"]'
      repo: "${{ inputs.repo }}"
      python-version: "${{ inputs.python-version }}"
      standard: ${{ inputs.standard }}
      latest: ${{ inputs.latest }}
      agent-image: "${{ inputs.agent-image }}"
      agent-image-py2: "${{ inputs.agent-image-py2 }}"
      agent-image-windows: "${{ inputs.agent-image-windows }}"
      agent-image-windows-py2: "${{ inputs.agent-image-windows-py2 }}"
      test-py2: ${{ inputs.test-py2 }}
      test-py3: ${{ inputs.test-py3 }}
      minimum-base-package: ${{ inputs.minimum-base-package }}
      pytest-args: ${{ inputs.pytest-args }}
    secrets: inherit
  j6900ead:
    uses: ./.github/workflows/test-target.yml
    with:
      job-name: kyverno
      target: kyverno
      platform: linux
      runner: '["ubuntu-22.04"]'
      repo: "${{ inputs.repo }}"
      python-version: "${{ inputs.python-version }}"
      standard: ${{ inputs.standard }}
      latest: ${{ inputs.latest }}
      agent-image: "${{ inputs.agent-image }}"
      agent-image-py2: "${{ inputs.agent-image-py2 }}"
      agent-image-windows: "${{ inputs.agent-image-windows }}"
      agent-image-windows-py2: "${{ inputs.agent-image-windows-py2 }}"
      test-py2: ${{ inputs.test-py2 }}
      test-py3: ${{ inputs.test-py3 }}
      minimum-base-package: ${{ inputs.minimum-base-package }}
      pytest-args: ${{ inputs.pytest-args }}
    secrets: inherit
  j1c6adb2:
    uses: ./.github/workflows/test-target.yml
    with:
      job-name: Lighttpd
      target: lighttpd
      platform: linux
      runner: '["ubuntu-22.04"]'
      repo: "${{ inputs.repo }}"
      python-version: "${{ inputs.python-version }}"
      standard: ${{ inputs.standard }}
      latest: ${{ inputs.latest }}
      agent-image: "${{ inputs.agent-image }}"
      agent-image-py2: "${{ inputs.agent-image-py2 }}"
      agent-image-windows: "${{ inputs.agent-image-windows }}"
      agent-image-windows-py2: "${{ inputs.agent-image-windows-py2 }}"
      test-py2: ${{ inputs.test-py2 }}
      test-py3: ${{ inputs.test-py3 }}
      minimum-base-package: ${{ inputs.minimum-base-package }}
      pytest-args: ${{ inputs.pytest-args }}
    secrets: inherit
  j8b3b099:
    uses: ./.github/workflows/test-target.yml
    with:
      job-name: Linkerd
      target: linkerd
      platform: linux
      runner: '["ubuntu-22.04"]'
      repo: "${{ inputs.repo }}"
      python-version: "${{ inputs.python-version }}"
      standard: ${{ inputs.standard }}
      latest: ${{ inputs.latest }}
      agent-image: "${{ inputs.agent-image }}"
      agent-image-py2: "${{ inputs.agent-image-py2 }}"
      agent-image-windows: "${{ inputs.agent-image-windows }}"
      agent-image-windows-py2: "${{ inputs.agent-image-windows-py2 }}"
      test-py2: ${{ inputs.test-py2 }}
      test-py3: ${{ inputs.test-py3 }}
      minimum-base-package: ${{ inputs.minimum-base-package }}
      pytest-args: ${{ inputs.pytest-args }}
    secrets: inherit
  j29dcd3a:
    uses: ./.github/workflows/test-target.yml
    with:
      job-name: Linux proc extras
      target: linux_proc_extras
      platform: linux
      runner: '["ubuntu-22.04"]'
      repo: "${{ inputs.repo }}"
      python-version: "${{ inputs.python-version }}"
      standard: ${{ inputs.standard }}
      latest: ${{ inputs.latest }}
      agent-image: "${{ inputs.agent-image }}"
      agent-image-py2: "${{ inputs.agent-image-py2 }}"
      agent-image-windows: "${{ inputs.agent-image-windows }}"
      agent-image-windows-py2: "${{ inputs.agent-image-windows-py2 }}"
      test-py2: ${{ inputs.test-py2 }}
      test-py3: ${{ inputs.test-py3 }}
      minimum-base-package: ${{ inputs.minimum-base-package }}
      pytest-args: ${{ inputs.pytest-args }}
    secrets: inherit
  ja15251c:
    uses: ./.github/workflows/test-target.yml
    with:
      job-name: MapR
      target: mapr
      platform: linux
      runner: '["ubuntu-22.04"]'
      repo: "${{ inputs.repo }}"
      python-version: "${{ inputs.python-version }}"
      standard: ${{ inputs.standard }}
      latest: ${{ inputs.latest }}
      agent-image: "${{ inputs.agent-image }}"
      agent-image-py2: "${{ inputs.agent-image-py2 }}"
      agent-image-windows: "${{ inputs.agent-image-windows }}"
      agent-image-windows-py2: "${{ inputs.agent-image-windows-py2 }}"
      test-py2: ${{ inputs.test-py2 }}
      test-py3: ${{ inputs.test-py3 }}
      minimum-base-package: ${{ inputs.minimum-base-package }}
      pytest-args: ${{ inputs.pytest-args }}
    secrets: inherit
  j141298e:
    uses: ./.github/workflows/test-target.yml
    with:
      job-name: MapReduce
      target: mapreduce
      platform: linux
      runner: '["ubuntu-22.04"]'
      repo: "${{ inputs.repo }}"
      python-version: "${{ inputs.python-version }}"
      standard: ${{ inputs.standard }}
      latest: ${{ inputs.latest }}
      agent-image: "${{ inputs.agent-image }}"
      agent-image-py2: "${{ inputs.agent-image-py2 }}"
      agent-image-windows: "${{ inputs.agent-image-windows }}"
      agent-image-windows-py2: "${{ inputs.agent-image-windows-py2 }}"
      test-py2: ${{ inputs.test-py2 }}
      test-py3: ${{ inputs.test-py3 }}
      minimum-base-package: ${{ inputs.minimum-base-package }}
      pytest-args: ${{ inputs.pytest-args }}
    secrets: inherit
  j75f52a9:
    uses: ./.github/workflows/test-target.yml
    with:
      job-name: Marathon
      target: marathon
      platform: linux
      runner: '["ubuntu-22.04"]'
      repo: "${{ inputs.repo }}"
      python-version: "${{ inputs.python-version }}"
      standard: ${{ inputs.standard }}
      latest: ${{ inputs.latest }}
      agent-image: "${{ inputs.agent-image }}"
      agent-image-py2: "${{ inputs.agent-image-py2 }}"
      agent-image-windows: "${{ inputs.agent-image-windows }}"
      agent-image-windows-py2: "${{ inputs.agent-image-windows-py2 }}"
      test-py2: ${{ inputs.test-py2 }}
      test-py3: ${{ inputs.test-py3 }}
      minimum-base-package: ${{ inputs.minimum-base-package }}
      pytest-args: ${{ inputs.pytest-args }}
    secrets: inherit
  j8d5404b:
    uses: ./.github/workflows/test-target.yml
    with:
      job-name: MarkLogic
      target: marklogic
      platform: linux
      runner: '["ubuntu-22.04"]'
      repo: "${{ inputs.repo }}"
      python-version: "${{ inputs.python-version }}"
      standard: ${{ inputs.standard }}
      latest: ${{ inputs.latest }}
      agent-image: "${{ inputs.agent-image }}"
      agent-image-py2: "${{ inputs.agent-image-py2 }}"
      agent-image-windows: "${{ inputs.agent-image-windows }}"
      agent-image-windows-py2: "${{ inputs.agent-image-windows-py2 }}"
      test-py2: ${{ inputs.test-py2 }}
      test-py3: ${{ inputs.test-py3 }}
      minimum-base-package: ${{ inputs.minimum-base-package }}
      pytest-args: ${{ inputs.pytest-args }}
    secrets: inherit
  j5b70138:
    uses: ./.github/workflows/test-target.yml
    with:
      job-name: Memcached
      target: mcache
      platform: linux
      runner: '["ubuntu-22.04"]'
      repo: "${{ inputs.repo }}"
      python-version: "${{ inputs.python-version }}"
      standard: ${{ inputs.standard }}
      latest: ${{ inputs.latest }}
      agent-image: "${{ inputs.agent-image }}"
      agent-image-py2: "${{ inputs.agent-image-py2 }}"
      agent-image-windows: "${{ inputs.agent-image-windows }}"
      agent-image-windows-py2: "${{ inputs.agent-image-windows-py2 }}"
      test-py2: ${{ inputs.test-py2 }}
      test-py3: ${{ inputs.test-py3 }}
      minimum-base-package: ${{ inputs.minimum-base-package }}
      pytest-args: ${{ inputs.pytest-args }}
    secrets: inherit
  jbdadec9:
    uses: ./.github/workflows/test-target.yml
    with:
      job-name: Mesos Master
      target: mesos_master
      platform: linux
      runner: '["ubuntu-22.04"]'
      repo: "${{ inputs.repo }}"
      python-version: "${{ inputs.python-version }}"
      standard: ${{ inputs.standard }}
      latest: ${{ inputs.latest }}
      agent-image: "${{ inputs.agent-image }}"
      agent-image-py2: "${{ inputs.agent-image-py2 }}"
      agent-image-windows: "${{ inputs.agent-image-windows }}"
      agent-image-windows-py2: "${{ inputs.agent-image-windows-py2 }}"
      test-py2: ${{ inputs.test-py2 }}
      test-py3: ${{ inputs.test-py3 }}
      minimum-base-package: ${{ inputs.minimum-base-package }}
      pytest-args: ${{ inputs.pytest-args }}
    secrets: inherit
  j76c310f:
    uses: ./.github/workflows/test-target.yml
    with:
      job-name: Mesos
      target: mesos_slave
      platform: linux
      runner: '["ubuntu-20.04"]'
      repo: "${{ inputs.repo }}"
      python-version: "${{ inputs.python-version }}"
      standard: ${{ inputs.standard }}
      latest: ${{ inputs.latest }}
      agent-image: "${{ inputs.agent-image }}"
      agent-image-py2: "${{ inputs.agent-image-py2 }}"
      agent-image-windows: "${{ inputs.agent-image-windows }}"
      agent-image-windows-py2: "${{ inputs.agent-image-windows-py2 }}"
      test-py2: ${{ inputs.test-py2 }}
      test-py3: ${{ inputs.test-py3 }}
      minimum-base-package: ${{ inputs.minimum-base-package }}
      pytest-args: ${{ inputs.pytest-args }}
    secrets: inherit
  j91231ff:
    uses: ./.github/workflows/test-target.yml
    with:
      job-name: MongoDB
      target: mongo
      platform: linux
      runner: '["ubuntu-22.04"]'
      repo: "${{ inputs.repo }}"
      python-version: "${{ inputs.python-version }}"
      standard: ${{ inputs.standard }}
      latest: ${{ inputs.latest }}
      agent-image: "${{ inputs.agent-image }}"
      agent-image-py2: "${{ inputs.agent-image-py2 }}"
      agent-image-windows: "${{ inputs.agent-image-windows }}"
      agent-image-windows-py2: "${{ inputs.agent-image-windows-py2 }}"
      test-py2: ${{ inputs.test-py2 }}
      test-py3: ${{ inputs.test-py3 }}
      minimum-base-package: ${{ inputs.minimum-base-package }}
      pytest-args: ${{ inputs.pytest-args }}
    secrets: inherit
  j211906c:
    uses: ./.github/workflows/test-target.yml
    with:
      job-name: MySQL
      target: mysql
      platform: linux
      runner: '["ubuntu-20.04"]'
      repo: "${{ inputs.repo }}"
      python-version: "${{ inputs.python-version }}"
      standard: ${{ inputs.standard }}
      latest: ${{ inputs.latest }}
      agent-image: "${{ inputs.agent-image }}"
      agent-image-py2: "${{ inputs.agent-image-py2 }}"
      agent-image-windows: "${{ inputs.agent-image-windows }}"
      agent-image-windows-py2: "${{ inputs.agent-image-windows-py2 }}"
      test-py2: ${{ inputs.test-py2 }}
      test-py3: ${{ inputs.test-py3 }}
      minimum-base-package: ${{ inputs.minimum-base-package }}
      pytest-args: ${{ inputs.pytest-args }}
    secrets: inherit
  j5df646e:
    uses: ./.github/workflows/test-target.yml
    with:
      job-name: Nagios
      target: nagios
      platform: linux
      runner: '["ubuntu-22.04"]'
      repo: "${{ inputs.repo }}"
      python-version: "${{ inputs.python-version }}"
      standard: ${{ inputs.standard }}
      latest: ${{ inputs.latest }}
      agent-image: "${{ inputs.agent-image }}"
      agent-image-py2: "${{ inputs.agent-image-py2 }}"
      agent-image-windows: "${{ inputs.agent-image-windows }}"
      agent-image-windows-py2: "${{ inputs.agent-image-windows-py2 }}"
      test-py2: ${{ inputs.test-py2 }}
      test-py3: ${{ inputs.test-py3 }}
      minimum-base-package: ${{ inputs.minimum-base-package }}
      pytest-args: ${{ inputs.pytest-args }}
    secrets: inherit
  jfc1e031:
    uses: ./.github/workflows/test-target.yml
    with:
      job-name: Network on Linux
      target: network
      platform: linux
      runner: '["ubuntu-22.04"]'
      repo: "${{ inputs.repo }}"
      python-version: "${{ inputs.python-version }}"
      standard: ${{ inputs.standard }}
      latest: ${{ inputs.latest }}
      agent-image: "${{ inputs.agent-image }}"
      agent-image-py2: "${{ inputs.agent-image-py2 }}"
      agent-image-windows: "${{ inputs.agent-image-windows }}"
      agent-image-windows-py2: "${{ inputs.agent-image-windows-py2 }}"
      test-py2: ${{ inputs.test-py2 }}
      test-py3: ${{ inputs.test-py3 }}
      minimum-base-package: ${{ inputs.minimum-base-package }}
      pytest-args: ${{ inputs.pytest-args }}
    secrets: inherit
  j7a1dfc6:
    uses: ./.github/workflows/test-target.yml
    with:
      job-name: Network on Windows
      target: network
      platform: windows
      runner: '["windows-2022"]'
      repo: "${{ inputs.repo }}"
      python-version: "${{ inputs.python-version }}"
      standard: ${{ inputs.standard }}
      latest: ${{ inputs.latest }}
      agent-image: "${{ inputs.agent-image }}"
      agent-image-py2: "${{ inputs.agent-image-py2 }}"
      agent-image-windows: "${{ inputs.agent-image-windows }}"
      agent-image-windows-py2: "${{ inputs.agent-image-windows-py2 }}"
      test-py2: ${{ inputs.test-py2 }}
      test-py3: ${{ inputs.test-py3 }}
      minimum-base-package: ${{ inputs.minimum-base-package }}
      pytest-args: ${{ inputs.pytest-args }}
    secrets: inherit
  j6a5b846:
    uses: ./.github/workflows/test-target.yml
    with:
      job-name: NFSstat
      target: nfsstat
      platform: linux
      runner: '["ubuntu-22.04"]'
      repo: "${{ inputs.repo }}"
      python-version: "${{ inputs.python-version }}"
      standard: ${{ inputs.standard }}
      latest: ${{ inputs.latest }}
      agent-image: "${{ inputs.agent-image }}"
      agent-image-py2: "${{ inputs.agent-image-py2 }}"
      agent-image-windows: "${{ inputs.agent-image-windows }}"
      agent-image-windows-py2: "${{ inputs.agent-image-windows-py2 }}"
      test-py2: ${{ inputs.test-py2 }}
      test-py3: ${{ inputs.test-py3 }}
      minimum-base-package: ${{ inputs.minimum-base-package }}
      pytest-args: ${{ inputs.pytest-args }}
    secrets: inherit
  j93fea02:
    uses: ./.github/workflows/test-target.yml
    with:
      job-name: NGINX
      target: nginx
      platform: linux
      runner: '["ubuntu-22.04"]'
      repo: "${{ inputs.repo }}"
      python-version: "${{ inputs.python-version }}"
      standard: ${{ inputs.standard }}
      latest: ${{ inputs.latest }}
      agent-image: "${{ inputs.agent-image }}"
      agent-image-py2: "${{ inputs.agent-image-py2 }}"
      agent-image-windows: "${{ inputs.agent-image-windows }}"
      agent-image-windows-py2: "${{ inputs.agent-image-windows-py2 }}"
      test-py2: ${{ inputs.test-py2 }}
      test-py3: ${{ inputs.test-py3 }}
      minimum-base-package: ${{ inputs.minimum-base-package }}
      pytest-args: ${{ inputs.pytest-args }}
    secrets: inherit
  ja114815:
    uses: ./.github/workflows/test-target.yml
    with:
      job-name: NGINX Ingress Controller
      target: nginx_ingress_controller
      platform: linux
      runner: '["ubuntu-22.04"]'
      repo: "${{ inputs.repo }}"
      python-version: "${{ inputs.python-version }}"
      standard: ${{ inputs.standard }}
      latest: ${{ inputs.latest }}
      agent-image: "${{ inputs.agent-image }}"
      agent-image-py2: "${{ inputs.agent-image-py2 }}"
      agent-image-windows: "${{ inputs.agent-image-windows }}"
      agent-image-windows-py2: "${{ inputs.agent-image-windows-py2 }}"
      test-py2: ${{ inputs.test-py2 }}
      test-py3: ${{ inputs.test-py3 }}
      minimum-base-package: ${{ inputs.minimum-base-package }}
      pytest-args: ${{ inputs.pytest-args }}
    secrets: inherit
  j74dc677:
    uses: ./.github/workflows/test-target.yml
    with:
      job-name: Nvidia Triton
      target: nvidia_triton
      platform: linux
      runner: '["ubuntu-22.04"]'
      repo: "${{ inputs.repo }}"
      python-version: "${{ inputs.python-version }}"
      standard: ${{ inputs.standard }}
      latest: ${{ inputs.latest }}
      agent-image: "${{ inputs.agent-image }}"
      agent-image-py2: "${{ inputs.agent-image-py2 }}"
      agent-image-windows: "${{ inputs.agent-image-windows }}"
      agent-image-windows-py2: "${{ inputs.agent-image-windows-py2 }}"
      test-py2: ${{ inputs.test-py2 }}
      test-py3: ${{ inputs.test-py3 }}
      minimum-base-package: ${{ inputs.minimum-base-package }}
      pytest-args: ${{ inputs.pytest-args }}
    secrets: inherit
  j2cf0a0a:
    uses: ./.github/workflows/test-target.yml
    with:
      job-name: OpenLDAP
      target: openldap
      platform: linux
      runner: '["ubuntu-22.04"]'
      repo: "${{ inputs.repo }}"
      python-version: "${{ inputs.python-version }}"
      standard: ${{ inputs.standard }}
      latest: ${{ inputs.latest }}
      agent-image: "${{ inputs.agent-image }}"
      agent-image-py2: "${{ inputs.agent-image-py2 }}"
      agent-image-windows: "${{ inputs.agent-image-windows }}"
      agent-image-windows-py2: "${{ inputs.agent-image-windows-py2 }}"
      test-py2: ${{ inputs.test-py2 }}
      test-py3: ${{ inputs.test-py3 }}
      minimum-base-package: ${{ inputs.minimum-base-package }}
      pytest-args: ${{ inputs.pytest-args }}
    secrets: inherit
  jaaa5727:
    uses: ./.github/workflows/test-target.yml
    with:
      job-name: OpenMetrics
      target: openmetrics
      platform: linux
      runner: '["ubuntu-22.04"]'
      repo: "${{ inputs.repo }}"
      python-version: "${{ inputs.python-version }}"
      standard: ${{ inputs.standard }}
      latest: ${{ inputs.latest }}
      agent-image: "${{ inputs.agent-image }}"
      agent-image-py2: "${{ inputs.agent-image-py2 }}"
      agent-image-windows: "${{ inputs.agent-image-windows }}"
      agent-image-windows-py2: "${{ inputs.agent-image-windows-py2 }}"
      test-py2: ${{ inputs.test-py2 }}
      test-py3: ${{ inputs.test-py3 }}
      minimum-base-package: ${{ inputs.minimum-base-package }}
      pytest-args: ${{ inputs.pytest-args }}
    secrets: inherit
  j88ddb5b:
    uses: ./.github/workflows/test-target.yml
    with:
      job-name: OpenStack
      target: openstack
      platform: linux
      runner: '["ubuntu-22.04"]'
      repo: "${{ inputs.repo }}"
      python-version: "${{ inputs.python-version }}"
      standard: ${{ inputs.standard }}
      latest: ${{ inputs.latest }}
      agent-image: "${{ inputs.agent-image }}"
      agent-image-py2: "${{ inputs.agent-image-py2 }}"
      agent-image-windows: "${{ inputs.agent-image-windows }}"
      agent-image-windows-py2: "${{ inputs.agent-image-windows-py2 }}"
      test-py2: ${{ inputs.test-py2 }}
      test-py3: ${{ inputs.test-py3 }}
      minimum-base-package: ${{ inputs.minimum-base-package }}
      pytest-args: ${{ inputs.pytest-args }}
    secrets: inherit
  j65171af:
    uses: ./.github/workflows/test-target.yml
    with:
      job-name: OpenStack Controller
      target: openstack_controller
      platform: linux
      runner: '["ubuntu-22.04"]'
      repo: "${{ inputs.repo }}"
      python-version: "${{ inputs.python-version }}"
      standard: ${{ inputs.standard }}
      latest: ${{ inputs.latest }}
      agent-image: "${{ inputs.agent-image }}"
      agent-image-py2: "${{ inputs.agent-image-py2 }}"
      agent-image-windows: "${{ inputs.agent-image-windows }}"
      agent-image-windows-py2: "${{ inputs.agent-image-windows-py2 }}"
      test-py2: ${{ inputs.test-py2 }}
      test-py3: ${{ inputs.test-py3 }}
      minimum-base-package: ${{ inputs.minimum-base-package }}
      pytest-args: ${{ inputs.pytest-args }}
    secrets: inherit
  j4dff42c:
    uses: ./.github/workflows/test-target.yml
    with:
      job-name: PDH
      target: pdh_check
      platform: windows
      runner: '["windows-2022"]'
      repo: "${{ inputs.repo }}"
      python-version: "${{ inputs.python-version }}"
      standard: ${{ inputs.standard }}
      latest: ${{ inputs.latest }}
      agent-image: "${{ inputs.agent-image }}"
      agent-image-py2: "${{ inputs.agent-image-py2 }}"
      agent-image-windows: "${{ inputs.agent-image-windows }}"
      agent-image-windows-py2: "${{ inputs.agent-image-windows-py2 }}"
      test-py2: ${{ inputs.test-py2 }}
      test-py3: ${{ inputs.test-py3 }}
      minimum-base-package: ${{ inputs.minimum-base-package }}
      pytest-args: ${{ inputs.pytest-args }}
    secrets: inherit
  j4a8166b:
    uses: ./.github/workflows/test-target.yml
    with:
      job-name: PGBouncer
      target: pgbouncer
      platform: linux
      runner: '["ubuntu-22.04"]'
      repo: "${{ inputs.repo }}"
      python-version: "${{ inputs.python-version }}"
      standard: ${{ inputs.standard }}
      latest: ${{ inputs.latest }}
      agent-image: "${{ inputs.agent-image }}"
      agent-image-py2: "${{ inputs.agent-image-py2 }}"
      agent-image-windows: "${{ inputs.agent-image-windows }}"
      agent-image-windows-py2: "${{ inputs.agent-image-windows-py2 }}"
      test-py2: ${{ inputs.test-py2 }}
      test-py3: ${{ inputs.test-py3 }}
      minimum-base-package: ${{ inputs.minimum-base-package }}
      pytest-args: ${{ inputs.pytest-args }}
    secrets: inherit
  jaa8b34b:
    uses: ./.github/workflows/test-target.yml
    with:
      job-name: PHP-FPM
      target: php_fpm
      platform: linux
      runner: '["ubuntu-22.04"]'
      repo: "${{ inputs.repo }}"
      python-version: "${{ inputs.python-version }}"
      standard: ${{ inputs.standard }}
      latest: ${{ inputs.latest }}
      agent-image: "${{ inputs.agent-image }}"
      agent-image-py2: "${{ inputs.agent-image-py2 }}"
      agent-image-windows: "${{ inputs.agent-image-windows }}"
      agent-image-windows-py2: "${{ inputs.agent-image-windows-py2 }}"
      test-py2: ${{ inputs.test-py2 }}
      test-py3: ${{ inputs.test-py3 }}
      minimum-base-package: ${{ inputs.minimum-base-package }}
      pytest-args: ${{ inputs.pytest-args }}
    secrets: inherit
  j54fefc0:
    uses: ./.github/workflows/test-target.yml
    with:
      job-name: Postfix
      target: postfix
      platform: linux
      runner: '["ubuntu-22.04"]'
      repo: "${{ inputs.repo }}"
      python-version: "${{ inputs.python-version }}"
      standard: ${{ inputs.standard }}
      latest: ${{ inputs.latest }}
      agent-image: "${{ inputs.agent-image }}"
      agent-image-py2: "${{ inputs.agent-image-py2 }}"
      agent-image-windows: "${{ inputs.agent-image-windows }}"
      agent-image-windows-py2: "${{ inputs.agent-image-windows-py2 }}"
      test-py2: ${{ inputs.test-py2 }}
      test-py3: ${{ inputs.test-py3 }}
      minimum-base-package: ${{ inputs.minimum-base-package }}
      pytest-args: ${{ inputs.pytest-args }}
    secrets: inherit
  j44368ad:
    uses: ./.github/workflows/test-target.yml
    with:
      job-name: Postgres
      target: postgres
      platform: linux
      runner: '["ubuntu-22.04"]'
      repo: "${{ inputs.repo }}"
      python-version: "${{ inputs.python-version }}"
      standard: ${{ inputs.standard }}
      latest: ${{ inputs.latest }}
      agent-image: "${{ inputs.agent-image }}"
      agent-image-py2: "${{ inputs.agent-image-py2 }}"
      agent-image-windows: "${{ inputs.agent-image-windows }}"
      agent-image-windows-py2: "${{ inputs.agent-image-windows-py2 }}"
      test-py2: ${{ inputs.test-py2 }}
      test-py3: ${{ inputs.test-py3 }}
      minimum-base-package: ${{ inputs.minimum-base-package }}
      pytest-args: ${{ inputs.pytest-args }}
    secrets: inherit
  j8e38a40:
    uses: ./.github/workflows/test-target.yml
    with:
      job-name: PowerDNS Recursor
      target: powerdns_recursor
      platform: linux
      runner: '["ubuntu-22.04"]'
      repo: "${{ inputs.repo }}"
      python-version: "${{ inputs.python-version }}"
      standard: ${{ inputs.standard }}
      latest: ${{ inputs.latest }}
      agent-image: "${{ inputs.agent-image }}"
      agent-image-py2: "${{ inputs.agent-image-py2 }}"
      agent-image-windows: "${{ inputs.agent-image-windows }}"
      agent-image-windows-py2: "${{ inputs.agent-image-windows-py2 }}"
      test-py2: ${{ inputs.test-py2 }}
      test-py3: ${{ inputs.test-py3 }}
      minimum-base-package: ${{ inputs.minimum-base-package }}
      pytest-args: ${{ inputs.pytest-args }}
    secrets: inherit
  jaeea6e0:
    uses: ./.github/workflows/test-target.yml
    with:
      job-name: Presto
      target: presto
      platform: linux
      runner: '["ubuntu-22.04"]'
      repo: "${{ inputs.repo }}"
      python-version: "${{ inputs.python-version }}"
      standard: ${{ inputs.standard }}
      latest: ${{ inputs.latest }}
      agent-image: "${{ inputs.agent-image }}"
      agent-image-py2: "${{ inputs.agent-image-py2 }}"
      agent-image-windows: "${{ inputs.agent-image-windows }}"
      agent-image-windows-py2: "${{ inputs.agent-image-windows-py2 }}"
      test-py2: ${{ inputs.test-py2 }}
      test-py3: ${{ inputs.test-py3 }}
      minimum-base-package: ${{ inputs.minimum-base-package }}
      pytest-args: ${{ inputs.pytest-args }}
    secrets: inherit
  je083bd8:
    uses: ./.github/workflows/test-target.yml
    with:
      job-name: Process
      target: process
      platform: linux
      runner: '["ubuntu-22.04"]'
      repo: "${{ inputs.repo }}"
      python-version: "${{ inputs.python-version }}"
      standard: ${{ inputs.standard }}
      latest: ${{ inputs.latest }}
      agent-image: "${{ inputs.agent-image }}"
      agent-image-py2: "${{ inputs.agent-image-py2 }}"
      agent-image-windows: "${{ inputs.agent-image-windows }}"
      agent-image-windows-py2: "${{ inputs.agent-image-windows-py2 }}"
      test-py2: ${{ inputs.test-py2 }}
      test-py3: ${{ inputs.test-py3 }}
      minimum-base-package: ${{ inputs.minimum-base-package }}
      pytest-args: ${{ inputs.pytest-args }}
    secrets: inherit
  jbfa97cf:
    uses: ./.github/workflows/test-target.yml
    with:
      job-name: Prometheus
      target: prometheus
      platform: linux
      runner: '["ubuntu-22.04"]'
      repo: "${{ inputs.repo }}"
      python-version: "${{ inputs.python-version }}"
      standard: ${{ inputs.standard }}
      latest: ${{ inputs.latest }}
      agent-image: "${{ inputs.agent-image }}"
      agent-image-py2: "${{ inputs.agent-image-py2 }}"
      agent-image-windows: "${{ inputs.agent-image-windows }}"
      agent-image-windows-py2: "${{ inputs.agent-image-windows-py2 }}"
      test-py2: ${{ inputs.test-py2 }}
      test-py3: ${{ inputs.test-py3 }}
      minimum-base-package: ${{ inputs.minimum-base-package }}
      pytest-args: ${{ inputs.pytest-args }}
    secrets: inherit
  jbb39de2:
    uses: ./.github/workflows/test-target.yml
    with:
      job-name: ProxySQL
      target: proxysql
      platform: linux
      runner: '["ubuntu-22.04"]'
      repo: "${{ inputs.repo }}"
      python-version: "${{ inputs.python-version }}"
      standard: ${{ inputs.standard }}
      latest: ${{ inputs.latest }}
      agent-image: "${{ inputs.agent-image }}"
      agent-image-py2: "${{ inputs.agent-image-py2 }}"
      agent-image-windows: "${{ inputs.agent-image-windows }}"
      agent-image-windows-py2: "${{ inputs.agent-image-windows-py2 }}"
      test-py2: ${{ inputs.test-py2 }}
      test-py3: ${{ inputs.test-py3 }}
      minimum-base-package: ${{ inputs.minimum-base-package }}
      pytest-args: ${{ inputs.pytest-args }}
    secrets: inherit
  j5987374:
    uses: ./.github/workflows/test-target.yml
    with:
      job-name: Pulsar
      target: pulsar
      platform: linux
      runner: '["ubuntu-22.04"]'
      repo: "${{ inputs.repo }}"
      python-version: "${{ inputs.python-version }}"
      standard: ${{ inputs.standard }}
      latest: ${{ inputs.latest }}
      agent-image: "${{ inputs.agent-image }}"
      agent-image-py2: "${{ inputs.agent-image-py2 }}"
      agent-image-windows: "${{ inputs.agent-image-windows }}"
      agent-image-windows-py2: "${{ inputs.agent-image-windows-py2 }}"
      test-py2: ${{ inputs.test-py2 }}
      test-py3: ${{ inputs.test-py3 }}
      minimum-base-package: ${{ inputs.minimum-base-package }}
      pytest-args: ${{ inputs.pytest-args }}
    secrets: inherit
  j694032b:
    uses: ./.github/workflows/test-target.yml
    with:
      job-name: RabbitMQ
      target: rabbitmq
      platform: linux
      runner: '["ubuntu-22.04"]'
      repo: "${{ inputs.repo }}"
      python-version: "${{ inputs.python-version }}"
      standard: ${{ inputs.standard }}
      latest: ${{ inputs.latest }}
      agent-image: "${{ inputs.agent-image }}"
      agent-image-py2: "${{ inputs.agent-image-py2 }}"
      agent-image-windows: "${{ inputs.agent-image-windows }}"
      agent-image-windows-py2: "${{ inputs.agent-image-windows-py2 }}"
      test-py2: ${{ inputs.test-py2 }}
      test-py3: ${{ inputs.test-py3 }}
      minimum-base-package: ${{ inputs.minimum-base-package }}
      pytest-args: ${{ inputs.pytest-args }}
    secrets: inherit
  jcc172a7:
    uses: ./.github/workflows/test-target.yml
    with:
      job-name: Ray
      target: ray
      platform: linux
      runner: '["ubuntu-22.04"]'
      repo: "${{ inputs.repo }}"
      python-version: "${{ inputs.python-version }}"
      standard: ${{ inputs.standard }}
      latest: ${{ inputs.latest }}
      agent-image: "${{ inputs.agent-image }}"
      agent-image-py2: "${{ inputs.agent-image-py2 }}"
      agent-image-windows: "${{ inputs.agent-image-windows }}"
      agent-image-windows-py2: "${{ inputs.agent-image-windows-py2 }}"
      test-py2: ${{ inputs.test-py2 }}
      test-py3: ${{ inputs.test-py3 }}
      minimum-base-package: ${{ inputs.minimum-base-package }}
      pytest-args: ${{ inputs.pytest-args }}
    secrets: inherit
  ja7f6415:
    uses: ./.github/workflows/test-target.yml
    with:
      job-name: Redis
      target: redisdb
      platform: linux
      runner: '["ubuntu-22.04"]'
      repo: "${{ inputs.repo }}"
      python-version: "${{ inputs.python-version }}"
      standard: ${{ inputs.standard }}
      latest: ${{ inputs.latest }}
      agent-image: "${{ inputs.agent-image }}"
      agent-image-py2: "${{ inputs.agent-image-py2 }}"
      agent-image-windows: "${{ inputs.agent-image-windows }}"
      agent-image-windows-py2: "${{ inputs.agent-image-windows-py2 }}"
      test-py2: ${{ inputs.test-py2 }}
      test-py3: ${{ inputs.test-py3 }}
      minimum-base-package: ${{ inputs.minimum-base-package }}
      pytest-args: ${{ inputs.pytest-args }}
    secrets: inherit
  j47000ee:
    uses: ./.github/workflows/test-target.yml
    with:
      job-name: RethinkDB
      target: rethinkdb
      platform: linux
      runner: '["ubuntu-22.04"]'
      repo: "${{ inputs.repo }}"
      python-version: "${{ inputs.python-version }}"
      standard: ${{ inputs.standard }}
      latest: ${{ inputs.latest }}
      agent-image: "${{ inputs.agent-image }}"
      agent-image-py2: "${{ inputs.agent-image-py2 }}"
      agent-image-windows: "${{ inputs.agent-image-windows }}"
      agent-image-windows-py2: "${{ inputs.agent-image-windows-py2 }}"
      test-py2: ${{ inputs.test-py2 }}
      test-py3: ${{ inputs.test-py3 }}
      minimum-base-package: ${{ inputs.minimum-base-package }}
      pytest-args: ${{ inputs.pytest-args }}
    secrets: inherit
  jdeada9f:
    uses: ./.github/workflows/test-target.yml
    with:
      job-name: Riak
      target: riak
      platform: linux
      runner: '["ubuntu-22.04"]'
      repo: "${{ inputs.repo }}"
      python-version: "${{ inputs.python-version }}"
      standard: ${{ inputs.standard }}
      latest: ${{ inputs.latest }}
      agent-image: "${{ inputs.agent-image }}"
      agent-image-py2: "${{ inputs.agent-image-py2 }}"
      agent-image-windows: "${{ inputs.agent-image-windows }}"
      agent-image-windows-py2: "${{ inputs.agent-image-windows-py2 }}"
      test-py2: ${{ inputs.test-py2 }}
      test-py3: ${{ inputs.test-py3 }}
      minimum-base-package: ${{ inputs.minimum-base-package }}
      pytest-args: ${{ inputs.pytest-args }}
    secrets: inherit
  j21f86cb:
    uses: ./.github/workflows/test-target.yml
    with:
      job-name: RiakCS
      target: riakcs
      platform: linux
      runner: '["ubuntu-22.04"]'
      repo: "${{ inputs.repo }}"
      python-version: "${{ inputs.python-version }}"
      standard: ${{ inputs.standard }}
      latest: ${{ inputs.latest }}
      agent-image: "${{ inputs.agent-image }}"
      agent-image-py2: "${{ inputs.agent-image-py2 }}"
      agent-image-windows: "${{ inputs.agent-image-windows }}"
      agent-image-windows-py2: "${{ inputs.agent-image-windows-py2 }}"
      test-py2: ${{ inputs.test-py2 }}
      test-py3: ${{ inputs.test-py3 }}
      minimum-base-package: ${{ inputs.minimum-base-package }}
      pytest-args: ${{ inputs.pytest-args }}
    secrets: inherit
  j111b452:
    uses: ./.github/workflows/test-target.yml
    with:
      job-name: SAP HANA
      target: sap_hana
      platform: linux
      runner: '["ubuntu-22.04"]'
      repo: "${{ inputs.repo }}"
      python-version: "${{ inputs.python-version }}"
      standard: ${{ inputs.standard }}
      latest: ${{ inputs.latest }}
      agent-image: "${{ inputs.agent-image }}"
      agent-image-py2: "${{ inputs.agent-image-py2 }}"
      agent-image-windows: "${{ inputs.agent-image-windows }}"
      agent-image-windows-py2: "${{ inputs.agent-image-windows-py2 }}"
      test-py2: ${{ inputs.test-py2 }}
      test-py3: ${{ inputs.test-py3 }}
      minimum-base-package: ${{ inputs.minimum-base-package }}
      pytest-args: ${{ inputs.pytest-args }}
    secrets: inherit
  j6a5cfa3:
    uses: ./.github/workflows/test-target.yml
    with:
      job-name: Scylla
      target: scylla
      platform: linux
      runner: '["ubuntu-22.04"]'
      repo: "${{ inputs.repo }}"
      python-version: "${{ inputs.python-version }}"
      standard: ${{ inputs.standard }}
      latest: ${{ inputs.latest }}
      agent-image: "${{ inputs.agent-image }}"
      agent-image-py2: "${{ inputs.agent-image-py2 }}"
      agent-image-windows: "${{ inputs.agent-image-windows }}"
      agent-image-windows-py2: "${{ inputs.agent-image-windows-py2 }}"
      test-py2: ${{ inputs.test-py2 }}
      test-py3: ${{ inputs.test-py3 }}
      minimum-base-package: ${{ inputs.minimum-base-package }}
      pytest-args: ${{ inputs.pytest-args }}
    secrets: inherit
  j6600bce:
    uses: ./.github/workflows/test-target.yml
    with:
      job-name: Silk
      target: silk
      platform: linux
      runner: '["ubuntu-22.04"]'
      repo: "${{ inputs.repo }}"
      python-version: "${{ inputs.python-version }}"
      standard: ${{ inputs.standard }}
      latest: ${{ inputs.latest }}
      agent-image: "${{ inputs.agent-image }}"
      agent-image-py2: "${{ inputs.agent-image-py2 }}"
      agent-image-windows: "${{ inputs.agent-image-windows }}"
      agent-image-windows-py2: "${{ inputs.agent-image-windows-py2 }}"
      test-py2: ${{ inputs.test-py2 }}
      test-py3: ${{ inputs.test-py3 }}
      minimum-base-package: ${{ inputs.minimum-base-package }}
      pytest-args: ${{ inputs.pytest-args }}
    secrets: inherit
  j02f6aa9:
    uses: ./.github/workflows/test-target.yml
    with:
      job-name: SingleStore
      target: singlestore
      platform: linux
      runner: '["ubuntu-22.04"]'
      repo: "${{ inputs.repo }}"
      python-version: "${{ inputs.python-version }}"
      standard: ${{ inputs.standard }}
      latest: ${{ inputs.latest }}
      agent-image: "${{ inputs.agent-image }}"
      agent-image-py2: "${{ inputs.agent-image-py2 }}"
      agent-image-windows: "${{ inputs.agent-image-windows }}"
      agent-image-windows-py2: "${{ inputs.agent-image-windows-py2 }}"
      test-py2: ${{ inputs.test-py2 }}
      test-py3: ${{ inputs.test-py3 }}
      minimum-base-package: ${{ inputs.minimum-base-package }}
      pytest-args: ${{ inputs.pytest-args }}
    secrets: inherit
  j06ca546:
    uses: ./.github/workflows/test-target.yml
    with:
      job-name: SNMP
      target: snmp
      platform: linux
      runner: '["ubuntu-22.04"]'
      repo: "${{ inputs.repo }}"
      python-version: "${{ inputs.python-version }}"
      standard: ${{ inputs.standard }}
      latest: ${{ inputs.latest }}
      agent-image: "${{ inputs.agent-image }}"
      agent-image-py2: "${{ inputs.agent-image-py2 }}"
      agent-image-windows: "${{ inputs.agent-image-windows }}"
      agent-image-windows-py2: "${{ inputs.agent-image-windows-py2 }}"
      test-py2: ${{ inputs.test-py2 }}
      test-py3: ${{ inputs.test-py3 }}
      minimum-base-package: ${{ inputs.minimum-base-package }}
      pytest-args: ${{ inputs.pytest-args }}
    secrets: inherit
  j1dbd59f:
    uses: ./.github/workflows/test-target.yml
    with:
      job-name: Snowflake
      target: snowflake
      platform: linux
      runner: '["ubuntu-22.04"]'
      repo: "${{ inputs.repo }}"
      python-version: "${{ inputs.python-version }}"
      standard: ${{ inputs.standard }}
      latest: ${{ inputs.latest }}
      agent-image: "${{ inputs.agent-image }}"
      agent-image-py2: "${{ inputs.agent-image-py2 }}"
      agent-image-windows: "${{ inputs.agent-image-windows }}"
      agent-image-windows-py2: "${{ inputs.agent-image-windows-py2 }}"
      test-py2: ${{ inputs.test-py2 }}
      test-py3: ${{ inputs.test-py3 }}
      minimum-base-package: ${{ inputs.minimum-base-package }}
      pytest-args: ${{ inputs.pytest-args }}
    secrets: inherit
  j2d7c8f5:
    uses: ./.github/workflows/test-target.yml
    with:
      job-name: Solr
      target: solr
      platform: linux
      runner: '["ubuntu-22.04"]'
      repo: "${{ inputs.repo }}"
      python-version: "${{ inputs.python-version }}"
      standard: ${{ inputs.standard }}
      latest: ${{ inputs.latest }}
      agent-image: "${{ inputs.agent-image }}"
      agent-image-py2: "${{ inputs.agent-image-py2 }}"
      agent-image-windows: "${{ inputs.agent-image-windows }}"
      agent-image-windows-py2: "${{ inputs.agent-image-windows-py2 }}"
      test-py2: ${{ inputs.test-py2 }}
      test-py3: ${{ inputs.test-py3 }}
      minimum-base-package: ${{ inputs.minimum-base-package }}
      pytest-args: ${{ inputs.pytest-args }}
    secrets: inherit
  j9485e6f:
    uses: ./.github/workflows/test-target.yml
    with:
      job-name: SonarQube
      target: sonarqube
      platform: linux
      runner: '["ubuntu-22.04"]'
      repo: "${{ inputs.repo }}"
      python-version: "${{ inputs.python-version }}"
      standard: ${{ inputs.standard }}
      latest: ${{ inputs.latest }}
      agent-image: "${{ inputs.agent-image }}"
      agent-image-py2: "${{ inputs.agent-image-py2 }}"
      agent-image-windows: "${{ inputs.agent-image-windows }}"
      agent-image-windows-py2: "${{ inputs.agent-image-windows-py2 }}"
      test-py2: ${{ inputs.test-py2 }}
      test-py3: ${{ inputs.test-py3 }}
      minimum-base-package: ${{ inputs.minimum-base-package }}
      pytest-args: ${{ inputs.pytest-args }}
    secrets: inherit
  j529bc3b:
    uses: ./.github/workflows/test-target.yml
    with:
      job-name: Spark
      target: spark
      platform: linux
      runner: '["ubuntu-20.04"]'
      repo: "${{ inputs.repo }}"
      python-version: "${{ inputs.python-version }}"
      standard: ${{ inputs.standard }}
      latest: ${{ inputs.latest }}
      agent-image: "${{ inputs.agent-image }}"
      agent-image-py2: "${{ inputs.agent-image-py2 }}"
      agent-image-windows: "${{ inputs.agent-image-windows }}"
      agent-image-windows-py2: "${{ inputs.agent-image-windows-py2 }}"
      test-py2: ${{ inputs.test-py2 }}
      test-py3: ${{ inputs.test-py3 }}
      minimum-base-package: ${{ inputs.minimum-base-package }}
      pytest-args: ${{ inputs.pytest-args }}
    secrets: inherit
  j31a95c8:
    uses: ./.github/workflows/test-target.yml
    with:
      job-name: SQL Server on Windows
      target: sqlserver
      platform: windows
      runner: '["windows-2019"]'
      repo: "${{ inputs.repo }}"
      python-version: "${{ inputs.python-version }}"
      standard: ${{ inputs.standard }}
      latest: ${{ inputs.latest }}
      agent-image: "${{ inputs.agent-image }}"
      agent-image-py2: "${{ inputs.agent-image-py2 }}"
      agent-image-windows: "${{ inputs.agent-image-windows }}"
      agent-image-windows-py2: "${{ inputs.agent-image-windows-py2 }}"
      test-py2: ${{ inputs.test-py2 }}
      test-py3: ${{ inputs.test-py3 }}
      minimum-base-package: ${{ inputs.minimum-base-package }}
      pytest-args: ${{ inputs.pytest-args }}
    secrets: inherit
  j3a8e004:
    uses: ./.github/workflows/test-target.yml
    with:
      job-name: SQL Server on Linux
      target: sqlserver
      platform: linux
      runner: '["ubuntu-22.04"]'
      repo: "${{ inputs.repo }}"
      python-version: "${{ inputs.python-version }}"
      standard: ${{ inputs.standard }}
      latest: ${{ inputs.latest }}
      agent-image: "${{ inputs.agent-image }}"
      agent-image-py2: "${{ inputs.agent-image-py2 }}"
      agent-image-windows: "${{ inputs.agent-image-windows }}"
      agent-image-windows-py2: "${{ inputs.agent-image-windows-py2 }}"
      test-py2: ${{ inputs.test-py2 }}
      test-py3: ${{ inputs.test-py3 }}
      minimum-base-package: ${{ inputs.minimum-base-package }}
      pytest-args: ${{ inputs.pytest-args }}
    secrets: inherit
  jaf4b616:
    uses: ./.github/workflows/test-target.yml
    with:
      job-name: Squid
      target: squid
      platform: linux
      runner: '["ubuntu-22.04"]'
      repo: "${{ inputs.repo }}"
      python-version: "${{ inputs.python-version }}"
      standard: ${{ inputs.standard }}
      latest: ${{ inputs.latest }}
      agent-image: "${{ inputs.agent-image }}"
      agent-image-py2: "${{ inputs.agent-image-py2 }}"
      agent-image-windows: "${{ inputs.agent-image-windows }}"
      agent-image-windows-py2: "${{ inputs.agent-image-windows-py2 }}"
      test-py2: ${{ inputs.test-py2 }}
      test-py3: ${{ inputs.test-py3 }}
      minimum-base-package: ${{ inputs.minimum-base-package }}
      pytest-args: ${{ inputs.pytest-args }}
    secrets: inherit
  j01c4d3c:
    uses: ./.github/workflows/test-target.yml
    with:
      job-name: SSH
      target: ssh_check
      platform: linux
      runner: '["ubuntu-22.04"]'
      repo: "${{ inputs.repo }}"
      python-version: "${{ inputs.python-version }}"
      standard: ${{ inputs.standard }}
      latest: ${{ inputs.latest }}
      agent-image: "${{ inputs.agent-image }}"
      agent-image-py2: "${{ inputs.agent-image-py2 }}"
      agent-image-windows: "${{ inputs.agent-image-windows }}"
      agent-image-windows-py2: "${{ inputs.agent-image-windows-py2 }}"
      test-py2: ${{ inputs.test-py2 }}
      test-py3: ${{ inputs.test-py3 }}
      minimum-base-package: ${{ inputs.minimum-base-package }}
      pytest-args: ${{ inputs.pytest-args }}
    secrets: inherit
  j2981dbe:
    uses: ./.github/workflows/test-target.yml
    with:
      job-name: StatsD
      target: statsd
      platform: linux
      runner: '["ubuntu-22.04"]'
      repo: "${{ inputs.repo }}"
      python-version: "${{ inputs.python-version }}"
      standard: ${{ inputs.standard }}
      latest: ${{ inputs.latest }}
      agent-image: "${{ inputs.agent-image }}"
      agent-image-py2: "${{ inputs.agent-image-py2 }}"
      agent-image-windows: "${{ inputs.agent-image-windows }}"
      agent-image-windows-py2: "${{ inputs.agent-image-windows-py2 }}"
      test-py2: ${{ inputs.test-py2 }}
      test-py3: ${{ inputs.test-py3 }}
      minimum-base-package: ${{ inputs.minimum-base-package }}
      pytest-args: ${{ inputs.pytest-args }}
    secrets: inherit
  j6f0ded4:
    uses: ./.github/workflows/test-target.yml
    with:
      job-name: Strimzi
      target: strimzi
      platform: linux
      runner: '["ubuntu-22.04"]'
      repo: "${{ inputs.repo }}"
      python-version: "${{ inputs.python-version }}"
      standard: ${{ inputs.standard }}
      latest: ${{ inputs.latest }}
      agent-image: "${{ inputs.agent-image }}"
      agent-image-py2: "${{ inputs.agent-image-py2 }}"
      agent-image-windows: "${{ inputs.agent-image-windows }}"
      agent-image-windows-py2: "${{ inputs.agent-image-windows-py2 }}"
      test-py2: ${{ inputs.test-py2 }}
      test-py3: ${{ inputs.test-py3 }}
      minimum-base-package: ${{ inputs.minimum-base-package }}
      pytest-args: ${{ inputs.pytest-args }}
    secrets: inherit
  jf04a052:
    uses: ./.github/workflows/test-target.yml
    with:
      job-name: Supervisord
      target: supervisord
      platform: linux
      runner: '["ubuntu-22.04"]'
      repo: "${{ inputs.repo }}"
      python-version: "${{ inputs.python-version }}"
      standard: ${{ inputs.standard }}
      latest: ${{ inputs.latest }}
      agent-image: "${{ inputs.agent-image }}"
      agent-image-py2: "${{ inputs.agent-image-py2 }}"
      agent-image-windows: "${{ inputs.agent-image-windows }}"
      agent-image-windows-py2: "${{ inputs.agent-image-windows-py2 }}"
      test-py2: ${{ inputs.test-py2 }}
      test-py3: ${{ inputs.test-py3 }}
      minimum-base-package: ${{ inputs.minimum-base-package }}
      pytest-args: ${{ inputs.pytest-args }}
    secrets: inherit
  jde3891f:
    uses: ./.github/workflows/test-target.yml
    with:
      job-name: System Core
      target: system_core
      platform: linux
      runner: '["ubuntu-22.04"]'
      repo: "${{ inputs.repo }}"
      python-version: "${{ inputs.python-version }}"
      standard: ${{ inputs.standard }}
      latest: ${{ inputs.latest }}
      agent-image: "${{ inputs.agent-image }}"
      agent-image-py2: "${{ inputs.agent-image-py2 }}"
      agent-image-windows: "${{ inputs.agent-image-windows }}"
      agent-image-windows-py2: "${{ inputs.agent-image-windows-py2 }}"
      test-py2: ${{ inputs.test-py2 }}
      test-py3: ${{ inputs.test-py3 }}
      minimum-base-package: ${{ inputs.minimum-base-package }}
      pytest-args: ${{ inputs.pytest-args }}
    secrets: inherit
  j64445e6:
    uses: ./.github/workflows/test-target.yml
    with:
      job-name: System Swap
      target: system_swap
      platform: linux
      runner: '["ubuntu-22.04"]'
      repo: "${{ inputs.repo }}"
      python-version: "${{ inputs.python-version }}"
      standard: ${{ inputs.standard }}
      latest: ${{ inputs.latest }}
      agent-image: "${{ inputs.agent-image }}"
      agent-image-py2: "${{ inputs.agent-image-py2 }}"
      agent-image-windows: "${{ inputs.agent-image-windows }}"
      agent-image-windows-py2: "${{ inputs.agent-image-windows-py2 }}"
      test-py2: ${{ inputs.test-py2 }}
      test-py3: ${{ inputs.test-py3 }}
      minimum-base-package: ${{ inputs.minimum-base-package }}
      pytest-args: ${{ inputs.pytest-args }}
    secrets: inherit
  j1eeafd2:
    uses: ./.github/workflows/test-target.yml
    with:
      job-name: TCP on Linux
      target: tcp_check
      platform: linux
      runner: '["ubuntu-22.04"]'
      repo: "${{ inputs.repo }}"
      python-version: "${{ inputs.python-version }}"
      standard: ${{ inputs.standard }}
      latest: ${{ inputs.latest }}
      agent-image: "${{ inputs.agent-image }}"
      agent-image-py2: "${{ inputs.agent-image-py2 }}"
      agent-image-windows: "${{ inputs.agent-image-windows }}"
      agent-image-windows-py2: "${{ inputs.agent-image-windows-py2 }}"
      test-py2: ${{ inputs.test-py2 }}
      test-py3: ${{ inputs.test-py3 }}
      minimum-base-package: ${{ inputs.minimum-base-package }}
      pytest-args: ${{ inputs.pytest-args }}
    secrets: inherit
  j87dbe3f:
    uses: ./.github/workflows/test-target.yml
    with:
      job-name: TCP on Windows
      target: tcp_check
      platform: windows
      runner: '["windows-2022"]'
      repo: "${{ inputs.repo }}"
      python-version: "${{ inputs.python-version }}"
      standard: ${{ inputs.standard }}
      latest: ${{ inputs.latest }}
      agent-image: "${{ inputs.agent-image }}"
      agent-image-py2: "${{ inputs.agent-image-py2 }}"
      agent-image-windows: "${{ inputs.agent-image-windows }}"
      agent-image-windows-py2: "${{ inputs.agent-image-windows-py2 }}"
      test-py2: ${{ inputs.test-py2 }}
      test-py3: ${{ inputs.test-py3 }}
      minimum-base-package: ${{ inputs.minimum-base-package }}
      pytest-args: ${{ inputs.pytest-args }}
    secrets: inherit
  j8217a3a:
    uses: ./.github/workflows/test-target.yml
    with:
      job-name: TeamCity
      target: teamcity
      platform: linux
      runner: '["ubuntu-22.04"]'
      repo: "${{ inputs.repo }}"
      python-version: "${{ inputs.python-version }}"
      standard: ${{ inputs.standard }}
      latest: ${{ inputs.latest }}
      agent-image: "${{ inputs.agent-image }}"
      agent-image-py2: "${{ inputs.agent-image-py2 }}"
      agent-image-windows: "${{ inputs.agent-image-windows }}"
      agent-image-windows-py2: "${{ inputs.agent-image-windows-py2 }}"
      test-py2: ${{ inputs.test-py2 }}
      test-py3: ${{ inputs.test-py3 }}
      minimum-base-package: ${{ inputs.minimum-base-package }}
      pytest-args: ${{ inputs.pytest-args }}
    secrets: inherit
  jf4a7e97:
    uses: ./.github/workflows/test-target.yml
    with:
      job-name: Tekton
      target: tekton
      platform: linux
      runner: '["ubuntu-22.04"]'
      repo: "${{ inputs.repo }}"
      python-version: "${{ inputs.python-version }}"
      standard: ${{ inputs.standard }}
      latest: ${{ inputs.latest }}
      agent-image: "${{ inputs.agent-image }}"
      agent-image-py2: "${{ inputs.agent-image-py2 }}"
      agent-image-windows: "${{ inputs.agent-image-windows }}"
      agent-image-windows-py2: "${{ inputs.agent-image-windows-py2 }}"
      test-py2: ${{ inputs.test-py2 }}
      test-py3: ${{ inputs.test-py3 }}
      minimum-base-package: ${{ inputs.minimum-base-package }}
      pytest-args: ${{ inputs.pytest-args }}
    secrets: inherit
  je68b3b9:
    uses: ./.github/workflows/test-target.yml
    with:
      job-name: Teleport
      target: teleport
      platform: linux
      runner: '["ubuntu-22.04"]'
      repo: "${{ inputs.repo }}"
      python-version: "${{ inputs.python-version }}"
      standard: ${{ inputs.standard }}
      latest: ${{ inputs.latest }}
      agent-image: "${{ inputs.agent-image }}"
      agent-image-py2: "${{ inputs.agent-image-py2 }}"
      agent-image-windows: "${{ inputs.agent-image-windows }}"
      agent-image-windows-py2: "${{ inputs.agent-image-windows-py2 }}"
      test-py2: ${{ inputs.test-py2 }}
      test-py3: ${{ inputs.test-py3 }}
      minimum-base-package: ${{ inputs.minimum-base-package }}
      pytest-args: ${{ inputs.pytest-args }}
    secrets: inherit
  j840fec7:
    uses: ./.github/workflows/test-target.yml
    with:
      job-name: Temporal
      target: temporal
      platform: linux
      runner: '["ubuntu-22.04"]'
      repo: "${{ inputs.repo }}"
      python-version: "${{ inputs.python-version }}"
      standard: ${{ inputs.standard }}
      latest: ${{ inputs.latest }}
      agent-image: "${{ inputs.agent-image }}"
      agent-image-py2: "${{ inputs.agent-image-py2 }}"
      agent-image-windows: "${{ inputs.agent-image-windows }}"
      agent-image-windows-py2: "${{ inputs.agent-image-windows-py2 }}"
      test-py2: ${{ inputs.test-py2 }}
      test-py3: ${{ inputs.test-py3 }}
      minimum-base-package: ${{ inputs.minimum-base-package }}
      pytest-args: ${{ inputs.pytest-args }}
    secrets: inherit
  jeefbe37:
    uses: ./.github/workflows/test-target.yml
    with:
      job-name: Teradata
      target: teradata
      platform: linux
      runner: '["ubuntu-22.04"]'
      repo: "${{ inputs.repo }}"
      python-version: "${{ inputs.python-version }}"
      standard: ${{ inputs.standard }}
      latest: ${{ inputs.latest }}
      agent-image: "${{ inputs.agent-image }}"
      agent-image-py2: "${{ inputs.agent-image-py2 }}"
      agent-image-windows: "${{ inputs.agent-image-windows }}"
      agent-image-windows-py2: "${{ inputs.agent-image-windows-py2 }}"
      test-py2: ${{ inputs.test-py2 }}
      test-py3: ${{ inputs.test-py3 }}
      minimum-base-package: ${{ inputs.minimum-base-package }}
      pytest-args: ${{ inputs.pytest-args }}
    secrets: inherit
  jb4a6940:
    uses: ./.github/workflows/test-target.yml
    with:
      job-name: tibco_ems
      target: tibco_ems
      platform: linux
      runner: '["ubuntu-22.04"]'
      repo: "${{ inputs.repo }}"
      python-version: "${{ inputs.python-version }}"
      standard: ${{ inputs.standard }}
      latest: ${{ inputs.latest }}
      agent-image: "${{ inputs.agent-image }}"
      agent-image-py2: "${{ inputs.agent-image-py2 }}"
      agent-image-windows: "${{ inputs.agent-image-windows }}"
      agent-image-windows-py2: "${{ inputs.agent-image-windows-py2 }}"
      test-py2: ${{ inputs.test-py2 }}
      test-py3: ${{ inputs.test-py3 }}
      minimum-base-package: ${{ inputs.minimum-base-package }}
      pytest-args: ${{ inputs.pytest-args }}
    secrets: inherit
  jd1c18ec:
    uses: ./.github/workflows/test-target.yml
    with:
      job-name: TLS
      target: tls
      platform: linux
      runner: '["ubuntu-22.04"]'
      repo: "${{ inputs.repo }}"
      python-version: "${{ inputs.python-version }}"
      standard: ${{ inputs.standard }}
      latest: ${{ inputs.latest }}
      agent-image: "${{ inputs.agent-image }}"
      agent-image-py2: "${{ inputs.agent-image-py2 }}"
      agent-image-windows: "${{ inputs.agent-image-windows }}"
      agent-image-windows-py2: "${{ inputs.agent-image-windows-py2 }}"
      test-py2: ${{ inputs.test-py2 }}
      test-py3: ${{ inputs.test-py3 }}
      minimum-base-package: ${{ inputs.minimum-base-package }}
      pytest-args: ${{ inputs.pytest-args }}
    secrets: inherit
  j9438e1d:
    uses: ./.github/workflows/test-target.yml
    with:
      job-name: Tomcat
      target: tomcat
      platform: linux
      runner: '["ubuntu-22.04"]'
      repo: "${{ inputs.repo }}"
      python-version: "${{ inputs.python-version }}"
      standard: ${{ inputs.standard }}
      latest: ${{ inputs.latest }}
      agent-image: "${{ inputs.agent-image }}"
      agent-image-py2: "${{ inputs.agent-image-py2 }}"
      agent-image-windows: "${{ inputs.agent-image-windows }}"
      agent-image-windows-py2: "${{ inputs.agent-image-windows-py2 }}"
      test-py2: ${{ inputs.test-py2 }}
      test-py3: ${{ inputs.test-py3 }}
      minimum-base-package: ${{ inputs.minimum-base-package }}
      pytest-args: ${{ inputs.pytest-args }}
    secrets: inherit
  j4baeba2:
    uses: ./.github/workflows/test-target.yml
    with:
      job-name: TorchServe
      target: torchserve
      platform: linux
      runner: '["ubuntu-22.04"]'
      repo: "${{ inputs.repo }}"
      python-version: "${{ inputs.python-version }}"
      standard: ${{ inputs.standard }}
      latest: ${{ inputs.latest }}
      agent-image: "${{ inputs.agent-image }}"
      agent-image-py2: "${{ inputs.agent-image-py2 }}"
      agent-image-windows: "${{ inputs.agent-image-windows }}"
      agent-image-windows-py2: "${{ inputs.agent-image-windows-py2 }}"
      test-py2: ${{ inputs.test-py2 }}
      test-py3: ${{ inputs.test-py3 }}
      minimum-base-package: ${{ inputs.minimum-base-package }}
      pytest-args: ${{ inputs.pytest-args }}
    secrets: inherit
  j41a575a:
    uses: ./.github/workflows/test-target.yml
    with:
      job-name: Traefik Mesh
      target: traefik_mesh
      platform: linux
      runner: '["ubuntu-22.04"]'
      repo: "${{ inputs.repo }}"
      python-version: "${{ inputs.python-version }}"
      standard: ${{ inputs.standard }}
      latest: ${{ inputs.latest }}
      agent-image: "${{ inputs.agent-image }}"
      agent-image-py2: "${{ inputs.agent-image-py2 }}"
      agent-image-windows: "${{ inputs.agent-image-windows }}"
      agent-image-windows-py2: "${{ inputs.agent-image-windows-py2 }}"
      test-py2: ${{ inputs.test-py2 }}
      test-py3: ${{ inputs.test-py3 }}
      minimum-base-package: ${{ inputs.minimum-base-package }}
      pytest-args: ${{ inputs.pytest-args }}
    secrets: inherit
  j8a1b5bb:
    uses: ./.github/workflows/test-target.yml
    with:
      job-name: Traffic Server
      target: traffic_server
      platform: linux
      runner: '["ubuntu-22.04"]'
      repo: "${{ inputs.repo }}"
      python-version: "${{ inputs.python-version }}"
      standard: ${{ inputs.standard }}
      latest: ${{ inputs.latest }}
      agent-image: "${{ inputs.agent-image }}"
      agent-image-py2: "${{ inputs.agent-image-py2 }}"
      agent-image-windows: "${{ inputs.agent-image-windows }}"
      agent-image-windows-py2: "${{ inputs.agent-image-windows-py2 }}"
      test-py2: ${{ inputs.test-py2 }}
      test-py3: ${{ inputs.test-py3 }}
      minimum-base-package: ${{ inputs.minimum-base-package }}
      pytest-args: ${{ inputs.pytest-args }}
    secrets: inherit
  jfc2bf01:
    uses: ./.github/workflows/test-target.yml
    with:
      job-name: Twemproxy
      target: twemproxy
      platform: linux
      runner: '["ubuntu-22.04"]'
      repo: "${{ inputs.repo }}"
      python-version: "${{ inputs.python-version }}"
      standard: ${{ inputs.standard }}
      latest: ${{ inputs.latest }}
      agent-image: "${{ inputs.agent-image }}"
      agent-image-py2: "${{ inputs.agent-image-py2 }}"
      agent-image-windows: "${{ inputs.agent-image-windows }}"
      agent-image-windows-py2: "${{ inputs.agent-image-windows-py2 }}"
      test-py2: ${{ inputs.test-py2 }}
      test-py3: ${{ inputs.test-py3 }}
      minimum-base-package: ${{ inputs.minimum-base-package }}
      pytest-args: ${{ inputs.pytest-args }}
    secrets: inherit
  jd0626ef:
    uses: ./.github/workflows/test-target.yml
    with:
      job-name: Twistlock
      target: twistlock
      platform: linux
      runner: '["ubuntu-22.04"]'
      repo: "${{ inputs.repo }}"
      python-version: "${{ inputs.python-version }}"
      standard: ${{ inputs.standard }}
      latest: ${{ inputs.latest }}
      agent-image: "${{ inputs.agent-image }}"
      agent-image-py2: "${{ inputs.agent-image-py2 }}"
      agent-image-windows: "${{ inputs.agent-image-windows }}"
      agent-image-windows-py2: "${{ inputs.agent-image-windows-py2 }}"
      test-py2: ${{ inputs.test-py2 }}
      test-py3: ${{ inputs.test-py3 }}
      minimum-base-package: ${{ inputs.minimum-base-package }}
      pytest-args: ${{ inputs.pytest-args }}
    secrets: inherit
  j0c8fc90:
    uses: ./.github/workflows/test-target.yml
    with:
      job-name: Varnish
      target: varnish
      platform: linux
      runner: '["ubuntu-22.04"]'
      repo: "${{ inputs.repo }}"
      python-version: "${{ inputs.python-version }}"
      standard: ${{ inputs.standard }}
      latest: ${{ inputs.latest }}
      agent-image: "${{ inputs.agent-image }}"
      agent-image-py2: "${{ inputs.agent-image-py2 }}"
      agent-image-windows: "${{ inputs.agent-image-windows }}"
      agent-image-windows-py2: "${{ inputs.agent-image-windows-py2 }}"
      test-py2: ${{ inputs.test-py2 }}
      test-py3: ${{ inputs.test-py3 }}
      minimum-base-package: ${{ inputs.minimum-base-package }}
      pytest-args: ${{ inputs.pytest-args }}
    secrets: inherit
  j5d55c41:
    uses: ./.github/workflows/test-target.yml
    with:
      job-name: Vault
      target: vault
      platform: linux
      runner: '["ubuntu-22.04"]'
      repo: "${{ inputs.repo }}"
      python-version: "${{ inputs.python-version }}"
      standard: ${{ inputs.standard }}
      latest: ${{ inputs.latest }}
      agent-image: "${{ inputs.agent-image }}"
      agent-image-py2: "${{ inputs.agent-image-py2 }}"
      agent-image-windows: "${{ inputs.agent-image-windows }}"
      agent-image-windows-py2: "${{ inputs.agent-image-windows-py2 }}"
      test-py2: ${{ inputs.test-py2 }}
      test-py3: ${{ inputs.test-py3 }}
      minimum-base-package: ${{ inputs.minimum-base-package }}
      pytest-args: ${{ inputs.pytest-args }}
    secrets: inherit
  j9981b0b:
    uses: ./.github/workflows/test-target.yml
    with:
      job-name: Vertica
      target: vertica
      platform: linux
      runner: '["ubuntu-22.04"]'
      repo: "${{ inputs.repo }}"
      python-version: "${{ inputs.python-version }}"
      standard: ${{ inputs.standard }}
      latest: ${{ inputs.latest }}
      agent-image: "${{ inputs.agent-image }}"
      agent-image-py2: "${{ inputs.agent-image-py2 }}"
      agent-image-windows: "${{ inputs.agent-image-windows }}"
      agent-image-windows-py2: "${{ inputs.agent-image-windows-py2 }}"
      test-py2: ${{ inputs.test-py2 }}
      test-py3: ${{ inputs.test-py3 }}
      minimum-base-package: ${{ inputs.minimum-base-package }}
      pytest-args: ${{ inputs.pytest-args }}
    secrets: inherit
  jeae0788:
    uses: ./.github/workflows/test-target.yml
    with:
      job-name: vLLM
      target: vllm
      platform: linux
      runner: '["ubuntu-22.04"]'
      repo: "${{ inputs.repo }}"
      python-version: "${{ inputs.python-version }}"
      standard: ${{ inputs.standard }}
      latest: ${{ inputs.latest }}
      agent-image: "${{ inputs.agent-image }}"
      agent-image-py2: "${{ inputs.agent-image-py2 }}"
      agent-image-windows: "${{ inputs.agent-image-windows }}"
      agent-image-windows-py2: "${{ inputs.agent-image-windows-py2 }}"
      test-py2: ${{ inputs.test-py2 }}
      test-py3: ${{ inputs.test-py3 }}
      minimum-base-package: ${{ inputs.minimum-base-package }}
      pytest-args: ${{ inputs.pytest-args }}
    secrets: inherit
  jb120af1:
    uses: ./.github/workflows/test-target.yml
    with:
      job-name: VoltDB
      target: voltdb
      platform: linux
      runner: '["ubuntu-22.04"]'
      repo: "${{ inputs.repo }}"
      python-version: "${{ inputs.python-version }}"
      standard: ${{ inputs.standard }}
      latest: ${{ inputs.latest }}
      agent-image: "${{ inputs.agent-image }}"
      agent-image-py2: "${{ inputs.agent-image-py2 }}"
      agent-image-windows: "${{ inputs.agent-image-windows }}"
      agent-image-windows-py2: "${{ inputs.agent-image-windows-py2 }}"
      test-py2: ${{ inputs.test-py2 }}
      test-py3: ${{ inputs.test-py3 }}
      minimum-base-package: ${{ inputs.minimum-base-package }}
      pytest-args: ${{ inputs.pytest-args }}
    secrets: inherit
  j269c8a5:
    uses: ./.github/workflows/test-target.yml
    with:
      job-name: vSphere
      target: vsphere
      platform: linux
      runner: '["ubuntu-22.04"]'
      repo: "${{ inputs.repo }}"
      python-version: "${{ inputs.python-version }}"
      standard: ${{ inputs.standard }}
      latest: ${{ inputs.latest }}
      agent-image: "${{ inputs.agent-image }}"
      agent-image-py2: "${{ inputs.agent-image-py2 }}"
      agent-image-windows: "${{ inputs.agent-image-windows }}"
      agent-image-windows-py2: "${{ inputs.agent-image-windows-py2 }}"
      test-py2: ${{ inputs.test-py2 }}
      test-py3: ${{ inputs.test-py3 }}
      minimum-base-package: ${{ inputs.minimum-base-package }}
      pytest-args: ${{ inputs.pytest-args }}
    secrets: inherit
  je95095e:
    uses: ./.github/workflows/test-target.yml
    with:
      job-name: Weaviate
      target: weaviate
      platform: linux
      runner: '["ubuntu-22.04"]'
      repo: "${{ inputs.repo }}"
      python-version: "${{ inputs.python-version }}"
      standard: ${{ inputs.standard }}
      latest: ${{ inputs.latest }}
      agent-image: "${{ inputs.agent-image }}"
      agent-image-py2: "${{ inputs.agent-image-py2 }}"
      agent-image-windows: "${{ inputs.agent-image-windows }}"
      agent-image-windows-py2: "${{ inputs.agent-image-windows-py2 }}"
      test-py2: ${{ inputs.test-py2 }}
      test-py3: ${{ inputs.test-py3 }}
      minimum-base-package: ${{ inputs.minimum-base-package }}
      pytest-args: ${{ inputs.pytest-args }}
    secrets: inherit
  j40e5c98:
    uses: ./.github/workflows/test-target.yml
    with:
      job-name: WebLogic
      target: weblogic
      platform: linux
      runner: '["ubuntu-22.04"]'
      repo: "${{ inputs.repo }}"
      python-version: "${{ inputs.python-version }}"
      standard: ${{ inputs.standard }}
      latest: ${{ inputs.latest }}
      agent-image: "${{ inputs.agent-image }}"
      agent-image-py2: "${{ inputs.agent-image-py2 }}"
      agent-image-windows: "${{ inputs.agent-image-windows }}"
      agent-image-windows-py2: "${{ inputs.agent-image-windows-py2 }}"
      test-py2: ${{ inputs.test-py2 }}
      test-py3: ${{ inputs.test-py3 }}
      minimum-base-package: ${{ inputs.minimum-base-package }}
      pytest-args: ${{ inputs.pytest-args }}
    secrets: inherit
  j70c9219:
    uses: ./.github/workflows/test-target.yml
    with:
      job-name: Windows Event Log
      target: win32_event_log
      platform: windows
      runner: '["windows-2022"]'
      repo: "${{ inputs.repo }}"
      python-version: "${{ inputs.python-version }}"
      standard: ${{ inputs.standard }}
      latest: ${{ inputs.latest }}
      agent-image: "${{ inputs.agent-image }}"
      agent-image-py2: "${{ inputs.agent-image-py2 }}"
      agent-image-windows: "${{ inputs.agent-image-windows }}"
      agent-image-windows-py2: "${{ inputs.agent-image-windows-py2 }}"
      test-py2: ${{ inputs.test-py2 }}
      test-py3: ${{ inputs.test-py3 }}
      minimum-base-package: ${{ inputs.minimum-base-package }}
      pytest-args: ${{ inputs.pytest-args }}
    secrets: inherit
  jc1fb93c:
    uses: ./.github/workflows/test-target.yml
    with:
      job-name: Windows performance counters
      target: windows_performance_counters
      platform: windows
      runner: '["windows-2022"]'
      repo: "${{ inputs.repo }}"
      python-version: "${{ inputs.python-version }}"
      standard: ${{ inputs.standard }}
      latest: ${{ inputs.latest }}
      agent-image: "${{ inputs.agent-image }}"
      agent-image-py2: "${{ inputs.agent-image-py2 }}"
      agent-image-windows: "${{ inputs.agent-image-windows }}"
      agent-image-windows-py2: "${{ inputs.agent-image-windows-py2 }}"
      test-py2: ${{ inputs.test-py2 }}
      test-py3: ${{ inputs.test-py3 }}
      minimum-base-package: ${{ inputs.minimum-base-package }}
      pytest-args: ${{ inputs.pytest-args }}
    secrets: inherit
  j9798a89:
    uses: ./.github/workflows/test-target.yml
    with:
      job-name: Windows Service
      target: windows_service
      platform: windows
      runner: '["windows-2022"]'
      repo: "${{ inputs.repo }}"
      python-version: "${{ inputs.python-version }}"
      standard: ${{ inputs.standard }}
      latest: ${{ inputs.latest }}
      agent-image: "${{ inputs.agent-image }}"
      agent-image-py2: "${{ inputs.agent-image-py2 }}"
      agent-image-windows: "${{ inputs.agent-image-windows }}"
      agent-image-windows-py2: "${{ inputs.agent-image-windows-py2 }}"
      test-py2: ${{ inputs.test-py2 }}
      test-py3: ${{ inputs.test-py3 }}
      minimum-base-package: ${{ inputs.minimum-base-package }}
      pytest-args: ${{ inputs.pytest-args }}
    secrets: inherit
  j25cdd56:
    uses: ./.github/workflows/test-target.yml
    with:
      job-name: WMI
      target: wmi_check
      platform: windows
      runner: '["windows-2022"]'
      repo: "${{ inputs.repo }}"
      python-version: "${{ inputs.python-version }}"
      standard: ${{ inputs.standard }}
      latest: ${{ inputs.latest }}
      agent-image: "${{ inputs.agent-image }}"
      agent-image-py2: "${{ inputs.agent-image-py2 }}"
      agent-image-windows: "${{ inputs.agent-image-windows }}"
      agent-image-windows-py2: "${{ inputs.agent-image-windows-py2 }}"
      test-py2: ${{ inputs.test-py2 }}
      test-py3: ${{ inputs.test-py3 }}
      minimum-base-package: ${{ inputs.minimum-base-package }}
      pytest-args: ${{ inputs.pytest-args }}
    secrets: inherit
  ja6bc642:
    uses: ./.github/workflows/test-target.yml
    with:
      job-name: Yarn
      target: yarn
      platform: linux
      runner: '["ubuntu-22.04"]'
      repo: "${{ inputs.repo }}"
      python-version: "${{ inputs.python-version }}"
      standard: ${{ inputs.standard }}
      latest: ${{ inputs.latest }}
      agent-image: "${{ inputs.agent-image }}"
      agent-image-py2: "${{ inputs.agent-image-py2 }}"
      agent-image-windows: "${{ inputs.agent-image-windows }}"
      agent-image-windows-py2: "${{ inputs.agent-image-windows-py2 }}"
      test-py2: ${{ inputs.test-py2 }}
      test-py3: ${{ inputs.test-py3 }}
      minimum-base-package: ${{ inputs.minimum-base-package }}
      pytest-args: ${{ inputs.pytest-args }}
    secrets: inherit
  ja446cea:
    uses: ./.github/workflows/test-target.yml
    with:
      job-name: ZooKeeper
      target: zk
      platform: linux
      runner: '["ubuntu-22.04"]'
      repo: "${{ inputs.repo }}"
      python-version: "${{ inputs.python-version }}"
      standard: ${{ inputs.standard }}
      latest: ${{ inputs.latest }}
      agent-image: "${{ inputs.agent-image }}"
      agent-image-py2: "${{ inputs.agent-image-py2 }}"
      agent-image-windows: "${{ inputs.agent-image-windows }}"
      agent-image-windows-py2: "${{ inputs.agent-image-windows-py2 }}"
      test-py2: ${{ inputs.test-py2 }}
      test-py3: ${{ inputs.test-py3 }}
      minimum-base-package: ${{ inputs.minimum-base-package }}
      pytest-args: ${{ inputs.pytest-args }}
    secrets: inherit<|MERGE_RESOLUTION|>--- conflicted
+++ resolved
@@ -2174,19 +2174,16 @@
       minimum-base-package: ${{ inputs.minimum-base-package }}
       pytest-args: ${{ inputs.pytest-args }}
     secrets: inherit
-<<<<<<< HEAD
   j4f368cf:
     uses: ./.github/workflows/test-target.yml
     with:
       job-name: KubeVirt Handler
       target: kubevirt_handler
-=======
   jb0447e6:
     uses: ./.github/workflows/test-target.yml
     with:
       job-name: KubeVirt API
       target: kubevirt_api
->>>>>>> 9d6b5a04
       platform: linux
       runner: '["ubuntu-22.04"]'
       repo: "${{ inputs.repo }}"
