--- conflicted
+++ resolved
@@ -11,6 +11,10 @@
         required: false
         default: ""
         type: string
+      standard:
+        required: false
+        default: false
+        type: boolean
       latest:
         required: false
         default: false
@@ -2640,6 +2644,7 @@
         - py3.12-8.0-shard
         - py3.12-8.0-auth
         - py3.12-8.0-tls
+        - py3.12-8.0-standalone-newyork
       fail-fast: false
   j211906c:
     uses: ./.github/workflows/test-target.yml
@@ -3544,9 +3549,6 @@
       runner: '["ubuntu-22.04"]'
       repo: "${{ inputs.repo }}"
       python-version: "${{ inputs.python-version }}"
-<<<<<<< HEAD
-=======
-      standard: ${{ inputs.standard }}
       latest: ${{ inputs.latest }}
       agent-image: "${{ inputs.agent-image }}"
       agent-image-py2: "${{ inputs.agent-image-py2 }}"
@@ -3566,22 +3568,20 @@
       runner: '["windows-2022"]'
       repo: "${{ inputs.repo }}"
       python-version: "${{ inputs.python-version }}"
-      standard: ${{ inputs.standard }}
->>>>>>> 3d45a571
-      latest: ${{ inputs.latest }}
-      agent-image: "${{ inputs.agent-image }}"
-      agent-image-py2: "${{ inputs.agent-image-py2 }}"
-      agent-image-windows: "${{ inputs.agent-image-windows }}"
-      agent-image-windows-py2: "${{ inputs.agent-image-windows-py2 }}"
-      test-py2: ${{ inputs.test-py2 }}
-      test-py3: ${{ inputs.test-py3 }}
-      minimum-base-package: ${{ inputs.minimum-base-package }}
-      pytest-args: ${{ inputs.pytest-args }}
-    secrets: inherit
-  jc8d61c2:
-    uses: ./.github/workflows/test-target.yml
-    with:
-      job-name: SQL Server
+      latest: ${{ inputs.latest }}
+      agent-image: "${{ inputs.agent-image }}"
+      agent-image-py2: "${{ inputs.agent-image-py2 }}"
+      agent-image-windows: "${{ inputs.agent-image-windows }}"
+      agent-image-windows-py2: "${{ inputs.agent-image-windows-py2 }}"
+      test-py2: ${{ inputs.test-py2 }}
+      test-py3: ${{ inputs.test-py3 }}
+      minimum-base-package: ${{ inputs.minimum-base-package }}
+      pytest-args: ${{ inputs.pytest-args }}
+    secrets: inherit
+  j3a8e004:
+    uses: ./.github/workflows/test-target.yml
+    with:
+      job-name: SQL Server on Linux
       target: sqlserver
       platform: linux
       runner: '["ubuntu-22.04"]'
