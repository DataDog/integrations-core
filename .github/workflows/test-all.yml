name: Test all

on:
  workflow_call:
    inputs:
      repo:
        required: true
        type: string

      python-version:
        required: false
        default: ""
        type: string
      standard:
        required: false
        default: false
        type: boolean
      latest:
        required: false
        default: false
        type: boolean
      minimum-base-package:
        required: false
        default: false
        type: boolean
      test-py2:
        required: false
        default: false
        type: boolean
      test-py3:
        required: false
        default: true
        type: boolean
      agent-image:
        required: false
        default: ""
        type: string
      agent-image-py2:
        required: false
        default: ""
        type: string
      agent-image-windows:
        required: false
        default: ""
        type: string
      agent-image-windows-py2:
        required: false
        default: ""
        type: string
      pytest-args:
        description: "Arguments to pass to pytest"
        required: false
        type: string
        default: ""

jobs:
  jd316aba:
    uses: ./.github/workflows/test-target.yml
    with:
      job-name: ddev on Linux
      target: ddev
      platform: linux
      runner: '["ubuntu-22.04"]'
      repo: "${{ inputs.repo }}"
      python-version: "${{ inputs.python-version }}"
      standard: ${{ inputs.standard }}
      latest: ${{ inputs.latest }}
      agent-image: "${{ inputs.agent-image }}"
      agent-image-py2: "${{ inputs.agent-image-py2 }}"
      agent-image-windows: "${{ inputs.agent-image-windows }}"
      agent-image-windows-py2: "${{ inputs.agent-image-windows-py2 }}"
      test-py2: ${{ inputs.test-py2 }}
      test-py3: ${{ inputs.test-py3 }}
      minimum-base-package: ${{ inputs.minimum-base-package }}
      pytest-args: ${{ inputs.pytest-args }}
    secrets: inherit
  j6712d43:
    uses: ./.github/workflows/test-target.yml
    with:
      job-name: ddev on Windows
      target: ddev
      platform: windows
      runner: '["windows-2022"]'
      repo: "${{ inputs.repo }}"
      python-version: "${{ inputs.python-version }}"
      standard: ${{ inputs.standard }}
      latest: ${{ inputs.latest }}
      agent-image: "${{ inputs.agent-image }}"
      agent-image-py2: "${{ inputs.agent-image-py2 }}"
      agent-image-windows: "${{ inputs.agent-image-windows }}"
      agent-image-windows-py2: "${{ inputs.agent-image-windows-py2 }}"
      test-py2: ${{ inputs.test-py2 }}
      test-py3: ${{ inputs.test-py3 }}
      minimum-base-package: ${{ inputs.minimum-base-package }}
      pytest-args: ${{ inputs.pytest-args }}
    secrets: inherit
  jb232c8c:
    uses: ./.github/workflows/test-target.yml
    with:
      job-name: Datadog Checks Base on Linux
      target: datadog_checks_base
      platform: linux
      runner: '["ubuntu-22.04"]'
      repo: "${{ inputs.repo }}"
      python-version: "${{ inputs.python-version }}"
      standard: ${{ inputs.standard }}
      latest: ${{ inputs.latest }}
      agent-image: "${{ inputs.agent-image }}"
      agent-image-py2: "${{ inputs.agent-image-py2 }}"
      agent-image-windows: "${{ inputs.agent-image-windows }}"
      agent-image-windows-py2: "${{ inputs.agent-image-windows-py2 }}"
      test-py2: ${{ inputs.test-py2 }}
      test-py3: ${{ inputs.test-py3 }}
      minimum-base-package: ${{ inputs.minimum-base-package }}
      pytest-args: ${{ inputs.pytest-args }}
    secrets: inherit
  jda96080:
    uses: ./.github/workflows/test-target.yml
    with:
      job-name: Datadog Checks Base on Windows
      target: datadog_checks_base
      platform: windows
      runner: '["windows-2022"]'
      repo: "${{ inputs.repo }}"
      python-version: "${{ inputs.python-version }}"
      standard: ${{ inputs.standard }}
      latest: ${{ inputs.latest }}
      agent-image: "${{ inputs.agent-image }}"
      agent-image-py2: "${{ inputs.agent-image-py2 }}"
      agent-image-windows: "${{ inputs.agent-image-windows }}"
      agent-image-windows-py2: "${{ inputs.agent-image-windows-py2 }}"
      test-py2: ${{ inputs.test-py2 }}
      test-py3: ${{ inputs.test-py3 }}
      minimum-base-package: ${{ inputs.minimum-base-package }}
      pytest-args: ${{ inputs.pytest-args }}
    secrets: inherit
  j77217e9:
    uses: ./.github/workflows/test-target.yml
    with:
      job-name: Datadog Checks Dev on Linux
      target: datadog_checks_dev
      platform: linux
      runner: '["ubuntu-22.04"]'
      repo: "${{ inputs.repo }}"
      python-version: "${{ inputs.python-version }}"
      standard: ${{ inputs.standard }}
      latest: ${{ inputs.latest }}
      agent-image: "${{ inputs.agent-image }}"
      agent-image-py2: "${{ inputs.agent-image-py2 }}"
      agent-image-windows: "${{ inputs.agent-image-windows }}"
      agent-image-windows-py2: "${{ inputs.agent-image-windows-py2 }}"
      test-py2: ${{ inputs.test-py2 }}
      test-py3: ${{ inputs.test-py3 }}
      minimum-base-package: ${{ inputs.minimum-base-package }}
      pytest-args: ${{ inputs.pytest-args }}
    secrets: inherit
  j1176210:
    uses: ./.github/workflows/test-target.yml
    with:
      job-name: Datadog Checks Dev on Windows
      target: datadog_checks_dev
      platform: windows
      runner: '["windows-2022"]'
      repo: "${{ inputs.repo }}"
      python-version: "${{ inputs.python-version }}"
      standard: ${{ inputs.standard }}
      latest: ${{ inputs.latest }}
      agent-image: "${{ inputs.agent-image }}"
      agent-image-py2: "${{ inputs.agent-image-py2 }}"
      agent-image-windows: "${{ inputs.agent-image-windows }}"
      agent-image-windows-py2: "${{ inputs.agent-image-windows-py2 }}"
      test-py2: ${{ inputs.test-py2 }}
      test-py3: ${{ inputs.test-py3 }}
      minimum-base-package: ${{ inputs.minimum-base-package }}
      pytest-args: ${{ inputs.pytest-args }}
    secrets: inherit
  j8cdb65b:
    uses: ./.github/workflows/test-target.yml
    with:
      job-name: Datadog Checks Downloader on Linux
      target: datadog_checks_downloader
      platform: linux
      runner: '["ubuntu-22.04"]'
      repo: "${{ inputs.repo }}"
      python-version: "${{ inputs.python-version }}"
      standard: ${{ inputs.standard }}
      latest: ${{ inputs.latest }}
      agent-image: "${{ inputs.agent-image }}"
      agent-image-py2: "${{ inputs.agent-image-py2 }}"
      agent-image-windows: "${{ inputs.agent-image-windows }}"
      agent-image-windows-py2: "${{ inputs.agent-image-windows-py2 }}"
      test-py2: ${{ inputs.test-py2 }}
      test-py3: ${{ inputs.test-py3 }}
      minimum-base-package: ${{ inputs.minimum-base-package }}
      pytest-args: ${{ inputs.pytest-args }}
    secrets: inherit
  j8c73c41:
    uses: ./.github/workflows/test-target.yml
    with:
      job-name: Datadog Checks Downloader on Windows
      target: datadog_checks_downloader
      platform: windows
      runner: '["windows-2022"]'
      repo: "${{ inputs.repo }}"
      python-version: "${{ inputs.python-version }}"
      standard: ${{ inputs.standard }}
      latest: ${{ inputs.latest }}
      agent-image: "${{ inputs.agent-image }}"
      agent-image-py2: "${{ inputs.agent-image-py2 }}"
      agent-image-windows: "${{ inputs.agent-image-windows }}"
      agent-image-windows-py2: "${{ inputs.agent-image-windows-py2 }}"
      test-py2: ${{ inputs.test-py2 }}
      test-py3: ${{ inputs.test-py3 }}
      minimum-base-package: ${{ inputs.minimum-base-package }}
      pytest-args: ${{ inputs.pytest-args }}
    secrets: inherit
  jd66e148:
    uses: ./.github/workflows/test-target.yml
    with:
      job-name: Active Directory
      target: active_directory
      platform: windows
      runner: '["windows-2022"]'
      repo: "${{ inputs.repo }}"
      python-version: "${{ inputs.python-version }}"
      standard: ${{ inputs.standard }}
      latest: ${{ inputs.latest }}
      agent-image: "${{ inputs.agent-image }}"
      agent-image-py2: "${{ inputs.agent-image-py2 }}"
      agent-image-windows: "${{ inputs.agent-image-windows }}"
      agent-image-windows-py2: "${{ inputs.agent-image-windows-py2 }}"
      test-py2: ${{ inputs.test-py2 }}
      test-py3: ${{ inputs.test-py3 }}
      minimum-base-package: ${{ inputs.minimum-base-package }}
      pytest-args: ${{ inputs.pytest-args }}
    secrets: inherit
  j02a4c95:
    uses: ./.github/workflows/test-target.yml
    with:
      job-name: ActiveMQ
      target: activemq
      platform: linux
      runner: '["ubuntu-22.04"]'
      repo: "${{ inputs.repo }}"
      python-version: "${{ inputs.python-version }}"
      standard: ${{ inputs.standard }}
      latest: ${{ inputs.latest }}
      agent-image: "${{ inputs.agent-image }}"
      agent-image-py2: "${{ inputs.agent-image-py2 }}"
      agent-image-windows: "${{ inputs.agent-image-windows }}"
      agent-image-windows-py2: "${{ inputs.agent-image-windows-py2 }}"
      test-py2: ${{ inputs.test-py2 }}
      test-py3: ${{ inputs.test-py3 }}
      minimum-base-package: ${{ inputs.minimum-base-package }}
      pytest-args: ${{ inputs.pytest-args }}
    secrets: inherit
  jb4c5802:
    uses: ./.github/workflows/test-target.yml
    with:
      job-name: ActiveMQ XML
      target: activemq_xml
      platform: linux
      runner: '["ubuntu-22.04"]'
      repo: "${{ inputs.repo }}"
      python-version: "${{ inputs.python-version }}"
      standard: ${{ inputs.standard }}
      latest: ${{ inputs.latest }}
      agent-image: "${{ inputs.agent-image }}"
      agent-image-py2: "${{ inputs.agent-image-py2 }}"
      agent-image-windows: "${{ inputs.agent-image-windows }}"
      agent-image-windows-py2: "${{ inputs.agent-image-windows-py2 }}"
      test-py2: ${{ inputs.test-py2 }}
      test-py3: ${{ inputs.test-py3 }}
      minimum-base-package: ${{ inputs.minimum-base-package }}
      pytest-args: ${{ inputs.pytest-args }}
    secrets: inherit
  jce7999e:
    uses: ./.github/workflows/test-target.yml
    with:
      job-name: Aerospike
      target: aerospike
      platform: linux
      runner: '["ubuntu-22.04"]'
      repo: "${{ inputs.repo }}"
      python-version: "${{ inputs.python-version }}"
      standard: ${{ inputs.standard }}
      latest: ${{ inputs.latest }}
      agent-image: "${{ inputs.agent-image }}"
      agent-image-py2: "${{ inputs.agent-image-py2 }}"
      agent-image-windows: "${{ inputs.agent-image-windows }}"
      agent-image-windows-py2: "${{ inputs.agent-image-windows-py2 }}"
      test-py2: ${{ inputs.test-py2 }}
      test-py3: ${{ inputs.test-py3 }}
      minimum-base-package: ${{ inputs.minimum-base-package }}
      pytest-args: ${{ inputs.pytest-args }}
    secrets: inherit
  jd58222c:
    uses: ./.github/workflows/test-target.yml
    with:
      job-name: Airflow
      target: airflow
      platform: linux
      runner: '["ubuntu-22.04"]'
      repo: "${{ inputs.repo }}"
      python-version: "${{ inputs.python-version }}"
      standard: ${{ inputs.standard }}
      latest: ${{ inputs.latest }}
      agent-image: "${{ inputs.agent-image }}"
      agent-image-py2: "${{ inputs.agent-image-py2 }}"
      agent-image-windows: "${{ inputs.agent-image-windows }}"
      agent-image-windows-py2: "${{ inputs.agent-image-windows-py2 }}"
      test-py2: ${{ inputs.test-py2 }}
      test-py3: ${{ inputs.test-py3 }}
      minimum-base-package: ${{ inputs.minimum-base-package }}
      pytest-args: ${{ inputs.pytest-args }}
    secrets: inherit
  jaaddf5e:
    uses: ./.github/workflows/test-target.yml
    with:
      job-name: Amazon Kafka
      target: amazon_msk
      platform: linux
      runner: '["ubuntu-22.04"]'
      repo: "${{ inputs.repo }}"
      python-version: "${{ inputs.python-version }}"
      standard: ${{ inputs.standard }}
      latest: ${{ inputs.latest }}
      agent-image: "${{ inputs.agent-image }}"
      agent-image-py2: "${{ inputs.agent-image-py2 }}"
      agent-image-windows: "${{ inputs.agent-image-windows }}"
      agent-image-windows-py2: "${{ inputs.agent-image-windows-py2 }}"
      test-py2: ${{ inputs.test-py2 }}
      test-py3: ${{ inputs.test-py3 }}
      minimum-base-package: ${{ inputs.minimum-base-package }}
      pytest-args: ${{ inputs.pytest-args }}
    secrets: inherit
  j9c53fc8:
    uses: ./.github/workflows/test-target.yml
    with:
      job-name: Ambari
      target: ambari
      platform: linux
      runner: '["ubuntu-22.04"]'
      repo: "${{ inputs.repo }}"
      python-version: "${{ inputs.python-version }}"
      standard: ${{ inputs.standard }}
      latest: ${{ inputs.latest }}
      agent-image: "${{ inputs.agent-image }}"
      agent-image-py2: "${{ inputs.agent-image-py2 }}"
      agent-image-windows: "${{ inputs.agent-image-windows }}"
      agent-image-windows-py2: "${{ inputs.agent-image-windows-py2 }}"
      test-py2: ${{ inputs.test-py2 }}
      test-py3: ${{ inputs.test-py3 }}
      minimum-base-package: ${{ inputs.minimum-base-package }}
      pytest-args: ${{ inputs.pytest-args }}
    secrets: inherit
  j87ec402:
    uses: ./.github/workflows/test-target.yml
    with:
      job-name: Apache
      target: apache
      platform: linux
      runner: '["ubuntu-22.04"]'
      repo: "${{ inputs.repo }}"
      python-version: "${{ inputs.python-version }}"
      standard: ${{ inputs.standard }}
      latest: ${{ inputs.latest }}
      agent-image: "${{ inputs.agent-image }}"
      agent-image-py2: "${{ inputs.agent-image-py2 }}"
      agent-image-windows: "${{ inputs.agent-image-windows }}"
      agent-image-windows-py2: "${{ inputs.agent-image-windows-py2 }}"
      test-py2: ${{ inputs.test-py2 }}
      test-py3: ${{ inputs.test-py3 }}
      minimum-base-package: ${{ inputs.minimum-base-package }}
      pytest-args: ${{ inputs.pytest-args }}
    secrets: inherit
  j89811be:
    uses: ./.github/workflows/test-target.yml
    with:
      job-name: Appgate SDP
      target: appgate_sdp
      platform: linux
      runner: '["ubuntu-22.04"]'
      repo: "${{ inputs.repo }}"
      python-version: "${{ inputs.python-version }}"
      standard: ${{ inputs.standard }}
      latest: ${{ inputs.latest }}
      agent-image: "${{ inputs.agent-image }}"
      agent-image-py2: "${{ inputs.agent-image-py2 }}"
      agent-image-windows: "${{ inputs.agent-image-windows }}"
      agent-image-windows-py2: "${{ inputs.agent-image-windows-py2 }}"
      test-py2: ${{ inputs.test-py2 }}
      test-py3: ${{ inputs.test-py3 }}
      minimum-base-package: ${{ inputs.minimum-base-package }}
      pytest-args: ${{ inputs.pytest-args }}
    secrets: inherit
  jacbd843:
    uses: ./.github/workflows/test-target.yml
    with:
      job-name: ArangoDB
      target: arangodb
      platform: linux
      runner: '["ubuntu-22.04"]'
      repo: "${{ inputs.repo }}"
      python-version: "${{ inputs.python-version }}"
      standard: ${{ inputs.standard }}
      latest: ${{ inputs.latest }}
      agent-image: "${{ inputs.agent-image }}"
      agent-image-py2: "${{ inputs.agent-image-py2 }}"
      agent-image-windows: "${{ inputs.agent-image-windows }}"
      agent-image-windows-py2: "${{ inputs.agent-image-windows-py2 }}"
      test-py2: ${{ inputs.test-py2 }}
      test-py3: ${{ inputs.test-py3 }}
      minimum-base-package: ${{ inputs.minimum-base-package }}
      pytest-args: ${{ inputs.pytest-args }}
    secrets: inherit
  j3650884:
    uses: ./.github/workflows/test-target.yml
    with:
      job-name: Argo Rollouts
      target: argo_rollouts
      platform: linux
      runner: '["ubuntu-22.04"]'
      repo: "${{ inputs.repo }}"
      python-version: "${{ inputs.python-version }}"
      standard: ${{ inputs.standard }}
      latest: ${{ inputs.latest }}
      agent-image: "${{ inputs.agent-image }}"
      agent-image-py2: "${{ inputs.agent-image-py2 }}"
      agent-image-windows: "${{ inputs.agent-image-windows }}"
      agent-image-windows-py2: "${{ inputs.agent-image-windows-py2 }}"
      test-py2: ${{ inputs.test-py2 }}
      test-py3: ${{ inputs.test-py3 }}
      minimum-base-package: ${{ inputs.minimum-base-package }}
      pytest-args: ${{ inputs.pytest-args }}
    secrets: inherit
  j14e797c:
    uses: ./.github/workflows/test-target.yml
    with:
      job-name: Argo Workflows
      target: argo_workflows
      platform: linux
      runner: '["ubuntu-22.04"]'
      repo: "${{ inputs.repo }}"
      python-version: "${{ inputs.python-version }}"
      standard: ${{ inputs.standard }}
      latest: ${{ inputs.latest }}
      agent-image: "${{ inputs.agent-image }}"
      agent-image-py2: "${{ inputs.agent-image-py2 }}"
      agent-image-windows: "${{ inputs.agent-image-windows }}"
      agent-image-windows-py2: "${{ inputs.agent-image-windows-py2 }}"
      test-py2: ${{ inputs.test-py2 }}
      test-py3: ${{ inputs.test-py3 }}
      minimum-base-package: ${{ inputs.minimum-base-package }}
      pytest-args: ${{ inputs.pytest-args }}
    secrets: inherit
  j92d42de:
    uses: ./.github/workflows/test-target.yml
    with:
      job-name: ArgoCD
      target: argocd
      platform: linux
      runner: '["ubuntu-22.04"]'
      repo: "${{ inputs.repo }}"
      python-version: "${{ inputs.python-version }}"
      standard: ${{ inputs.standard }}
      latest: ${{ inputs.latest }}
      agent-image: "${{ inputs.agent-image }}"
      agent-image-py2: "${{ inputs.agent-image-py2 }}"
      agent-image-windows: "${{ inputs.agent-image-windows }}"
      agent-image-windows-py2: "${{ inputs.agent-image-windows-py2 }}"
      test-py2: ${{ inputs.test-py2 }}
      test-py3: ${{ inputs.test-py3 }}
      minimum-base-package: ${{ inputs.minimum-base-package }}
      pytest-args: ${{ inputs.pytest-args }}
    secrets: inherit
  j8c9f9aa:
    uses: ./.github/workflows/test-target.yml
    with:
      job-name: ASP.NET
      target: aspdotnet
      platform: windows
      runner: '["windows-2022"]'
      repo: "${{ inputs.repo }}"
      python-version: "${{ inputs.python-version }}"
      standard: ${{ inputs.standard }}
      latest: ${{ inputs.latest }}
      agent-image: "${{ inputs.agent-image }}"
      agent-image-py2: "${{ inputs.agent-image-py2 }}"
      agent-image-windows: "${{ inputs.agent-image-windows }}"
      agent-image-windows-py2: "${{ inputs.agent-image-windows-py2 }}"
      test-py2: ${{ inputs.test-py2 }}
      test-py3: ${{ inputs.test-py3 }}
      minimum-base-package: ${{ inputs.minimum-base-package }}
      pytest-args: ${{ inputs.pytest-args }}
    secrets: inherit
  j924327f:
    uses: ./.github/workflows/test-target.yml
    with:
      job-name: Avi Vantage
      target: avi_vantage
      platform: linux
      runner: '["ubuntu-22.04"]'
      repo: "${{ inputs.repo }}"
      python-version: "${{ inputs.python-version }}"
      standard: ${{ inputs.standard }}
      latest: ${{ inputs.latest }}
      agent-image: "${{ inputs.agent-image }}"
      agent-image-py2: "${{ inputs.agent-image-py2 }}"
      agent-image-windows: "${{ inputs.agent-image-windows }}"
      agent-image-windows-py2: "${{ inputs.agent-image-windows-py2 }}"
      test-py2: ${{ inputs.test-py2 }}
      test-py3: ${{ inputs.test-py3 }}
      minimum-base-package: ${{ inputs.minimum-base-package }}
      pytest-args: ${{ inputs.pytest-args }}
    secrets: inherit
  jeb3e097:
    uses: ./.github/workflows/test-target.yml
    with:
      job-name: AWS Neuron
      target: aws_neuron
      platform: linux
      runner: '["ubuntu-22.04"]'
      repo: "${{ inputs.repo }}"
      python-version: "${{ inputs.python-version }}"
      standard: ${{ inputs.standard }}
      latest: ${{ inputs.latest }}
      agent-image: "${{ inputs.agent-image }}"
      agent-image-py2: "${{ inputs.agent-image-py2 }}"
      agent-image-windows: "${{ inputs.agent-image-windows }}"
      agent-image-windows-py2: "${{ inputs.agent-image-windows-py2 }}"
      test-py2: ${{ inputs.test-py2 }}
      test-py3: ${{ inputs.test-py3 }}
      minimum-base-package: ${{ inputs.minimum-base-package }}
      pytest-args: ${{ inputs.pytest-args }}
    secrets: inherit
  j8d83b0b:
    uses: ./.github/workflows/test-target.yml
    with:
      job-name: Azure IoT Edge
      target: azure_iot_edge
      platform: linux
      runner: '["ubuntu-22.04"]'
      repo: "${{ inputs.repo }}"
      python-version: "${{ inputs.python-version }}"
      standard: ${{ inputs.standard }}
      latest: ${{ inputs.latest }}
      agent-image: "${{ inputs.agent-image }}"
      agent-image-py2: "${{ inputs.agent-image-py2 }}"
      agent-image-windows: "${{ inputs.agent-image-windows }}"
      agent-image-windows-py2: "${{ inputs.agent-image-windows-py2 }}"
      test-py2: ${{ inputs.test-py2 }}
      test-py3: ${{ inputs.test-py3 }}
      minimum-base-package: ${{ inputs.minimum-base-package }}
      pytest-args: ${{ inputs.pytest-args }}
    secrets: inherit
  jfcf4b1a:
    uses: ./.github/workflows/test-target.yml
    with:
      job-name: Boundary
      target: boundary
      platform: linux
      runner: '["ubuntu-22.04"]'
      repo: "${{ inputs.repo }}"
      python-version: "${{ inputs.python-version }}"
      standard: ${{ inputs.standard }}
      latest: ${{ inputs.latest }}
      agent-image: "${{ inputs.agent-image }}"
      agent-image-py2: "${{ inputs.agent-image-py2 }}"
      agent-image-windows: "${{ inputs.agent-image-windows }}"
      agent-image-windows-py2: "${{ inputs.agent-image-windows-py2 }}"
      test-py2: ${{ inputs.test-py2 }}
      test-py3: ${{ inputs.test-py3 }}
      minimum-base-package: ${{ inputs.minimum-base-package }}
      pytest-args: ${{ inputs.pytest-args }}
    secrets: inherit
  j2883ff0:
    uses: ./.github/workflows/test-target.yml
    with:
      job-name: Btrfs
      target: btrfs
      platform: linux
      runner: '["ubuntu-22.04"]'
      repo: "${{ inputs.repo }}"
      python-version: "${{ inputs.python-version }}"
      standard: ${{ inputs.standard }}
      latest: ${{ inputs.latest }}
      agent-image: "${{ inputs.agent-image }}"
      agent-image-py2: "${{ inputs.agent-image-py2 }}"
      agent-image-windows: "${{ inputs.agent-image-windows }}"
      agent-image-windows-py2: "${{ inputs.agent-image-windows-py2 }}"
      test-py2: ${{ inputs.test-py2 }}
      test-py3: ${{ inputs.test-py3 }}
      minimum-base-package: ${{ inputs.minimum-base-package }}
      pytest-args: ${{ inputs.pytest-args }}
    secrets: inherit
  j481d7ae:
    uses: ./.github/workflows/test-target.yml
    with:
      job-name: Cacti
      target: cacti
      platform: linux
      runner: '["ubuntu-22.04"]'
      repo: "${{ inputs.repo }}"
      python-version: "${{ inputs.python-version }}"
      standard: ${{ inputs.standard }}
      latest: ${{ inputs.latest }}
      agent-image: "${{ inputs.agent-image }}"
      agent-image-py2: "${{ inputs.agent-image-py2 }}"
      agent-image-windows: "${{ inputs.agent-image-windows }}"
      agent-image-windows-py2: "${{ inputs.agent-image-windows-py2 }}"
      test-py2: ${{ inputs.test-py2 }}
      test-py3: ${{ inputs.test-py3 }}
      minimum-base-package: ${{ inputs.minimum-base-package }}
      pytest-args: ${{ inputs.pytest-args }}
    secrets: inherit
  j47ac8c7:
    uses: ./.github/workflows/test-target.yml
    with:
      job-name: Calico
      target: calico
      platform: linux
      runner: '["ubuntu-22.04"]'
      repo: "${{ inputs.repo }}"
      python-version: "${{ inputs.python-version }}"
      standard: ${{ inputs.standard }}
      latest: ${{ inputs.latest }}
      agent-image: "${{ inputs.agent-image }}"
      agent-image-py2: "${{ inputs.agent-image-py2 }}"
      agent-image-windows: "${{ inputs.agent-image-windows }}"
      agent-image-windows-py2: "${{ inputs.agent-image-windows-py2 }}"
      test-py2: ${{ inputs.test-py2 }}
      test-py3: ${{ inputs.test-py3 }}
      minimum-base-package: ${{ inputs.minimum-base-package }}
      pytest-args: ${{ inputs.pytest-args }}
    secrets: inherit
  je3297e4:
    uses: ./.github/workflows/test-target.yml
    with:
      job-name: Cassandra
      target: cassandra
      platform: linux
      runner: '["ubuntu-22.04"]'
      repo: "${{ inputs.repo }}"
      python-version: "${{ inputs.python-version }}"
      standard: ${{ inputs.standard }}
      latest: ${{ inputs.latest }}
      agent-image: "${{ inputs.agent-image }}"
      agent-image-py2: "${{ inputs.agent-image-py2 }}"
      agent-image-windows: "${{ inputs.agent-image-windows }}"
      agent-image-windows-py2: "${{ inputs.agent-image-windows-py2 }}"
      test-py2: ${{ inputs.test-py2 }}
      test-py3: ${{ inputs.test-py3 }}
      minimum-base-package: ${{ inputs.minimum-base-package }}
      pytest-args: ${{ inputs.pytest-args }}
    secrets: inherit
  jf75679d:
    uses: ./.github/workflows/test-target.yml
    with:
      job-name: Cassandra Nodetool
      target: cassandra_nodetool
      platform: linux
      runner: '["ubuntu-22.04"]'
      repo: "${{ inputs.repo }}"
      python-version: "${{ inputs.python-version }}"
      standard: ${{ inputs.standard }}
      latest: ${{ inputs.latest }}
      agent-image: "${{ inputs.agent-image }}"
      agent-image-py2: "${{ inputs.agent-image-py2 }}"
      agent-image-windows: "${{ inputs.agent-image-windows }}"
      agent-image-windows-py2: "${{ inputs.agent-image-windows-py2 }}"
      test-py2: ${{ inputs.test-py2 }}
      test-py3: ${{ inputs.test-py3 }}
      minimum-base-package: ${{ inputs.minimum-base-package }}
      pytest-args: ${{ inputs.pytest-args }}
    secrets: inherit
  j17d78bd:
    uses: ./.github/workflows/test-target.yml
    with:
      job-name: Celery
      target: celery
      platform: linux
      runner: '["ubuntu-22.04"]'
      repo: "${{ inputs.repo }}"
      python-version: "${{ inputs.python-version }}"
      standard: ${{ inputs.standard }}
      latest: ${{ inputs.latest }}
      agent-image: "${{ inputs.agent-image }}"
      agent-image-py2: "${{ inputs.agent-image-py2 }}"
      agent-image-windows: "${{ inputs.agent-image-windows }}"
      agent-image-windows-py2: "${{ inputs.agent-image-windows-py2 }}"
      test-py2: ${{ inputs.test-py2 }}
      test-py3: ${{ inputs.test-py3 }}
      minimum-base-package: ${{ inputs.minimum-base-package }}
      pytest-args: ${{ inputs.pytest-args }}
    secrets: inherit
  jdffb064:
    uses: ./.github/workflows/test-target.yml
    with:
      job-name: Ceph
      target: ceph
      platform: linux
      runner: '["ubuntu-22.04"]'
      repo: "${{ inputs.repo }}"
      python-version: "${{ inputs.python-version }}"
      standard: ${{ inputs.standard }}
      latest: ${{ inputs.latest }}
      agent-image: "${{ inputs.agent-image }}"
      agent-image-py2: "${{ inputs.agent-image-py2 }}"
      agent-image-windows: "${{ inputs.agent-image-windows }}"
      agent-image-windows-py2: "${{ inputs.agent-image-windows-py2 }}"
      test-py2: ${{ inputs.test-py2 }}
      test-py3: ${{ inputs.test-py3 }}
      minimum-base-package: ${{ inputs.minimum-base-package }}
      pytest-args: ${{ inputs.pytest-args }}
    secrets: inherit
  je6bb20d:
    uses: ./.github/workflows/test-target.yml
    with:
      job-name: cert-manager
      target: cert_manager
      platform: linux
      runner: '["ubuntu-22.04"]'
      repo: "${{ inputs.repo }}"
      python-version: "${{ inputs.python-version }}"
      standard: ${{ inputs.standard }}
      latest: ${{ inputs.latest }}
      agent-image: "${{ inputs.agent-image }}"
      agent-image-py2: "${{ inputs.agent-image-py2 }}"
      agent-image-windows: "${{ inputs.agent-image-windows }}"
      agent-image-windows-py2: "${{ inputs.agent-image-windows-py2 }}"
      test-py2: ${{ inputs.test-py2 }}
      test-py3: ${{ inputs.test-py3 }}
      minimum-base-package: ${{ inputs.minimum-base-package }}
      pytest-args: ${{ inputs.pytest-args }}
    secrets: inherit
  jeb29398:
    uses: ./.github/workflows/test-target.yml
    with:
      job-name: Cilium
      target: cilium
      platform: linux
      runner: '["ubuntu-22.04"]'
      repo: "${{ inputs.repo }}"
      python-version: "${{ inputs.python-version }}"
      standard: ${{ inputs.standard }}
      latest: ${{ inputs.latest }}
      agent-image: "${{ inputs.agent-image }}"
      agent-image-py2: "${{ inputs.agent-image-py2 }}"
      agent-image-windows: "${{ inputs.agent-image-windows }}"
      agent-image-windows-py2: "${{ inputs.agent-image-windows-py2 }}"
      test-py2: ${{ inputs.test-py2 }}
      test-py3: ${{ inputs.test-py3 }}
      minimum-base-package: ${{ inputs.minimum-base-package }}
      pytest-args: ${{ inputs.pytest-args }}
    secrets: inherit
  j3de8d1a:
    uses: ./.github/workflows/test-target.yml
    with:
      job-name: Cisco ACI
      target: cisco_aci
      platform: linux
      runner: '["ubuntu-22.04"]'
      repo: "${{ inputs.repo }}"
      python-version: "${{ inputs.python-version }}"
      standard: ${{ inputs.standard }}
      latest: ${{ inputs.latest }}
      agent-image: "${{ inputs.agent-image }}"
      agent-image-py2: "${{ inputs.agent-image-py2 }}"
      agent-image-windows: "${{ inputs.agent-image-windows }}"
      agent-image-windows-py2: "${{ inputs.agent-image-windows-py2 }}"
      test-py2: ${{ inputs.test-py2 }}
      test-py3: ${{ inputs.test-py3 }}
      minimum-base-package: ${{ inputs.minimum-base-package }}
      pytest-args: ${{ inputs.pytest-args }}
    secrets: inherit
  jafd4d40:
    uses: ./.github/workflows/test-target.yml
    with:
      job-name: Citrix Hypervisor
      target: citrix_hypervisor
      platform: linux
      runner: '["ubuntu-22.04"]'
      repo: "${{ inputs.repo }}"
      python-version: "${{ inputs.python-version }}"
      standard: ${{ inputs.standard }}
      latest: ${{ inputs.latest }}
      agent-image: "${{ inputs.agent-image }}"
      agent-image-py2: "${{ inputs.agent-image-py2 }}"
      agent-image-windows: "${{ inputs.agent-image-windows }}"
      agent-image-windows-py2: "${{ inputs.agent-image-windows-py2 }}"
      test-py2: ${{ inputs.test-py2 }}
      test-py3: ${{ inputs.test-py3 }}
      minimum-base-package: ${{ inputs.minimum-base-package }}
      pytest-args: ${{ inputs.pytest-args }}
    secrets: inherit
  jdee91dd:
    uses: ./.github/workflows/test-target.yml
    with:
      job-name: ClickHouse
      target: clickhouse
      platform: linux
      runner: '["ubuntu-22.04"]'
      repo: "${{ inputs.repo }}"
      python-version: "${{ inputs.python-version }}"
      standard: ${{ inputs.standard }}
      latest: ${{ inputs.latest }}
      agent-image: "${{ inputs.agent-image }}"
      agent-image-py2: "${{ inputs.agent-image-py2 }}"
      agent-image-windows: "${{ inputs.agent-image-windows }}"
      agent-image-windows-py2: "${{ inputs.agent-image-windows-py2 }}"
      test-py2: ${{ inputs.test-py2 }}
      test-py3: ${{ inputs.test-py3 }}
      minimum-base-package: ${{ inputs.minimum-base-package }}
      pytest-args: ${{ inputs.pytest-args }}
    secrets: inherit
  j4131274:
    uses: ./.github/workflows/test-target.yml
    with:
      job-name: Cloud Foundry API
      target: cloud_foundry_api
      platform: linux
      runner: '["ubuntu-22.04"]'
      repo: "${{ inputs.repo }}"
      python-version: "${{ inputs.python-version }}"
      standard: ${{ inputs.standard }}
      latest: ${{ inputs.latest }}
      agent-image: "${{ inputs.agent-image }}"
      agent-image-py2: "${{ inputs.agent-image-py2 }}"
      agent-image-windows: "${{ inputs.agent-image-windows }}"
      agent-image-windows-py2: "${{ inputs.agent-image-windows-py2 }}"
      test-py2: ${{ inputs.test-py2 }}
      test-py3: ${{ inputs.test-py3 }}
      minimum-base-package: ${{ inputs.minimum-base-package }}
      pytest-args: ${{ inputs.pytest-args }}
    secrets: inherit
  j26f9a18:
    uses: ./.github/workflows/test-target.yml
    with:
      job-name: Cloudera
      target: cloudera
      platform: linux
      runner: '["ubuntu-22.04"]'
      repo: "${{ inputs.repo }}"
      python-version: "${{ inputs.python-version }}"
      standard: ${{ inputs.standard }}
      latest: ${{ inputs.latest }}
      agent-image: "${{ inputs.agent-image }}"
      agent-image-py2: "${{ inputs.agent-image-py2 }}"
      agent-image-windows: "${{ inputs.agent-image-windows }}"
      agent-image-windows-py2: "${{ inputs.agent-image-windows-py2 }}"
      test-py2: ${{ inputs.test-py2 }}
      test-py3: ${{ inputs.test-py3 }}
      minimum-base-package: ${{ inputs.minimum-base-package }}
      pytest-args: ${{ inputs.pytest-args }}
    secrets: inherit
  j7faf392:
    uses: ./.github/workflows/test-target.yml
    with:
      job-name: CockroachDB
      target: cockroachdb
      platform: linux
      runner: '["ubuntu-22.04"]'
      repo: "${{ inputs.repo }}"
      python-version: "${{ inputs.python-version }}"
      standard: ${{ inputs.standard }}
      latest: ${{ inputs.latest }}
      agent-image: "${{ inputs.agent-image }}"
      agent-image-py2: "${{ inputs.agent-image-py2 }}"
      agent-image-windows: "${{ inputs.agent-image-windows }}"
      agent-image-windows-py2: "${{ inputs.agent-image-windows-py2 }}"
      test-py2: ${{ inputs.test-py2 }}
      test-py3: ${{ inputs.test-py3 }}
      minimum-base-package: ${{ inputs.minimum-base-package }}
      pytest-args: ${{ inputs.pytest-args }}
    secrets: inherit
  j89ec795:
    uses: ./.github/workflows/test-target.yml
    with:
      job-name: Confluent Platform
      target: confluent_platform
      platform: linux
      runner: '["ubuntu-22.04"]'
      repo: "${{ inputs.repo }}"
      python-version: "${{ inputs.python-version }}"
      standard: ${{ inputs.standard }}
      latest: ${{ inputs.latest }}
      agent-image: "${{ inputs.agent-image }}"
      agent-image-py2: "${{ inputs.agent-image-py2 }}"
      agent-image-windows: "${{ inputs.agent-image-windows }}"
      agent-image-windows-py2: "${{ inputs.agent-image-windows-py2 }}"
      test-py2: ${{ inputs.test-py2 }}
      test-py3: ${{ inputs.test-py3 }}
      minimum-base-package: ${{ inputs.minimum-base-package }}
      pytest-args: ${{ inputs.pytest-args }}
    secrets: inherit
  j13a53db:
    uses: ./.github/workflows/test-target.yml
    with:
      job-name: Consul
      target: consul
      platform: linux
      runner: '["ubuntu-22.04"]'
      repo: "${{ inputs.repo }}"
      python-version: "${{ inputs.python-version }}"
      standard: ${{ inputs.standard }}
      latest: ${{ inputs.latest }}
      agent-image: "${{ inputs.agent-image }}"
      agent-image-py2: "${{ inputs.agent-image-py2 }}"
      agent-image-windows: "${{ inputs.agent-image-windows }}"
      agent-image-windows-py2: "${{ inputs.agent-image-windows-py2 }}"
      test-py2: ${{ inputs.test-py2 }}
      test-py3: ${{ inputs.test-py3 }}
      minimum-base-package: ${{ inputs.minimum-base-package }}
      pytest-args: ${{ inputs.pytest-args }}
    secrets: inherit
  jb67436a:
    uses: ./.github/workflows/test-target.yml
    with:
      job-name: CoreDNS
      target: coredns
      platform: linux
      runner: '["ubuntu-22.04"]'
      repo: "${{ inputs.repo }}"
      python-version: "${{ inputs.python-version }}"
      standard: ${{ inputs.standard }}
      latest: ${{ inputs.latest }}
      agent-image: "${{ inputs.agent-image }}"
      agent-image-py2: "${{ inputs.agent-image-py2 }}"
      agent-image-windows: "${{ inputs.agent-image-windows }}"
      agent-image-windows-py2: "${{ inputs.agent-image-windows-py2 }}"
      test-py2: ${{ inputs.test-py2 }}
      test-py3: ${{ inputs.test-py3 }}
      minimum-base-package: ${{ inputs.minimum-base-package }}
      pytest-args: ${{ inputs.pytest-args }}
    secrets: inherit
  j483e815:
    uses: ./.github/workflows/test-target.yml
    with:
      job-name: CouchDB
      target: couch
      platform: linux
      runner: '["ubuntu-22.04"]'
      repo: "${{ inputs.repo }}"
      python-version: "${{ inputs.python-version }}"
      standard: ${{ inputs.standard }}
      latest: ${{ inputs.latest }}
      agent-image: "${{ inputs.agent-image }}"
      agent-image-py2: "${{ inputs.agent-image-py2 }}"
      agent-image-windows: "${{ inputs.agent-image-windows }}"
      agent-image-windows-py2: "${{ inputs.agent-image-windows-py2 }}"
      test-py2: ${{ inputs.test-py2 }}
      test-py3: ${{ inputs.test-py3 }}
      minimum-base-package: ${{ inputs.minimum-base-package }}
      pytest-args: ${{ inputs.pytest-args }}
    secrets: inherit
  j1e84c35:
    uses: ./.github/workflows/test-target.yml
    with:
      job-name: Couchbase
      target: couchbase
      platform: linux
      runner: '["ubuntu-22.04"]'
      repo: "${{ inputs.repo }}"
      python-version: "${{ inputs.python-version }}"
      standard: ${{ inputs.standard }}
      latest: ${{ inputs.latest }}
      agent-image: "${{ inputs.agent-image }}"
      agent-image-py2: "${{ inputs.agent-image-py2 }}"
      agent-image-windows: "${{ inputs.agent-image-windows }}"
      agent-image-windows-py2: "${{ inputs.agent-image-windows-py2 }}"
      test-py2: ${{ inputs.test-py2 }}
      test-py3: ${{ inputs.test-py3 }}
      minimum-base-package: ${{ inputs.minimum-base-package }}
      pytest-args: ${{ inputs.pytest-args }}
    secrets: inherit
  ja3692a6:
    uses: ./.github/workflows/test-target.yml
    with:
      job-name: CRI-O
      target: crio
      platform: linux
      runner: '["ubuntu-22.04"]'
      repo: "${{ inputs.repo }}"
      python-version: "${{ inputs.python-version }}"
      standard: ${{ inputs.standard }}
      latest: ${{ inputs.latest }}
      agent-image: "${{ inputs.agent-image }}"
      agent-image-py2: "${{ inputs.agent-image-py2 }}"
      agent-image-windows: "${{ inputs.agent-image-windows }}"
      agent-image-windows-py2: "${{ inputs.agent-image-windows-py2 }}"
      test-py2: ${{ inputs.test-py2 }}
      test-py3: ${{ inputs.test-py3 }}
      minimum-base-package: ${{ inputs.minimum-base-package }}
      pytest-args: ${{ inputs.pytest-args }}
    secrets: inherit
  j2d21154:
    uses: ./.github/workflows/test-target.yml
    with:
      job-name: Datadog Cluster Agent
      target: datadog_cluster_agent
      platform: linux
      runner: '["ubuntu-22.04"]'
      repo: "${{ inputs.repo }}"
      python-version: "${{ inputs.python-version }}"
      standard: ${{ inputs.standard }}
      latest: ${{ inputs.latest }}
      agent-image: "${{ inputs.agent-image }}"
      agent-image-py2: "${{ inputs.agent-image-py2 }}"
      agent-image-windows: "${{ inputs.agent-image-windows }}"
      agent-image-windows-py2: "${{ inputs.agent-image-windows-py2 }}"
      test-py2: ${{ inputs.test-py2 }}
      test-py3: ${{ inputs.test-py3 }}
      minimum-base-package: ${{ inputs.minimum-base-package }}
      pytest-args: ${{ inputs.pytest-args }}
    secrets: inherit
  j69f9754:
    uses: ./.github/workflows/test-target.yml
    with:
      job-name: dcgm
      target: dcgm
      platform: linux
      runner: '["ubuntu-22.04"]'
      repo: "${{ inputs.repo }}"
      python-version: "${{ inputs.python-version }}"
      standard: ${{ inputs.standard }}
      latest: ${{ inputs.latest }}
      agent-image: "${{ inputs.agent-image }}"
      agent-image-py2: "${{ inputs.agent-image-py2 }}"
      agent-image-windows: "${{ inputs.agent-image-windows }}"
      agent-image-windows-py2: "${{ inputs.agent-image-windows-py2 }}"
      test-py2: ${{ inputs.test-py2 }}
      test-py3: ${{ inputs.test-py3 }}
      minimum-base-package: ${{ inputs.minimum-base-package }}
      pytest-args: ${{ inputs.pytest-args }}
    secrets: inherit
  jc8f84c3:
    uses: ./.github/workflows/test-target.yml
    with:
      job-name: Directory
      target: directory
      platform: linux
      runner: '["ubuntu-22.04"]'
      repo: "${{ inputs.repo }}"
      python-version: "${{ inputs.python-version }}"
      standard: ${{ inputs.standard }}
      latest: ${{ inputs.latest }}
      agent-image: "${{ inputs.agent-image }}"
      agent-image-py2: "${{ inputs.agent-image-py2 }}"
      agent-image-windows: "${{ inputs.agent-image-windows }}"
      agent-image-windows-py2: "${{ inputs.agent-image-windows-py2 }}"
      test-py2: ${{ inputs.test-py2 }}
      test-py3: ${{ inputs.test-py3 }}
      minimum-base-package: ${{ inputs.minimum-base-package }}
      pytest-args: ${{ inputs.pytest-args }}
    secrets: inherit
  j4b2fe2b:
    uses: ./.github/workflows/test-target.yml
    with:
      job-name: Disk on Linux
      target: disk
      platform: linux
      runner: '["ubuntu-22.04"]'
      repo: "${{ inputs.repo }}"
      python-version: "${{ inputs.python-version }}"
      standard: ${{ inputs.standard }}
      latest: ${{ inputs.latest }}
      agent-image: "${{ inputs.agent-image }}"
      agent-image-py2: "${{ inputs.agent-image-py2 }}"
      agent-image-windows: "${{ inputs.agent-image-windows }}"
      agent-image-windows-py2: "${{ inputs.agent-image-windows-py2 }}"
      test-py2: ${{ inputs.test-py2 }}
      test-py3: ${{ inputs.test-py3 }}
      minimum-base-package: ${{ inputs.minimum-base-package }}
      pytest-args: ${{ inputs.pytest-args }}
    secrets: inherit
  j92e8bce:
    uses: ./.github/workflows/test-target.yml
    with:
      job-name: Disk on Windows
      target: disk
      platform: windows
      runner: '["windows-2022"]'
      repo: "${{ inputs.repo }}"
      python-version: "${{ inputs.python-version }}"
      standard: ${{ inputs.standard }}
      latest: ${{ inputs.latest }}
      agent-image: "${{ inputs.agent-image }}"
      agent-image-py2: "${{ inputs.agent-image-py2 }}"
      agent-image-windows: "${{ inputs.agent-image-windows }}"
      agent-image-windows-py2: "${{ inputs.agent-image-windows-py2 }}"
      test-py2: ${{ inputs.test-py2 }}
      test-py3: ${{ inputs.test-py3 }}
      minimum-base-package: ${{ inputs.minimum-base-package }}
      pytest-args: ${{ inputs.pytest-args }}
    secrets: inherit
  j3e27604:
    uses: ./.github/workflows/test-target.yml
    with:
      job-name: DNS on Linux
      target: dns_check
      platform: linux
      runner: '["ubuntu-22.04"]'
      repo: "${{ inputs.repo }}"
      python-version: "${{ inputs.python-version }}"
      standard: ${{ inputs.standard }}
      latest: ${{ inputs.latest }}
      agent-image: "${{ inputs.agent-image }}"
      agent-image-py2: "${{ inputs.agent-image-py2 }}"
      agent-image-windows: "${{ inputs.agent-image-windows }}"
      agent-image-windows-py2: "${{ inputs.agent-image-windows-py2 }}"
      test-py2: ${{ inputs.test-py2 }}
      test-py3: ${{ inputs.test-py3 }}
      minimum-base-package: ${{ inputs.minimum-base-package }}
      pytest-args: ${{ inputs.pytest-args }}
    secrets: inherit
  j301b42d:
    uses: ./.github/workflows/test-target.yml
    with:
      job-name: DNS on Windows
      target: dns_check
      platform: windows
      runner: '["windows-2022"]'
      repo: "${{ inputs.repo }}"
      python-version: "${{ inputs.python-version }}"
      standard: ${{ inputs.standard }}
      latest: ${{ inputs.latest }}
      agent-image: "${{ inputs.agent-image }}"
      agent-image-py2: "${{ inputs.agent-image-py2 }}"
      agent-image-windows: "${{ inputs.agent-image-windows }}"
      agent-image-windows-py2: "${{ inputs.agent-image-windows-py2 }}"
      test-py2: ${{ inputs.test-py2 }}
      test-py3: ${{ inputs.test-py3 }}
      minimum-base-package: ${{ inputs.minimum-base-package }}
      pytest-args: ${{ inputs.pytest-args }}
    secrets: inherit
  jc6b16d4:
    uses: ./.github/workflows/test-target.yml
    with:
      job-name: .NET CLR
      target: dotnetclr
      platform: windows
      runner: '["windows-2022"]'
      repo: "${{ inputs.repo }}"
      python-version: "${{ inputs.python-version }}"
      standard: ${{ inputs.standard }}
      latest: ${{ inputs.latest }}
      agent-image: "${{ inputs.agent-image }}"
      agent-image-py2: "${{ inputs.agent-image-py2 }}"
      agent-image-windows: "${{ inputs.agent-image-windows }}"
      agent-image-windows-py2: "${{ inputs.agent-image-windows-py2 }}"
      test-py2: ${{ inputs.test-py2 }}
      test-py3: ${{ inputs.test-py3 }}
      minimum-base-package: ${{ inputs.minimum-base-package }}
      pytest-args: ${{ inputs.pytest-args }}
    secrets: inherit
  j274814f:
    uses: ./.github/workflows/test-target.yml
    with:
      job-name: Druid
      target: druid
      platform: linux
      runner: '["ubuntu-22.04"]'
      repo: "${{ inputs.repo }}"
      python-version: "${{ inputs.python-version }}"
      standard: ${{ inputs.standard }}
      latest: ${{ inputs.latest }}
      agent-image: "${{ inputs.agent-image }}"
      agent-image-py2: "${{ inputs.agent-image-py2 }}"
      agent-image-windows: "${{ inputs.agent-image-windows }}"
      agent-image-windows-py2: "${{ inputs.agent-image-windows-py2 }}"
      test-py2: ${{ inputs.test-py2 }}
      test-py3: ${{ inputs.test-py3 }}
      minimum-base-package: ${{ inputs.minimum-base-package }}
      pytest-args: ${{ inputs.pytest-args }}
    secrets: inherit
  j9eb6aa6:
    uses: ./.github/workflows/test-target.yml
    with:
      job-name: DuckDB
      target: duckdb
      platform: linux
      runner: '["ubuntu-22.04"]'
      repo: "${{ inputs.repo }}"
      python-version: "${{ inputs.python-version }}"
      standard: ${{ inputs.standard }}
      latest: ${{ inputs.latest }}
      agent-image: "${{ inputs.agent-image }}"
      agent-image-py2: "${{ inputs.agent-image-py2 }}"
      agent-image-windows: "${{ inputs.agent-image-windows }}"
      agent-image-windows-py2: "${{ inputs.agent-image-windows-py2 }}"
      test-py2: ${{ inputs.test-py2 }}
      test-py3: ${{ inputs.test-py3 }}
      minimum-base-package: ${{ inputs.minimum-base-package }}
      pytest-args: ${{ inputs.pytest-args }}
    secrets: inherit
  j562bfe5:
    uses: ./.github/workflows/test-target.yml
    with:
      job-name: Amazon ECS Fargate
      target: ecs_fargate
      platform: linux
      runner: '["ubuntu-22.04"]'
      repo: "${{ inputs.repo }}"
      python-version: "${{ inputs.python-version }}"
      standard: ${{ inputs.standard }}
      latest: ${{ inputs.latest }}
      agent-image: "${{ inputs.agent-image }}"
      agent-image-py2: "${{ inputs.agent-image-py2 }}"
      agent-image-windows: "${{ inputs.agent-image-windows }}"
      agent-image-windows-py2: "${{ inputs.agent-image-windows-py2 }}"
      test-py2: ${{ inputs.test-py2 }}
      test-py3: ${{ inputs.test-py3 }}
      minimum-base-package: ${{ inputs.minimum-base-package }}
      pytest-args: ${{ inputs.pytest-args }}
    secrets: inherit
  j72f26c1:
    uses: ./.github/workflows/test-target.yml
    with:
      job-name: EKS Fargate
      target: eks_fargate
      platform: linux
      runner: '["ubuntu-22.04"]'
      repo: "${{ inputs.repo }}"
      python-version: "${{ inputs.python-version }}"
      standard: ${{ inputs.standard }}
      latest: ${{ inputs.latest }}
      agent-image: "${{ inputs.agent-image }}"
      agent-image-py2: "${{ inputs.agent-image-py2 }}"
      agent-image-windows: "${{ inputs.agent-image-windows }}"
      agent-image-windows-py2: "${{ inputs.agent-image-windows-py2 }}"
      test-py2: ${{ inputs.test-py2 }}
      test-py3: ${{ inputs.test-py3 }}
      minimum-base-package: ${{ inputs.minimum-base-package }}
      pytest-args: ${{ inputs.pytest-args }}
    secrets: inherit
  j31c819b:
    uses: ./.github/workflows/test-target.yml
    with:
      job-name: Elasticsearch
      target: elastic
      platform: linux
      runner: '["ubuntu-22.04"]'
      repo: "${{ inputs.repo }}"
      python-version: "${{ inputs.python-version }}"
      standard: ${{ inputs.standard }}
      latest: ${{ inputs.latest }}
      agent-image: "${{ inputs.agent-image }}"
      agent-image-py2: "${{ inputs.agent-image-py2 }}"
      agent-image-windows: "${{ inputs.agent-image-windows }}"
      agent-image-windows-py2: "${{ inputs.agent-image-windows-py2 }}"
      test-py2: ${{ inputs.test-py2 }}
      test-py3: ${{ inputs.test-py3 }}
      minimum-base-package: ${{ inputs.minimum-base-package }}
      pytest-args: ${{ inputs.pytest-args }}
    secrets: inherit
  j93163a5:
    uses: ./.github/workflows/test-target.yml
    with:
      job-name: Envoy
      target: envoy
      platform: linux
      runner: '["ubuntu-22.04"]'
      repo: "${{ inputs.repo }}"
      python-version: "${{ inputs.python-version }}"
      standard: ${{ inputs.standard }}
      latest: ${{ inputs.latest }}
      agent-image: "${{ inputs.agent-image }}"
      agent-image-py2: "${{ inputs.agent-image-py2 }}"
      agent-image-windows: "${{ inputs.agent-image-windows }}"
      agent-image-windows-py2: "${{ inputs.agent-image-windows-py2 }}"
      test-py2: ${{ inputs.test-py2 }}
      test-py3: ${{ inputs.test-py3 }}
      minimum-base-package: ${{ inputs.minimum-base-package }}
      pytest-args: ${{ inputs.pytest-args }}
    secrets: inherit
  jc4fef15:
    uses: ./.github/workflows/test-target.yml
    with:
      job-name: ESXi
      target: esxi
      platform: linux
      runner: '["ubuntu-22.04"]'
      repo: "${{ inputs.repo }}"
      python-version: "${{ inputs.python-version }}"
      standard: ${{ inputs.standard }}
      latest: ${{ inputs.latest }}
      agent-image: "${{ inputs.agent-image }}"
      agent-image-py2: "${{ inputs.agent-image-py2 }}"
      agent-image-windows: "${{ inputs.agent-image-windows }}"
      agent-image-windows-py2: "${{ inputs.agent-image-windows-py2 }}"
      test-py2: ${{ inputs.test-py2 }}
      test-py3: ${{ inputs.test-py3 }}
      minimum-base-package: ${{ inputs.minimum-base-package }}
      pytest-args: ${{ inputs.pytest-args }}
    secrets: inherit
  jc38cbd9:
    uses: ./.github/workflows/test-target.yml
    with:
      job-name: etcd
      target: etcd
      platform: linux
      runner: '["ubuntu-22.04"]'
      repo: "${{ inputs.repo }}"
      python-version: "${{ inputs.python-version }}"
      standard: ${{ inputs.standard }}
      latest: ${{ inputs.latest }}
      agent-image: "${{ inputs.agent-image }}"
      agent-image-py2: "${{ inputs.agent-image-py2 }}"
      agent-image-windows: "${{ inputs.agent-image-windows }}"
      agent-image-windows-py2: "${{ inputs.agent-image-windows-py2 }}"
      test-py2: ${{ inputs.test-py2 }}
      test-py3: ${{ inputs.test-py3 }}
      minimum-base-package: ${{ inputs.minimum-base-package }}
      pytest-args: ${{ inputs.pytest-args }}
    secrets: inherit
  j284dfb9:
    uses: ./.github/workflows/test-target.yml
    with:
      job-name: Exchange Server
      target: exchange_server
      platform: windows
      runner: '["windows-2022"]'
      repo: "${{ inputs.repo }}"
      python-version: "${{ inputs.python-version }}"
      standard: ${{ inputs.standard }}
      latest: ${{ inputs.latest }}
      agent-image: "${{ inputs.agent-image }}"
      agent-image-py2: "${{ inputs.agent-image-py2 }}"
      agent-image-windows: "${{ inputs.agent-image-windows }}"
      agent-image-windows-py2: "${{ inputs.agent-image-windows-py2 }}"
      test-py2: ${{ inputs.test-py2 }}
      test-py3: ${{ inputs.test-py3 }}
      minimum-base-package: ${{ inputs.minimum-base-package }}
      pytest-args: ${{ inputs.pytest-args }}
    secrets: inherit
  j1856b23:
    uses: ./.github/workflows/test-target.yml
    with:
      job-name: External DNS
      target: external_dns
      platform: linux
      runner: '["ubuntu-22.04"]'
      repo: "${{ inputs.repo }}"
      python-version: "${{ inputs.python-version }}"
      standard: ${{ inputs.standard }}
      latest: ${{ inputs.latest }}
      agent-image: "${{ inputs.agent-image }}"
      agent-image-py2: "${{ inputs.agent-image-py2 }}"
      agent-image-windows: "${{ inputs.agent-image-windows }}"
      agent-image-windows-py2: "${{ inputs.agent-image-windows-py2 }}"
      test-py2: ${{ inputs.test-py2 }}
      test-py3: ${{ inputs.test-py3 }}
      minimum-base-package: ${{ inputs.minimum-base-package }}
      pytest-args: ${{ inputs.pytest-args }}
    secrets: inherit
  j6e7cb83:
    uses: ./.github/workflows/test-target.yml
    with:
      job-name: Falco
      target: falco
      platform: linux
      runner: '["ubuntu-22.04"]'
      repo: "${{ inputs.repo }}"
      python-version: "${{ inputs.python-version }}"
      standard: ${{ inputs.standard }}
      latest: ${{ inputs.latest }}
      agent-image: "${{ inputs.agent-image }}"
      agent-image-py2: "${{ inputs.agent-image-py2 }}"
      agent-image-windows: "${{ inputs.agent-image-windows }}"
      agent-image-windows-py2: "${{ inputs.agent-image-windows-py2 }}"
      test-py2: ${{ inputs.test-py2 }}
      test-py3: ${{ inputs.test-py3 }}
      minimum-base-package: ${{ inputs.minimum-base-package }}
      pytest-args: ${{ inputs.pytest-args }}
    secrets: inherit
  j4f2c848:
    uses: ./.github/workflows/test-target.yml
    with:
      job-name: Fluentd
      target: fluentd
      platform: linux
      runner: '["ubuntu-22.04"]'
      repo: "${{ inputs.repo }}"
      python-version: "${{ inputs.python-version }}"
      standard: ${{ inputs.standard }}
      latest: ${{ inputs.latest }}
      agent-image: "${{ inputs.agent-image }}"
      agent-image-py2: "${{ inputs.agent-image-py2 }}"
      agent-image-windows: "${{ inputs.agent-image-windows }}"
      agent-image-windows-py2: "${{ inputs.agent-image-windows-py2 }}"
      test-py2: ${{ inputs.test-py2 }}
      test-py3: ${{ inputs.test-py3 }}
      minimum-base-package: ${{ inputs.minimum-base-package }}
      pytest-args: ${{ inputs.pytest-args }}
    secrets: inherit
  j6134697:
    uses: ./.github/workflows/test-target.yml
    with:
      job-name: fluxcd
      target: fluxcd
      platform: linux
      runner: '["ubuntu-22.04"]'
      repo: "${{ inputs.repo }}"
      python-version: "${{ inputs.python-version }}"
      standard: ${{ inputs.standard }}
      latest: ${{ inputs.latest }}
      agent-image: "${{ inputs.agent-image }}"
      agent-image-py2: "${{ inputs.agent-image-py2 }}"
      agent-image-windows: "${{ inputs.agent-image-windows }}"
      agent-image-windows-py2: "${{ inputs.agent-image-windows-py2 }}"
      test-py2: ${{ inputs.test-py2 }}
      test-py3: ${{ inputs.test-py3 }}
      minimum-base-package: ${{ inputs.minimum-base-package }}
      pytest-args: ${{ inputs.pytest-args }}
    secrets: inherit
  j5018b0d:
    uses: ./.github/workflows/test-target.yml
    with:
      job-name: Fly.io
      target: fly_io
      platform: linux
      runner: '["ubuntu-22.04"]'
      repo: "${{ inputs.repo }}"
      python-version: "${{ inputs.python-version }}"
      standard: ${{ inputs.standard }}
      latest: ${{ inputs.latest }}
      agent-image: "${{ inputs.agent-image }}"
      agent-image-py2: "${{ inputs.agent-image-py2 }}"
      agent-image-windows: "${{ inputs.agent-image-windows }}"
      agent-image-windows-py2: "${{ inputs.agent-image-windows-py2 }}"
      test-py2: ${{ inputs.test-py2 }}
      test-py3: ${{ inputs.test-py3 }}
      minimum-base-package: ${{ inputs.minimum-base-package }}
      pytest-args: ${{ inputs.pytest-args }}
    secrets: inherit
  jc364450:
    uses: ./.github/workflows/test-target.yml
    with:
      job-name: FoundationDB
      target: foundationdb
      platform: linux
      runner: '["ubuntu-22.04"]'
      repo: "${{ inputs.repo }}"
      python-version: "${{ inputs.python-version }}"
      standard: ${{ inputs.standard }}
      latest: ${{ inputs.latest }}
      agent-image: "${{ inputs.agent-image }}"
      agent-image-py2: "${{ inputs.agent-image-py2 }}"
      agent-image-windows: "${{ inputs.agent-image-windows }}"
      agent-image-windows-py2: "${{ inputs.agent-image-windows-py2 }}"
      test-py2: ${{ inputs.test-py2 }}
      test-py3: ${{ inputs.test-py3 }}
      minimum-base-package: ${{ inputs.minimum-base-package }}
      pytest-args: ${{ inputs.pytest-args }}
    secrets: inherit
  j3becdbc:
    uses: ./.github/workflows/test-target.yml
    with:
      job-name: Gearman
      target: gearmand
      platform: linux
      runner: '["ubuntu-22.04"]'
      repo: "${{ inputs.repo }}"
      python-version: "${{ inputs.python-version }}"
      standard: ${{ inputs.standard }}
      latest: ${{ inputs.latest }}
      agent-image: "${{ inputs.agent-image }}"
      agent-image-py2: "${{ inputs.agent-image-py2 }}"
      agent-image-windows: "${{ inputs.agent-image-windows }}"
      agent-image-windows-py2: "${{ inputs.agent-image-windows-py2 }}"
      test-py2: ${{ inputs.test-py2 }}
      test-py3: ${{ inputs.test-py3 }}
      minimum-base-package: ${{ inputs.minimum-base-package }}
      pytest-args: ${{ inputs.pytest-args }}
    secrets: inherit
  j4ea3f09:
    uses: ./.github/workflows/test-target.yml
    with:
      job-name: Gitlab
      target: gitlab
      platform: linux
      runner: '["ubuntu-22.04"]'
      repo: "${{ inputs.repo }}"
      python-version: "${{ inputs.python-version }}"
      standard: ${{ inputs.standard }}
      latest: ${{ inputs.latest }}
      agent-image: "${{ inputs.agent-image }}"
      agent-image-py2: "${{ inputs.agent-image-py2 }}"
      agent-image-windows: "${{ inputs.agent-image-windows }}"
      agent-image-windows-py2: "${{ inputs.agent-image-windows-py2 }}"
      test-py2: ${{ inputs.test-py2 }}
      test-py3: ${{ inputs.test-py3 }}
      minimum-base-package: ${{ inputs.minimum-base-package }}
      pytest-args: ${{ inputs.pytest-args }}
    secrets: inherit
  j563739d:
    uses: ./.github/workflows/test-target.yml
    with:
      job-name: Gitlab Runner
      target: gitlab_runner
      platform: linux
      runner: '["ubuntu-22.04"]'
      repo: "${{ inputs.repo }}"
      python-version: "${{ inputs.python-version }}"
      standard: ${{ inputs.standard }}
      latest: ${{ inputs.latest }}
      agent-image: "${{ inputs.agent-image }}"
      agent-image-py2: "${{ inputs.agent-image-py2 }}"
      agent-image-windows: "${{ inputs.agent-image-windows }}"
      agent-image-windows-py2: "${{ inputs.agent-image-windows-py2 }}"
      test-py2: ${{ inputs.test-py2 }}
      test-py3: ${{ inputs.test-py3 }}
      minimum-base-package: ${{ inputs.minimum-base-package }}
      pytest-args: ${{ inputs.pytest-args }}
    secrets: inherit
  j16f5513:
    uses: ./.github/workflows/test-target.yml
    with:
      job-name: GlusterFS
      target: glusterfs
      platform: linux
      runner: '["ubuntu-22.04"]'
      repo: "${{ inputs.repo }}"
      python-version: "${{ inputs.python-version }}"
      standard: ${{ inputs.standard }}
      latest: ${{ inputs.latest }}
      agent-image: "${{ inputs.agent-image }}"
      agent-image-py2: "${{ inputs.agent-image-py2 }}"
      agent-image-windows: "${{ inputs.agent-image-windows }}"
      agent-image-windows-py2: "${{ inputs.agent-image-windows-py2 }}"
      test-py2: ${{ inputs.test-py2 }}
      test-py3: ${{ inputs.test-py3 }}
      minimum-base-package: ${{ inputs.minimum-base-package }}
      pytest-args: ${{ inputs.pytest-args }}
    secrets: inherit
  j3399e09:
    uses: ./.github/workflows/test-target.yml
    with:
      job-name: Go Expvar
      target: go_expvar
      platform: linux
      runner: '["ubuntu-22.04"]'
      repo: "${{ inputs.repo }}"
      python-version: "${{ inputs.python-version }}"
      standard: ${{ inputs.standard }}
      latest: ${{ inputs.latest }}
      agent-image: "${{ inputs.agent-image }}"
      agent-image-py2: "${{ inputs.agent-image-py2 }}"
      agent-image-windows: "${{ inputs.agent-image-windows }}"
      agent-image-windows-py2: "${{ inputs.agent-image-windows-py2 }}"
      test-py2: ${{ inputs.test-py2 }}
      test-py3: ${{ inputs.test-py3 }}
      minimum-base-package: ${{ inputs.minimum-base-package }}
      pytest-args: ${{ inputs.pytest-args }}
    secrets: inherit
  j1fede0e:
    uses: ./.github/workflows/test-target.yml
    with:
      job-name: Gunicorn
      target: gunicorn
      platform: linux
      runner: '["ubuntu-22.04"]'
      repo: "${{ inputs.repo }}"
      python-version: "${{ inputs.python-version }}"
      standard: ${{ inputs.standard }}
      latest: ${{ inputs.latest }}
      agent-image: "${{ inputs.agent-image }}"
      agent-image-py2: "${{ inputs.agent-image-py2 }}"
      agent-image-windows: "${{ inputs.agent-image-windows }}"
      agent-image-windows-py2: "${{ inputs.agent-image-windows-py2 }}"
      test-py2: ${{ inputs.test-py2 }}
      test-py3: ${{ inputs.test-py3 }}
      minimum-base-package: ${{ inputs.minimum-base-package }}
      pytest-args: ${{ inputs.pytest-args }}
    secrets: inherit
  j5979923:
    uses: ./.github/workflows/test-target.yml
    with:
      job-name: HAProxy
      target: haproxy
      platform: linux
      runner: '["ubuntu-22.04"]'
      repo: "${{ inputs.repo }}"
      python-version: "${{ inputs.python-version }}"
      standard: ${{ inputs.standard }}
      latest: ${{ inputs.latest }}
      agent-image: "${{ inputs.agent-image }}"
      agent-image-py2: "${{ inputs.agent-image-py2 }}"
      agent-image-windows: "${{ inputs.agent-image-windows }}"
      agent-image-windows-py2: "${{ inputs.agent-image-windows-py2 }}"
      test-py2: ${{ inputs.test-py2 }}
      test-py3: ${{ inputs.test-py3 }}
      minimum-base-package: ${{ inputs.minimum-base-package }}
      pytest-args: ${{ inputs.pytest-args }}
    secrets: inherit
  j8a8c654:
    uses: ./.github/workflows/test-target.yml
    with:
      job-name: Harbor
      target: harbor
      platform: linux
      runner: '["ubuntu-22.04"]'
      repo: "${{ inputs.repo }}"
      python-version: "${{ inputs.python-version }}"
      standard: ${{ inputs.standard }}
      latest: ${{ inputs.latest }}
      agent-image: "${{ inputs.agent-image }}"
      agent-image-py2: "${{ inputs.agent-image-py2 }}"
      agent-image-windows: "${{ inputs.agent-image-windows }}"
      agent-image-windows-py2: "${{ inputs.agent-image-windows-py2 }}"
      test-py2: ${{ inputs.test-py2 }}
      test-py3: ${{ inputs.test-py3 }}
      minimum-base-package: ${{ inputs.minimum-base-package }}
      pytest-args: ${{ inputs.pytest-args }}
    secrets: inherit
  j9cb9f66:
    uses: ./.github/workflows/test-target.yml
    with:
      job-name: Hazelcast
      target: hazelcast
      platform: linux
      runner: '["ubuntu-22.04"]'
      repo: "${{ inputs.repo }}"
      python-version: "${{ inputs.python-version }}"
      standard: ${{ inputs.standard }}
      latest: ${{ inputs.latest }}
      agent-image: "${{ inputs.agent-image }}"
      agent-image-py2: "${{ inputs.agent-image-py2 }}"
      agent-image-windows: "${{ inputs.agent-image-windows }}"
      agent-image-windows-py2: "${{ inputs.agent-image-windows-py2 }}"
      test-py2: ${{ inputs.test-py2 }}
      test-py3: ${{ inputs.test-py3 }}
      minimum-base-package: ${{ inputs.minimum-base-package }}
      pytest-args: ${{ inputs.pytest-args }}
    secrets: inherit
  j240a78b:
    uses: ./.github/workflows/test-target.yml
    with:
      job-name: HDFS Datanode
      target: hdfs_datanode
      platform: linux
      runner: '["ubuntu-22.04"]'
      repo: "${{ inputs.repo }}"
      python-version: "${{ inputs.python-version }}"
      standard: ${{ inputs.standard }}
      latest: ${{ inputs.latest }}
      agent-image: "${{ inputs.agent-image }}"
      agent-image-py2: "${{ inputs.agent-image-py2 }}"
      agent-image-windows: "${{ inputs.agent-image-windows }}"
      agent-image-windows-py2: "${{ inputs.agent-image-windows-py2 }}"
      test-py2: ${{ inputs.test-py2 }}
      test-py3: ${{ inputs.test-py3 }}
      minimum-base-package: ${{ inputs.minimum-base-package }}
      pytest-args: ${{ inputs.pytest-args }}
    secrets: inherit
  j00a0dd6:
    uses: ./.github/workflows/test-target.yml
    with:
      job-name: HDFS Namenode
      target: hdfs_namenode
      platform: linux
      runner: '["ubuntu-22.04"]'
      repo: "${{ inputs.repo }}"
      python-version: "${{ inputs.python-version }}"
      standard: ${{ inputs.standard }}
      latest: ${{ inputs.latest }}
      agent-image: "${{ inputs.agent-image }}"
      agent-image-py2: "${{ inputs.agent-image-py2 }}"
      agent-image-windows: "${{ inputs.agent-image-windows }}"
      agent-image-windows-py2: "${{ inputs.agent-image-windows-py2 }}"
      test-py2: ${{ inputs.test-py2 }}
      test-py3: ${{ inputs.test-py3 }}
      minimum-base-package: ${{ inputs.minimum-base-package }}
      pytest-args: ${{ inputs.pytest-args }}
    secrets: inherit
  jaf48338:
    uses: ./.github/workflows/test-target.yml
    with:
      job-name: Hive
      target: hive
      platform: linux
      runner: '["ubuntu-22.04"]'
      repo: "${{ inputs.repo }}"
      python-version: "${{ inputs.python-version }}"
      standard: ${{ inputs.standard }}
      latest: ${{ inputs.latest }}
      agent-image: "${{ inputs.agent-image }}"
      agent-image-py2: "${{ inputs.agent-image-py2 }}"
      agent-image-windows: "${{ inputs.agent-image-windows }}"
      agent-image-windows-py2: "${{ inputs.agent-image-windows-py2 }}"
      test-py2: ${{ inputs.test-py2 }}
      test-py3: ${{ inputs.test-py3 }}
      minimum-base-package: ${{ inputs.minimum-base-package }}
      pytest-args: ${{ inputs.pytest-args }}
    secrets: inherit
  je66898a:
    uses: ./.github/workflows/test-target.yml
    with:
      job-name: HiveMQ
      target: hivemq
      platform: linux
      runner: '["ubuntu-22.04"]'
      repo: "${{ inputs.repo }}"
      python-version: "${{ inputs.python-version }}"
      standard: ${{ inputs.standard }}
      latest: ${{ inputs.latest }}
      agent-image: "${{ inputs.agent-image }}"
      agent-image-py2: "${{ inputs.agent-image-py2 }}"
      agent-image-windows: "${{ inputs.agent-image-windows }}"
      agent-image-windows-py2: "${{ inputs.agent-image-windows-py2 }}"
      test-py2: ${{ inputs.test-py2 }}
      test-py3: ${{ inputs.test-py3 }}
      minimum-base-package: ${{ inputs.minimum-base-package }}
      pytest-args: ${{ inputs.pytest-args }}
    secrets: inherit
  j56d6f32:
    uses: ./.github/workflows/test-target.yml
    with:
      job-name: HTTP
      target: http_check
      platform: linux
      runner: '["ubuntu-22.04"]'
      repo: "${{ inputs.repo }}"
      python-version: "${{ inputs.python-version }}"
      standard: ${{ inputs.standard }}
      latest: ${{ inputs.latest }}
      agent-image: "${{ inputs.agent-image }}"
      agent-image-py2: "${{ inputs.agent-image-py2 }}"
      agent-image-windows: "${{ inputs.agent-image-windows }}"
      agent-image-windows-py2: "${{ inputs.agent-image-windows-py2 }}"
      test-py2: ${{ inputs.test-py2 }}
      test-py3: ${{ inputs.test-py3 }}
      minimum-base-package: ${{ inputs.minimum-base-package }}
      pytest-args: ${{ inputs.pytest-args }}
    secrets: inherit
  j95a2b08:
    uses: ./.github/workflows/test-target.yml
    with:
      job-name: Hudi
      target: hudi
      platform: linux
      runner: '["ubuntu-22.04"]'
      repo: "${{ inputs.repo }}"
      python-version: "${{ inputs.python-version }}"
      standard: ${{ inputs.standard }}
      latest: ${{ inputs.latest }}
      agent-image: "${{ inputs.agent-image }}"
      agent-image-py2: "${{ inputs.agent-image-py2 }}"
      agent-image-windows: "${{ inputs.agent-image-windows }}"
      agent-image-windows-py2: "${{ inputs.agent-image-windows-py2 }}"
      test-py2: ${{ inputs.test-py2 }}
      test-py3: ${{ inputs.test-py3 }}
      minimum-base-package: ${{ inputs.minimum-base-package }}
      pytest-args: ${{ inputs.pytest-args }}
    secrets: inherit
  j5a9585a:
    uses: ./.github/workflows/test-target.yml
    with:
      job-name: IBM ACE
      target: ibm_ace
      platform: linux
      runner: '["ubuntu-22.04"]'
      repo: "${{ inputs.repo }}"
      python-version: "${{ inputs.python-version }}"
      standard: ${{ inputs.standard }}
      latest: ${{ inputs.latest }}
      agent-image: "${{ inputs.agent-image }}"
      agent-image-py2: "${{ inputs.agent-image-py2 }}"
      agent-image-windows: "${{ inputs.agent-image-windows }}"
      agent-image-windows-py2: "${{ inputs.agent-image-windows-py2 }}"
      test-py2: ${{ inputs.test-py2 }}
      test-py3: ${{ inputs.test-py3 }}
      minimum-base-package: ${{ inputs.minimum-base-package }}
      pytest-args: ${{ inputs.pytest-args }}
    secrets: inherit
  j60f59ae:
    uses: ./.github/workflows/test-target.yml
    with:
      job-name: IBM Db2
      target: ibm_db2
      platform: linux
      runner: '["ubuntu-22.04"]'
      repo: "${{ inputs.repo }}"
      python-version: "${{ inputs.python-version }}"
      standard: ${{ inputs.standard }}
      latest: ${{ inputs.latest }}
      agent-image: "${{ inputs.agent-image }}"
      agent-image-py2: "${{ inputs.agent-image-py2 }}"
      agent-image-windows: "${{ inputs.agent-image-windows }}"
      agent-image-windows-py2: "${{ inputs.agent-image-windows-py2 }}"
      test-py2: ${{ inputs.test-py2 }}
      test-py3: ${{ inputs.test-py3 }}
      minimum-base-package: ${{ inputs.minimum-base-package }}
      pytest-args: ${{ inputs.pytest-args }}
    secrets: inherit
  j9accedb:
    uses: ./.github/workflows/test-target.yml
    with:
      job-name: IBM i
      target: ibm_i
      platform: linux
      runner: '["ubuntu-22.04"]'
      repo: "${{ inputs.repo }}"
      python-version: "${{ inputs.python-version }}"
      standard: ${{ inputs.standard }}
      latest: ${{ inputs.latest }}
      agent-image: "${{ inputs.agent-image }}"
      agent-image-py2: "${{ inputs.agent-image-py2 }}"
      agent-image-windows: "${{ inputs.agent-image-windows }}"
      agent-image-windows-py2: "${{ inputs.agent-image-windows-py2 }}"
      test-py2: ${{ inputs.test-py2 }}
      test-py3: ${{ inputs.test-py3 }}
      minimum-base-package: ${{ inputs.minimum-base-package }}
      pytest-args: ${{ inputs.pytest-args }}
    secrets: inherit
  jf4d06ee:
    uses: ./.github/workflows/test-target.yml
    with:
      job-name: IBM MQ on Linux
      target: ibm_mq
      platform: linux
      runner: '["ubuntu-22.04"]'
      repo: "${{ inputs.repo }}"
      python-version: "${{ inputs.python-version }}"
      standard: ${{ inputs.standard }}
      latest: ${{ inputs.latest }}
      agent-image: "${{ inputs.agent-image }}"
      agent-image-py2: "${{ inputs.agent-image-py2 }}"
      agent-image-windows: "${{ inputs.agent-image-windows }}"
      agent-image-windows-py2: "${{ inputs.agent-image-windows-py2 }}"
      test-py2: ${{ inputs.test-py2 }}
      test-py3: ${{ inputs.test-py3 }}
      minimum-base-package: ${{ inputs.minimum-base-package }}
      pytest-args: ${{ inputs.pytest-args }}
    secrets: inherit
  j662406b:
    uses: ./.github/workflows/test-target.yml
    with:
      job-name: IBM MQ on Windows
      target: ibm_mq
      platform: windows
      runner: '["windows-2022"]'
      repo: "${{ inputs.repo }}"
      python-version: "${{ inputs.python-version }}"
      standard: ${{ inputs.standard }}
      latest: ${{ inputs.latest }}
      agent-image: "${{ inputs.agent-image }}"
      agent-image-py2: "${{ inputs.agent-image-py2 }}"
      agent-image-windows: "${{ inputs.agent-image-windows }}"
      agent-image-windows-py2: "${{ inputs.agent-image-windows-py2 }}"
      test-py2: ${{ inputs.test-py2 }}
      test-py3: ${{ inputs.test-py3 }}
      minimum-base-package: ${{ inputs.minimum-base-package }}
      pytest-args: ${{ inputs.pytest-args }}
    secrets: inherit
  j440815a:
    uses: ./.github/workflows/test-target.yml
    with:
      job-name: IBM WAS
      target: ibm_was
      platform: linux
      runner: '["ubuntu-22.04"]'
      repo: "${{ inputs.repo }}"
      python-version: "${{ inputs.python-version }}"
      standard: ${{ inputs.standard }}
      latest: ${{ inputs.latest }}
      agent-image: "${{ inputs.agent-image }}"
      agent-image-py2: "${{ inputs.agent-image-py2 }}"
      agent-image-windows: "${{ inputs.agent-image-windows }}"
      agent-image-windows-py2: "${{ inputs.agent-image-windows-py2 }}"
      test-py2: ${{ inputs.test-py2 }}
      test-py3: ${{ inputs.test-py3 }}
      minimum-base-package: ${{ inputs.minimum-base-package }}
      pytest-args: ${{ inputs.pytest-args }}
    secrets: inherit
  j0676988:
    uses: ./.github/workflows/test-target.yml
    with:
      job-name: Ignite
      target: ignite
      platform: linux
      runner: '["ubuntu-22.04"]'
      repo: "${{ inputs.repo }}"
      python-version: "${{ inputs.python-version }}"
      standard: ${{ inputs.standard }}
      latest: ${{ inputs.latest }}
      agent-image: "${{ inputs.agent-image }}"
      agent-image-py2: "${{ inputs.agent-image-py2 }}"
      agent-image-windows: "${{ inputs.agent-image-windows }}"
      agent-image-windows-py2: "${{ inputs.agent-image-windows-py2 }}"
      test-py2: ${{ inputs.test-py2 }}
      test-py3: ${{ inputs.test-py3 }}
      minimum-base-package: ${{ inputs.minimum-base-package }}
      pytest-args: ${{ inputs.pytest-args }}
    secrets: inherit
  j9267198:
    uses: ./.github/workflows/test-target.yml
    with:
      job-name: IIS
      target: iis
      platform: windows
      runner: '["windows-2022"]'
      repo: "${{ inputs.repo }}"
      python-version: "${{ inputs.python-version }}"
      standard: ${{ inputs.standard }}
      latest: ${{ inputs.latest }}
      agent-image: "${{ inputs.agent-image }}"
      agent-image-py2: "${{ inputs.agent-image-py2 }}"
      agent-image-windows: "${{ inputs.agent-image-windows }}"
      agent-image-windows-py2: "${{ inputs.agent-image-windows-py2 }}"
      test-py2: ${{ inputs.test-py2 }}
      test-py3: ${{ inputs.test-py3 }}
      minimum-base-package: ${{ inputs.minimum-base-package }}
      pytest-args: ${{ inputs.pytest-args }}
    secrets: inherit
  j5dc7466:
    uses: ./.github/workflows/test-target.yml
    with:
      job-name: Impala
      target: impala
      platform: linux
      runner: '["ubuntu-22.04"]'
      repo: "${{ inputs.repo }}"
      python-version: "${{ inputs.python-version }}"
      standard: ${{ inputs.standard }}
      latest: ${{ inputs.latest }}
      agent-image: "${{ inputs.agent-image }}"
      agent-image-py2: "${{ inputs.agent-image-py2 }}"
      agent-image-windows: "${{ inputs.agent-image-windows }}"
      agent-image-windows-py2: "${{ inputs.agent-image-windows-py2 }}"
      test-py2: ${{ inputs.test-py2 }}
      test-py3: ${{ inputs.test-py3 }}
      minimum-base-package: ${{ inputs.minimum-base-package }}
      pytest-args: ${{ inputs.pytest-args }}
    secrets: inherit
  jf082b3f:
    uses: ./.github/workflows/test-target.yml
    with:
      job-name: Infiniband
      target: infiniband
      platform: linux
      runner: '["ubuntu-22.04"]'
      repo: "${{ inputs.repo }}"
      python-version: "${{ inputs.python-version }}"
      standard: ${{ inputs.standard }}
      latest: ${{ inputs.latest }}
      agent-image: "${{ inputs.agent-image }}"
      agent-image-py2: "${{ inputs.agent-image-py2 }}"
      agent-image-windows: "${{ inputs.agent-image-windows }}"
      agent-image-windows-py2: "${{ inputs.agent-image-windows-py2 }}"
      test-py2: ${{ inputs.test-py2 }}
      test-py3: ${{ inputs.test-py3 }}
      minimum-base-package: ${{ inputs.minimum-base-package }}
      pytest-args: ${{ inputs.pytest-args }}
    secrets: inherit
  j0c16521:
    uses: ./.github/workflows/test-target.yml
    with:
      job-name: Istio
      target: istio
      platform: linux
      runner: '["ubuntu-22.04"]'
      repo: "${{ inputs.repo }}"
      python-version: "${{ inputs.python-version }}"
      standard: ${{ inputs.standard }}
      latest: ${{ inputs.latest }}
      agent-image: "${{ inputs.agent-image }}"
      agent-image-py2: "${{ inputs.agent-image-py2 }}"
      agent-image-windows: "${{ inputs.agent-image-windows }}"
      agent-image-windows-py2: "${{ inputs.agent-image-windows-py2 }}"
      test-py2: ${{ inputs.test-py2 }}
      test-py3: ${{ inputs.test-py3 }}
      minimum-base-package: ${{ inputs.minimum-base-package }}
      pytest-args: ${{ inputs.pytest-args }}
    secrets: inherit
  j46da136:
    uses: ./.github/workflows/test-target.yml
    with:
      job-name: JBoss_WildFly
      target: jboss_wildfly
      platform: linux
      runner: '["ubuntu-22.04"]'
      repo: "${{ inputs.repo }}"
      python-version: "${{ inputs.python-version }}"
      standard: ${{ inputs.standard }}
      latest: ${{ inputs.latest }}
      agent-image: "${{ inputs.agent-image }}"
      agent-image-py2: "${{ inputs.agent-image-py2 }}"
      agent-image-windows: "${{ inputs.agent-image-windows }}"
      agent-image-windows-py2: "${{ inputs.agent-image-windows-py2 }}"
      test-py2: ${{ inputs.test-py2 }}
      test-py3: ${{ inputs.test-py3 }}
      minimum-base-package: ${{ inputs.minimum-base-package }}
      pytest-args: ${{ inputs.pytest-args }}
    secrets: inherit
  je4a5f92:
    uses: ./.github/workflows/test-target.yml
    with:
      job-name: Kafka
      target: kafka
      platform: linux
      runner: '["ubuntu-22.04"]'
      repo: "${{ inputs.repo }}"
      python-version: "${{ inputs.python-version }}"
      standard: ${{ inputs.standard }}
      latest: ${{ inputs.latest }}
      agent-image: "${{ inputs.agent-image }}"
      agent-image-py2: "${{ inputs.agent-image-py2 }}"
      agent-image-windows: "${{ inputs.agent-image-windows }}"
      agent-image-windows-py2: "${{ inputs.agent-image-windows-py2 }}"
      test-py2: ${{ inputs.test-py2 }}
      test-py3: ${{ inputs.test-py3 }}
      minimum-base-package: ${{ inputs.minimum-base-package }}
      pytest-args: ${{ inputs.pytest-args }}
    secrets: inherit
  jeaad214:
    uses: ./.github/workflows/test-target.yml
    with:
      job-name: Kafka Consumer
      target: kafka_consumer
      platform: linux
      runner: '["ubuntu-22.04"]'
      repo: "${{ inputs.repo }}"
      python-version: "${{ inputs.python-version }}"
      standard: ${{ inputs.standard }}
      latest: ${{ inputs.latest }}
      agent-image: "${{ inputs.agent-image }}"
      agent-image-py2: "${{ inputs.agent-image-py2 }}"
      agent-image-windows: "${{ inputs.agent-image-windows }}"
      agent-image-windows-py2: "${{ inputs.agent-image-windows-py2 }}"
      test-py2: ${{ inputs.test-py2 }}
      test-py3: ${{ inputs.test-py3 }}
      minimum-base-package: ${{ inputs.minimum-base-package }}
      pytest-args: ${{ inputs.pytest-args }}
    secrets: inherit
  j77f29c1:
    uses: ./.github/workflows/test-target.yml
    with:
      job-name: Karpenter
      target: karpenter
      platform: linux
      runner: '["ubuntu-22.04"]'
      repo: "${{ inputs.repo }}"
      python-version: "${{ inputs.python-version }}"
      standard: ${{ inputs.standard }}
      latest: ${{ inputs.latest }}
      agent-image: "${{ inputs.agent-image }}"
      agent-image-py2: "${{ inputs.agent-image-py2 }}"
      agent-image-windows: "${{ inputs.agent-image-windows }}"
      agent-image-windows-py2: "${{ inputs.agent-image-windows-py2 }}"
      test-py2: ${{ inputs.test-py2 }}
      test-py3: ${{ inputs.test-py3 }}
      minimum-base-package: ${{ inputs.minimum-base-package }}
      pytest-args: ${{ inputs.pytest-args }}
    secrets: inherit
  j2cb7ef0:
    uses: ./.github/workflows/test-target.yml
    with:
      job-name: Keda
      target: keda
      platform: linux
      runner: '["ubuntu-22.04"]'
      repo: "${{ inputs.repo }}"
      python-version: "${{ inputs.python-version }}"
      standard: ${{ inputs.standard }}
      latest: ${{ inputs.latest }}
      agent-image: "${{ inputs.agent-image }}"
      agent-image-py2: "${{ inputs.agent-image-py2 }}"
      agent-image-windows: "${{ inputs.agent-image-windows }}"
      agent-image-windows-py2: "${{ inputs.agent-image-windows-py2 }}"
      test-py2: ${{ inputs.test-py2 }}
      test-py3: ${{ inputs.test-py3 }}
      minimum-base-package: ${{ inputs.minimum-base-package }}
      pytest-args: ${{ inputs.pytest-args }}
    secrets: inherit
  jaee58c5:
    uses: ./.github/workflows/test-target.yml
    with:
      job-name: Kong
      target: kong
      platform: linux
      runner: '["ubuntu-22.04"]'
      repo: "${{ inputs.repo }}"
      python-version: "${{ inputs.python-version }}"
      standard: ${{ inputs.standard }}
      latest: ${{ inputs.latest }}
      agent-image: "${{ inputs.agent-image }}"
      agent-image-py2: "${{ inputs.agent-image-py2 }}"
      agent-image-windows: "${{ inputs.agent-image-windows }}"
      agent-image-windows-py2: "${{ inputs.agent-image-windows-py2 }}"
      test-py2: ${{ inputs.test-py2 }}
      test-py3: ${{ inputs.test-py3 }}
      minimum-base-package: ${{ inputs.minimum-base-package }}
      pytest-args: ${{ inputs.pytest-args }}
    secrets: inherit
  j92491f1:
    uses: ./.github/workflows/test-target.yml
    with:
      job-name: Kubernetes API server metrics
      target: kube_apiserver_metrics
      platform: linux
      runner: '["ubuntu-22.04"]'
      repo: "${{ inputs.repo }}"
      python-version: "${{ inputs.python-version }}"
      standard: ${{ inputs.standard }}
      latest: ${{ inputs.latest }}
      agent-image: "${{ inputs.agent-image }}"
      agent-image-py2: "${{ inputs.agent-image-py2 }}"
      agent-image-windows: "${{ inputs.agent-image-windows }}"
      agent-image-windows-py2: "${{ inputs.agent-image-windows-py2 }}"
      test-py2: ${{ inputs.test-py2 }}
      test-py3: ${{ inputs.test-py3 }}
      minimum-base-package: ${{ inputs.minimum-base-package }}
      pytest-args: ${{ inputs.pytest-args }}
    secrets: inherit
  j1ce0516:
    uses: ./.github/workflows/test-target.yml
    with:
      job-name: Kubernetes Controller Manager
      target: kube_controller_manager
      platform: linux
      runner: '["ubuntu-22.04"]'
      repo: "${{ inputs.repo }}"
      python-version: "${{ inputs.python-version }}"
      standard: ${{ inputs.standard }}
      latest: ${{ inputs.latest }}
      agent-image: "${{ inputs.agent-image }}"
      agent-image-py2: "${{ inputs.agent-image-py2 }}"
      agent-image-windows: "${{ inputs.agent-image-windows }}"
      agent-image-windows-py2: "${{ inputs.agent-image-windows-py2 }}"
      test-py2: ${{ inputs.test-py2 }}
      test-py3: ${{ inputs.test-py3 }}
      minimum-base-package: ${{ inputs.minimum-base-package }}
      pytest-args: ${{ inputs.pytest-args }}
    secrets: inherit
  j19a1b27:
    uses: ./.github/workflows/test-target.yml
    with:
      job-name: Kube DNS
      target: kube_dns
      platform: linux
      runner: '["ubuntu-22.04"]'
      repo: "${{ inputs.repo }}"
      python-version: "${{ inputs.python-version }}"
      standard: ${{ inputs.standard }}
      latest: ${{ inputs.latest }}
      agent-image: "${{ inputs.agent-image }}"
      agent-image-py2: "${{ inputs.agent-image-py2 }}"
      agent-image-windows: "${{ inputs.agent-image-windows }}"
      agent-image-windows-py2: "${{ inputs.agent-image-windows-py2 }}"
      test-py2: ${{ inputs.test-py2 }}
      test-py3: ${{ inputs.test-py3 }}
      minimum-base-package: ${{ inputs.minimum-base-package }}
      pytest-args: ${{ inputs.pytest-args }}
    secrets: inherit
  jd1817b8:
    uses: ./.github/workflows/test-target.yml
    with:
      job-name: Kube metrics server
      target: kube_metrics_server
      platform: linux
      runner: '["ubuntu-22.04"]'
      repo: "${{ inputs.repo }}"
      python-version: "${{ inputs.python-version }}"
      standard: ${{ inputs.standard }}
      latest: ${{ inputs.latest }}
      agent-image: "${{ inputs.agent-image }}"
      agent-image-py2: "${{ inputs.agent-image-py2 }}"
      agent-image-windows: "${{ inputs.agent-image-windows }}"
      agent-image-windows-py2: "${{ inputs.agent-image-windows-py2 }}"
      test-py2: ${{ inputs.test-py2 }}
      test-py3: ${{ inputs.test-py3 }}
      minimum-base-package: ${{ inputs.minimum-base-package }}
      pytest-args: ${{ inputs.pytest-args }}
    secrets: inherit
  j5a98c4e:
    uses: ./.github/workflows/test-target.yml
    with:
      job-name: Kube Proxy
      target: kube_proxy
      platform: linux
      runner: '["ubuntu-22.04"]'
      repo: "${{ inputs.repo }}"
      python-version: "${{ inputs.python-version }}"
      standard: ${{ inputs.standard }}
      latest: ${{ inputs.latest }}
      agent-image: "${{ inputs.agent-image }}"
      agent-image-py2: "${{ inputs.agent-image-py2 }}"
      agent-image-windows: "${{ inputs.agent-image-windows }}"
      agent-image-windows-py2: "${{ inputs.agent-image-windows-py2 }}"
      test-py2: ${{ inputs.test-py2 }}
      test-py3: ${{ inputs.test-py3 }}
      minimum-base-package: ${{ inputs.minimum-base-package }}
      pytest-args: ${{ inputs.pytest-args }}
    secrets: inherit
  jeebd4ae:
    uses: ./.github/workflows/test-target.yml
    with:
      job-name: Kubernetes Scheduler
      target: kube_scheduler
      platform: linux
      runner: '["ubuntu-22.04"]'
      repo: "${{ inputs.repo }}"
      python-version: "${{ inputs.python-version }}"
      standard: ${{ inputs.standard }}
      latest: ${{ inputs.latest }}
      agent-image: "${{ inputs.agent-image }}"
      agent-image-py2: "${{ inputs.agent-image-py2 }}"
      agent-image-windows: "${{ inputs.agent-image-windows }}"
      agent-image-windows-py2: "${{ inputs.agent-image-windows-py2 }}"
      test-py2: ${{ inputs.test-py2 }}
      test-py3: ${{ inputs.test-py3 }}
      minimum-base-package: ${{ inputs.minimum-base-package }}
      pytest-args: ${{ inputs.pytest-args }}
    secrets: inherit
  j89c297c:
    uses: ./.github/workflows/test-target.yml
    with:
      job-name: Kubeflow
      target: kubeflow
      platform: linux
      runner: '["ubuntu-22.04"]'
      repo: "${{ inputs.repo }}"
      python-version: "${{ inputs.python-version }}"
      standard: ${{ inputs.standard }}
      latest: ${{ inputs.latest }}
      agent-image: "${{ inputs.agent-image }}"
      agent-image-py2: "${{ inputs.agent-image-py2 }}"
      agent-image-windows: "${{ inputs.agent-image-windows }}"
      agent-image-windows-py2: "${{ inputs.agent-image-windows-py2 }}"
      test-py2: ${{ inputs.test-py2 }}
      test-py3: ${{ inputs.test-py3 }}
      minimum-base-package: ${{ inputs.minimum-base-package }}
      pytest-args: ${{ inputs.pytest-args }}
    secrets: inherit
  j24a5cff:
    uses: ./.github/workflows/test-target.yml
    with:
      job-name: Kubelet
      target: kubelet
      platform: linux
      runner: '["ubuntu-22.04"]'
      repo: "${{ inputs.repo }}"
      python-version: "${{ inputs.python-version }}"
      standard: ${{ inputs.standard }}
      latest: ${{ inputs.latest }}
      agent-image: "${{ inputs.agent-image }}"
      agent-image-py2: "${{ inputs.agent-image-py2 }}"
      agent-image-windows: "${{ inputs.agent-image-windows }}"
      agent-image-windows-py2: "${{ inputs.agent-image-windows-py2 }}"
      test-py2: ${{ inputs.test-py2 }}
      test-py3: ${{ inputs.test-py3 }}
      minimum-base-package: ${{ inputs.minimum-base-package }}
      pytest-args: ${{ inputs.pytest-args }}
    secrets: inherit
  j045310a:
    uses: ./.github/workflows/test-target.yml
    with:
      job-name: Kubernetes Cluster Autoscaler
      target: kubernetes_cluster_autoscaler
      platform: linux
      runner: '["ubuntu-22.04"]'
      repo: "${{ inputs.repo }}"
      python-version: "${{ inputs.python-version }}"
      standard: ${{ inputs.standard }}
      latest: ${{ inputs.latest }}
      agent-image: "${{ inputs.agent-image }}"
      agent-image-py2: "${{ inputs.agent-image-py2 }}"
      agent-image-windows: "${{ inputs.agent-image-windows }}"
      agent-image-windows-py2: "${{ inputs.agent-image-windows-py2 }}"
      test-py2: ${{ inputs.test-py2 }}
      test-py3: ${{ inputs.test-py3 }}
      minimum-base-package: ${{ inputs.minimum-base-package }}
      pytest-args: ${{ inputs.pytest-args }}
    secrets: inherit
  jba841f0:
    uses: ./.github/workflows/test-target.yml
    with:
      job-name: Kubernetes State
      target: kubernetes_state
      platform: linux
      runner: '["ubuntu-22.04"]'
      repo: "${{ inputs.repo }}"
      python-version: "${{ inputs.python-version }}"
      standard: ${{ inputs.standard }}
      latest: ${{ inputs.latest }}
      agent-image: "${{ inputs.agent-image }}"
      agent-image-py2: "${{ inputs.agent-image-py2 }}"
      agent-image-windows: "${{ inputs.agent-image-windows }}"
      agent-image-windows-py2: "${{ inputs.agent-image-windows-py2 }}"
      test-py2: ${{ inputs.test-py2 }}
      test-py3: ${{ inputs.test-py3 }}
      minimum-base-package: ${{ inputs.minimum-base-package }}
      pytest-args: ${{ inputs.pytest-args }}
    secrets: inherit
  jb0447e6:
    uses: ./.github/workflows/test-target.yml
    with:
      job-name: KubeVirt API
      target: kubevirt_api
      platform: linux
      runner: '["ubuntu-22.04"]'
      repo: "${{ inputs.repo }}"
      python-version: "${{ inputs.python-version }}"
      standard: ${{ inputs.standard }}
      latest: ${{ inputs.latest }}
      agent-image: "${{ inputs.agent-image }}"
      agent-image-py2: "${{ inputs.agent-image-py2 }}"
      agent-image-windows: "${{ inputs.agent-image-windows }}"
      agent-image-windows-py2: "${{ inputs.agent-image-windows-py2 }}"
      test-py2: ${{ inputs.test-py2 }}
      test-py3: ${{ inputs.test-py3 }}
      minimum-base-package: ${{ inputs.minimum-base-package }}
      pytest-args: ${{ inputs.pytest-args }}
    secrets: inherit
  jc4c1032:
    uses: ./.github/workflows/test-target.yml
    with:
      job-name: KubeVirt Controller
      target: kubevirt_controller
      platform: linux
      runner: '["ubuntu-22.04"]'
      repo: "${{ inputs.repo }}"
      python-version: "${{ inputs.python-version }}"
      standard: ${{ inputs.standard }}
      latest: ${{ inputs.latest }}
      agent-image: "${{ inputs.agent-image }}"
      agent-image-py2: "${{ inputs.agent-image-py2 }}"
      agent-image-windows: "${{ inputs.agent-image-windows }}"
      agent-image-windows-py2: "${{ inputs.agent-image-windows-py2 }}"
      test-py2: ${{ inputs.test-py2 }}
      test-py3: ${{ inputs.test-py3 }}
      minimum-base-package: ${{ inputs.minimum-base-package }}
      pytest-args: ${{ inputs.pytest-args }}
    secrets: inherit
  j4f368cf:
    uses: ./.github/workflows/test-target.yml
    with:
      job-name: KubeVirt Handler
      target: kubevirt_handler
      platform: linux
      runner: '["ubuntu-22.04"]'
      repo: "${{ inputs.repo }}"
      python-version: "${{ inputs.python-version }}"
      standard: ${{ inputs.standard }}
      latest: ${{ inputs.latest }}
      agent-image: "${{ inputs.agent-image }}"
      agent-image-py2: "${{ inputs.agent-image-py2 }}"
      agent-image-windows: "${{ inputs.agent-image-windows }}"
      agent-image-windows-py2: "${{ inputs.agent-image-windows-py2 }}"
      test-py2: ${{ inputs.test-py2 }}
      test-py3: ${{ inputs.test-py3 }}
      minimum-base-package: ${{ inputs.minimum-base-package }}
      pytest-args: ${{ inputs.pytest-args }}
    secrets: inherit
  j739f9be:
    uses: ./.github/workflows/test-target.yml
    with:
      job-name: Kuma
      target: kuma
      platform: linux
      runner: '["ubuntu-22.04"]'
      repo: "${{ inputs.repo }}"
      python-version: "${{ inputs.python-version }}"
      standard: ${{ inputs.standard }}
      latest: ${{ inputs.latest }}
      agent-image: "${{ inputs.agent-image }}"
      agent-image-py2: "${{ inputs.agent-image-py2 }}"
      agent-image-windows: "${{ inputs.agent-image-windows }}"
      agent-image-windows-py2: "${{ inputs.agent-image-windows-py2 }}"
      test-py2: ${{ inputs.test-py2 }}
      test-py3: ${{ inputs.test-py3 }}
      minimum-base-package: ${{ inputs.minimum-base-package }}
      pytest-args: ${{ inputs.pytest-args }}
    secrets: inherit
  j61e565f:
    uses: ./.github/workflows/test-target.yml
    with:
      job-name: Kyoto Tycoon
      target: kyototycoon
      platform: linux
      runner: '["ubuntu-22.04"]'
      repo: "${{ inputs.repo }}"
      python-version: "${{ inputs.python-version }}"
      standard: ${{ inputs.standard }}
      latest: ${{ inputs.latest }}
      agent-image: "${{ inputs.agent-image }}"
      agent-image-py2: "${{ inputs.agent-image-py2 }}"
      agent-image-windows: "${{ inputs.agent-image-windows }}"
      agent-image-windows-py2: "${{ inputs.agent-image-windows-py2 }}"
      test-py2: ${{ inputs.test-py2 }}
      test-py3: ${{ inputs.test-py3 }}
      minimum-base-package: ${{ inputs.minimum-base-package }}
      pytest-args: ${{ inputs.pytest-args }}
    secrets: inherit
  j6900ead:
    uses: ./.github/workflows/test-target.yml
    with:
      job-name: kyverno
      target: kyverno
      platform: linux
      runner: '["ubuntu-22.04"]'
      repo: "${{ inputs.repo }}"
      python-version: "${{ inputs.python-version }}"
      standard: ${{ inputs.standard }}
      latest: ${{ inputs.latest }}
      agent-image: "${{ inputs.agent-image }}"
      agent-image-py2: "${{ inputs.agent-image-py2 }}"
      agent-image-windows: "${{ inputs.agent-image-windows }}"
      agent-image-windows-py2: "${{ inputs.agent-image-windows-py2 }}"
      test-py2: ${{ inputs.test-py2 }}
      test-py3: ${{ inputs.test-py3 }}
      minimum-base-package: ${{ inputs.minimum-base-package }}
      pytest-args: ${{ inputs.pytest-args }}
    secrets: inherit
  j1c6adb2:
    uses: ./.github/workflows/test-target.yml
    with:
      job-name: Lighttpd
      target: lighttpd
      platform: linux
      runner: '["ubuntu-22.04"]'
      repo: "${{ inputs.repo }}"
      python-version: "${{ inputs.python-version }}"
      standard: ${{ inputs.standard }}
      latest: ${{ inputs.latest }}
      agent-image: "${{ inputs.agent-image }}"
      agent-image-py2: "${{ inputs.agent-image-py2 }}"
      agent-image-windows: "${{ inputs.agent-image-windows }}"
      agent-image-windows-py2: "${{ inputs.agent-image-windows-py2 }}"
      test-py2: ${{ inputs.test-py2 }}
      test-py3: ${{ inputs.test-py3 }}
      minimum-base-package: ${{ inputs.minimum-base-package }}
      pytest-args: ${{ inputs.pytest-args }}
    secrets: inherit
  j8b3b099:
    uses: ./.github/workflows/test-target.yml
    with:
      job-name: Linkerd
      target: linkerd
      platform: linux
      runner: '["ubuntu-22.04"]'
      repo: "${{ inputs.repo }}"
      python-version: "${{ inputs.python-version }}"
      standard: ${{ inputs.standard }}
      latest: ${{ inputs.latest }}
      agent-image: "${{ inputs.agent-image }}"
      agent-image-py2: "${{ inputs.agent-image-py2 }}"
      agent-image-windows: "${{ inputs.agent-image-windows }}"
      agent-image-windows-py2: "${{ inputs.agent-image-windows-py2 }}"
      test-py2: ${{ inputs.test-py2 }}
      test-py3: ${{ inputs.test-py3 }}
      minimum-base-package: ${{ inputs.minimum-base-package }}
      pytest-args: ${{ inputs.pytest-args }}
    secrets: inherit
  j29dcd3a:
    uses: ./.github/workflows/test-target.yml
    with:
      job-name: Linux proc extras
      target: linux_proc_extras
      platform: linux
      runner: '["ubuntu-22.04"]'
      repo: "${{ inputs.repo }}"
      python-version: "${{ inputs.python-version }}"
      standard: ${{ inputs.standard }}
      latest: ${{ inputs.latest }}
      agent-image: "${{ inputs.agent-image }}"
      agent-image-py2: "${{ inputs.agent-image-py2 }}"
      agent-image-windows: "${{ inputs.agent-image-windows }}"
      agent-image-windows-py2: "${{ inputs.agent-image-windows-py2 }}"
      test-py2: ${{ inputs.test-py2 }}
      test-py3: ${{ inputs.test-py3 }}
      minimum-base-package: ${{ inputs.minimum-base-package }}
      pytest-args: ${{ inputs.pytest-args }}
    secrets: inherit
<<<<<<< HEAD
  jc1b3d1e:
    uses: ./.github/workflows/test-target.yml
    with:
      job-name: Mac Audit Logs
      target: mac_audit_logs
=======
  j3d7d527:
    uses: ./.github/workflows/test-target.yml
    with:
      job-name: LiteLLM
      target: litellm
>>>>>>> 06de05ac
      platform: linux
      runner: '["ubuntu-22.04"]'
      repo: "${{ inputs.repo }}"
      python-version: "${{ inputs.python-version }}"
      standard: ${{ inputs.standard }}
      latest: ${{ inputs.latest }}
      agent-image: "${{ inputs.agent-image }}"
      agent-image-py2: "${{ inputs.agent-image-py2 }}"
      agent-image-windows: "${{ inputs.agent-image-windows }}"
      agent-image-windows-py2: "${{ inputs.agent-image-windows-py2 }}"
      test-py2: ${{ inputs.test-py2 }}
      test-py3: ${{ inputs.test-py3 }}
      minimum-base-package: ${{ inputs.minimum-base-package }}
      pytest-args: ${{ inputs.pytest-args }}
    secrets: inherit
  ja15251c:
    uses: ./.github/workflows/test-target.yml
    with:
      job-name: MapR
      target: mapr
      platform: linux
      runner: '["ubuntu-22.04"]'
      repo: "${{ inputs.repo }}"
      python-version: "${{ inputs.python-version }}"
      standard: ${{ inputs.standard }}
      latest: ${{ inputs.latest }}
      agent-image: "${{ inputs.agent-image }}"
      agent-image-py2: "${{ inputs.agent-image-py2 }}"
      agent-image-windows: "${{ inputs.agent-image-windows }}"
      agent-image-windows-py2: "${{ inputs.agent-image-windows-py2 }}"
      test-py2: ${{ inputs.test-py2 }}
      test-py3: ${{ inputs.test-py3 }}
      minimum-base-package: ${{ inputs.minimum-base-package }}
      pytest-args: ${{ inputs.pytest-args }}
    secrets: inherit
  j141298e:
    uses: ./.github/workflows/test-target.yml
    with:
      job-name: MapReduce
      target: mapreduce
      platform: linux
      runner: '["ubuntu-22.04"]'
      repo: "${{ inputs.repo }}"
      python-version: "${{ inputs.python-version }}"
      standard: ${{ inputs.standard }}
      latest: ${{ inputs.latest }}
      agent-image: "${{ inputs.agent-image }}"
      agent-image-py2: "${{ inputs.agent-image-py2 }}"
      agent-image-windows: "${{ inputs.agent-image-windows }}"
      agent-image-windows-py2: "${{ inputs.agent-image-windows-py2 }}"
      test-py2: ${{ inputs.test-py2 }}
      test-py3: ${{ inputs.test-py3 }}
      minimum-base-package: ${{ inputs.minimum-base-package }}
      pytest-args: ${{ inputs.pytest-args }}
    secrets: inherit
  j75f52a9:
    uses: ./.github/workflows/test-target.yml
    with:
      job-name: Marathon
      target: marathon
      platform: linux
      runner: '["ubuntu-22.04"]'
      repo: "${{ inputs.repo }}"
      python-version: "${{ inputs.python-version }}"
      standard: ${{ inputs.standard }}
      latest: ${{ inputs.latest }}
      agent-image: "${{ inputs.agent-image }}"
      agent-image-py2: "${{ inputs.agent-image-py2 }}"
      agent-image-windows: "${{ inputs.agent-image-windows }}"
      agent-image-windows-py2: "${{ inputs.agent-image-windows-py2 }}"
      test-py2: ${{ inputs.test-py2 }}
      test-py3: ${{ inputs.test-py3 }}
      minimum-base-package: ${{ inputs.minimum-base-package }}
      pytest-args: ${{ inputs.pytest-args }}
    secrets: inherit
  j8d5404b:
    uses: ./.github/workflows/test-target.yml
    with:
      job-name: MarkLogic
      target: marklogic
      platform: linux
      runner: '["ubuntu-22.04"]'
      repo: "${{ inputs.repo }}"
      python-version: "${{ inputs.python-version }}"
      standard: ${{ inputs.standard }}
      latest: ${{ inputs.latest }}
      agent-image: "${{ inputs.agent-image }}"
      agent-image-py2: "${{ inputs.agent-image-py2 }}"
      agent-image-windows: "${{ inputs.agent-image-windows }}"
      agent-image-windows-py2: "${{ inputs.agent-image-windows-py2 }}"
      test-py2: ${{ inputs.test-py2 }}
      test-py3: ${{ inputs.test-py3 }}
      minimum-base-package: ${{ inputs.minimum-base-package }}
      pytest-args: ${{ inputs.pytest-args }}
    secrets: inherit
  j5b70138:
    uses: ./.github/workflows/test-target.yml
    with:
      job-name: Memcached
      target: mcache
      platform: linux
      runner: '["ubuntu-22.04"]'
      repo: "${{ inputs.repo }}"
      python-version: "${{ inputs.python-version }}"
      standard: ${{ inputs.standard }}
      latest: ${{ inputs.latest }}
      agent-image: "${{ inputs.agent-image }}"
      agent-image-py2: "${{ inputs.agent-image-py2 }}"
      agent-image-windows: "${{ inputs.agent-image-windows }}"
      agent-image-windows-py2: "${{ inputs.agent-image-windows-py2 }}"
      test-py2: ${{ inputs.test-py2 }}
      test-py3: ${{ inputs.test-py3 }}
      minimum-base-package: ${{ inputs.minimum-base-package }}
      pytest-args: ${{ inputs.pytest-args }}
    secrets: inherit
  jbdadec9:
    uses: ./.github/workflows/test-target.yml
    with:
      job-name: Mesos Master
      target: mesos_master
      platform: linux
      runner: '["ubuntu-22.04"]'
      repo: "${{ inputs.repo }}"
      python-version: "${{ inputs.python-version }}"
      standard: ${{ inputs.standard }}
      latest: ${{ inputs.latest }}
      agent-image: "${{ inputs.agent-image }}"
      agent-image-py2: "${{ inputs.agent-image-py2 }}"
      agent-image-windows: "${{ inputs.agent-image-windows }}"
      agent-image-windows-py2: "${{ inputs.agent-image-windows-py2 }}"
      test-py2: ${{ inputs.test-py2 }}
      test-py3: ${{ inputs.test-py3 }}
      minimum-base-package: ${{ inputs.minimum-base-package }}
      pytest-args: ${{ inputs.pytest-args }}
    secrets: inherit
  j062aeb0:
    uses: ./.github/workflows/test-target.yml
    with:
      job-name: Milvus
      target: milvus
      platform: linux
      runner: '["ubuntu-22.04"]'
      repo: "${{ inputs.repo }}"
      python-version: "${{ inputs.python-version }}"
      standard: ${{ inputs.standard }}
      latest: ${{ inputs.latest }}
      agent-image: "${{ inputs.agent-image }}"
      agent-image-py2: "${{ inputs.agent-image-py2 }}"
      agent-image-windows: "${{ inputs.agent-image-windows }}"
      agent-image-windows-py2: "${{ inputs.agent-image-windows-py2 }}"
      test-py2: ${{ inputs.test-py2 }}
      test-py3: ${{ inputs.test-py3 }}
      minimum-base-package: ${{ inputs.minimum-base-package }}
      pytest-args: ${{ inputs.pytest-args }}
    secrets: inherit
  j91231ff:
    uses: ./.github/workflows/test-target.yml
    with:
      job-name: MongoDB
      target: mongo
      platform: linux
      runner: '["ubuntu-22.04"]'
      repo: "${{ inputs.repo }}"
      python-version: "${{ inputs.python-version }}"
      standard: ${{ inputs.standard }}
      latest: ${{ inputs.latest }}
      agent-image: "${{ inputs.agent-image }}"
      agent-image-py2: "${{ inputs.agent-image-py2 }}"
      agent-image-windows: "${{ inputs.agent-image-windows }}"
      agent-image-windows-py2: "${{ inputs.agent-image-windows-py2 }}"
      test-py2: ${{ inputs.test-py2 }}
      test-py3: ${{ inputs.test-py3 }}
      minimum-base-package: ${{ inputs.minimum-base-package }}
      pytest-args: ${{ inputs.pytest-args }}
    secrets: inherit
  j211906c:
    uses: ./.github/workflows/test-target.yml
    with:
      job-name: MySQL
      target: mysql
      platform: linux
      runner: '["ubuntu-22.04"]'
      repo: "${{ inputs.repo }}"
      python-version: "${{ inputs.python-version }}"
      standard: ${{ inputs.standard }}
      latest: ${{ inputs.latest }}
      agent-image: "${{ inputs.agent-image }}"
      agent-image-py2: "${{ inputs.agent-image-py2 }}"
      agent-image-windows: "${{ inputs.agent-image-windows }}"
      agent-image-windows-py2: "${{ inputs.agent-image-windows-py2 }}"
      test-py2: ${{ inputs.test-py2 }}
      test-py3: ${{ inputs.test-py3 }}
      minimum-base-package: ${{ inputs.minimum-base-package }}
      pytest-args: ${{ inputs.pytest-args }}
    secrets: inherit
  j5df646e:
    uses: ./.github/workflows/test-target.yml
    with:
      job-name: Nagios
      target: nagios
      platform: linux
      runner: '["ubuntu-22.04"]'
      repo: "${{ inputs.repo }}"
      python-version: "${{ inputs.python-version }}"
      standard: ${{ inputs.standard }}
      latest: ${{ inputs.latest }}
      agent-image: "${{ inputs.agent-image }}"
      agent-image-py2: "${{ inputs.agent-image-py2 }}"
      agent-image-windows: "${{ inputs.agent-image-windows }}"
      agent-image-windows-py2: "${{ inputs.agent-image-windows-py2 }}"
      test-py2: ${{ inputs.test-py2 }}
      test-py3: ${{ inputs.test-py3 }}
      minimum-base-package: ${{ inputs.minimum-base-package }}
      pytest-args: ${{ inputs.pytest-args }}
    secrets: inherit
  jfc1e031:
    uses: ./.github/workflows/test-target.yml
    with:
      job-name: Network on Linux
      target: network
      platform: linux
      runner: '["ubuntu-22.04"]'
      repo: "${{ inputs.repo }}"
      python-version: "${{ inputs.python-version }}"
      standard: ${{ inputs.standard }}
      latest: ${{ inputs.latest }}
      agent-image: "${{ inputs.agent-image }}"
      agent-image-py2: "${{ inputs.agent-image-py2 }}"
      agent-image-windows: "${{ inputs.agent-image-windows }}"
      agent-image-windows-py2: "${{ inputs.agent-image-windows-py2 }}"
      test-py2: ${{ inputs.test-py2 }}
      test-py3: ${{ inputs.test-py3 }}
      minimum-base-package: ${{ inputs.minimum-base-package }}
      pytest-args: ${{ inputs.pytest-args }}
    secrets: inherit
  j7a1dfc6:
    uses: ./.github/workflows/test-target.yml
    with:
      job-name: Network on Windows
      target: network
      platform: windows
      runner: '["windows-2022"]'
      repo: "${{ inputs.repo }}"
      python-version: "${{ inputs.python-version }}"
      standard: ${{ inputs.standard }}
      latest: ${{ inputs.latest }}
      agent-image: "${{ inputs.agent-image }}"
      agent-image-py2: "${{ inputs.agent-image-py2 }}"
      agent-image-windows: "${{ inputs.agent-image-windows }}"
      agent-image-windows-py2: "${{ inputs.agent-image-windows-py2 }}"
      test-py2: ${{ inputs.test-py2 }}
      test-py3: ${{ inputs.test-py3 }}
      minimum-base-package: ${{ inputs.minimum-base-package }}
      pytest-args: ${{ inputs.pytest-args }}
    secrets: inherit
  j6a5b846:
    uses: ./.github/workflows/test-target.yml
    with:
      job-name: NFSstat
      target: nfsstat
      platform: linux
      runner: '["ubuntu-22.04"]'
      repo: "${{ inputs.repo }}"
      python-version: "${{ inputs.python-version }}"
      standard: ${{ inputs.standard }}
      latest: ${{ inputs.latest }}
      agent-image: "${{ inputs.agent-image }}"
      agent-image-py2: "${{ inputs.agent-image-py2 }}"
      agent-image-windows: "${{ inputs.agent-image-windows }}"
      agent-image-windows-py2: "${{ inputs.agent-image-windows-py2 }}"
      test-py2: ${{ inputs.test-py2 }}
      test-py3: ${{ inputs.test-py3 }}
      minimum-base-package: ${{ inputs.minimum-base-package }}
      pytest-args: ${{ inputs.pytest-args }}
    secrets: inherit
  j93fea02:
    uses: ./.github/workflows/test-target.yml
    with:
      job-name: NGINX
      target: nginx
      platform: linux
      runner: '["ubuntu-22.04"]'
      repo: "${{ inputs.repo }}"
      python-version: "${{ inputs.python-version }}"
      standard: ${{ inputs.standard }}
      latest: ${{ inputs.latest }}
      agent-image: "${{ inputs.agent-image }}"
      agent-image-py2: "${{ inputs.agent-image-py2 }}"
      agent-image-windows: "${{ inputs.agent-image-windows }}"
      agent-image-windows-py2: "${{ inputs.agent-image-windows-py2 }}"
      test-py2: ${{ inputs.test-py2 }}
      test-py3: ${{ inputs.test-py3 }}
      minimum-base-package: ${{ inputs.minimum-base-package }}
      pytest-args: ${{ inputs.pytest-args }}
    secrets: inherit
  ja114815:
    uses: ./.github/workflows/test-target.yml
    with:
      job-name: NGINX Ingress Controller
      target: nginx_ingress_controller
      platform: linux
      runner: '["ubuntu-22.04"]'
      repo: "${{ inputs.repo }}"
      python-version: "${{ inputs.python-version }}"
      standard: ${{ inputs.standard }}
      latest: ${{ inputs.latest }}
      agent-image: "${{ inputs.agent-image }}"
      agent-image-py2: "${{ inputs.agent-image-py2 }}"
      agent-image-windows: "${{ inputs.agent-image-windows }}"
      agent-image-windows-py2: "${{ inputs.agent-image-windows-py2 }}"
      test-py2: ${{ inputs.test-py2 }}
      test-py3: ${{ inputs.test-py3 }}
      minimum-base-package: ${{ inputs.minimum-base-package }}
      pytest-args: ${{ inputs.pytest-args }}
    secrets: inherit
  jb705691:
    uses: ./.github/workflows/test-target.yml
    with:
      job-name: nvidia_nim
      target: nvidia_nim
      platform: linux
      runner: '["ubuntu-22.04"]'
      repo: "${{ inputs.repo }}"
      python-version: "${{ inputs.python-version }}"
      standard: ${{ inputs.standard }}
      latest: ${{ inputs.latest }}
      agent-image: "${{ inputs.agent-image }}"
      agent-image-py2: "${{ inputs.agent-image-py2 }}"
      agent-image-windows: "${{ inputs.agent-image-windows }}"
      agent-image-windows-py2: "${{ inputs.agent-image-windows-py2 }}"
      test-py2: ${{ inputs.test-py2 }}
      test-py3: ${{ inputs.test-py3 }}
      minimum-base-package: ${{ inputs.minimum-base-package }}
      pytest-args: ${{ inputs.pytest-args }}
    secrets: inherit
  j74dc677:
    uses: ./.github/workflows/test-target.yml
    with:
      job-name: Nvidia Triton
      target: nvidia_triton
      platform: linux
      runner: '["ubuntu-22.04"]'
      repo: "${{ inputs.repo }}"
      python-version: "${{ inputs.python-version }}"
      standard: ${{ inputs.standard }}
      latest: ${{ inputs.latest }}
      agent-image: "${{ inputs.agent-image }}"
      agent-image-py2: "${{ inputs.agent-image-py2 }}"
      agent-image-windows: "${{ inputs.agent-image-windows }}"
      agent-image-windows-py2: "${{ inputs.agent-image-windows-py2 }}"
      test-py2: ${{ inputs.test-py2 }}
      test-py3: ${{ inputs.test-py3 }}
      minimum-base-package: ${{ inputs.minimum-base-package }}
      pytest-args: ${{ inputs.pytest-args }}
    secrets: inherit
  jc2a0c60:
    uses: ./.github/workflows/test-target.yml
    with:
      job-name: Octopus Deploy
      target: octopus_deploy
      platform: linux
      runner: '["ubuntu-22.04"]'
      repo: "${{ inputs.repo }}"
      python-version: "${{ inputs.python-version }}"
      standard: ${{ inputs.standard }}
      latest: ${{ inputs.latest }}
      agent-image: "${{ inputs.agent-image }}"
      agent-image-py2: "${{ inputs.agent-image-py2 }}"
      agent-image-windows: "${{ inputs.agent-image-windows }}"
      agent-image-windows-py2: "${{ inputs.agent-image-windows-py2 }}"
      test-py2: ${{ inputs.test-py2 }}
      test-py3: ${{ inputs.test-py3 }}
      minimum-base-package: ${{ inputs.minimum-base-package }}
      pytest-args: ${{ inputs.pytest-args }}
    secrets: inherit
  j2cf0a0a:
    uses: ./.github/workflows/test-target.yml
    with:
      job-name: OpenLDAP
      target: openldap
      platform: linux
      runner: '["ubuntu-22.04"]'
      repo: "${{ inputs.repo }}"
      python-version: "${{ inputs.python-version }}"
      standard: ${{ inputs.standard }}
      latest: ${{ inputs.latest }}
      agent-image: "${{ inputs.agent-image }}"
      agent-image-py2: "${{ inputs.agent-image-py2 }}"
      agent-image-windows: "${{ inputs.agent-image-windows }}"
      agent-image-windows-py2: "${{ inputs.agent-image-windows-py2 }}"
      test-py2: ${{ inputs.test-py2 }}
      test-py3: ${{ inputs.test-py3 }}
      minimum-base-package: ${{ inputs.minimum-base-package }}
      pytest-args: ${{ inputs.pytest-args }}
    secrets: inherit
  jaaa5727:
    uses: ./.github/workflows/test-target.yml
    with:
      job-name: OpenMetrics
      target: openmetrics
      platform: linux
      runner: '["ubuntu-22.04"]'
      repo: "${{ inputs.repo }}"
      python-version: "${{ inputs.python-version }}"
      standard: ${{ inputs.standard }}
      latest: ${{ inputs.latest }}
      agent-image: "${{ inputs.agent-image }}"
      agent-image-py2: "${{ inputs.agent-image-py2 }}"
      agent-image-windows: "${{ inputs.agent-image-windows }}"
      agent-image-windows-py2: "${{ inputs.agent-image-windows-py2 }}"
      test-py2: ${{ inputs.test-py2 }}
      test-py3: ${{ inputs.test-py3 }}
      minimum-base-package: ${{ inputs.minimum-base-package }}
      pytest-args: ${{ inputs.pytest-args }}
    secrets: inherit
  j88ddb5b:
    uses: ./.github/workflows/test-target.yml
    with:
      job-name: OpenStack
      target: openstack
      platform: linux
      runner: '["ubuntu-22.04"]'
      repo: "${{ inputs.repo }}"
      python-version: "${{ inputs.python-version }}"
      standard: ${{ inputs.standard }}
      latest: ${{ inputs.latest }}
      agent-image: "${{ inputs.agent-image }}"
      agent-image-py2: "${{ inputs.agent-image-py2 }}"
      agent-image-windows: "${{ inputs.agent-image-windows }}"
      agent-image-windows-py2: "${{ inputs.agent-image-windows-py2 }}"
      test-py2: ${{ inputs.test-py2 }}
      test-py3: ${{ inputs.test-py3 }}
      minimum-base-package: ${{ inputs.minimum-base-package }}
      pytest-args: ${{ inputs.pytest-args }}
    secrets: inherit
  j65171af:
    uses: ./.github/workflows/test-target.yml
    with:
      job-name: OpenStack Controller
      target: openstack_controller
      platform: linux
      runner: '["ubuntu-22.04"]'
      repo: "${{ inputs.repo }}"
      python-version: "${{ inputs.python-version }}"
      standard: ${{ inputs.standard }}
      latest: ${{ inputs.latest }}
      agent-image: "${{ inputs.agent-image }}"
      agent-image-py2: "${{ inputs.agent-image-py2 }}"
      agent-image-windows: "${{ inputs.agent-image-windows }}"
      agent-image-windows-py2: "${{ inputs.agent-image-windows-py2 }}"
      test-py2: ${{ inputs.test-py2 }}
      test-py3: ${{ inputs.test-py3 }}
      minimum-base-package: ${{ inputs.minimum-base-package }}
      pytest-args: ${{ inputs.pytest-args }}
    secrets: inherit
  j4dff42c:
    uses: ./.github/workflows/test-target.yml
    with:
      job-name: PDH
      target: pdh_check
      platform: windows
      runner: '["windows-2022"]'
      repo: "${{ inputs.repo }}"
      python-version: "${{ inputs.python-version }}"
      standard: ${{ inputs.standard }}
      latest: ${{ inputs.latest }}
      agent-image: "${{ inputs.agent-image }}"
      agent-image-py2: "${{ inputs.agent-image-py2 }}"
      agent-image-windows: "${{ inputs.agent-image-windows }}"
      agent-image-windows-py2: "${{ inputs.agent-image-windows-py2 }}"
      test-py2: ${{ inputs.test-py2 }}
      test-py3: ${{ inputs.test-py3 }}
      minimum-base-package: ${{ inputs.minimum-base-package }}
      pytest-args: ${{ inputs.pytest-args }}
    secrets: inherit
  j4a8166b:
    uses: ./.github/workflows/test-target.yml
    with:
      job-name: PGBouncer
      target: pgbouncer
      platform: linux
      runner: '["ubuntu-22.04"]'
      repo: "${{ inputs.repo }}"
      python-version: "${{ inputs.python-version }}"
      standard: ${{ inputs.standard }}
      latest: ${{ inputs.latest }}
      agent-image: "${{ inputs.agent-image }}"
      agent-image-py2: "${{ inputs.agent-image-py2 }}"
      agent-image-windows: "${{ inputs.agent-image-windows }}"
      agent-image-windows-py2: "${{ inputs.agent-image-windows-py2 }}"
      test-py2: ${{ inputs.test-py2 }}
      test-py3: ${{ inputs.test-py3 }}
      minimum-base-package: ${{ inputs.minimum-base-package }}
      pytest-args: ${{ inputs.pytest-args }}
    secrets: inherit
  jaa8b34b:
    uses: ./.github/workflows/test-target.yml
    with:
      job-name: PHP-FPM
      target: php_fpm
      platform: linux
      runner: '["ubuntu-22.04"]'
      repo: "${{ inputs.repo }}"
      python-version: "${{ inputs.python-version }}"
      standard: ${{ inputs.standard }}
      latest: ${{ inputs.latest }}
      agent-image: "${{ inputs.agent-image }}"
      agent-image-py2: "${{ inputs.agent-image-py2 }}"
      agent-image-windows: "${{ inputs.agent-image-windows }}"
      agent-image-windows-py2: "${{ inputs.agent-image-windows-py2 }}"
      test-py2: ${{ inputs.test-py2 }}
      test-py3: ${{ inputs.test-py3 }}
      minimum-base-package: ${{ inputs.minimum-base-package }}
      pytest-args: ${{ inputs.pytest-args }}
    secrets: inherit
  j54fefc0:
    uses: ./.github/workflows/test-target.yml
    with:
      job-name: Postfix
      target: postfix
      platform: linux
      runner: '["ubuntu-22.04"]'
      repo: "${{ inputs.repo }}"
      python-version: "${{ inputs.python-version }}"
      standard: ${{ inputs.standard }}
      latest: ${{ inputs.latest }}
      agent-image: "${{ inputs.agent-image }}"
      agent-image-py2: "${{ inputs.agent-image-py2 }}"
      agent-image-windows: "${{ inputs.agent-image-windows }}"
      agent-image-windows-py2: "${{ inputs.agent-image-windows-py2 }}"
      test-py2: ${{ inputs.test-py2 }}
      test-py3: ${{ inputs.test-py3 }}
      minimum-base-package: ${{ inputs.minimum-base-package }}
      pytest-args: ${{ inputs.pytest-args }}
    secrets: inherit
  j44368ad:
    uses: ./.github/workflows/test-target.yml
    with:
      job-name: Postgres
      target: postgres
      platform: linux
      runner: '["ubuntu-22.04"]'
      repo: "${{ inputs.repo }}"
      python-version: "${{ inputs.python-version }}"
      standard: ${{ inputs.standard }}
      latest: ${{ inputs.latest }}
      agent-image: "${{ inputs.agent-image }}"
      agent-image-py2: "${{ inputs.agent-image-py2 }}"
      agent-image-windows: "${{ inputs.agent-image-windows }}"
      agent-image-windows-py2: "${{ inputs.agent-image-windows-py2 }}"
      test-py2: ${{ inputs.test-py2 }}
      test-py3: ${{ inputs.test-py3 }}
      minimum-base-package: ${{ inputs.minimum-base-package }}
      pytest-args: ${{ inputs.pytest-args }}
    secrets: inherit
  j8e38a40:
    uses: ./.github/workflows/test-target.yml
    with:
      job-name: PowerDNS Recursor
      target: powerdns_recursor
      platform: linux
      runner: '["ubuntu-22.04"]'
      repo: "${{ inputs.repo }}"
      python-version: "${{ inputs.python-version }}"
      standard: ${{ inputs.standard }}
      latest: ${{ inputs.latest }}
      agent-image: "${{ inputs.agent-image }}"
      agent-image-py2: "${{ inputs.agent-image-py2 }}"
      agent-image-windows: "${{ inputs.agent-image-windows }}"
      agent-image-windows-py2: "${{ inputs.agent-image-windows-py2 }}"
      test-py2: ${{ inputs.test-py2 }}
      test-py3: ${{ inputs.test-py3 }}
      minimum-base-package: ${{ inputs.minimum-base-package }}
      pytest-args: ${{ inputs.pytest-args }}
    secrets: inherit
  jaeea6e0:
    uses: ./.github/workflows/test-target.yml
    with:
      job-name: Presto
      target: presto
      platform: linux
      runner: '["ubuntu-22.04"]'
      repo: "${{ inputs.repo }}"
      python-version: "${{ inputs.python-version }}"
      standard: ${{ inputs.standard }}
      latest: ${{ inputs.latest }}
      agent-image: "${{ inputs.agent-image }}"
      agent-image-py2: "${{ inputs.agent-image-py2 }}"
      agent-image-windows: "${{ inputs.agent-image-windows }}"
      agent-image-windows-py2: "${{ inputs.agent-image-windows-py2 }}"
      test-py2: ${{ inputs.test-py2 }}
      test-py3: ${{ inputs.test-py3 }}
      minimum-base-package: ${{ inputs.minimum-base-package }}
      pytest-args: ${{ inputs.pytest-args }}
    secrets: inherit
  je083bd8:
    uses: ./.github/workflows/test-target.yml
    with:
      job-name: Process
      target: process
      platform: linux
      runner: '["ubuntu-22.04"]'
      repo: "${{ inputs.repo }}"
      python-version: "${{ inputs.python-version }}"
      standard: ${{ inputs.standard }}
      latest: ${{ inputs.latest }}
      agent-image: "${{ inputs.agent-image }}"
      agent-image-py2: "${{ inputs.agent-image-py2 }}"
      agent-image-windows: "${{ inputs.agent-image-windows }}"
      agent-image-windows-py2: "${{ inputs.agent-image-windows-py2 }}"
      test-py2: ${{ inputs.test-py2 }}
      test-py3: ${{ inputs.test-py3 }}
      minimum-base-package: ${{ inputs.minimum-base-package }}
      pytest-args: ${{ inputs.pytest-args }}
    secrets: inherit
  jbfa97cf:
    uses: ./.github/workflows/test-target.yml
    with:
      job-name: Prometheus
      target: prometheus
      platform: linux
      runner: '["ubuntu-22.04"]'
      repo: "${{ inputs.repo }}"
      python-version: "${{ inputs.python-version }}"
      standard: ${{ inputs.standard }}
      latest: ${{ inputs.latest }}
      agent-image: "${{ inputs.agent-image }}"
      agent-image-py2: "${{ inputs.agent-image-py2 }}"
      agent-image-windows: "${{ inputs.agent-image-windows }}"
      agent-image-windows-py2: "${{ inputs.agent-image-windows-py2 }}"
      test-py2: ${{ inputs.test-py2 }}
      test-py3: ${{ inputs.test-py3 }}
      minimum-base-package: ${{ inputs.minimum-base-package }}
      pytest-args: ${{ inputs.pytest-args }}
    secrets: inherit
  jbb39de2:
    uses: ./.github/workflows/test-target.yml
    with:
      job-name: ProxySQL
      target: proxysql
      platform: linux
      runner: '["ubuntu-22.04"]'
      repo: "${{ inputs.repo }}"
      python-version: "${{ inputs.python-version }}"
      standard: ${{ inputs.standard }}
      latest: ${{ inputs.latest }}
      agent-image: "${{ inputs.agent-image }}"
      agent-image-py2: "${{ inputs.agent-image-py2 }}"
      agent-image-windows: "${{ inputs.agent-image-windows }}"
      agent-image-windows-py2: "${{ inputs.agent-image-windows-py2 }}"
      test-py2: ${{ inputs.test-py2 }}
      test-py3: ${{ inputs.test-py3 }}
      minimum-base-package: ${{ inputs.minimum-base-package }}
      pytest-args: ${{ inputs.pytest-args }}
    secrets: inherit
  j5987374:
    uses: ./.github/workflows/test-target.yml
    with:
      job-name: Pulsar
      target: pulsar
      platform: linux
      runner: '["ubuntu-22.04"]'
      repo: "${{ inputs.repo }}"
      python-version: "${{ inputs.python-version }}"
      standard: ${{ inputs.standard }}
      latest: ${{ inputs.latest }}
      agent-image: "${{ inputs.agent-image }}"
      agent-image-py2: "${{ inputs.agent-image-py2 }}"
      agent-image-windows: "${{ inputs.agent-image-windows }}"
      agent-image-windows-py2: "${{ inputs.agent-image-windows-py2 }}"
      test-py2: ${{ inputs.test-py2 }}
      test-py3: ${{ inputs.test-py3 }}
      minimum-base-package: ${{ inputs.minimum-base-package }}
      pytest-args: ${{ inputs.pytest-args }}
    secrets: inherit
  jcc156e5:
    uses: ./.github/workflows/test-target.yml
    with:
      job-name: Quarkus
      target: quarkus
      platform: linux
      runner: '["ubuntu-22.04"]'
      repo: "${{ inputs.repo }}"
      python-version: "${{ inputs.python-version }}"
      standard: ${{ inputs.standard }}
      latest: ${{ inputs.latest }}
      agent-image: "${{ inputs.agent-image }}"
      agent-image-py2: "${{ inputs.agent-image-py2 }}"
      agent-image-windows: "${{ inputs.agent-image-windows }}"
      agent-image-windows-py2: "${{ inputs.agent-image-windows-py2 }}"
      test-py2: ${{ inputs.test-py2 }}
      test-py3: ${{ inputs.test-py3 }}
      minimum-base-package: ${{ inputs.minimum-base-package }}
      pytest-args: ${{ inputs.pytest-args }}
    secrets: inherit
  j694032b:
    uses: ./.github/workflows/test-target.yml
    with:
      job-name: RabbitMQ
      target: rabbitmq
      platform: linux
      runner: '["ubuntu-22.04"]'
      repo: "${{ inputs.repo }}"
      python-version: "${{ inputs.python-version }}"
      standard: ${{ inputs.standard }}
      latest: ${{ inputs.latest }}
      agent-image: "${{ inputs.agent-image }}"
      agent-image-py2: "${{ inputs.agent-image-py2 }}"
      agent-image-windows: "${{ inputs.agent-image-windows }}"
      agent-image-windows-py2: "${{ inputs.agent-image-windows-py2 }}"
      test-py2: ${{ inputs.test-py2 }}
      test-py3: ${{ inputs.test-py3 }}
      minimum-base-package: ${{ inputs.minimum-base-package }}
      pytest-args: ${{ inputs.pytest-args }}
    secrets: inherit
  jcc172a7:
    uses: ./.github/workflows/test-target.yml
    with:
      job-name: Ray
      target: ray
      platform: linux
      runner: '["ubuntu-22.04"]'
      repo: "${{ inputs.repo }}"
      python-version: "${{ inputs.python-version }}"
      standard: ${{ inputs.standard }}
      latest: ${{ inputs.latest }}
      agent-image: "${{ inputs.agent-image }}"
      agent-image-py2: "${{ inputs.agent-image-py2 }}"
      agent-image-windows: "${{ inputs.agent-image-windows }}"
      agent-image-windows-py2: "${{ inputs.agent-image-windows-py2 }}"
      test-py2: ${{ inputs.test-py2 }}
      test-py3: ${{ inputs.test-py3 }}
      minimum-base-package: ${{ inputs.minimum-base-package }}
      pytest-args: ${{ inputs.pytest-args }}
    secrets: inherit
  ja7f6415:
    uses: ./.github/workflows/test-target.yml
    with:
      job-name: Redis
      target: redisdb
      platform: linux
      runner: '["ubuntu-22.04"]'
      repo: "${{ inputs.repo }}"
      python-version: "${{ inputs.python-version }}"
      standard: ${{ inputs.standard }}
      latest: ${{ inputs.latest }}
      agent-image: "${{ inputs.agent-image }}"
      agent-image-py2: "${{ inputs.agent-image-py2 }}"
      agent-image-windows: "${{ inputs.agent-image-windows }}"
      agent-image-windows-py2: "${{ inputs.agent-image-windows-py2 }}"
      test-py2: ${{ inputs.test-py2 }}
      test-py3: ${{ inputs.test-py3 }}
      minimum-base-package: ${{ inputs.minimum-base-package }}
      pytest-args: ${{ inputs.pytest-args }}
    secrets: inherit
  j47000ee:
    uses: ./.github/workflows/test-target.yml
    with:
      job-name: RethinkDB
      target: rethinkdb
      platform: linux
      runner: '["ubuntu-22.04"]'
      repo: "${{ inputs.repo }}"
      python-version: "${{ inputs.python-version }}"
      standard: ${{ inputs.standard }}
      latest: ${{ inputs.latest }}
      agent-image: "${{ inputs.agent-image }}"
      agent-image-py2: "${{ inputs.agent-image-py2 }}"
      agent-image-windows: "${{ inputs.agent-image-windows }}"
      agent-image-windows-py2: "${{ inputs.agent-image-windows-py2 }}"
      test-py2: ${{ inputs.test-py2 }}
      test-py3: ${{ inputs.test-py3 }}
      minimum-base-package: ${{ inputs.minimum-base-package }}
      pytest-args: ${{ inputs.pytest-args }}
    secrets: inherit
  jdeada9f:
    uses: ./.github/workflows/test-target.yml
    with:
      job-name: Riak
      target: riak
      platform: linux
      runner: '["ubuntu-22.04"]'
      repo: "${{ inputs.repo }}"
      python-version: "${{ inputs.python-version }}"
      standard: ${{ inputs.standard }}
      latest: ${{ inputs.latest }}
      agent-image: "${{ inputs.agent-image }}"
      agent-image-py2: "${{ inputs.agent-image-py2 }}"
      agent-image-windows: "${{ inputs.agent-image-windows }}"
      agent-image-windows-py2: "${{ inputs.agent-image-windows-py2 }}"
      test-py2: ${{ inputs.test-py2 }}
      test-py3: ${{ inputs.test-py3 }}
      minimum-base-package: ${{ inputs.minimum-base-package }}
      pytest-args: ${{ inputs.pytest-args }}
    secrets: inherit
  j21f86cb:
    uses: ./.github/workflows/test-target.yml
    with:
      job-name: RiakCS
      target: riakcs
      platform: linux
      runner: '["ubuntu-22.04"]'
      repo: "${{ inputs.repo }}"
      python-version: "${{ inputs.python-version }}"
      standard: ${{ inputs.standard }}
      latest: ${{ inputs.latest }}
      agent-image: "${{ inputs.agent-image }}"
      agent-image-py2: "${{ inputs.agent-image-py2 }}"
      agent-image-windows: "${{ inputs.agent-image-windows }}"
      agent-image-windows-py2: "${{ inputs.agent-image-windows-py2 }}"
      test-py2: ${{ inputs.test-py2 }}
      test-py3: ${{ inputs.test-py3 }}
      minimum-base-package: ${{ inputs.minimum-base-package }}
      pytest-args: ${{ inputs.pytest-args }}
    secrets: inherit
  j111b452:
    uses: ./.github/workflows/test-target.yml
    with:
      job-name: SAP HANA
      target: sap_hana
      platform: linux
      runner: '["ubuntu-22.04"]'
      repo: "${{ inputs.repo }}"
      python-version: "${{ inputs.python-version }}"
      standard: ${{ inputs.standard }}
      latest: ${{ inputs.latest }}
      agent-image: "${{ inputs.agent-image }}"
      agent-image-py2: "${{ inputs.agent-image-py2 }}"
      agent-image-windows: "${{ inputs.agent-image-windows }}"
      agent-image-windows-py2: "${{ inputs.agent-image-windows-py2 }}"
      test-py2: ${{ inputs.test-py2 }}
      test-py3: ${{ inputs.test-py3 }}
      minimum-base-package: ${{ inputs.minimum-base-package }}
      pytest-args: ${{ inputs.pytest-args }}
    secrets: inherit
  j6a5cfa3:
    uses: ./.github/workflows/test-target.yml
    with:
      job-name: Scylla
      target: scylla
      platform: linux
      runner: '["ubuntu-22.04"]'
      repo: "${{ inputs.repo }}"
      python-version: "${{ inputs.python-version }}"
      standard: ${{ inputs.standard }}
      latest: ${{ inputs.latest }}
      agent-image: "${{ inputs.agent-image }}"
      agent-image-py2: "${{ inputs.agent-image-py2 }}"
      agent-image-windows: "${{ inputs.agent-image-windows }}"
      agent-image-windows-py2: "${{ inputs.agent-image-windows-py2 }}"
      test-py2: ${{ inputs.test-py2 }}
      test-py3: ${{ inputs.test-py3 }}
      minimum-base-package: ${{ inputs.minimum-base-package }}
      pytest-args: ${{ inputs.pytest-args }}
    secrets: inherit
  j6600bce:
    uses: ./.github/workflows/test-target.yml
    with:
      job-name: Silk
      target: silk
      platform: linux
      runner: '["ubuntu-22.04"]'
      repo: "${{ inputs.repo }}"
      python-version: "${{ inputs.python-version }}"
      standard: ${{ inputs.standard }}
      latest: ${{ inputs.latest }}
      agent-image: "${{ inputs.agent-image }}"
      agent-image-py2: "${{ inputs.agent-image-py2 }}"
      agent-image-windows: "${{ inputs.agent-image-windows }}"
      agent-image-windows-py2: "${{ inputs.agent-image-windows-py2 }}"
      test-py2: ${{ inputs.test-py2 }}
      test-py3: ${{ inputs.test-py3 }}
      minimum-base-package: ${{ inputs.minimum-base-package }}
      pytest-args: ${{ inputs.pytest-args }}
    secrets: inherit
  jdeebd5c:
    uses: ./.github/workflows/test-target.yml
    with:
      job-name: Silverstripe CMS
      target: silverstripe_cms
      platform: linux
      runner: '["ubuntu-22.04"]'
      repo: "${{ inputs.repo }}"
      python-version: "${{ inputs.python-version }}"
      standard: ${{ inputs.standard }}
      latest: ${{ inputs.latest }}
      agent-image: "${{ inputs.agent-image }}"
      agent-image-py2: "${{ inputs.agent-image-py2 }}"
      agent-image-windows: "${{ inputs.agent-image-windows }}"
      agent-image-windows-py2: "${{ inputs.agent-image-windows-py2 }}"
      test-py2: ${{ inputs.test-py2 }}
      test-py3: ${{ inputs.test-py3 }}
      minimum-base-package: ${{ inputs.minimum-base-package }}
      pytest-args: ${{ inputs.pytest-args }}
    secrets: inherit
  j02f6aa9:
    uses: ./.github/workflows/test-target.yml
    with:
      job-name: SingleStore
      target: singlestore
      platform: linux
      runner: '["ubuntu-22.04"]'
      repo: "${{ inputs.repo }}"
      python-version: "${{ inputs.python-version }}"
      standard: ${{ inputs.standard }}
      latest: ${{ inputs.latest }}
      agent-image: "${{ inputs.agent-image }}"
      agent-image-py2: "${{ inputs.agent-image-py2 }}"
      agent-image-windows: "${{ inputs.agent-image-windows }}"
      agent-image-windows-py2: "${{ inputs.agent-image-windows-py2 }}"
      test-py2: ${{ inputs.test-py2 }}
      test-py3: ${{ inputs.test-py3 }}
      minimum-base-package: ${{ inputs.minimum-base-package }}
      pytest-args: ${{ inputs.pytest-args }}
    secrets: inherit
  j1e78283:
    uses: ./.github/workflows/test-target.yml
    with:
      job-name: Slurm
      target: slurm
      platform: linux
      runner: '["ubuntu-22.04"]'
      repo: "${{ inputs.repo }}"
      python-version: "${{ inputs.python-version }}"
      standard: ${{ inputs.standard }}
      latest: ${{ inputs.latest }}
      agent-image: "${{ inputs.agent-image }}"
      agent-image-py2: "${{ inputs.agent-image-py2 }}"
      agent-image-windows: "${{ inputs.agent-image-windows }}"
      agent-image-windows-py2: "${{ inputs.agent-image-windows-py2 }}"
      test-py2: ${{ inputs.test-py2 }}
      test-py3: ${{ inputs.test-py3 }}
      minimum-base-package: ${{ inputs.minimum-base-package }}
      pytest-args: ${{ inputs.pytest-args }}
    secrets: inherit
  j06ca546:
    uses: ./.github/workflows/test-target.yml
    with:
      job-name: SNMP
      target: snmp
      platform: linux
      runner: '["ubuntu-22.04"]'
      repo: "${{ inputs.repo }}"
      python-version: "${{ inputs.python-version }}"
      standard: ${{ inputs.standard }}
      latest: ${{ inputs.latest }}
      agent-image: "${{ inputs.agent-image }}"
      agent-image-py2: "${{ inputs.agent-image-py2 }}"
      agent-image-windows: "${{ inputs.agent-image-windows }}"
      agent-image-windows-py2: "${{ inputs.agent-image-windows-py2 }}"
      test-py2: ${{ inputs.test-py2 }}
      test-py3: ${{ inputs.test-py3 }}
      minimum-base-package: ${{ inputs.minimum-base-package }}
      pytest-args: ${{ inputs.pytest-args }}
    secrets: inherit
  j1dbd59f:
    uses: ./.github/workflows/test-target.yml
    with:
      job-name: Snowflake
      target: snowflake
      platform: linux
      runner: '["ubuntu-22.04"]'
      repo: "${{ inputs.repo }}"
      python-version: "${{ inputs.python-version }}"
      standard: ${{ inputs.standard }}
      latest: ${{ inputs.latest }}
      agent-image: "${{ inputs.agent-image }}"
      agent-image-py2: "${{ inputs.agent-image-py2 }}"
      agent-image-windows: "${{ inputs.agent-image-windows }}"
      agent-image-windows-py2: "${{ inputs.agent-image-windows-py2 }}"
      test-py2: ${{ inputs.test-py2 }}
      test-py3: ${{ inputs.test-py3 }}
      minimum-base-package: ${{ inputs.minimum-base-package }}
      pytest-args: ${{ inputs.pytest-args }}
    secrets: inherit
  j2d7c8f5:
    uses: ./.github/workflows/test-target.yml
    with:
      job-name: Solr
      target: solr
      platform: linux
      runner: '["ubuntu-22.04"]'
      repo: "${{ inputs.repo }}"
      python-version: "${{ inputs.python-version }}"
      standard: ${{ inputs.standard }}
      latest: ${{ inputs.latest }}
      agent-image: "${{ inputs.agent-image }}"
      agent-image-py2: "${{ inputs.agent-image-py2 }}"
      agent-image-windows: "${{ inputs.agent-image-windows }}"
      agent-image-windows-py2: "${{ inputs.agent-image-windows-py2 }}"
      test-py2: ${{ inputs.test-py2 }}
      test-py3: ${{ inputs.test-py3 }}
      minimum-base-package: ${{ inputs.minimum-base-package }}
      pytest-args: ${{ inputs.pytest-args }}
    secrets: inherit
  j9485e6f:
    uses: ./.github/workflows/test-target.yml
    with:
      job-name: SonarQube
      target: sonarqube
      platform: linux
      runner: '["ubuntu-22.04"]'
      repo: "${{ inputs.repo }}"
      python-version: "${{ inputs.python-version }}"
      standard: ${{ inputs.standard }}
      latest: ${{ inputs.latest }}
      agent-image: "${{ inputs.agent-image }}"
      agent-image-py2: "${{ inputs.agent-image-py2 }}"
      agent-image-windows: "${{ inputs.agent-image-windows }}"
      agent-image-windows-py2: "${{ inputs.agent-image-windows-py2 }}"
      test-py2: ${{ inputs.test-py2 }}
      test-py3: ${{ inputs.test-py3 }}
      minimum-base-package: ${{ inputs.minimum-base-package }}
      pytest-args: ${{ inputs.pytest-args }}
    secrets: inherit
  j3835902:
    uses: ./.github/workflows/test-target.yml
    with:
      job-name: sonatype_nexus
      target: sonatype_nexus
      platform: linux
      runner: '["ubuntu-22.04"]'
      repo: "${{ inputs.repo }}"
      python-version: "${{ inputs.python-version }}"
      standard: ${{ inputs.standard }}
      latest: ${{ inputs.latest }}
      agent-image: "${{ inputs.agent-image }}"
      agent-image-py2: "${{ inputs.agent-image-py2 }}"
      agent-image-windows: "${{ inputs.agent-image-windows }}"
      agent-image-windows-py2: "${{ inputs.agent-image-windows-py2 }}"
      test-py2: ${{ inputs.test-py2 }}
      test-py3: ${{ inputs.test-py3 }}
      minimum-base-package: ${{ inputs.minimum-base-package }}
      pytest-args: ${{ inputs.pytest-args }}
    secrets: inherit
  j529bc3b:
    uses: ./.github/workflows/test-target.yml
    with:
      job-name: Spark
      target: spark
      platform: linux
      runner: '["ubuntu-22.04"]'
      repo: "${{ inputs.repo }}"
      python-version: "${{ inputs.python-version }}"
      standard: ${{ inputs.standard }}
      latest: ${{ inputs.latest }}
      agent-image: "${{ inputs.agent-image }}"
      agent-image-py2: "${{ inputs.agent-image-py2 }}"
      agent-image-windows: "${{ inputs.agent-image-windows }}"
      agent-image-windows-py2: "${{ inputs.agent-image-windows-py2 }}"
      test-py2: ${{ inputs.test-py2 }}
      test-py3: ${{ inputs.test-py3 }}
      minimum-base-package: ${{ inputs.minimum-base-package }}
      pytest-args: ${{ inputs.pytest-args }}
    secrets: inherit
  j31a95c8:
    uses: ./.github/workflows/test-target.yml
    with:
      job-name: SQL Server on Windows
      target: sqlserver
      platform: windows
      runner: '["windows-2019"]'
      repo: "${{ inputs.repo }}"
      python-version: "${{ inputs.python-version }}"
      standard: ${{ inputs.standard }}
      latest: ${{ inputs.latest }}
      agent-image: "${{ inputs.agent-image }}"
      agent-image-py2: "${{ inputs.agent-image-py2 }}"
      agent-image-windows: "${{ inputs.agent-image-windows }}"
      agent-image-windows-py2: "${{ inputs.agent-image-windows-py2 }}"
      test-py2: ${{ inputs.test-py2 }}
      test-py3: ${{ inputs.test-py3 }}
      minimum-base-package: ${{ inputs.minimum-base-package }}
      pytest-args: ${{ inputs.pytest-args }}
    secrets: inherit
  j3a8e004:
    uses: ./.github/workflows/test-target.yml
    with:
      job-name: SQL Server on Linux
      target: sqlserver
      platform: linux
      runner: '["ubuntu-22.04"]'
      repo: "${{ inputs.repo }}"
      python-version: "${{ inputs.python-version }}"
      standard: ${{ inputs.standard }}
      latest: ${{ inputs.latest }}
      agent-image: "${{ inputs.agent-image }}"
      agent-image-py2: "${{ inputs.agent-image-py2 }}"
      agent-image-windows: "${{ inputs.agent-image-windows }}"
      agent-image-windows-py2: "${{ inputs.agent-image-windows-py2 }}"
      test-py2: ${{ inputs.test-py2 }}
      test-py3: ${{ inputs.test-py3 }}
      minimum-base-package: ${{ inputs.minimum-base-package }}
      pytest-args: ${{ inputs.pytest-args }}
    secrets: inherit
  jaf4b616:
    uses: ./.github/workflows/test-target.yml
    with:
      job-name: Squid
      target: squid
      platform: linux
      runner: '["ubuntu-22.04"]'
      repo: "${{ inputs.repo }}"
      python-version: "${{ inputs.python-version }}"
      standard: ${{ inputs.standard }}
      latest: ${{ inputs.latest }}
      agent-image: "${{ inputs.agent-image }}"
      agent-image-py2: "${{ inputs.agent-image-py2 }}"
      agent-image-windows: "${{ inputs.agent-image-windows }}"
      agent-image-windows-py2: "${{ inputs.agent-image-windows-py2 }}"
      test-py2: ${{ inputs.test-py2 }}
      test-py3: ${{ inputs.test-py3 }}
      minimum-base-package: ${{ inputs.minimum-base-package }}
      pytest-args: ${{ inputs.pytest-args }}
    secrets: inherit
  j01c4d3c:
    uses: ./.github/workflows/test-target.yml
    with:
      job-name: SSH
      target: ssh_check
      platform: linux
      runner: '["ubuntu-22.04"]'
      repo: "${{ inputs.repo }}"
      python-version: "${{ inputs.python-version }}"
      standard: ${{ inputs.standard }}
      latest: ${{ inputs.latest }}
      agent-image: "${{ inputs.agent-image }}"
      agent-image-py2: "${{ inputs.agent-image-py2 }}"
      agent-image-windows: "${{ inputs.agent-image-windows }}"
      agent-image-windows-py2: "${{ inputs.agent-image-windows-py2 }}"
      test-py2: ${{ inputs.test-py2 }}
      test-py3: ${{ inputs.test-py3 }}
      minimum-base-package: ${{ inputs.minimum-base-package }}
      pytest-args: ${{ inputs.pytest-args }}
    secrets: inherit
  j2981dbe:
    uses: ./.github/workflows/test-target.yml
    with:
      job-name: StatsD
      target: statsd
      platform: linux
      runner: '["ubuntu-22.04"]'
      repo: "${{ inputs.repo }}"
      python-version: "${{ inputs.python-version }}"
      standard: ${{ inputs.standard }}
      latest: ${{ inputs.latest }}
      agent-image: "${{ inputs.agent-image }}"
      agent-image-py2: "${{ inputs.agent-image-py2 }}"
      agent-image-windows: "${{ inputs.agent-image-windows }}"
      agent-image-windows-py2: "${{ inputs.agent-image-windows-py2 }}"
      test-py2: ${{ inputs.test-py2 }}
      test-py3: ${{ inputs.test-py3 }}
      minimum-base-package: ${{ inputs.minimum-base-package }}
      pytest-args: ${{ inputs.pytest-args }}
    secrets: inherit
  j6f0ded4:
    uses: ./.github/workflows/test-target.yml
    with:
      job-name: Strimzi
      target: strimzi
      platform: linux
      runner: '["ubuntu-22.04"]'
      repo: "${{ inputs.repo }}"
      python-version: "${{ inputs.python-version }}"
      standard: ${{ inputs.standard }}
      latest: ${{ inputs.latest }}
      agent-image: "${{ inputs.agent-image }}"
      agent-image-py2: "${{ inputs.agent-image-py2 }}"
      agent-image-windows: "${{ inputs.agent-image-windows }}"
      agent-image-windows-py2: "${{ inputs.agent-image-windows-py2 }}"
      test-py2: ${{ inputs.test-py2 }}
      test-py3: ${{ inputs.test-py3 }}
      minimum-base-package: ${{ inputs.minimum-base-package }}
      pytest-args: ${{ inputs.pytest-args }}
    secrets: inherit
  jfe7ceb7:
    uses: ./.github/workflows/test-target.yml
    with:
      job-name: Supabase
      target: supabase
      platform: linux
      runner: '["ubuntu-22.04"]'
      repo: "${{ inputs.repo }}"
      python-version: "${{ inputs.python-version }}"
      standard: ${{ inputs.standard }}
      latest: ${{ inputs.latest }}
      agent-image: "${{ inputs.agent-image }}"
      agent-image-py2: "${{ inputs.agent-image-py2 }}"
      agent-image-windows: "${{ inputs.agent-image-windows }}"
      agent-image-windows-py2: "${{ inputs.agent-image-windows-py2 }}"
      test-py2: ${{ inputs.test-py2 }}
      test-py3: ${{ inputs.test-py3 }}
      minimum-base-package: ${{ inputs.minimum-base-package }}
      pytest-args: ${{ inputs.pytest-args }}
    secrets: inherit
  jf04a052:
    uses: ./.github/workflows/test-target.yml
    with:
      job-name: Supervisord
      target: supervisord
      platform: linux
      runner: '["ubuntu-22.04"]'
      repo: "${{ inputs.repo }}"
      python-version: "${{ inputs.python-version }}"
      standard: ${{ inputs.standard }}
      latest: ${{ inputs.latest }}
      agent-image: "${{ inputs.agent-image }}"
      agent-image-py2: "${{ inputs.agent-image-py2 }}"
      agent-image-windows: "${{ inputs.agent-image-windows }}"
      agent-image-windows-py2: "${{ inputs.agent-image-windows-py2 }}"
      test-py2: ${{ inputs.test-py2 }}
      test-py3: ${{ inputs.test-py3 }}
      minimum-base-package: ${{ inputs.minimum-base-package }}
      pytest-args: ${{ inputs.pytest-args }}
    secrets: inherit
  jde3891f:
    uses: ./.github/workflows/test-target.yml
    with:
      job-name: System Core
      target: system_core
      platform: linux
      runner: '["ubuntu-22.04"]'
      repo: "${{ inputs.repo }}"
      python-version: "${{ inputs.python-version }}"
      standard: ${{ inputs.standard }}
      latest: ${{ inputs.latest }}
      agent-image: "${{ inputs.agent-image }}"
      agent-image-py2: "${{ inputs.agent-image-py2 }}"
      agent-image-windows: "${{ inputs.agent-image-windows }}"
      agent-image-windows-py2: "${{ inputs.agent-image-windows-py2 }}"
      test-py2: ${{ inputs.test-py2 }}
      test-py3: ${{ inputs.test-py3 }}
      minimum-base-package: ${{ inputs.minimum-base-package }}
      pytest-args: ${{ inputs.pytest-args }}
    secrets: inherit
  j64445e6:
    uses: ./.github/workflows/test-target.yml
    with:
      job-name: System Swap
      target: system_swap
      platform: linux
      runner: '["ubuntu-22.04"]'
      repo: "${{ inputs.repo }}"
      python-version: "${{ inputs.python-version }}"
      standard: ${{ inputs.standard }}
      latest: ${{ inputs.latest }}
      agent-image: "${{ inputs.agent-image }}"
      agent-image-py2: "${{ inputs.agent-image-py2 }}"
      agent-image-windows: "${{ inputs.agent-image-windows }}"
      agent-image-windows-py2: "${{ inputs.agent-image-windows-py2 }}"
      test-py2: ${{ inputs.test-py2 }}
      test-py3: ${{ inputs.test-py3 }}
      minimum-base-package: ${{ inputs.minimum-base-package }}
      pytest-args: ${{ inputs.pytest-args }}
    secrets: inherit
  j1eeafd2:
    uses: ./.github/workflows/test-target.yml
    with:
      job-name: TCP on Linux
      target: tcp_check
      platform: linux
      runner: '["ubuntu-22.04"]'
      repo: "${{ inputs.repo }}"
      python-version: "${{ inputs.python-version }}"
      standard: ${{ inputs.standard }}
      latest: ${{ inputs.latest }}
      agent-image: "${{ inputs.agent-image }}"
      agent-image-py2: "${{ inputs.agent-image-py2 }}"
      agent-image-windows: "${{ inputs.agent-image-windows }}"
      agent-image-windows-py2: "${{ inputs.agent-image-windows-py2 }}"
      test-py2: ${{ inputs.test-py2 }}
      test-py3: ${{ inputs.test-py3 }}
      minimum-base-package: ${{ inputs.minimum-base-package }}
      pytest-args: ${{ inputs.pytest-args }}
    secrets: inherit
  j87dbe3f:
    uses: ./.github/workflows/test-target.yml
    with:
      job-name: TCP on Windows
      target: tcp_check
      platform: windows
      runner: '["windows-2022"]'
      repo: "${{ inputs.repo }}"
      python-version: "${{ inputs.python-version }}"
      standard: ${{ inputs.standard }}
      latest: ${{ inputs.latest }}
      agent-image: "${{ inputs.agent-image }}"
      agent-image-py2: "${{ inputs.agent-image-py2 }}"
      agent-image-windows: "${{ inputs.agent-image-windows }}"
      agent-image-windows-py2: "${{ inputs.agent-image-windows-py2 }}"
      test-py2: ${{ inputs.test-py2 }}
      test-py3: ${{ inputs.test-py3 }}
      minimum-base-package: ${{ inputs.minimum-base-package }}
      pytest-args: ${{ inputs.pytest-args }}
    secrets: inherit
  j8217a3a:
    uses: ./.github/workflows/test-target.yml
    with:
      job-name: TeamCity
      target: teamcity
      platform: linux
      runner: '["ubuntu-22.04"]'
      repo: "${{ inputs.repo }}"
      python-version: "${{ inputs.python-version }}"
      standard: ${{ inputs.standard }}
      latest: ${{ inputs.latest }}
      agent-image: "${{ inputs.agent-image }}"
      agent-image-py2: "${{ inputs.agent-image-py2 }}"
      agent-image-windows: "${{ inputs.agent-image-windows }}"
      agent-image-windows-py2: "${{ inputs.agent-image-windows-py2 }}"
      test-py2: ${{ inputs.test-py2 }}
      test-py3: ${{ inputs.test-py3 }}
      minimum-base-package: ${{ inputs.minimum-base-package }}
      pytest-args: ${{ inputs.pytest-args }}
    secrets: inherit
  jf4a7e97:
    uses: ./.github/workflows/test-target.yml
    with:
      job-name: Tekton
      target: tekton
      platform: linux
      runner: '["ubuntu-22.04"]'
      repo: "${{ inputs.repo }}"
      python-version: "${{ inputs.python-version }}"
      standard: ${{ inputs.standard }}
      latest: ${{ inputs.latest }}
      agent-image: "${{ inputs.agent-image }}"
      agent-image-py2: "${{ inputs.agent-image-py2 }}"
      agent-image-windows: "${{ inputs.agent-image-windows }}"
      agent-image-windows-py2: "${{ inputs.agent-image-windows-py2 }}"
      test-py2: ${{ inputs.test-py2 }}
      test-py3: ${{ inputs.test-py3 }}
      minimum-base-package: ${{ inputs.minimum-base-package }}
      pytest-args: ${{ inputs.pytest-args }}
    secrets: inherit
  je68b3b9:
    uses: ./.github/workflows/test-target.yml
    with:
      job-name: Teleport
      target: teleport
      platform: linux
      runner: '["ubuntu-22.04"]'
      repo: "${{ inputs.repo }}"
      python-version: "${{ inputs.python-version }}"
      standard: ${{ inputs.standard }}
      latest: ${{ inputs.latest }}
      agent-image: "${{ inputs.agent-image }}"
      agent-image-py2: "${{ inputs.agent-image-py2 }}"
      agent-image-windows: "${{ inputs.agent-image-windows }}"
      agent-image-windows-py2: "${{ inputs.agent-image-windows-py2 }}"
      test-py2: ${{ inputs.test-py2 }}
      test-py3: ${{ inputs.test-py3 }}
      minimum-base-package: ${{ inputs.minimum-base-package }}
      pytest-args: ${{ inputs.pytest-args }}
    secrets: inherit
  j840fec7:
    uses: ./.github/workflows/test-target.yml
    with:
      job-name: Temporal
      target: temporal
      platform: linux
      runner: '["ubuntu-22.04"]'
      repo: "${{ inputs.repo }}"
      python-version: "${{ inputs.python-version }}"
      standard: ${{ inputs.standard }}
      latest: ${{ inputs.latest }}
      agent-image: "${{ inputs.agent-image }}"
      agent-image-py2: "${{ inputs.agent-image-py2 }}"
      agent-image-windows: "${{ inputs.agent-image-windows }}"
      agent-image-windows-py2: "${{ inputs.agent-image-windows-py2 }}"
      test-py2: ${{ inputs.test-py2 }}
      test-py3: ${{ inputs.test-py3 }}
      minimum-base-package: ${{ inputs.minimum-base-package }}
      pytest-args: ${{ inputs.pytest-args }}
    secrets: inherit
  jeefbe37:
    uses: ./.github/workflows/test-target.yml
    with:
      job-name: Teradata
      target: teradata
      platform: linux
      runner: '["ubuntu-22.04"]'
      repo: "${{ inputs.repo }}"
      python-version: "${{ inputs.python-version }}"
      standard: ${{ inputs.standard }}
      latest: ${{ inputs.latest }}
      agent-image: "${{ inputs.agent-image }}"
      agent-image-py2: "${{ inputs.agent-image-py2 }}"
      agent-image-windows: "${{ inputs.agent-image-windows }}"
      agent-image-windows-py2: "${{ inputs.agent-image-windows-py2 }}"
      test-py2: ${{ inputs.test-py2 }}
      test-py3: ${{ inputs.test-py3 }}
      minimum-base-package: ${{ inputs.minimum-base-package }}
      pytest-args: ${{ inputs.pytest-args }}
    secrets: inherit
  jb4a6940:
    uses: ./.github/workflows/test-target.yml
    with:
      job-name: tibco_ems
      target: tibco_ems
      platform: linux
      runner: '["ubuntu-22.04"]'
      repo: "${{ inputs.repo }}"
      python-version: "${{ inputs.python-version }}"
      standard: ${{ inputs.standard }}
      latest: ${{ inputs.latest }}
      agent-image: "${{ inputs.agent-image }}"
      agent-image-py2: "${{ inputs.agent-image-py2 }}"
      agent-image-windows: "${{ inputs.agent-image-windows }}"
      agent-image-windows-py2: "${{ inputs.agent-image-windows-py2 }}"
      test-py2: ${{ inputs.test-py2 }}
      test-py3: ${{ inputs.test-py3 }}
      minimum-base-package: ${{ inputs.minimum-base-package }}
      pytest-args: ${{ inputs.pytest-args }}
    secrets: inherit
  jd1c18ec:
    uses: ./.github/workflows/test-target.yml
    with:
      job-name: TLS
      target: tls
      platform: linux
      runner: '["ubuntu-22.04"]'
      repo: "${{ inputs.repo }}"
      python-version: "${{ inputs.python-version }}"
      standard: ${{ inputs.standard }}
      latest: ${{ inputs.latest }}
      agent-image: "${{ inputs.agent-image }}"
      agent-image-py2: "${{ inputs.agent-image-py2 }}"
      agent-image-windows: "${{ inputs.agent-image-windows }}"
      agent-image-windows-py2: "${{ inputs.agent-image-windows-py2 }}"
      test-py2: ${{ inputs.test-py2 }}
      test-py3: ${{ inputs.test-py3 }}
      minimum-base-package: ${{ inputs.minimum-base-package }}
      pytest-args: ${{ inputs.pytest-args }}
    secrets: inherit
  j9438e1d:
    uses: ./.github/workflows/test-target.yml
    with:
      job-name: Tomcat
      target: tomcat
      platform: linux
      runner: '["ubuntu-22.04"]'
      repo: "${{ inputs.repo }}"
      python-version: "${{ inputs.python-version }}"
      standard: ${{ inputs.standard }}
      latest: ${{ inputs.latest }}
      agent-image: "${{ inputs.agent-image }}"
      agent-image-py2: "${{ inputs.agent-image-py2 }}"
      agent-image-windows: "${{ inputs.agent-image-windows }}"
      agent-image-windows-py2: "${{ inputs.agent-image-windows-py2 }}"
      test-py2: ${{ inputs.test-py2 }}
      test-py3: ${{ inputs.test-py3 }}
      minimum-base-package: ${{ inputs.minimum-base-package }}
      pytest-args: ${{ inputs.pytest-args }}
    secrets: inherit
  j4baeba2:
    uses: ./.github/workflows/test-target.yml
    with:
      job-name: TorchServe
      target: torchserve
      platform: linux
      runner: '["ubuntu-22.04"]'
      repo: "${{ inputs.repo }}"
      python-version: "${{ inputs.python-version }}"
      standard: ${{ inputs.standard }}
      latest: ${{ inputs.latest }}
      agent-image: "${{ inputs.agent-image }}"
      agent-image-py2: "${{ inputs.agent-image-py2 }}"
      agent-image-windows: "${{ inputs.agent-image-windows }}"
      agent-image-windows-py2: "${{ inputs.agent-image-windows-py2 }}"
      test-py2: ${{ inputs.test-py2 }}
      test-py3: ${{ inputs.test-py3 }}
      minimum-base-package: ${{ inputs.minimum-base-package }}
      pytest-args: ${{ inputs.pytest-args }}
    secrets: inherit
  j41a575a:
    uses: ./.github/workflows/test-target.yml
    with:
      job-name: Traefik Mesh
      target: traefik_mesh
      platform: linux
      runner: '["ubuntu-22.04"]'
      repo: "${{ inputs.repo }}"
      python-version: "${{ inputs.python-version }}"
      standard: ${{ inputs.standard }}
      latest: ${{ inputs.latest }}
      agent-image: "${{ inputs.agent-image }}"
      agent-image-py2: "${{ inputs.agent-image-py2 }}"
      agent-image-windows: "${{ inputs.agent-image-windows }}"
      agent-image-windows-py2: "${{ inputs.agent-image-windows-py2 }}"
      test-py2: ${{ inputs.test-py2 }}
      test-py3: ${{ inputs.test-py3 }}
      minimum-base-package: ${{ inputs.minimum-base-package }}
      pytest-args: ${{ inputs.pytest-args }}
    secrets: inherit
  j8a1b5bb:
    uses: ./.github/workflows/test-target.yml
    with:
      job-name: Traffic Server
      target: traffic_server
      platform: linux
      runner: '["ubuntu-22.04"]'
      repo: "${{ inputs.repo }}"
      python-version: "${{ inputs.python-version }}"
      standard: ${{ inputs.standard }}
      latest: ${{ inputs.latest }}
      agent-image: "${{ inputs.agent-image }}"
      agent-image-py2: "${{ inputs.agent-image-py2 }}"
      agent-image-windows: "${{ inputs.agent-image-windows }}"
      agent-image-windows-py2: "${{ inputs.agent-image-windows-py2 }}"
      test-py2: ${{ inputs.test-py2 }}
      test-py3: ${{ inputs.test-py3 }}
      minimum-base-package: ${{ inputs.minimum-base-package }}
      pytest-args: ${{ inputs.pytest-args }}
    secrets: inherit
  jfc2bf01:
    uses: ./.github/workflows/test-target.yml
    with:
      job-name: Twemproxy
      target: twemproxy
      platform: linux
      runner: '["ubuntu-22.04"]'
      repo: "${{ inputs.repo }}"
      python-version: "${{ inputs.python-version }}"
      standard: ${{ inputs.standard }}
      latest: ${{ inputs.latest }}
      agent-image: "${{ inputs.agent-image }}"
      agent-image-py2: "${{ inputs.agent-image-py2 }}"
      agent-image-windows: "${{ inputs.agent-image-windows }}"
      agent-image-windows-py2: "${{ inputs.agent-image-windows-py2 }}"
      test-py2: ${{ inputs.test-py2 }}
      test-py3: ${{ inputs.test-py3 }}
      minimum-base-package: ${{ inputs.minimum-base-package }}
      pytest-args: ${{ inputs.pytest-args }}
    secrets: inherit
  jd0626ef:
    uses: ./.github/workflows/test-target.yml
    with:
      job-name: Twistlock
      target: twistlock
      platform: linux
      runner: '["ubuntu-22.04"]'
      repo: "${{ inputs.repo }}"
      python-version: "${{ inputs.python-version }}"
      standard: ${{ inputs.standard }}
      latest: ${{ inputs.latest }}
      agent-image: "${{ inputs.agent-image }}"
      agent-image-py2: "${{ inputs.agent-image-py2 }}"
      agent-image-windows: "${{ inputs.agent-image-windows }}"
      agent-image-windows-py2: "${{ inputs.agent-image-windows-py2 }}"
      test-py2: ${{ inputs.test-py2 }}
      test-py3: ${{ inputs.test-py3 }}
      minimum-base-package: ${{ inputs.minimum-base-package }}
      pytest-args: ${{ inputs.pytest-args }}
    secrets: inherit
  j0c8fc90:
    uses: ./.github/workflows/test-target.yml
    with:
      job-name: Varnish
      target: varnish
      platform: linux
      runner: '["ubuntu-22.04"]'
      repo: "${{ inputs.repo }}"
      python-version: "${{ inputs.python-version }}"
      standard: ${{ inputs.standard }}
      latest: ${{ inputs.latest }}
      agent-image: "${{ inputs.agent-image }}"
      agent-image-py2: "${{ inputs.agent-image-py2 }}"
      agent-image-windows: "${{ inputs.agent-image-windows }}"
      agent-image-windows-py2: "${{ inputs.agent-image-windows-py2 }}"
      test-py2: ${{ inputs.test-py2 }}
      test-py3: ${{ inputs.test-py3 }}
      minimum-base-package: ${{ inputs.minimum-base-package }}
      pytest-args: ${{ inputs.pytest-args }}
    secrets: inherit
  j5d55c41:
    uses: ./.github/workflows/test-target.yml
    with:
      job-name: Vault
      target: vault
      platform: linux
      runner: '["ubuntu-22.04"]'
      repo: "${{ inputs.repo }}"
      python-version: "${{ inputs.python-version }}"
      standard: ${{ inputs.standard }}
      latest: ${{ inputs.latest }}
      agent-image: "${{ inputs.agent-image }}"
      agent-image-py2: "${{ inputs.agent-image-py2 }}"
      agent-image-windows: "${{ inputs.agent-image-windows }}"
      agent-image-windows-py2: "${{ inputs.agent-image-windows-py2 }}"
      test-py2: ${{ inputs.test-py2 }}
      test-py3: ${{ inputs.test-py3 }}
      minimum-base-package: ${{ inputs.minimum-base-package }}
      pytest-args: ${{ inputs.pytest-args }}
    secrets: inherit
  jf929c3b:
    uses: ./.github/workflows/test-target.yml
    with:
      job-name: Velero
      target: velero
      platform: linux
      runner: '["ubuntu-22.04"]'
      repo: "${{ inputs.repo }}"
      python-version: "${{ inputs.python-version }}"
      standard: ${{ inputs.standard }}
      latest: ${{ inputs.latest }}
      agent-image: "${{ inputs.agent-image }}"
      agent-image-py2: "${{ inputs.agent-image-py2 }}"
      agent-image-windows: "${{ inputs.agent-image-windows }}"
      agent-image-windows-py2: "${{ inputs.agent-image-windows-py2 }}"
      test-py2: ${{ inputs.test-py2 }}
      test-py3: ${{ inputs.test-py3 }}
      minimum-base-package: ${{ inputs.minimum-base-package }}
      pytest-args: ${{ inputs.pytest-args }}
    secrets: inherit
  j9981b0b:
    uses: ./.github/workflows/test-target.yml
    with:
      job-name: Vertica
      target: vertica
      platform: linux
      runner: '["ubuntu-22.04"]'
      repo: "${{ inputs.repo }}"
      python-version: "${{ inputs.python-version }}"
      standard: ${{ inputs.standard }}
      latest: ${{ inputs.latest }}
      agent-image: "${{ inputs.agent-image }}"
      agent-image-py2: "${{ inputs.agent-image-py2 }}"
      agent-image-windows: "${{ inputs.agent-image-windows }}"
      agent-image-windows-py2: "${{ inputs.agent-image-windows-py2 }}"
      test-py2: ${{ inputs.test-py2 }}
      test-py3: ${{ inputs.test-py3 }}
      minimum-base-package: ${{ inputs.minimum-base-package }}
      pytest-args: ${{ inputs.pytest-args }}
    secrets: inherit
  jeae0788:
    uses: ./.github/workflows/test-target.yml
    with:
      job-name: vLLM
      target: vllm
      platform: linux
      runner: '["ubuntu-22.04"]'
      repo: "${{ inputs.repo }}"
      python-version: "${{ inputs.python-version }}"
      standard: ${{ inputs.standard }}
      latest: ${{ inputs.latest }}
      agent-image: "${{ inputs.agent-image }}"
      agent-image-py2: "${{ inputs.agent-image-py2 }}"
      agent-image-windows: "${{ inputs.agent-image-windows }}"
      agent-image-windows-py2: "${{ inputs.agent-image-windows-py2 }}"
      test-py2: ${{ inputs.test-py2 }}
      test-py3: ${{ inputs.test-py3 }}
      minimum-base-package: ${{ inputs.minimum-base-package }}
      pytest-args: ${{ inputs.pytest-args }}
    secrets: inherit
  jb120af1:
    uses: ./.github/workflows/test-target.yml
    with:
      job-name: VoltDB
      target: voltdb
      platform: linux
      runner: '["ubuntu-22.04"]'
      repo: "${{ inputs.repo }}"
      python-version: "${{ inputs.python-version }}"
      standard: ${{ inputs.standard }}
      latest: ${{ inputs.latest }}
      agent-image: "${{ inputs.agent-image }}"
      agent-image-py2: "${{ inputs.agent-image-py2 }}"
      agent-image-windows: "${{ inputs.agent-image-windows }}"
      agent-image-windows-py2: "${{ inputs.agent-image-windows-py2 }}"
      test-py2: ${{ inputs.test-py2 }}
      test-py3: ${{ inputs.test-py3 }}
      minimum-base-package: ${{ inputs.minimum-base-package }}
      pytest-args: ${{ inputs.pytest-args }}
    secrets: inherit
  j269c8a5:
    uses: ./.github/workflows/test-target.yml
    with:
      job-name: vSphere
      target: vsphere
      platform: linux
      runner: '["ubuntu-22.04"]'
      repo: "${{ inputs.repo }}"
      python-version: "${{ inputs.python-version }}"
      standard: ${{ inputs.standard }}
      latest: ${{ inputs.latest }}
      agent-image: "${{ inputs.agent-image }}"
      agent-image-py2: "${{ inputs.agent-image-py2 }}"
      agent-image-windows: "${{ inputs.agent-image-windows }}"
      agent-image-windows-py2: "${{ inputs.agent-image-windows-py2 }}"
      test-py2: ${{ inputs.test-py2 }}
      test-py3: ${{ inputs.test-py3 }}
      minimum-base-package: ${{ inputs.minimum-base-package }}
      pytest-args: ${{ inputs.pytest-args }}
    secrets: inherit
  je95095e:
    uses: ./.github/workflows/test-target.yml
    with:
      job-name: Weaviate
      target: weaviate
      platform: linux
      runner: '["ubuntu-22.04"]'
      repo: "${{ inputs.repo }}"
      python-version: "${{ inputs.python-version }}"
      standard: ${{ inputs.standard }}
      latest: ${{ inputs.latest }}
      agent-image: "${{ inputs.agent-image }}"
      agent-image-py2: "${{ inputs.agent-image-py2 }}"
      agent-image-windows: "${{ inputs.agent-image-windows }}"
      agent-image-windows-py2: "${{ inputs.agent-image-windows-py2 }}"
      test-py2: ${{ inputs.test-py2 }}
      test-py3: ${{ inputs.test-py3 }}
      minimum-base-package: ${{ inputs.minimum-base-package }}
      pytest-args: ${{ inputs.pytest-args }}
    secrets: inherit
  j40e5c98:
    uses: ./.github/workflows/test-target.yml
    with:
      job-name: WebLogic
      target: weblogic
      platform: linux
      runner: '["ubuntu-22.04"]'
      repo: "${{ inputs.repo }}"
      python-version: "${{ inputs.python-version }}"
      standard: ${{ inputs.standard }}
      latest: ${{ inputs.latest }}
      agent-image: "${{ inputs.agent-image }}"
      agent-image-py2: "${{ inputs.agent-image-py2 }}"
      agent-image-windows: "${{ inputs.agent-image-windows }}"
      agent-image-windows-py2: "${{ inputs.agent-image-windows-py2 }}"
      test-py2: ${{ inputs.test-py2 }}
      test-py3: ${{ inputs.test-py3 }}
      minimum-base-package: ${{ inputs.minimum-base-package }}
      pytest-args: ${{ inputs.pytest-args }}
    secrets: inherit
  j70c9219:
    uses: ./.github/workflows/test-target.yml
    with:
      job-name: Windows Event Log
      target: win32_event_log
      platform: windows
      runner: '["windows-2022"]'
      repo: "${{ inputs.repo }}"
      python-version: "${{ inputs.python-version }}"
      standard: ${{ inputs.standard }}
      latest: ${{ inputs.latest }}
      agent-image: "${{ inputs.agent-image }}"
      agent-image-py2: "${{ inputs.agent-image-py2 }}"
      agent-image-windows: "${{ inputs.agent-image-windows }}"
      agent-image-windows-py2: "${{ inputs.agent-image-windows-py2 }}"
      test-py2: ${{ inputs.test-py2 }}
      test-py3: ${{ inputs.test-py3 }}
      minimum-base-package: ${{ inputs.minimum-base-package }}
      pytest-args: ${{ inputs.pytest-args }}
    secrets: inherit
  jc1fb93c:
    uses: ./.github/workflows/test-target.yml
    with:
      job-name: Windows performance counters
      target: windows_performance_counters
      platform: windows
      runner: '["windows-2022"]'
      repo: "${{ inputs.repo }}"
      python-version: "${{ inputs.python-version }}"
      standard: ${{ inputs.standard }}
      latest: ${{ inputs.latest }}
      agent-image: "${{ inputs.agent-image }}"
      agent-image-py2: "${{ inputs.agent-image-py2 }}"
      agent-image-windows: "${{ inputs.agent-image-windows }}"
      agent-image-windows-py2: "${{ inputs.agent-image-windows-py2 }}"
      test-py2: ${{ inputs.test-py2 }}
      test-py3: ${{ inputs.test-py3 }}
      minimum-base-package: ${{ inputs.minimum-base-package }}
      pytest-args: ${{ inputs.pytest-args }}
    secrets: inherit
  j9798a89:
    uses: ./.github/workflows/test-target.yml
    with:
      job-name: Windows Service
      target: windows_service
      platform: windows
      runner: '["windows-2022"]'
      repo: "${{ inputs.repo }}"
      python-version: "${{ inputs.python-version }}"
      standard: ${{ inputs.standard }}
      latest: ${{ inputs.latest }}
      agent-image: "${{ inputs.agent-image }}"
      agent-image-py2: "${{ inputs.agent-image-py2 }}"
      agent-image-windows: "${{ inputs.agent-image-windows }}"
      agent-image-windows-py2: "${{ inputs.agent-image-windows-py2 }}"
      test-py2: ${{ inputs.test-py2 }}
      test-py3: ${{ inputs.test-py3 }}
      minimum-base-package: ${{ inputs.minimum-base-package }}
      pytest-args: ${{ inputs.pytest-args }}
    secrets: inherit
  j25cdd56:
    uses: ./.github/workflows/test-target.yml
    with:
      job-name: WMI
      target: wmi_check
      platform: windows
      runner: '["windows-2022"]'
      repo: "${{ inputs.repo }}"
      python-version: "${{ inputs.python-version }}"
      standard: ${{ inputs.standard }}
      latest: ${{ inputs.latest }}
      agent-image: "${{ inputs.agent-image }}"
      agent-image-py2: "${{ inputs.agent-image-py2 }}"
      agent-image-windows: "${{ inputs.agent-image-windows }}"
      agent-image-windows-py2: "${{ inputs.agent-image-windows-py2 }}"
      test-py2: ${{ inputs.test-py2 }}
      test-py3: ${{ inputs.test-py3 }}
      minimum-base-package: ${{ inputs.minimum-base-package }}
      pytest-args: ${{ inputs.pytest-args }}
    secrets: inherit
  ja6bc642:
    uses: ./.github/workflows/test-target.yml
    with:
      job-name: Yarn
      target: yarn
      platform: linux
      runner: '["ubuntu-22.04"]'
      repo: "${{ inputs.repo }}"
      python-version: "${{ inputs.python-version }}"
      standard: ${{ inputs.standard }}
      latest: ${{ inputs.latest }}
      agent-image: "${{ inputs.agent-image }}"
      agent-image-py2: "${{ inputs.agent-image-py2 }}"
      agent-image-windows: "${{ inputs.agent-image-windows }}"
      agent-image-windows-py2: "${{ inputs.agent-image-windows-py2 }}"
      test-py2: ${{ inputs.test-py2 }}
      test-py3: ${{ inputs.test-py3 }}
      minimum-base-package: ${{ inputs.minimum-base-package }}
      pytest-args: ${{ inputs.pytest-args }}
    secrets: inherit
  ja446cea:
    uses: ./.github/workflows/test-target.yml
    with:
      job-name: ZooKeeper
      target: zk
      platform: linux
      runner: '["ubuntu-22.04"]'
      repo: "${{ inputs.repo }}"
      python-version: "${{ inputs.python-version }}"
      standard: ${{ inputs.standard }}
      latest: ${{ inputs.latest }}
      agent-image: "${{ inputs.agent-image }}"
      agent-image-py2: "${{ inputs.agent-image-py2 }}"
      agent-image-windows: "${{ inputs.agent-image-windows }}"
      agent-image-windows-py2: "${{ inputs.agent-image-windows-py2 }}"
      test-py2: ${{ inputs.test-py2 }}
      test-py3: ${{ inputs.test-py3 }}
      minimum-base-package: ${{ inputs.minimum-base-package }}
      pytest-args: ${{ inputs.pytest-args }}
    secrets: inherit<|MERGE_RESOLUTION|>--- conflicted
+++ resolved
@@ -2474,19 +2474,16 @@
       minimum-base-package: ${{ inputs.minimum-base-package }}
       pytest-args: ${{ inputs.pytest-args }}
     secrets: inherit
-<<<<<<< HEAD
   jc1b3d1e:
     uses: ./.github/workflows/test-target.yml
     with:
       job-name: Mac Audit Logs
       target: mac_audit_logs
-=======
   j3d7d527:
     uses: ./.github/workflows/test-target.yml
     with:
       job-name: LiteLLM
       target: litellm
->>>>>>> 06de05ac
       platform: linux
       runner: '["ubuntu-22.04"]'
       repo: "${{ inputs.repo }}"
