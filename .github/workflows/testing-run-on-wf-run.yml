name: Run on PR Check

on:
  workflow_run:
    workflows: ['Resolve Dependencies and Build Wheels']
    types:
      - completed

jobs:
  run-on-pr-check:
    runs-on: ubuntu-22.04
    steps:
      - name: Checkout code
        uses: actions/checkout@11bd71901bbe5b1630ceea73d27597364c9af683 # v4.2.2
        with:
          fetch-depth: 0
      - name: Set up Python
        uses: actions/setup-python@a26af69be951a213d495a4c3e4e4022e16d87065 # v5.6.0
        with:
          python-version: '3.12'

      - name: Define SHA
        id: define_sha
        run: |
          echo "sha=${{ github.event.workflow_run.head_sha }}" >> $GITHUB_OUTPUT
<<<<<<< HEAD
          echo "event=${{ github.event.workflow_run.event }}" >> $GITHUB_OUTPUT
          echo "ref_name=${{ github.ref_name }}" >> $GITHUB_OUTPUT
          echo "branch=${{ github.event.workflow_run.head_branch }}" >> $GITHUB_OUTPUT
          echo "default_branch=${{ github.event.workflow_run.repository.default_branch }}" >> $GITHUB_OUTPUT
=======
>>>>>>> ffa57b94
      - name: Get run ID
        run: |
          echo "run_id_variable=${{ github.event.workflow_run.id }}"         
          run_id=$(gh run list --workflow ".github/workflows/resolve-build-deps.yaml" -c ${{ steps.define_sha.outputs.sha }} --json databaseId --jq '.[-1].databaseId')
          echo "run_id_list=$run_id" 
        env:
          GH_TOKEN: ${{ secrets.GITHUB_TOKEN }}<|MERGE_RESOLUTION|>--- conflicted
+++ resolved
@@ -23,13 +23,11 @@
         id: define_sha
         run: |
           echo "sha=${{ github.event.workflow_run.head_sha }}" >> $GITHUB_OUTPUT
-<<<<<<< HEAD
           echo "event=${{ github.event.workflow_run.event }}" >> $GITHUB_OUTPUT
           echo "ref_name=${{ github.ref_name }}" >> $GITHUB_OUTPUT
           echo "branch=${{ github.event.workflow_run.head_branch }}" >> $GITHUB_OUTPUT
           echo "default_branch=${{ github.event.workflow_run.repository.default_branch }}" >> $GITHUB_OUTPUT
-=======
->>>>>>> ffa57b94
+
       - name: Get run ID
         run: |
           echo "run_id_variable=${{ github.event.workflow_run.id }}"         
