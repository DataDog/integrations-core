name: Run on PR Check

on:
  workflow_run:
    workflows: ['Resolve Dependencies and Build Wheels']
    types:
      - completed

jobs:
  run-on-pr-check:
    runs-on: ubuntu-22.04
    steps:
      - name: Checkout code
        uses: actions/checkout@11bd71901bbe5b1630ceea73d27597364c9af683 # v4.2.2
        with:
          fetch-depth: 0
      - name: Set up Python
        uses: actions/setup-python@a26af69be951a213d495a4c3e4e4022e16d87065 # v5.6.0
        with:
          python-version: '3.12'

      - name: Define SHA
        id: define_sha
        run: |
          # Determine if the triggering event was a push or a pull request
<<<<<<< HEAD
=======

>>>>>>> 3e17ccb3
          if [[ "${{ github.event.workflow_run.event }}" == "push" ]]; then
            echo "Triggered by push"
            echo "sha=${{ github.sha }}" >> $GITHUB_OUTPUT
          elif [[ "${{ github.event.workflow_run.event }}" == "pull_request" ]]; then
            echo "Triggered by pull_request"
<<<<<<< HEAD
            echo "sha=${{ github.event.workflow_run.event.head.sha }}" >> $GITHUB_OUTPUT
=======
            echo "sha=${{ github.event.pull_request.head.sha }}" >> $GITHUB_OUTPUT
>>>>>>> 3e17ccb3
          else
            echo "Triggered by unknown event: ${{ github.event.workflow_run.event }}"
            echo "sha=${{ github.sha }}" >> $GITHUB_OUTPUT
          fi
      - name: Get run ID
        run: |
<<<<<<< HEAD
          echo "run_id_variable=${{ github.event.workflow_run.id }}"         
          run_id=$(gh run list --workflow ".github/workflows/resolve-build-deps.yaml" -c ${{ steps.define_sha.outputs.sha }} --json databaseId --jq '.[-1].databaseId')
          echo "run_id_list=$run_id" 
=======
          run_id=$(gh run list --workflow ".github/workflows/resolve-build-deps.yaml" -c ${{ steps.define_sha.outputs.sha }} --json databaseId --jq '.[-1].databaseId')

          echo "run_id_list=$run_id" 
          echo "run_id_variable=${{ github.event.workflow_run.id }}"         
>>>>>>> 3e17ccb3
        env:
          GH_TOKEN: ${{ secrets.GITHUB_TOKEN }}<|MERGE_RESOLUTION|>--- conflicted
+++ resolved
@@ -23,35 +23,24 @@
         id: define_sha
         run: |
           # Determine if the triggering event was a push or a pull request
-<<<<<<< HEAD
-=======
 
->>>>>>> 3e17ccb3
           if [[ "${{ github.event.workflow_run.event }}" == "push" ]]; then
             echo "Triggered by push"
             echo "sha=${{ github.sha }}" >> $GITHUB_OUTPUT
           elif [[ "${{ github.event.workflow_run.event }}" == "pull_request" ]]; then
             echo "Triggered by pull_request"
-<<<<<<< HEAD
             echo "sha=${{ github.event.workflow_run.event.head.sha }}" >> $GITHUB_OUTPUT
-=======
-            echo "sha=${{ github.event.pull_request.head.sha }}" >> $GITHUB_OUTPUT
->>>>>>> 3e17ccb3
+
           else
             echo "Triggered by unknown event: ${{ github.event.workflow_run.event }}"
             echo "sha=${{ github.sha }}" >> $GITHUB_OUTPUT
           fi
       - name: Get run ID
         run: |
-<<<<<<< HEAD
+
           echo "run_id_variable=${{ github.event.workflow_run.id }}"         
           run_id=$(gh run list --workflow ".github/workflows/resolve-build-deps.yaml" -c ${{ steps.define_sha.outputs.sha }} --json databaseId --jq '.[-1].databaseId')
           echo "run_id_list=$run_id" 
-=======
-          run_id=$(gh run list --workflow ".github/workflows/resolve-build-deps.yaml" -c ${{ steps.define_sha.outputs.sha }} --json databaseId --jq '.[-1].databaseId')
-
-          echo "run_id_list=$run_id" 
-          echo "run_id_variable=${{ github.event.workflow_run.id }}"         
->>>>>>> 3e17ccb3
+          
         env:
           GH_TOKEN: ${{ secrets.GITHUB_TOKEN }}