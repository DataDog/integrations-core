--- conflicted
+++ resolved
@@ -22,11 +22,8 @@
       - name: Define SHA
         id: define_sha
         run: |
-<<<<<<< HEAD
           # Determine if the triggering event was a push or a pull request
-=======
-          Determine if the triggering event was a push or a pull request
->>>>>>> 144a9d53
+
           if [[ "${{ github.event.workflow_run.event }}" == "push" ]]; then
             echo "Triggered by push"
             echo "sha=${{ github.sha }}" >> $GITHUB_OUTPUT
@@ -39,11 +36,8 @@
           fi
       - name: Get run ID
         run: |
-<<<<<<< HEAD
           run_id=$(gh run list --workflow ".github/workflows/resolve-build-deps.yaml" -c ${{ steps.define_sha.outputs.sha }} --json databaseId --jq '.[-1].databaseId')
-=======
-          run_id=$(gh run list --workflow "Check PR" -c ${{ steps.define_sha.outputs.sha }} --json databaseId --jq '.[-1].databaseId')
->>>>>>> 144a9d53
+
           echo "run_id_list=$run_id" 
           echo "run_id_variable=${{ github.event.workflow_run.id }}"         
         env:
