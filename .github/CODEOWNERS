--- conflicted
+++ resolved
@@ -307,17 +307,15 @@
 /mux/manifest.json                                                  @DataDog/saas-integrations @DataDog/documentation
 /mux/metadata.csv                                                   @DataDog/saas-integrations @DataDog/documentation
 
-<<<<<<< HEAD
 /orca_security/                                                      @DataDog/saas-integrations
 /orca_security/*.md                                                  @DataDog/saas-integrations @DataDog/documentation
 /orca_security/manifest.json                                         @DataDog/saas-integrations @DataDog/documentation
 /orca_security/assets/logs/                                          @DataDog/saas-integrations @DataDog/documentation @DataDog/logs-backend
-=======
+
 /okta_workflows/                                                     @DataDog/saas-integrations
 /okta_workflows/*.md                                                 @DataDog/saas-integrations @DataDog/documentation
 /okta_workflows/manifest.json                                        @DataDog/saas-integrations @DataDog/documentation
 /okta_workflows/assets/logs/                                         @DataDog/saas-integrations @DataDog/documentation @DataDog/logs-backend @DataDog/logs-core
->>>>>>> 5b1b061c
 
 /palo_alto_cortex_xdr/                                               @DataDog/saas-integrations
 /palo_alto_cortex_xdr/*.md                                           @DataDog/saas-integrations @DataDog/documentation
