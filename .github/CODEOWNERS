# See https://help.github.com/articles/about-codeowners/ for syntax
# Rules are matched bottom-to-top, so one team can own subdirectories
# and another the rest of the directory.

# All your base
*                   @DataDog/agent-integrations

# Documentation
/docs/                @DataDog/documentation @DataDog/agent-integrations
*.md                  @DataDog/documentation @DataDog/agent-integrations
conf.yaml.example     @DataDog/documentation @DataDog/agent-integrations
conf.yaml.default     @DataDog/documentation @DataDog/agent-integrations @DataDog/agent-metrics-logs
auto_conf.yaml        @DataDog/documentation @DataDog/agent-integrations @DataDog/container-integrations
manifest.json         @DataDog/documentation @DataDog/agent-integrations
**/assets             @DataDog/documentation @DataDog/agent-integrations


# Dependencies
/.deps/                            @DataDog/agent-integrations @DataDog/agent-delivery
/.builders/                        @DataDog/agent-delivery
/.builders/images/                 @DataDog/agent-integrations @DataDog/agent-delivery
/.builders/patches/                @DataDog/agent-integrations @DataDog/agent-delivery

# Checks base
/datadog_checks_base/                                          @DataDog/agent-integrations
/datadog_checks_base/datadog_checks/base/checks/openmetrics/   @DataDog/agent-integrations @DataDog/container-integrations
/datadog_checks_base/datadog_checks/base/checks/kube_leader/   @DataDog/agent-integrations @DataDog/container-integrations

# Container monitoring
/cert_manager/                                  @DataDog/container-integrations @DataDog/agent-integrations
/cert_manager/*.md                              @DataDog/container-integrations @DataDog/agent-integrations @DataDog/documentation
/cert_manager/manifest.json                     @DataDog/container-integrations @DataDog/agent-integrations @DataDog/documentation
/container/                                     @DataDog/container-integrations @DataDog/agent-integrations
/container/*.md                                 @DataDog/container-integrations @DataDog/agent-integrations @DataDog/documentation
/container/manifest.json                        @DataDog/container-integrations @DataDog/agent-integrations @DataDog/documentation
/containerd/                                    @DataDog/container-integrations @DataDog/agent-integrations
/containerd/*.md                                @DataDog/container-integrations @DataDog/agent-integrations @DataDog/documentation
/containerd/manifest.json                       @DataDog/container-integrations @DataDog/agent-integrations @DataDog/documentation
/cri/                                           @DataDog/container-integrations @DataDog/agent-integrations
/cri/*.md                                       @DataDog/container-integrations @DataDog/agent-integrations @DataDog/documentation
/cri/manifest.json                              @DataDog/container-integrations @DataDog/agent-integrations @DataDog/documentation
/crio/                                          @DataDog/container-integrations @DataDog/agent-integrations
/crio/*.md                                      @DataDog/container-integrations @DataDog/agent-integrations @DataDog/documentation
/crio/manifest.json                             @DataDog/container-integrations @DataDog/agent-integrations @DataDog/documentation
/datadog_cluster_agent/                         @DataDog/container-integrations @DataDog/agent-integrations
/datadog_cluster_agent/*.md                     @DataDog/container-integrations @DataDog/agent-integrations @DataDog/documentation
/datadog_operator/                              @DataDog/container-ecosystems @DataDog/agent-integrations
/datadog_operator/*.md                          @DataDog/container-ecosystems @DataDog/agent-integrations @DataDog/documentation
/docker_daemon/                                 @DataDog/container-integrations @DataDog/agent-integrations
/docker_daemon/*.md                             @DataDog/container-integrations @DataDog/agent-integrations @DataDog/documentation
/docker_daemon/metadata.csv                     @DataDog/container-integrations @DataDog/agent-integrations @DataDog/documentation
/docker_daemon/manifest.json                    @DataDog/container-integrations @DataDog/agent-integrations @DataDog/documentation
/ecs_fargate/                                   @DataDog/container-integrations @DataDog/agent-integrations
/ecs_fargate/*.md                               @DataDog/container-integrations @DataDog/agent-integrations @DataDog/documentation
/ecs_fargate/manifest.json                      @DataDog/container-integrations @DataDog/agent-integrations @DataDog/documentation
/eks_fargate/                                   @DataDog/container-integrations @DataDog/agent-integrations
/eks_fargate/*.md                               @DataDog/container-integrations @DataDog/agent-integrations @DataDog/documentation
/eks_fargate/manifest.json                      @DataDog/container-integrations @DataDog/agent-integrations @DataDog/documentation
/helm/                                          @DataDog/container-integrations @DataDog/agent-integrations
/helm/*.md                                      @DataDog/container-integrations @DataDog/agent-integrations @DataDog/documentation
/helm/manifest.json                             @DataDog/container-integrations @DataDog/agent-integrations @DataDog/documentation
/kube_apiserver_metrics/                        @DataDog/container-integrations @DataDog/agent-integrations
/kube_apiserver_metrics/*.md                    @DataDog/container-integrations @DataDog/agent-integrations @DataDog/documentation
/kube_apiserver_metrics/manifest.json           @DataDog/container-integrations @DataDog/agent-integrations @DataDog/documentation
/kube_controller_manager/                       @DataDog/container-integrations @DataDog/agent-integrations
/kube_controller_manager/*.md                   @DataDog/container-integrations @DataDog/agent-integrations @DataDog/documentation
/kube_controller_manager/manifest.json          @DataDog/container-integrations @DataDog/agent-integrations @DataDog/documentation
/kube_dns/                                      @DataDog/container-integrations @DataDog/agent-integrations
/kube_dns/*.md                                  @DataDog/container-integrations @DataDog/agent-integrations @DataDog/documentation
/kube_dns/manifest.json                         @DataDog/container-integrations @DataDog/agent-integrations @DataDog/documentation
/kube_metrics_server/                           @DataDog/container-integrations @DataDog/agent-integrations
/kube_metrics_server/*.md                       @DataDog/container-integrations @DataDog/agent-integrations @DataDog/documentation
/kube_metrics_server/manifest.json              @DataDog/container-integrations @DataDog/agent-integrations @DataDog/documentation
/kube_proxy/                                    @DataDog/container-integrations @DataDog/agent-integrations
/kube_proxy/*.md                                @DataDog/container-integrations @DataDog/agent-integrations @DataDog/documentation
/kube_proxy/manifest.json                       @DataDog/container-integrations @DataDog/agent-integrations @DataDog/documentation
/kube_scheduler/                                @DataDog/container-integrations @DataDog/agent-integrations
/kube_scheduler/*.md                            @DataDog/container-integrations @DataDog/agent-integrations @DataDog/documentation
/kube_scheduler/manifest.json                   @DataDog/container-integrations @DataDog/agent-integrations @DataDog/documentation
/kubelet/                                       @DataDog/container-integrations @DataDog/agent-integrations
/kubelet/*.md                                   @DataDog/container-integrations @DataDog/agent-integrations @DataDog/documentation
/kubelet/manifest.json                          @DataDog/container-integrations @DataDog/agent-integrations @DataDog/documentation
/kubernetes/                                    @DataDog/container-integrations @DataDog/agent-integrations
/kubernetes/*.md                                @DataDog/container-integrations @DataDog/agent-integrations @DataDog/documentation
/kubernetes/manifest.json                       @DataDog/container-integrations @DataDog/agent-integrations @DataDog/documentation
/kubernetes_cluster_autoscaler/                 @DataDog/container-integrations @DataDog/agent-integrations 
/kubernetes_cluster_autoscaler/*.md             @DataDog/container-integrations @DataDog/agent-integrations @DataDog/documentation
/kubernetes_cluster_autoscaler/manifest.json    @DataDog/container-integrations @DataDog/agent-integrations @DataDog/documentation
/kubernetes_state/                              @DataDog/container-integrations @DataDog/agent-integrations
/kubernetes_state/*.md                          @DataDog/container-integrations @DataDog/agent-integrations @DataDog/documentation
/kubernetes_state/manifest.json                 @DataDog/container-integrations @DataDog/agent-integrations @DataDog/documentation
/kubernetes_state_core/                         @DataDog/container-integrations @DataDog/agent-integrations
/kubernetes_state_core/*.md                     @DataDog/container-integrations @DataDog/agent-integrations @DataDog/documentation
/kubernetes_state_core/manifest.json            @DataDog/container-integrations @DataDog/agent-integrations @DataDog/documentation
/nginx_ingress_controller/                      @DataDog/container-integrations @DataDog/agent-integrations
/nginx_ingress_controller/*.md                  @DataDog/container-integrations @DataDog/agent-integrations @DataDog/documentation
/nginx_ingress_controller/manifest.json         @DataDog/container-integrations @DataDog/agent-integrations @DataDog/documentation
/oom_kill/                                      @DataDog/container-integrations @DataDog/agent-integrations
/oom_kill/*.md                                  @DataDog/container-integrations @DataDog/agent-integrations @DataDog/documentation
/oom_kill/manifest.json                         @DataDog/container-integrations @DataDog/agent-integrations @DataDog/documentation
/openmetrics/                                   @DataDog/container-integrations @DataDog/agent-integrations
/openmetrics/*.md                               @DataDog/container-integrations @DataDog/agent-integrations @DataDog/documentation
/openmetrics/manifest.json                      @DataDog/container-integrations @DataDog/agent-integrations @DataDog/documentation
/podman/                                        @DataDog/container-integrations @DataDog/agent-integrations
/podman/*.md                                    @DataDog/container-integrations @DataDog/agent-integrations @DataDog/documentation
/podman/manifest.json                           @DataDog/container-integrations @DataDog/agent-integrations @DataDog/documentation
/tcp_queue_length/                              @DataDog/container-integrations @DataDog/agent-integrations
/tcp_queue_length/*.md                          @DataDog/container-integrations @DataDog/agent-integrations @DataDog/documentation
/tcp_queue_length/manifest.json                 @DataDog/container-integrations @DataDog/agent-integrations @DataDog/documentation

# NDM
/cisco_aci/                                                        @DataDog/network-device-monitoring @DataDog/agent-integrations
/cisco_sdwan/                                                      @DataDog/network-device-monitoring @DataDog/agent-integrations
/snmp/                                                             @DataDog/network-device-monitoring @DataDog/agent-integrations
/snmp/*.md                                                         @DataDog/network-device-monitoring @DataDog/agent-integrations @DataDog/documentation
/snmp_*/                                                           @DataDog/network-device-monitoring @DataDog/agent-integrations
/snmp_*/*.md                                                       @DataDog/network-device-monitoring @DataDog/agent-integrations @DataDog/documentation
/network_path/                                                     @DataDog/network-device-monitoring @DataDog/Networks @DataDog/agent-integrations
/network_path/*.md                                                 @DataDog/network-device-monitoring @DataDog/Networks @DataDog/agent-integrations @DataDog/documentation

/datadog_checks_dev/datadog_checks/dev/tooling/commands/meta/snmp/ @DataDog/network-device-monitoring @DataDog/agent-integrations
/docs/developer/tutorials/snmp/                                    @DataDog/network-device-monitoring @DataDog/agent-integrations @DataDog/documentation

# Platform Integrations
/citrix_hypervisor/                     @DataDog/platform-integrations @DataDog/agent-integrations
/citrix_hypervisor/manifest.json        @DataDog/platform-integrations @DataDog/agent-integrations @DataDog/documentation
/citrix_hypervisor/*.md                 @DataDog/platform-integrations @DataDog/agent-integrations @DataDog/documentation
/cloudera/                              @DataDog/platform-integrations @DataDog/agent-integrations
/cloudera/manifest.json                 @DataDog/platform-integrations @DataDog/agent-integrations @DataDog/documentation
/cloudera/*.md                          @DataDog/platform-integrations @DataDog/agent-integrations @DataDog/documentation
/cloud_foundry_api/                     @DataDog/platform-integrations @DataDog/agent-integrations
/cloud_foundry_api/manifest.json        @DataDog/platform-integrations @DataDog/agent-integrations @DataDog/documentation
/cloud_foundry_api/*.md                 @DataDog/platform-integrations @DataDog/agent-integrations @DataDog/documentation
/esxi/                                  @DataDog/platform-integrations @DataDog/agent-integrations
/esxi/manifest.json                     @DataDog/platform-integrations @DataDog/agent-integrations @DataDog/documentation
/esxi/*.md                              @DataDog/platform-integrations @DataDog/agent-integrations @DataDog/documentation
/fly_io/                                @DataDog/platform-integrations @DataDog/agent-integrations
/fly_io/manifest.json                   @DataDog/platform-integrations @DataDog/agent-integrations @DataDog/documentation
/fly_io/*.md                            @DataDog/platform-integrations @DataDog/agent-integrations @DataDog/documentation
/fly_io/assets/logs/                    @DataDog/platform-integrations @DataDog/agent-integrations @DataDog/documentation @DataDog/logs-backend
/openstack/                             @DataDog/platform-integrations @DataDog/agent-integrations
/openstack/*.md                         @DataDog/platform-integrations @DataDog/agent-integrations @DataDog/documentation
/openstack/manifest.json                @DataDog/platform-integrations @DataDog/agent-integrations @DataDog/documentation
/openstack_controller/                  @DataDog/platform-integrations @DataDog/agent-integrations
/openstack_controller/manifest.json     @DataDog/platform-integrations @DataDog/agent-integrations @DataDog/documentation
/openstack_controller/*.md              @DataDog/platform-integrations @DataDog/agent-integrations @DataDog/documentation
/teleport/                              @DataDog/platform-integrations @DataDog/agent-integrations
/teleport/manifest.json                 @DataDog/platform-integrations @DataDog/agent-integrations @DataDog/documentation
/teleport/*.md                          @DataDog/platform-integrations @DataDog/agent-integrations @DataDog/documentation
/teleport/assets/logs/                  @DataDog/platform-integrations @DataDog/agent-integrations @DataDog/documentation @DataDog/logs-backend
/vsphere/                               @DataDog/platform-integrations @DataDog/agent-integrations
/vsphere/manifest.json                  @DataDog/platform-integrations @DataDog/agent-integrations @DataDog/documentation
/vsphere/*.md                           @DataDog/platform-integrations @DataDog/agent-integrations @DataDog/documentation

# System checks
/disk/                                    @DataDog/agent-integrations @DataDog/windows-agent
/disk/*.md                                @DataDog/agent-integrations @DataDog/windows-agent @DataDog/documentation
/disk/manifest.json                       @DataDog/agent-integrations @DataDog/windows-agent @DataDog/documentation
/network/                                 @DataDog/agent-integrations @DataDog/windows-agent
/network/*.md                             @DataDog/agent-integrations @DataDog/windows-agent @DataDog/documentation
/network/manifest.json                    @DataDog/agent-integrations @DataDog/windows-agent @DataDog/documentation
/process/                                 @DataDog/agent-integrations @DataDog/windows-agent
/process/*.md                             @DataDog/agent-integrations @DataDog/windows-agent @DataDog/documentation
/process/manifest.json                    @DataDog/agent-integrations @DataDog/windows-agent @DataDog/documentation

# OpenTelemetry
/otel/                                    @DataDog/opentelemetry @DataDog/agent-integrations
/otel/*.md                                @DataDog/opentelemetry @DataDog/agent-integrations @DataDog/documentation
/otel/manifest.json                       @DataDog/opentelemetry @DataDog/agent-integrations @DataDog/documentation

# Agent Platform
/nvidia_jetson/                           @DataDog/agent-platform @DataDog/agent-integrations
/nvidia_jetson/*.md                       @DataDog/agent-platform @DataDog/agent-integrations @DataDog/documentation
/nvidia_jetson/manifest.json              @DataDog/agent-platform @DataDog/agent-integrations @DataDog/documentation

# Database monitoring
**/base/utils/db/utils.py                           @DataDog/agent-integrations @DataDog/database-monitoring-agent
datadog_checks_base/tests/**/test_util.py           @DataDog/agent-integrations @DataDog/database-monitoring-agent
**/base/utils/db/sql.py                             @DataDog/database-monitoring-agent @DataDog/agent-integrations
datadog_checks_base/tests/**/test_db_sql.py         @DataDog/database-monitoring-agent @DataDog/agent-integrations
**/base/utils/db/statement_metrics.py               @DataDog/database-monitoring-agent @DataDog/agent-integrations
datadog_checks_base/tests/**/test_db_statements.py  @DataDog/database-monitoring-agent @DataDog/agent-integrations
/postgres/                                          @DataDog/database-monitoring-agent @DataDog/agent-integrations
/postgres/*.md                                      @DataDog/database-monitoring @DataDog/agent-integrations @DataDog/documentation
/postgres/manifest.json                             @DataDog/database-monitoring @DataDog/agent-integrations @DataDog/documentation
/mysql/                                             @DataDog/database-monitoring-agent @DataDog/agent-integrations
/mysql/*.md                                         @DataDog/database-monitoring @DataDog/agent-integrations @DataDog/documentation
/mysql/manifest.json                                @DataDog/database-monitoring @DataDog/agent-integrations @DataDog/documentation
/sqlserver/                                         @DataDog/database-monitoring-agent @DataDog/agent-integrations
/sqlserver/*.md                                     @DataDog/database-monitoring @DataDog/agent-integrations @DataDog/documentation
/sqlserver/manifest.json                            @DataDog/database-monitoring @DataDog/agent-integrations @DataDog/documentation
/oracle/                                            @DataDog/database-monitoring-agent @DataDog/agent-integrations
/oracle/*.md                                        @DataDog/database-monitoring @DataDog/agent-integrations @DataDog/documentation
/oracle/manifest.json                               @DataDog/database-monitoring @DataDog/agent-integrations @DataDog/documentation
/mongo/                                             @DataDog/agent-integrations @DataDog/database-monitoring-agent
/mongo/*.md                                         @DataDog/agent-integrations @DataDog/database-monitoring @DataDog/documentation
/mongo/manifest.json                                @DataDog/agent-integrations @DataDog/database-monitoring @DataDog/documentation

# APM Integrations
/langchain/         @DataDog/ml-observability @DataDog/agent-integrations @DataDog/documentation
/openai/            @DataDog/ml-observability @DataDog/agent-integrations @DataDog/documentation


# Windows agent
datadog_checks_base/datadog_checks/base/checks/win/                  @DataDog/windows-agent @DataDog/agent-integrations
datadog_checks_base/datadog_checks/base/checks/windows/              @DataDog/windows-agent @DataDog/agent-integrations
/active_directory/                                                   @DataDog/windows-agent @DataDog/agent-integrations
/active_directory/*.md                                               @DataDog/windows-agent @DataDog/agent-integrations @DataDog/documentation
/active_directory/manifest.json                                      @DataDog/windows-agent @DataDog/agent-integrations @DataDog/documentation
/aspdotnet/                                                          @DataDog/windows-agent @DataDog/agent-integrations
/aspdotnet/*.md                                                      @DataDog/windows-agent @DataDog/agent-integrations @DataDog/documentation
/aspdotnet/manifest.json                                             @DataDog/windows-agent @DataDog/agent-integrations @DataDog/documentation
/dotnetclr/                                                          @DataDog/windows-agent @DataDog/agent-integrations
/dotnetclr/*.md                                                      @DataDog/windows-agent @DataDog/agent-integrations @DataDog/documentation
/dotnetclr/manifest.json                                             @DataDog/windows-agent @DataDog/agent-integrations @DataDog/documentation
/exchange_server/                                                    @DataDog/windows-agent @DataDog/agent-integrations
/exchange_server/*.md                                                @DataDog/windows-agent @DataDog/agent-integrations @DataDog/documentation
/exchange_server/manifest.json                                       @DataDog/windows-agent @DataDog/agent-integrations @DataDog/documentation
/hyperv/                                                             @DataDog/windows-agent @DataDog/agent-integrations
/hyperv/*.md                                                         @DataDog/windows-agent @DataDog/agent-integrations @DataDog/documentation
/hyperv/manifest.json                                                @DataDog/windows-agent @DataDog/agent-integrations @DataDog/documentation
/iis/                                                                @DataDog/windows-agent @DataDog/agent-integrations
/iis/*.md                                                            @DataDog/windows-agent @DataDog/agent-integrations @DataDog/documentation
/iis/manifest.json                                                   @DataDog/windows-agent @DataDog/agent-integrations @DataDog/documentation
/pdh_check/                                                          @DataDog/windows-agent @DataDog/agent-integrations
/pdh_check/*.md                                                      @DataDog/windows-agent @DataDog/agent-integrations @DataDog/documentation
/pdh_check/manifest.json                                             @DataDog/windows-agent @DataDog/agent-integrations @DataDog/documentation
/win32_event_log/                                                    @DataDog/windows-agent @DataDog/agent-integrations
/win32_event_log/*.md                                                @DataDog/windows-agent @DataDog/agent-integrations @DataDog/documentation
/win32_event_log/manifest.json                                       @DataDog/windows-agent @DataDog/agent-integrations @DataDog/documentation
/windows_performance_counters/                                       @DataDog/windows-agent @DataDog/agent-integrations
/windows_performance_counters/*.md                                   @DataDog/windows-agent @DataDog/agent-integrations @DataDog/documentation
/windows_performance_counters/manifest.json                          @DataDog/windows-agent @DataDog/agent-integrations @DataDog/documentation
/windows_registry/                                                   @DataDog/windows-agent @DataDog/agent-integrations
/windows_registry/*.md                                               @DataDog/windows-agent @DataDog/agent-integrations @DataDog/documentation
/windows_registry/manifest.json                                      @DataDog/windows-agent @DataDog/agent-integrations @DataDog/documentation
/windows_service/                                                    @DataDog/windows-agent @DataDog/agent-integrations
/windows_service/*.md                                                @DataDog/windows-agent @DataDog/agent-integrations @DataDog/documentation
/windows_service/manifest.json                                       @DataDog/windows-agent @DataDog/agent-integrations @DataDog/documentation
/wmi_check/                                                          @DataDog/windows-agent @DataDog/agent-integrations
/wmi_check/*.md                                                      @DataDog/windows-agent @DataDog/agent-integrations @DataDog/documentation
/wmi_check/manifest.json                                             @DataDog/windows-agent @DataDog/agent-integrations @DataDog/documentation

# SaaS Integrations
/cisco_umbrella_dns/                                                 @DataDog/saas-integrations
/cisco_umbrella_dns/*.md                                             @DataDog/saas-integrations @DataDog/documentation
/cisco_umbrella_dns/manifest.json                                    @DataDog/saas-integrations @DataDog/documentation

/cisco_duo/                                                          @DataDog/saas-integrations
/cisco_duo/*.md                                                      @DataDog/saas-integrations @DataDog/documentation
/cisco_duo/manifest.json                                             @DataDog/saas-integrations @DataDog/documentation

/cisco_secure_endpoint/                                              @DataDog/saas-integrations
/cisco_secure_endpoint/*.md                                          @DataDog/saas-integrations @DataDog/documentation
/cisco_secure_endpoint/manifest.json                                 @DataDog/saas-integrations @DataDog/documentation
/cisco_secure_endpoint/assets/logs/                                  @DataDog/saas-integrations @DataDog/documentation @DataDog/logs-backend

/contentful/                                                         @DataDog/saas-integrations
/contentful/*.md                                                     @DataDog/saas-integrations @DataDog/documentation
/contentful/manifest.json                                            @DataDog/saas-integrations @DataDog/documentation
/contentful/assets/logs/                                             @DataDog/saas-integrations @DataDog/documentation @DataDog/logs-backend

/godaddy/                                                           @DataDog/saas-integrations
/godaddy/*.md                                                       @DataDog/saas-integrations @DataDog/documentation
/godaddy/manifest.json                                              @DataDog/saas-integrations @DataDog/documentation
/godaddy/metadata.csv                                               @DataDog/saas-integrations @DataDog/documentation

/lastpass/                                                          @DataDog/saas-integrations
/lastpass/*.md                                                      @DataDog/saas-integrations @DataDog/documentation
/lastpass/manifest.json                                             @DataDog/saas-integrations @DataDog/documentation
/lastpass/assets/logs/                                              @DataDog/saas-integrations @DataDog/documentation @DataDog/logs-backend

/mailchimp/                                                          @DataDog/saas-integrations
/mailchimp/*.md                                                      @DataDog/saas-integrations @DataDog/documentation
/mailchimp/manifest.json                                             @DataDog/saas-integrations @DataDog/documentation

/mimecast/                                                          @DataDog/saas-integrations
/mimecast/*.md                                                      @DataDog/saas-integrations @DataDog/documentation
/mimecast/manifest.json                                             @DataDog/saas-integrations @DataDog/documentation
/mimecast/assets/logs/                                              @DataDog/saas-integrations @DataDog/documentation @DataDog/logs-backend

/palo_alto_cortex_xdr/                                               @DataDog/saas-integrations
/palo_alto_cortex_xdr/*.md                                           @DataDog/saas-integrations @DataDog/documentation
/palo_alto_cortex_xdr/manifest.json                                  @DataDog/saas-integrations @DataDog/documentation
/palo_alto_cortex_xdr/assets/logs/                                   @DataDog/saas-integrations @DataDog/documentation @DataDog/logs-backend

/snowflake/                                                          @DataDog/saas-integrations
/snowflake/*.md                                                      @DataDog/saas-integrations @DataDog/documentation
/snowflake/manifest.json                                             @DataDog/saas-integrations @DataDog/documentation

/sophos_central_cloud/                                               @DataDog/saas-integrations
/sophos_central_cloud/*.md                                           @DataDog/saas-integrations @DataDog/documentation
/sophos_central_cloud/manifest.json                                  @DataDog/saas-integrations @DataDog/documentation
/sophos_central_cloud/assets/logs/                                   @DataDog/saas-integrations @DataDog/documentation @DataDog/logs-backend

/ping_one/                                                           @DataDog/saas-integrations
/ping_one/*.md                                                       @DataDog/saas-integrations @DataDog/documentation
/ping_one/manifest.json                                              @DataDog/saas-integrations @DataDog/documentation
/ping_one/assets/logs/                                               @DataDog/saas-integrations @DataDog/documentation @DataDog/logs-backend

/trend_micro_vision_one_xdr/                                         @DataDog/saas-integrations
/trend_micro_vision_one_xdr/*.md                                     @DataDog/saas-integrations @DataDog/documentation
/trend_micro_vision_one_xdr/manifest.json                            @DataDog/saas-integrations @DataDog/documentation
/trend_micro_vision_one_xdr/assets/logs/                             @DataDog/saas-integrations @DataDog/documentation @DataDog/logs-backend

/ping_federate/                                                      @DataDog/saas-integrations
/ping_federate/*.md                                                  @DataDog/saas-integrations @DataDog/documentation
/ping_federate/manifest.json                                         @DataDog/saas-integrations @DataDog/documentation
/ping_federate/assets/logs/                                          @DataDog/saas-integrations @DataDog/documentation @DataDog/logs-backend

<<<<<<< HEAD
/cisco_secure_email_threat_defense/                                 @DataDog/saas-integrations
/cisco_secure_email_threat_defense/*.md                             @DataDog/saas-integrations @DataDog/documentation
/cisco_secure_email_threat_defense/manifest.json                    @DataDog/saas-integrations @DataDog/documentation
/cisco_secure_email_threat_defense/assets/logs/                     @DataDog/saas-integrations @DataDog/documentation @DataDog/logs-backend
=======
/ringcentral/                                                        @DataDog/saas-integrations
/ringcentral/*.md                                                    @DataDog/saas-integrations @DataDog/documentation
/ringcentral/manifest.json                                           @DataDog/saas-integrations @DataDog/documentation
/ringcentral/metadata.csv                                            @DataDog/saas-integrations @DataDog/documentation
/ringcentral/assets/logs/                                            @DataDog/saas-integrations @DataDog/documentation @DataDog/logs-backend
>>>>>>> 4da46366

/trend_micro_email_security/                                        @DataDog/saas-integrations
/trend_micro_email_security/*.md                                    @DataDog/saas-integrations @DataDog/documentation
/trend_micro_email_security/manifest.json                           @DataDog/saas-integrations @DataDog/documentation
/trend_micro_email_security/assets/logs/                            @DataDog/saas-integrations @DataDog/documentation @DataDog/logs-backend

<<<<<<< HEAD
=======
/docusign/                                                          @DataDog/saas-integrations
/docusign/*.md                                                      @DataDog/saas-integrations @DataDog/documentation
/docusign/manifest.json                                             @DataDog/saas-integrations @DataDog/documentation
/docusign/assets/logs/                                              @DataDog/saas-integrations @DataDog/documentation @DataDog/logs-backend
>>>>>>> 4da46366

# To keep Security up-to-date with changes to the signing tool.
/datadog_checks_dev/datadog_checks/dev/tooling/signing.py             @DataDog/agent-integrations
# As well as the secure downloader.
/datadog_checks_downloader/                                           @DataDog/agent-integrations
docs/developer/process/integration-release.md                         @DataDog/agent-integrations
# As well as the pipelines.
/.github/workflows/                                                   @DataDog/agent-integrations
/.github/workflows/build-deps.yml                                     @DataDog/agent-delivery
/.gitlab-ci.yml                                                       @DataDog/agent-integrations
# Dev container
/.devcontainer/                                                        @DataDog/agent-integrations @DataDog/container-integrations
/.devcontainer/dbm                                                     @DataDog/database-monitoring-agent

# LEAVE THE FOLLOWING LOG OWNERSHIP LAST IN THE FILE
# Make sure logs team is the full owner for all logs related files
**/assets/logs/                          @DataDog/logs-backend @DataDog/siem-logs-reviewers<|MERGE_RESOLUTION|>--- conflicted
+++ resolved
@@ -308,31 +308,26 @@
 /ping_federate/manifest.json                                         @DataDog/saas-integrations @DataDog/documentation
 /ping_federate/assets/logs/                                          @DataDog/saas-integrations @DataDog/documentation @DataDog/logs-backend
 
-<<<<<<< HEAD
 /cisco_secure_email_threat_defense/                                 @DataDog/saas-integrations
 /cisco_secure_email_threat_defense/*.md                             @DataDog/saas-integrations @DataDog/documentation
 /cisco_secure_email_threat_defense/manifest.json                    @DataDog/saas-integrations @DataDog/documentation
 /cisco_secure_email_threat_defense/assets/logs/                     @DataDog/saas-integrations @DataDog/documentation @DataDog/logs-backend
-=======
+
 /ringcentral/                                                        @DataDog/saas-integrations
 /ringcentral/*.md                                                    @DataDog/saas-integrations @DataDog/documentation
 /ringcentral/manifest.json                                           @DataDog/saas-integrations @DataDog/documentation
 /ringcentral/metadata.csv                                            @DataDog/saas-integrations @DataDog/documentation
 /ringcentral/assets/logs/                                            @DataDog/saas-integrations @DataDog/documentation @DataDog/logs-backend
->>>>>>> 4da46366
 
 /trend_micro_email_security/                                        @DataDog/saas-integrations
 /trend_micro_email_security/*.md                                    @DataDog/saas-integrations @DataDog/documentation
 /trend_micro_email_security/manifest.json                           @DataDog/saas-integrations @DataDog/documentation
 /trend_micro_email_security/assets/logs/                            @DataDog/saas-integrations @DataDog/documentation @DataDog/logs-backend
 
-<<<<<<< HEAD
-=======
 /docusign/                                                          @DataDog/saas-integrations
 /docusign/*.md                                                      @DataDog/saas-integrations @DataDog/documentation
 /docusign/manifest.json                                             @DataDog/saas-integrations @DataDog/documentation
 /docusign/assets/logs/                                              @DataDog/saas-integrations @DataDog/documentation @DataDog/logs-backend
->>>>>>> 4da46366
 
 # To keep Security up-to-date with changes to the signing tool.
 /datadog_checks_dev/datadog_checks/dev/tooling/signing.py             @DataDog/agent-integrations
