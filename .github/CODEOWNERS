--- conflicted
+++ resolved
@@ -273,11 +273,7 @@
 /greenhouse/                                                          @DataDog/saas-integrations
 /greenhouse/*.md                                                      @DataDog/saas-integrations @DataDog/documentation
 /greenhouse/manifest.json                                             @DataDog/saas-integrations @DataDog/documentation
-<<<<<<< HEAD
-/greenhouse/assets/logs/ 
-=======
 /greenhouse/assets/logs/                                              @DataDog/saas-integrations @DataDog/documentation @DataDog/logs-backend
->>>>>>> 2a83f382
 
 /lastpass/                                                          @DataDog/saas-integrations
 /lastpass/*.md                                                      @DataDog/saas-integrations @DataDog/documentation
