--- conflicted
+++ resolved
@@ -260,14 +260,11 @@
 /contentful/manifest.json                                            @DataDog/saas-integrations @DataDog/documentation
 /contentful/assets/logs/                                             @DataDog/saas-integrations @DataDog/documentation @DataDog/logs-backend
 
-<<<<<<< HEAD
-=======
 /lastpass/                                                          @DataDog/saas-integrations
 /lastpass/*.md                                                      @DataDog/saas-integrations @DataDog/documentation
 /lastpass/manifest.json                                             @DataDog/saas-integrations @DataDog/documentation
 /lastpass/assets/logs/                                              @DataDog/saas-integrations @DataDog/documentation @DataDog/logs-backend
 
->>>>>>> 2469cef2
 /mailchimp/                                                          @DataDog/saas-integrations
 /mailchimp/*.md                                                      @DataDog/saas-integrations @DataDog/documentation
 /mailchimp/manifest.json                                             @DataDog/saas-integrations @DataDog/documentation
