# See https://help.github.com/articles/about-codeowners/ for syntax
# Rules are matched bottom-to-top, so one team can own subdirectories
# and another the rest of the directory.

# All your base
*                   @DataDog/agent-integrations

# Documentation
/docs/                @DataDog/documentation @DataDog/agent-integrations
*.md                  @DataDog/documentation @DataDog/agent-integrations
conf.yaml.example     @DataDog/documentation @DataDog/agent-integrations
conf.yaml.default     @DataDog/documentation @DataDog/agent-integrations
auto_conf.yaml        @DataDog/documentation @DataDog/agent-integrations @DataDog/container-integrations
manifest.json         @DataDog/documentation @DataDog/agent-integrations
**/assets             @DataDog/documentation @DataDog/agent-integrations


# Dependencies
/.deps/                            @DataDog/agent-integrations @DataDog/agent-delivery
/.builders/                        @DataDog/agent-delivery
/.builders/images/                 @DataDog/agent-integrations @DataDog/agent-delivery
/.builders/patches/                @DataDog/agent-integrations @DataDog/agent-delivery

# Checks base
/datadog_checks_base/                                          @DataDog/agent-integrations
/datadog_checks_base/datadog_checks/base/checks/openmetrics/   @DataDog/agent-integrations @DataDog/container-integrations
/datadog_checks_base/datadog_checks/base/checks/kube_leader/   @DataDog/agent-integrations @DataDog/container-integrations

# Container monitoring
/cert_manager/                                  @DataDog/container-integrations @DataDog/agent-integrations
/cert_manager/*.md                              @DataDog/container-integrations @DataDog/agent-integrations @DataDog/documentation
/cert_manager/manifest.json                     @DataDog/container-integrations @DataDog/agent-integrations @DataDog/documentation
/container/                                     @DataDog/container-integrations @DataDog/agent-integrations
/container/*.md                                 @DataDog/container-integrations @DataDog/agent-integrations @DataDog/documentation
/container/manifest.json                        @DataDog/container-integrations @DataDog/agent-integrations @DataDog/documentation
/containerd/                                    @DataDog/container-integrations @DataDog/agent-integrations
/containerd/*.md                                @DataDog/container-integrations @DataDog/agent-integrations @DataDog/documentation
/containerd/manifest.json                       @DataDog/container-integrations @DataDog/agent-integrations @DataDog/documentation
/cri/                                           @DataDog/container-integrations @DataDog/agent-integrations
/cri/*.md                                       @DataDog/container-integrations @DataDog/agent-integrations @DataDog/documentation
/cri/manifest.json                              @DataDog/container-integrations @DataDog/agent-integrations @DataDog/documentation
/crio/                                          @DataDog/container-integrations @DataDog/agent-integrations
/crio/*.md                                      @DataDog/container-integrations @DataDog/agent-integrations @DataDog/documentation
/crio/manifest.json                             @DataDog/container-integrations @DataDog/agent-integrations @DataDog/documentation
/datadog_cluster_agent/                         @DataDog/container-integrations @DataDog/agent-integrations
/datadog_cluster_agent/*.md                     @DataDog/container-integrations @DataDog/agent-integrations @DataDog/documentation
/datadog_operator/                              @DataDog/container-ecosystems @DataDog/agent-integrations
/datadog_operator/*.md                          @DataDog/container-ecosystems @DataDog/agent-integrations @DataDog/documentation
/docker_daemon/                                 @DataDog/container-integrations @DataDog/agent-integrations
/docker_daemon/*.md                             @DataDog/container-integrations @DataDog/agent-integrations @DataDog/documentation
/docker_daemon/metadata.csv                     @DataDog/container-integrations @DataDog/agent-integrations @DataDog/documentation
/docker_daemon/manifest.json                    @DataDog/container-integrations @DataDog/agent-integrations @DataDog/documentation
/ecs_fargate/                                   @DataDog/container-integrations @DataDog/agent-integrations
/ecs_fargate/*.md                               @DataDog/container-integrations @DataDog/agent-integrations @DataDog/documentation
/ecs_fargate/manifest.json                      @DataDog/container-integrations @DataDog/agent-integrations @DataDog/documentation
/eks_fargate/                                   @DataDog/container-integrations @DataDog/agent-integrations
/eks_fargate/*.md                               @DataDog/container-integrations @DataDog/agent-integrations @DataDog/documentation
/eks_fargate/manifest.json                      @DataDog/container-integrations @DataDog/agent-integrations @DataDog/documentation
/helm/                                          @DataDog/container-integrations @DataDog/agent-integrations
/helm/*.md                                      @DataDog/container-integrations @DataDog/agent-integrations @DataDog/documentation
/helm/manifest.json                             @DataDog/container-integrations @DataDog/agent-integrations @DataDog/documentation
/kube_apiserver_metrics/                        @DataDog/container-integrations @DataDog/agent-integrations
/kube_apiserver_metrics/*.md                    @DataDog/container-integrations @DataDog/agent-integrations @DataDog/documentation
/kube_apiserver_metrics/manifest.json           @DataDog/container-integrations @DataDog/agent-integrations @DataDog/documentation
/kube_controller_manager/                       @DataDog/container-integrations @DataDog/agent-integrations
/kube_controller_manager/*.md                   @DataDog/container-integrations @DataDog/agent-integrations @DataDog/documentation
/kube_controller_manager/manifest.json          @DataDog/container-integrations @DataDog/agent-integrations @DataDog/documentation
/kube_dns/                                      @DataDog/container-integrations @DataDog/agent-integrations
/kube_dns/*.md                                  @DataDog/container-integrations @DataDog/agent-integrations @DataDog/documentation
/kube_dns/manifest.json                         @DataDog/container-integrations @DataDog/agent-integrations @DataDog/documentation
/kube_metrics_server/                           @DataDog/container-integrations @DataDog/agent-integrations
/kube_metrics_server/*.md                       @DataDog/container-integrations @DataDog/agent-integrations @DataDog/documentation
/kube_metrics_server/manifest.json              @DataDog/container-integrations @DataDog/agent-integrations @DataDog/documentation
/kube_proxy/                                    @DataDog/container-integrations @DataDog/agent-integrations
/kube_proxy/*.md                                @DataDog/container-integrations @DataDog/agent-integrations @DataDog/documentation
/kube_proxy/manifest.json                       @DataDog/container-integrations @DataDog/agent-integrations @DataDog/documentation
/kube_scheduler/                                @DataDog/container-integrations @DataDog/agent-integrations
/kube_scheduler/*.md                            @DataDog/container-integrations @DataDog/agent-integrations @DataDog/documentation
/kube_scheduler/manifest.json                   @DataDog/container-integrations @DataDog/agent-integrations @DataDog/documentation
/kubelet/                                       @DataDog/container-integrations @DataDog/agent-integrations
/kubelet/*.md                                   @DataDog/container-integrations @DataDog/agent-integrations @DataDog/documentation
/kubelet/manifest.json                          @DataDog/container-integrations @DataDog/agent-integrations @DataDog/documentation
/kubernetes/                                    @DataDog/container-integrations @DataDog/agent-integrations
/kubernetes/*.md                                @DataDog/container-integrations @DataDog/agent-integrations @DataDog/documentation
/kubernetes/manifest.json                       @DataDog/container-integrations @DataDog/agent-integrations @DataDog/documentation
/kubernetes_admission/                          @DataDog/container-platform     @DataDog/agent-integrations
/kubernetes_cluster_autoscaler/                 @DataDog/container-integrations @DataDog/agent-integrations
/kubernetes_cluster_autoscaler/*.md             @DataDog/container-integrations @DataDog/agent-integrations @DataDog/documentation
/kubernetes_cluster_autoscaler/manifest.json    @DataDog/container-integrations @DataDog/agent-integrations @DataDog/documentation
/kubernetes_state/                              @DataDog/container-integrations @DataDog/agent-integrations
/kubernetes_state/*.md                          @DataDog/container-integrations @DataDog/agent-integrations @DataDog/documentation
/kubernetes_state/manifest.json                 @DataDog/container-integrations @DataDog/agent-integrations @DataDog/documentation
/kubernetes_state_core/                         @DataDog/container-integrations @DataDog/agent-integrations
/kubernetes_state_core/*.md                     @DataDog/container-integrations @DataDog/agent-integrations @DataDog/documentation
/kubernetes_state_core/manifest.json            @DataDog/container-integrations @DataDog/agent-integrations @DataDog/documentation
/nginx_ingress_controller/                      @DataDog/container-integrations @DataDog/agent-integrations
/nginx_ingress_controller/*.md                  @DataDog/container-integrations @DataDog/agent-integrations @DataDog/documentation
/nginx_ingress_controller/manifest.json         @DataDog/container-integrations @DataDog/agent-integrations @DataDog/documentation
/oom_kill/                                      @DataDog/container-integrations @DataDog/agent-integrations
/oom_kill/*.md                                  @DataDog/container-integrations @DataDog/agent-integrations @DataDog/documentation
/oom_kill/manifest.json                         @DataDog/container-integrations @DataDog/agent-integrations @DataDog/documentation
/openmetrics/                                   @DataDog/container-integrations @DataDog/agent-integrations
/openmetrics/*.md                               @DataDog/container-integrations @DataDog/agent-integrations @DataDog/documentation
/openmetrics/manifest.json                      @DataDog/container-integrations @DataDog/agent-integrations @DataDog/documentation
/podman/                                        @DataDog/container-integrations @DataDog/agent-integrations
/podman/*.md                                    @DataDog/container-integrations @DataDog/agent-integrations @DataDog/documentation
/podman/manifest.json                           @DataDog/container-integrations @DataDog/agent-integrations @DataDog/documentation
/tcp_queue_length/                              @DataDog/container-integrations @DataDog/agent-integrations
/tcp_queue_length/*.md                          @DataDog/container-integrations @DataDog/agent-integrations @DataDog/documentation
/tcp_queue_length/manifest.json                 @DataDog/container-integrations @DataDog/agent-integrations @DataDog/documentation

# NDM
/cisco_aci/                                                        @DataDog/ndm-integrations @DataDog/agent-integrations
/cisco_sdwan/                                                      @DataDog/ndm-integrations @DataDog/agent-integrations
/snmp/                                                             @DataDog/ndm-core @DataDog/agent-integrations
/snmp/*.md                                                         @DataDog/ndm-core @DataDog/agent-integrations @DataDog/documentation
/snmp_*/                                                           @DataDog/ndm-core @DataDog/agent-integrations
/snmp_*/*.md                                                       @DataDog/ndm-core @DataDog/agent-integrations @DataDog/documentation
/network_path/                                                     @DataDog/network-device-monitoring @DataDog/Networks @DataDog/agent-integrations
/network_path/*.md                                                 @DataDog/network-device-monitoring @DataDog/Networks @DataDog/agent-integrations @DataDog/documentation

/datadog_checks_dev/datadog_checks/dev/tooling/commands/meta/snmp/ @DataDog/ndm-core @DataDog/agent-integrations
/docs/developer/tutorials/snmp/                                    @DataDog/ndm-core @DataDog/agent-integrations @DataDog/documentation

# System checks
/disk/                                    @DataDog/agent-integrations @DataDog/windows-agent
/disk/*.md                                @DataDog/agent-integrations @DataDog/windows-agent @DataDog/documentation
/disk/manifest.json                       @DataDog/agent-integrations @DataDog/windows-agent @DataDog/documentation
/network/                                 @DataDog/agent-integrations @DataDog/windows-agent
/network/*.md                             @DataDog/agent-integrations @DataDog/windows-agent @DataDog/documentation
/network/manifest.json                    @DataDog/agent-integrations @DataDog/windows-agent @DataDog/documentation
/process/                                 @DataDog/agent-integrations @DataDog/windows-agent
/process/*.md                             @DataDog/agent-integrations @DataDog/windows-agent @DataDog/documentation
/process/manifest.json                    @DataDog/agent-integrations @DataDog/windows-agent @DataDog/documentation

# OpenTelemetry
/otel/                                    @DataDog/opentelemetry @DataDog/agent-integrations
/otel/*.md                                @DataDog/opentelemetry @DataDog/agent-integrations @DataDog/documentation
/otel/manifest.json                       @DataDog/opentelemetry @DataDog/agent-integrations @DataDog/documentation

# Database monitoring
**/base/utils/db/utils.py                           @DataDog/agent-integrations @DataDog/database-monitoring-agent
datadog_checks_base/tests/**/test_util.py           @DataDog/agent-integrations @DataDog/database-monitoring-agent
**/base/utils/db/sql.py                             @DataDog/database-monitoring-agent @DataDog/agent-integrations
datadog_checks_base/tests/**/test_db_sql.py         @DataDog/database-monitoring-agent @DataDog/agent-integrations
**/base/utils/db/statement_metrics.py               @DataDog/database-monitoring-agent @DataDog/agent-integrations
datadog_checks_base/tests/**/test_db_statements.py  @DataDog/database-monitoring-agent @DataDog/agent-integrations
/postgres/                                          @DataDog/database-monitoring-agent @DataDog/agent-integrations
/postgres/*.md                                      @DataDog/database-monitoring @DataDog/agent-integrations @DataDog/documentation
/postgres/manifest.json                             @DataDog/database-monitoring @DataDog/agent-integrations @DataDog/documentation
/mysql/                                             @DataDog/database-monitoring-agent @DataDog/agent-integrations
/mysql/*.md                                         @DataDog/database-monitoring @DataDog/agent-integrations @DataDog/documentation
/mysql/manifest.json                                @DataDog/database-monitoring @DataDog/agent-integrations @DataDog/documentation
/sqlserver/                                         @DataDog/database-monitoring-agent @DataDog/agent-integrations
/sqlserver/*.md                                     @DataDog/database-monitoring @DataDog/agent-integrations @DataDog/documentation
/sqlserver/manifest.json                            @DataDog/database-monitoring @DataDog/agent-integrations @DataDog/documentation
/oracle/                                            @DataDog/database-monitoring-agent @DataDog/agent-integrations
/oracle/*.md                                        @DataDog/database-monitoring @DataDog/agent-integrations @DataDog/documentation
/oracle/manifest.json                               @DataDog/database-monitoring @DataDog/agent-integrations @DataDog/documentation
/mongo/                                             @DataDog/database-monitoring-agent @DataDog/agent-integrations
/mongo/*.md                                         @DataDog/database-monitoring @DataDog/agent-integrations @DataDog/documentation
/mongo/manifest.json                                @DataDog/database-monitoring @DataDog/agent-integrations @DataDog/documentation

# APM Integrations
/langchain/         @DataDog/ml-observability @DataDog/agent-integrations @DataDog/documentation
/openai/            @DataDog/ml-observability @DataDog/agent-integrations @DataDog/documentation
/anthropic/         @DataDog/ml-observability @DataDog/agent-integrations @DataDog/documentation

# Windows agent
datadog_checks_base/datadog_checks/base/checks/win/                  @DataDog/windows-agent @DataDog/agent-integrations
datadog_checks_base/datadog_checks/base/checks/windows/              @DataDog/windows-agent @DataDog/agent-integrations
/active_directory/                                                   @DataDog/windows-agent @DataDog/agent-integrations
/active_directory/*.md                                               @DataDog/windows-agent @DataDog/agent-integrations @DataDog/documentation
/active_directory/manifest.json                                      @DataDog/windows-agent @DataDog/agent-integrations @DataDog/documentation
/aspdotnet/                                                          @DataDog/windows-agent @DataDog/agent-integrations
/aspdotnet/*.md                                                      @DataDog/windows-agent @DataDog/agent-integrations @DataDog/documentation
/aspdotnet/manifest.json                                             @DataDog/windows-agent @DataDog/agent-integrations @DataDog/documentation
/dotnetclr/                                                          @DataDog/windows-agent @DataDog/agent-integrations
/dotnetclr/*.md                                                      @DataDog/windows-agent @DataDog/agent-integrations @DataDog/documentation
/dotnetclr/manifest.json                                             @DataDog/windows-agent @DataDog/agent-integrations @DataDog/documentation
/exchange_server/                                                    @DataDog/windows-agent @DataDog/agent-integrations
/exchange_server/*.md                                                @DataDog/windows-agent @DataDog/agent-integrations @DataDog/documentation
/exchange_server/manifest.json                                       @DataDog/windows-agent @DataDog/agent-integrations @DataDog/documentation
/hyperv/                                                             @DataDog/windows-agent @DataDog/agent-integrations
/hyperv/*.md                                                         @DataDog/windows-agent @DataDog/agent-integrations @DataDog/documentation
/hyperv/manifest.json                                                @DataDog/windows-agent @DataDog/agent-integrations @DataDog/documentation
/iis/                                                                @DataDog/windows-agent @DataDog/agent-integrations
/iis/*.md                                                            @DataDog/windows-agent @DataDog/agent-integrations @DataDog/documentation
/iis/manifest.json                                                   @DataDog/windows-agent @DataDog/agent-integrations @DataDog/documentation
/pdh_check/                                                          @DataDog/windows-agent @DataDog/agent-integrations
/pdh_check/*.md                                                      @DataDog/windows-agent @DataDog/agent-integrations @DataDog/documentation
/pdh_check/manifest.json                                             @DataDog/windows-agent @DataDog/agent-integrations @DataDog/documentation
/win32_event_log/                                                    @DataDog/windows-agent @DataDog/agent-integrations
/win32_event_log/*.md                                                @DataDog/windows-agent @DataDog/agent-integrations @DataDog/documentation
/win32_event_log/manifest.json                                       @DataDog/windows-agent @DataDog/agent-integrations @DataDog/documentation
/windows_performance_counters/                                       @DataDog/windows-agent @DataDog/agent-integrations
/windows_performance_counters/*.md                                   @DataDog/windows-agent @DataDog/agent-integrations @DataDog/documentation
/windows_performance_counters/manifest.json                          @DataDog/windows-agent @DataDog/agent-integrations @DataDog/documentation
/windows_registry/                                                   @DataDog/windows-agent @DataDog/agent-integrations
/windows_registry/*.md                                               @DataDog/windows-agent @DataDog/agent-integrations @DataDog/documentation
/windows_registry/manifest.json                                      @DataDog/windows-agent @DataDog/agent-integrations @DataDog/documentation
/windows_service/                                                    @DataDog/windows-agent @DataDog/agent-integrations
/windows_service/*.md                                                @DataDog/windows-agent @DataDog/agent-integrations @DataDog/documentation
/windows_service/manifest.json                                       @DataDog/windows-agent @DataDog/agent-integrations @DataDog/documentation
/wmi_check/                                                          @DataDog/windows-agent @DataDog/agent-integrations
/wmi_check/*.md                                                      @DataDog/windows-agent @DataDog/agent-integrations @DataDog/documentation
/wmi_check/manifest.json                                             @DataDog/windows-agent @DataDog/agent-integrations @DataDog/documentation

# SaaS Integrations
/adyen/                                                              @DataDog/saas-integrations
/adyen/*.md                                                          @DataDog/saas-integrations @DataDog/documentation
/adyen/manifest.json                                                 @DataDog/saas-integrations @DataDog/documentation
/adyen/assets/logs/                                                  @DataDog/saas-integrations @DataDog/documentation @DataDog/logs-backend

/authorize_net/                                                      @DataDog/saas-integrations
/authorize_net/*.md                                                  @DataDog/saas-integrations @DataDog/documentation
/authorize_net/manifest.json                                         @DataDog/saas-integrations @DataDog/documentation
/authorize_net/metadata.csv                                          @DataDog/saas-integrations @DataDog/documentation
/authorize_net/assets/logs/                                          @DataDog/saas-integrations @DataDog/documentation @DataDog/logs-backend

/blazemeter/                                                        @DataDog/saas-integrations
/blazemeter/*.md                                                    @DataDog/saas-integrations @DataDog/documentation
/blazemeter/manifest.json                                           @DataDog/saas-integrations @DataDog/documentation
/blazemeter/metadata.csv                                            @DataDog/saas-integrations @DataDog/documentation

/brevo/                                                              @DataDog/saas-integrations
/brevo/*.md                                                          @DataDog/saas-integrations @DataDog/documentation
/brevo/manifest.json                                                 @DataDog/saas-integrations @DataDog/documentation
/brevo/assets/logs/                                                  @DataDog/saas-integrations @DataDog/documentation @DataDog/logs-backend

/checkpoint_harmony_email_and_collaboration/                         @DataDog/saas-integrations
/checkpoint_harmony_email_and_collaboration/*.md                     @DataDog/saas-integrations @DataDog/documentation
/checkpoint_harmony_email_and_collaboration/manifest.json            @DataDog/saas-integrations @DataDog/documentation
/checkpoint_harmony_email_and_collaboration/assets/logs/             @DataDog/saas-integrations @DataDog/documentation @DataDog/logs-backend

/cisco_umbrella_dns/                                                 @DataDog/saas-integrations
/cisco_umbrella_dns/*.md                                             @DataDog/saas-integrations @DataDog/documentation
/cisco_umbrella_dns/manifest.json                                    @DataDog/saas-integrations @DataDog/documentation

/cisco_duo/                                                          @DataDog/saas-integrations
/cisco_duo/*.md                                                      @DataDog/saas-integrations @DataDog/documentation
/cisco_duo/manifest.json                                             @DataDog/saas-integrations @DataDog/documentation

/cisco_secure_endpoint/                                              @DataDog/saas-integrations
/cisco_secure_endpoint/*.md                                          @DataDog/saas-integrations @DataDog/documentation
/cisco_secure_endpoint/manifest.json                                 @DataDog/saas-integrations @DataDog/documentation
/cisco_secure_endpoint/assets/logs/                                  @DataDog/saas-integrations @DataDog/documentation @DataDog/logs-backend @DataDog/logs-core

/contentful/                                                         @DataDog/saas-integrations
/contentful/*.md                                                     @DataDog/saas-integrations @DataDog/documentation
/contentful/manifest.json                                            @DataDog/saas-integrations @DataDog/documentation
/contentful/assets/logs/                                             @DataDog/saas-integrations @DataDog/documentation @DataDog/logs-backend @DataDog/logs-core

/extrahop/                                                          @DataDog/saas-integrations
/extrahop/*.md                                                      @DataDog/saas-integrations @DataDog/documentation
/extrahop/manifest.json                                             @DataDog/saas-integrations @DataDog/documentation
/extrahop/assets/logs/                                              @DataDog/saas-integrations @DataDog/documentation @DataDog/logs-backend

/falco/                                                             @DataDog/saas-integrations
/falco/*.md                                                         @DataDog/saas-integrations @DataDog/documentation
/falco/manifest.json                                                @DataDog/saas-integrations @DataDog/documentation
/falco/assets/logs/                                                 @DataDog/saas-integrations @DataDog/documentation @DataDog/logs-backend

/freshservice/                                                          @DataDog/saas-integrations
/freshservice/*.md                                                      @DataDog/saas-integrations @DataDog/documentation
/freshservice/manifest.json                                             @DataDog/saas-integrations @DataDog/documentation
/freshservice/assets/logs/                                              @DataDog/saas-integrations @DataDog/documentation @DataDog/logs-backend @DataDog/logs-core

/genesys/                                                           @DataDog/saas-integrations
/genesys/*.md                                                       @DataDog/saas-integrations @DataDog/documentation
/genesys/manifest.json                                              @DataDog/saas-integrations @DataDog/documentation
/genesys/metadata.csv                                               @DataDog/saas-integrations @DataDog/documentation
/genesys/assets/logs/                                               @DataDog/saas-integrations @DataDog/documentation @DataDog/logs-backend

/godaddy/                                                           @DataDog/saas-integrations
/godaddy/*.md                                                       @DataDog/saas-integrations @DataDog/documentation
/godaddy/manifest.json                                              @DataDog/saas-integrations @DataDog/documentation
/godaddy/metadata.csv                                               @DataDog/saas-integrations @DataDog/documentation

/greenhouse/                                                          @DataDog/saas-integrations
/greenhouse/*.md                                                      @DataDog/saas-integrations @DataDog/documentation
/greenhouse/manifest.json                                             @DataDog/saas-integrations @DataDog/documentation
/greenhouse/assets/logs/                                              @DataDog/saas-integrations @DataDog/documentation @DataDog/logs-backend @DataDog/logs-core

/incident_io/                                                        @DataDog/saas-integrations
/incident_io/*.md                                                    @DataDog/saas-integrations @DataDog/documentation
/incident_io/manifest.json                                           @DataDog/saas-integrations @DataDog/documentation
/incident_io/assets/logs/                                            @DataDog/saas-integrations @DataDog/documentation @DataDog/logs-backend @DataDog/logs-core

/lastpass/                                                          @DataDog/saas-integrations
/lastpass/*.md                                                      @DataDog/saas-integrations @DataDog/documentation
/lastpass/manifest.json                                             @DataDog/saas-integrations @DataDog/documentation
/lastpass/assets/logs/                                              @DataDog/saas-integrations @DataDog/documentation @DataDog/logs-backend @DataDog/logs-core

/mailchimp/                                                          @DataDog/saas-integrations
/mailchimp/*.md                                                      @DataDog/saas-integrations @DataDog/documentation
/mailchimp/manifest.json                                             @DataDog/saas-integrations @DataDog/documentation

/metabase/                                                          @DataDog/saas-integrations
/metabase/*.md                                                      @DataDog/saas-integrations @DataDog/documentation
/metabase/manifest.json                                             @DataDog/saas-integrations @DataDog/documentation
/metabase/assets/logs/                                              @DataDog/saas-integrations @DataDog/documentation @DataDog/logs-backend

/microsoft_sysmon/                                                  @DataDog/agent-integrations
/microsoft_sysmon/*.md                                              @DataDog/agent-integrations @DataDog/documentation
/microsoft_sysmon/manifest.json                                     @DataDog/agent-integrations @DataDog/documentation
/microsoft_sysmon/assets/logs/                                      @DataDog/agent-integrations @DataDog/documentation @DataDog/logs-backend @DataDog/logs-core

/mimecast/                                                          @DataDog/saas-integrations
/mimecast/*.md                                                      @DataDog/saas-integrations @DataDog/documentation
/mimecast/manifest.json                                             @DataDog/saas-integrations @DataDog/documentation
/mimecast/assets/logs/                                              @DataDog/saas-integrations @DataDog/documentation @DataDog/logs-backend @DataDog/logs-core

/mux/                                                               @DataDog/saas-integrations
/mux/*.md                                                           @DataDog/saas-integrations @DataDog/documentation
/mux/manifest.json                                                  @DataDog/saas-integrations @DataDog/documentation
/mux/metadata.csv                                                   @DataDog/saas-integrations @DataDog/documentation

/orca_security/                                                      @DataDog/saas-integrations
/orca_security/*.md                                                  @DataDog/saas-integrations @DataDog/documentation
/orca_security/manifest.json                                         @DataDog/saas-integrations @DataDog/documentation
/orca_security/assets/logs/                                          @DataDog/saas-integrations @DataDog/documentation @DataDog/logs-backend

/okta_workflows/                                                     @DataDog/saas-integrations
/okta_workflows/*.md                                                 @DataDog/saas-integrations @DataDog/documentation
/okta_workflows/manifest.json                                        @DataDog/saas-integrations @DataDog/documentation
/okta_workflows/assets/logs/                                         @DataDog/saas-integrations @DataDog/documentation @DataDog/logs-backend @DataDog/logs-core

/palo_alto_cortex_xdr/                                               @DataDog/saas-integrations
/palo_alto_cortex_xdr/*.md                                           @DataDog/saas-integrations @DataDog/documentation
/palo_alto_cortex_xdr/manifest.json                                  @DataDog/saas-integrations @DataDog/documentation
/palo_alto_cortex_xdr/assets/logs/                                   @DataDog/saas-integrations @DataDog/documentation @DataDog/logs-backend @DataDog/logs-core

/plivo/                                                              @DataDog/saas-integrations
/plivo/*.md                                                          @DataDog/saas-integrations @DataDog/documentation
/plivo/manifest.json                                                 @DataDog/saas-integrations @DataDog/documentation
/plivo/assets/logs/                                                  @DataDog/saas-integrations @DataDog/documentation @DataDog/logs-backend

/postmark/                                                          @DataDog/saas-integrations
/postmark/*.md                                                      @DataDog/saas-integrations @DataDog/documentation
/postmark/manifest.json                                             @DataDog/saas-integrations @DataDog/documentation
/postmark/assets/logs/                                              @DataDog/saas-integrations @DataDog/documentation @DataDog/logs-backend

/sanity/                                                            @DataDog/saas-integrations
/sanity/*.md                                                        @DataDog/saas-integrations @DataDog/documentation
/sanity/manifest.json                                               @DataDog/saas-integrations @DataDog/documentation
/sanity/assets/logs/                                                @DataDog/saas-integrations @DataDog/documentation @DataDog/logs-backend @DataDog/logs-core

/snowflake/                                                          @DataDog/saas-integrations
/snowflake/*.md                                                      @DataDog/saas-integrations @DataDog/documentation @DataDog/agent-integrations
/snowflake/changelog.d/                                              @DataDog/saas-integrations @DataDog/documentation @DataDog/agent-integrations
/snowflake/datadog_checks/snowflake/__about__.py                     @DataDog/saas-integrations @DataDog/documentation @DataDog/agent-integrations
/snowflake/pyproject.toml                                            @DataDog/saas-integrations @DataDog/documentation @DataDog/agent-integrations
/snowflake/manifest.json                                             @DataDog/saas-integrations @DataDog/documentation

/sonatype_nexus/                                                     @DataDog/agent-integrations
/sonatype_nexus/*.md                                                 @DataDog/agent-integrations @DataDog/documentation
/sonatype_nexus/manifest.json                                        @DataDog/agent-integrations @DataDog/documentation
/sonatype_nexus/metadata.csv                                         @DataDog/agent-integrations @DataDog/documentation 

/sonicwall_firewall/                                                  @DataDog/saas-integrations
/sonicwall_firewall/*.md                                              @DataDog/saas-integrations @DataDog/documentation
/sonicwall_firewall/manifest.json                                     @DataDog/saas-integrations @DataDog/documentation
/sonicwall_firewall/assets/logs/                                      @DataDog/saas-integrations @DataDog/documentation @DataDog/logs-backend

/sophos_central_cloud/                                               @DataDog/saas-integrations
/sophos_central_cloud/*.md                                           @DataDog/saas-integrations @DataDog/documentation
/sophos_central_cloud/manifest.json                                  @DataDog/saas-integrations @DataDog/documentation
/sophos_central_cloud/assets/logs/                                   @DataDog/saas-integrations @DataDog/documentation @DataDog/logs-backend @DataDog/logs-core

/squid/                                                              @DataDog/saas-integrations
/squid/*.md                                                          @DataDog/saas-integrations @DataDog/documentation
/squid/manifest.json                                                 @DataDog/saas-integrations @DataDog/documentation
/squid/assets/logs/                                                  @DataDog/saas-integrations @DataDog/documentation @DataDog/logs-backend

/ping_one/                                                           @DataDog/saas-integrations
/ping_one/*.md                                                       @DataDog/saas-integrations @DataDog/documentation
/ping_one/manifest.json                                              @DataDog/saas-integrations @DataDog/documentation
/ping_one/assets/logs/                                               @DataDog/saas-integrations @DataDog/documentation @DataDog/logs-backend @DataDog/logs-core

/trend_micro_vision_one_xdr/                                         @DataDog/saas-integrations
/trend_micro_vision_one_xdr/*.md                                     @DataDog/saas-integrations @DataDog/documentation
/trend_micro_vision_one_xdr/manifest.json                            @DataDog/saas-integrations @DataDog/documentation
/trend_micro_vision_one_xdr/assets/logs/                             @DataDog/saas-integrations @DataDog/documentation @DataDog/logs-backend @DataDog/logs-core

/ping_federate/                                                      @DataDog/saas-integrations
/ping_federate/*.md                                                  @DataDog/saas-integrations @DataDog/documentation
/ping_federate/manifest.json                                         @DataDog/saas-integrations @DataDog/documentation
/ping_federate/assets/logs/                                          @DataDog/saas-integrations @DataDog/documentation @DataDog/logs-backend @DataDog/logs-core

/cisco_secure_email_threat_defense/                                 @DataDog/saas-integrations
/cisco_secure_email_threat_defense/*.md                             @DataDog/saas-integrations @DataDog/documentation
/cisco_secure_email_threat_defense/manifest.json                    @DataDog/saas-integrations @DataDog/documentation
/cisco_secure_email_threat_defense/assets/logs/                     @DataDog/saas-integrations @DataDog/documentation @DataDog/logs-backend @DataDog/logs-core

/ringcentral/                                                        @DataDog/saas-integrations
/ringcentral/*.md                                                    @DataDog/saas-integrations @DataDog/documentation
/ringcentral/manifest.json                                           @DataDog/saas-integrations @DataDog/documentation
/ringcentral/metadata.csv                                            @DataDog/saas-integrations @DataDog/documentation
/ringcentral/assets/logs/                                            @DataDog/saas-integrations @DataDog/documentation @DataDog/logs-backend @DataDog/logs-core

/temporal_cloud/                                                    @DataDog/saas-integrations
/temporal_cloud/*.md                                                @DataDog/saas-integrations @DataDog/documentation
/temporal_cloud/manifest.json                                       @DataDog/saas-integrations @DataDog/documentation
/temporal_cloud/metadata.csv                                        @DataDog/saas-integrations @DataDog/documentation

/trend_micro_email_security/                                        @DataDog/saas-integrations
/trend_micro_email_security/*.md                                    @DataDog/saas-integrations @DataDog/documentation
/trend_micro_email_security/manifest.json                           @DataDog/saas-integrations @DataDog/documentation
/trend_micro_email_security/assets/logs/                            @DataDog/saas-integrations @DataDog/documentation @DataDog/logs-backend @DataDog/logs-core

/trellix_endpoint_security/                                         @DataDog/saas-integrations
/trellix_endpoint_security/*.md                                     @DataDog/saas-integrations @DataDog/documentation
/trellix_endpoint_security/manifest.json                            @DataDog/saas-integrations @DataDog/documentation
/trellix_endpoint_security/assets/logs/                             @DataDog/saas-integrations @DataDog/documentation @DataDog/logs-backend @DataDog/logs-core

/docusign/                                                          @DataDog/saas-integrations
/docusign/*.md                                                      @DataDog/saas-integrations @DataDog/documentation
/docusign/manifest.json                                             @DataDog/saas-integrations @DataDog/documentation
/docusign/assets/logs/                                              @DataDog/saas-integrations @DataDog/documentation @DataDog/logs-backend @DataDog/logs-core

/trend_micro_vision_one_endpoint_security/                          @DataDog/saas-integrations
/trend_micro_vision_one_endpoint_security/*.md                      @DataDog/saas-integrations @DataDog/documentation
/trend_micro_vision_one_endpoint_security/manifest.json             @DataDog/saas-integrations @DataDog/documentation
/trend_micro_vision_one_endpoint_security/assets/logs/              @DataDog/saas-integrations @DataDog/documentation @DataDog/logs-backend @DataDog/logs-core

/shopify/                                                           @DataDog/saas-integrations
/shopify/*.md                                                       @DataDog/saas-integrations @DataDog/documentation
/shopify/manifest.json                                              @DataDog/saas-integrations @DataDog/documentation
/shopify/assets/logs/                                               @DataDog/saas-integrations @DataDog/documentation @DataDog/logs-backend

/asana/                                                             @DataDog/saas-integrations
/asana/*.md                                                         @DataDog/saas-integrations @DataDog/documentation
/asana/manifest.json                                                @DataDog/saas-integrations @DataDog/documentation
/asana/assets/logs/                                                 @DataDog/saas-integrations @DataDog/documentation @DataDog/logs-backend

/hubspot_content_hub/                                               @DataDog/saas-integrations
/hubspot_content_hub/*.md                                           @DataDog/saas-integrations @DataDog/documentation
/hubspot_content_hub/manifest.json                                  @DataDog/saas-integrations @DataDog/documentation
/hubspot_content_hub/assets/logs/                                   @DataDog/saas-integrations @DataDog/documentation @DataDog/logs-backend @DataDog/logs-core

/forcepoint_secure_web_gateway/                                     @DataDog/saas-integrations
/forcepoint_secure_web_gateway/*.md                                 @DataDog/saas-integrations @DataDog/documentation
/forcepoint_secure_web_gateway/manifest.json                        @DataDog/saas-integrations @DataDog/documentation
/forcepoint_secure_web_gateway/assets/logs/                         @DataDog/saas-integrations @DataDog/documentation @DataDog/logs-backend

vonage/                                                            @DataDog/saas-integrations
vonage/*.md                                                        @DataDog/saas-integrations @DataDog/documentation
vonage/manifest.json                                               @DataDog/saas-integrations @DataDog/documentation
vonage/assets/logs/                                                @DataDog/saas-integrations @DataDog/documentation @DataDog/logs-backend @DataDog/logs-core

/asana/                                                             @DataDog/saas-integrations
/asana/*.md                                                         @DataDog/saas-integrations @DataDog/documentation
/asana/manifest.json                                                @DataDog/saas-integrations @DataDog/documentation
/asana/assets/logs/                                                 @DataDog/saas-integrations @DataDog/documentation @DataDog/logs-backend

/tanium/                                                            @DataDog/saas-integrations
/tanium/*.md                                                        @DataDog/saas-integrations @DataDog/documentation
/tanium/manifest.json                                               @DataDog/saas-integrations @DataDog/documentation
/tanium/assets/logs/                                                @DataDog/saas-integrations @DataDog/documentation @DataDog/logs-backend

plaid/                                                              @DataDog/saas-integrations
plaid/*.md                                                          @DataDog/saas-integrations @DataDog/documentation
plaid/manifest.json                                                 @DataDog/saas-integrations @DataDog/documentation
plaid/assets/logs/                                                  @DataDog/saas-integrations @DataDog/documentation @DataDog/logs-backend

/streamnative/                                                      @DataDog/saas-integrations
/streamnative/*.md                                                  @DataDog/saas-integrations @DataDog/documentation
/streamnative/manifest.json                                         @DataDog/saas-integrations @DataDog/documentation
/streamnative/assets/logs/                                          @DataDog/saas-integrations @DataDog/documentation @DataDog/logs-backend

/servicenow_performance/                                            @DataDog/saas-integrations
/servicenow_performance/*.md                                        @DataDog/saas-integrations @DataDog/documentation
/servicenow_performance/manifest.json                               @DataDog/saas-integrations @DataDog/documentation
/servicenow_performance/assets/logs/                                @DataDog/saas-integrations @DataDog/documentation @DataDog/logs-backend

/silverstripe_cms/                                                  @DataDog/agent-integrations
/silverstripe_cms/*.md                                              @DataDog/agent-integrations @DataDog/documentation
/silverstripe_cms/manifest.json                                     @DataDog/agent-integrations @DataDog/documentation
/silverstripe_cms/assets/logs/                                      @DataDog/agent-integrations @DataDog/documentation @DataDog/logs-backend

/avast/                                                             @DataDog/saas-integrations
/avast/*.md                                                         @DataDog/saas-integrations @DataDog/documentation
/avast/manifest.json                                                @DataDog/saas-integrations @DataDog/documentation
/avast/assets/logs/                                                 @DataDog/saas-integrations @DataDog/documentation @DataDog/logs-backend

/symantec_vip/                                                      @DataDog/saas-integrations
/symantec_vip/*.md                                                  @DataDog/saas-integrations @DataDog/documentation
/symantec_vip/manifest.json                                         @DataDog/saas-integrations @DataDog/documentation
/symantec_vip/assets/logs/                                          @DataDog/saas-integrations @DataDog/documentation @DataDog/logs-backend

/tenable_io/                                                        @DataDog/saas-integrations
/tenable_io/*.md                                                    @DataDog/saas-integrations @DataDog/documentation
/tenable_io/manifest.json                                           @DataDog/saas-integrations @DataDog/documentation
/tenable_io/assets/logs/                                            @DataDog/saas-integrations @DataDog/documentation @DataDog/logs-backend

/zero_networks/                                                     @DataDog/saas-integrations
/zero_networks/*.md                                                 @DataDog/saas-integrations @DataDog/documentation
/zero_networks/manifest.json                                        @DataDog/saas-integrations @DataDog/documentation
/zero_networks/assets/logs/                                         @DataDog/saas-integrations @DataDog/documentation @DataDog/logs-backend @DataDog/logs-core

/bitdefender/                                                       @DataDog/saas-integrations
/bitdefender/*.md                                                   @DataDog/saas-integrations @DataDog/documentation
/bitdefender/manifest.json                                          @DataDog/saas-integrations @DataDog/documentation
/bitdefender/assets/logs/                                           @DataDog/saas-integrations @DataDog/documentation @DataDog/logs-backend @DataDog/logs-core

/ivanti_nzta/                                                       @DataDog/saas-integrations
/ivanti_nzta/*.md                                                   @DataDog/saas-integrations @DataDog/documentation
/ivanti_nzta/manifest.json                                          @DataDog/saas-integrations @DataDog/documentation
/ivanti_nzta/assets/logs/                                           @DataDog/saas-integrations @DataDog/documentation @DataDog/logs-backend

/forcepoint_security_service_edge/                                   @DataDog/saas-integrations
/forcepoint_security_service_edge/*.md                               @DataDog/saas-integrations @DataDog/documentation
/forcepoint_security_service_edge/manifest.json                      @DataDog/saas-integrations @DataDog/documentation
/forcepoint_security_service_edge/assets/logs/                       @DataDog/saas-integrations @DataDog/documentation @DataDog/logs-backend

/gpu/                                                                @DataDog/ebpf-platform
/gpu/*.md                                                            @DataDog/ebpf-platform @DataDog/documentation
/gpu/manifest.json                                                   @DataDog/ebpf-platform @DataDog/agent-integrations @DataDog/documentation

<<<<<<< HEAD
/watchguard_firebox/                                                  @DataDog/agent-integrations
/watchguard_firebox/*.md                                              @DataDog/agent-integrations @DataDog/documentation
/watchguard_firebox/manifest.json                                     @DataDog/agent-integrations @DataDog/documentation
/watchguard_firebox/assets/logs/                                      @DataDog/agent-integrations @DataDog/documentation @DataDog/logs-backend @DataDog/logs-core
=======
/openvpn/                                                           @DataDog/agent-integrations
/openvpn/*.md                                                       @DataDog/agent-integrations @DataDog/documentation
/openvpn/manifest.json                                              @DataDog/agent-integrations @DataDog/documentation
/openvpn/assets/logs/                                               @DataDog/agent-integrations @DataDog/documentation @DataDog/logs-backend @DataDog/logs-core
>>>>>>> 764c1b17

# To keep Security up-to-date with changes to the signing tool.
/datadog_checks_dev/datadog_checks/dev/tooling/signing.py             @DataDog/agent-integrations
# As well as the secure downloader.
/datadog_checks_downloader/                                           @DataDog/agent-integrations
docs/developer/process/integration-release.md                         @DataDog/agent-integrations
# As well as the pipelines.
/.github/workflows/                                                   @DataDog/agent-integrations
/.github/workflows/resolve-build-deps.yml                             @DataDog/agent-delivery
/.gitlab-ci.yml                                                       @DataDog/agent-integrations
/.github/CODEOWNERS                                                   @DataDog/agent-integrations @DataDog/saas-integrations
/.github/workflows/config/labeler.yml                                 @DataDog/agent-integrations @DataDog/saas-integrations
# Dev container
/.devcontainer/                                                        @DataDog/agent-integrations @DataDog/container-integrations
/.devcontainer/dbm                                                     @DataDog/database-monitoring-agent

# LEAVE THE FOLLOWING LOG OWNERSHIP LAST IN THE FILE
# Make sure logs team is the full owner for all logs related files
**/assets/logs/                                                       @DataDog/logs-integrations-reviewers @DataDog/logs-backend
<|MERGE_RESOLUTION|>--- conflicted
+++ resolved
@@ -518,17 +518,15 @@
 /gpu/*.md                                                            @DataDog/ebpf-platform @DataDog/documentation
 /gpu/manifest.json                                                   @DataDog/ebpf-platform @DataDog/agent-integrations @DataDog/documentation
 
-<<<<<<< HEAD
+/openvpn/                                                           @DataDog/agent-integrations
+/openvpn/*.md                                                       @DataDog/agent-integrations @DataDog/documentation
+/openvpn/manifest.json                                              @DataDog/agent-integrations @DataDog/documentation
+/openvpn/assets/logs/                                               @DataDog/agent-integrations @DataDog/documentation @DataDog/logs-backend @DataDog/logs-core
+
 /watchguard_firebox/                                                  @DataDog/agent-integrations
 /watchguard_firebox/*.md                                              @DataDog/agent-integrations @DataDog/documentation
 /watchguard_firebox/manifest.json                                     @DataDog/agent-integrations @DataDog/documentation
 /watchguard_firebox/assets/logs/                                      @DataDog/agent-integrations @DataDog/documentation @DataDog/logs-backend @DataDog/logs-core
-=======
-/openvpn/                                                           @DataDog/agent-integrations
-/openvpn/*.md                                                       @DataDog/agent-integrations @DataDog/documentation
-/openvpn/manifest.json                                              @DataDog/agent-integrations @DataDog/documentation
-/openvpn/assets/logs/                                               @DataDog/agent-integrations @DataDog/documentation @DataDog/logs-backend @DataDog/logs-core
->>>>>>> 764c1b17
 
 # To keep Security up-to-date with changes to the signing tool.
 /datadog_checks_dev/datadog_checks/dev/tooling/signing.py             @DataDog/agent-integrations
