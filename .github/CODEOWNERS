--- conflicted
+++ resolved
@@ -243,17 +243,15 @@
 /cisco_duo/*.md                                                      @DataDog/saas-integrations @DataDog/documentation
 /cisco_duo/manifest.json                                             @DataDog/saas-integrations @DataDog/documentation
 
-<<<<<<< HEAD
 /cisco_secure_endpoint/                                              @DataDog/saas-integrations
 /cisco_secure_endpoint/*.md                                          @DataDog/saas-integrations @DataDog/documentation
 /cisco_secure_endpoint/manifest.json                                 @DataDog/saas-integrations @DataDog/documentation
 /cisco_secure_endpoint/assets/logs/                                  @DataDog/saas-integrations @DataDog/documentation @DataDog/logs-backend
-=======
+
 /mimecast/                                                          @DataDog/saas-integrations
 /mimecast/*.md                                                      @DataDog/saas-integrations @DataDog/documentation
 /mimecast/manifest.json                                             @DataDog/saas-integrations @DataDog/documentation
 /mimecast/assets/logs/                                              @DataDog/saas-integrations @DataDog/documentation @DataDog/logs-backend
->>>>>>> 1a6a008b
 
 /ping_one/                                                          @DataDog/saas-integrations
 /ping_one/*.md                                                      @DataDog/saas-integrations @DataDog/documentation
