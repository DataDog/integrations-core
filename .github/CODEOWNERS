--- conflicted
+++ resolved
@@ -401,7 +401,6 @@
 vonage/manifest.json                                   @DataDog/saas-integrations @DataDog/documentation
 vonage/assets/logs/                                    @DataDog/saas-integrations @DataDog/documentation @DataDog/logs-backend @DataDog/logs-core
 
-<<<<<<< HEAD
 /asana/                                                             @DataDog/saas-integrations
 /asana/*.md                                                         @DataDog/saas-integrations @DataDog/documentation
 /asana/manifest.json                                                @DataDog/saas-integrations @DataDog/documentation
@@ -411,12 +410,11 @@
 hubspot_content_hub/*.md                                            @DataDog/saas-integrations @DataDog/documentation
 hubspot_content_hub/manifest.json                                   @DataDog/saas-integrations @DataDog/documentation
 hubspot_content_hub/assets/logs/                                    @DataDog/saas-integrations @DataDog/documentation @DataDog/logs-backend
-=======
+
 plaid/                                                              @DataDog/saas-integrations
 plaid/*.md                                                          @DataDog/saas-integrations @DataDog/documentation
 plaid/manifest.json                                                 @DataDog/saas-integrations @DataDog/documentation
 plaid/assets/logs/                                                  @DataDog/saas-integrations @DataDog/documentation @DataDog/logs-backend
->>>>>>> 3a2fbf89
 
 # To keep Security up-to-date with changes to the signing tool.
 /datadog_checks_dev/datadog_checks/dev/tooling/signing.py             @DataDog/agent-integrations
