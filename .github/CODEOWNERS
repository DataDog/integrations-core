--- conflicted
+++ resolved
@@ -349,12 +349,10 @@
 /trend_micro_vision_one_endpoint_security/manifest.json             @DataDog/saas-integrations @DataDog/documentation
 /trend_micro_vision_one_endpoint_security/assets/logs/              @DataDog/saas-integrations @DataDog/documentation @DataDog/logs-backend
 
-<<<<<<< HEAD
 /shopify/                                                           @DataDog/saas-integrations
 /shopify/*.md                                                       @DataDog/saas-integrations @DataDog/documentation
 /shopify/manifest.json                                              @DataDog/saas-integrations @DataDog/documentation
 /shopify/assets/logs/                                               @DataDog/saas-integrations @DataDog/documentation @DataDog/logs-backend
-=======
 hubspot_content_hub/                                                @DataDog/saas-integrations
 hubspot_content_hub/*.md                                            @DataDog/saas-integrations @DataDog/documentation
 hubspot_content_hub/manifest.json                                   @DataDog/saas-integrations @DataDog/documentation
@@ -365,7 +363,6 @@
 vonage/*.md                                            @DataDog/saas-integrations @DataDog/documentation
 vonage/manifest.json                                   @DataDog/saas-integrations @DataDog/documentation
 vonage/assets/logs/                                    @DataDog/saas-integrations @DataDog/documentation @DataDog/logs-backend
->>>>>>> 23004f75
 
 # To keep Security up-to-date with changes to the signing tool.
 /datadog_checks_dev/datadog_checks/dev/tooling/signing.py             @DataDog/agent-integrations
