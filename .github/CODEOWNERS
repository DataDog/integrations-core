--- conflicted
+++ resolved
@@ -620,12 +620,11 @@
 /beyondtrust_password_safe/manifest.json                             @DataDog/saas-integrations @DataDog/agent-integrations @DataDog/documentation
 /beyondtrust_password_safe/assets/logs/                              @DataDog/saas-integrations @DataDog/documentation @DataDog/logs-integrations-reviewers
 
-<<<<<<< HEAD
 /crowdstrike_fdr/                                                    @DataDog/saas-integrations
 /crowdstrike_fdr/*.md                                                @DataDog/saas-integrations @DataDog/documentation
 /crowdstrike_fdr/manifest.json                                       @DataDog/saas-integrations @DataDog/documentation
 /crowdstrike_fdr/assets/logs/                                        @DataDog/saas-integrations @DataDog/documentation @DataDog/logs-integrations-reviewers
-=======
+
 /supply_chain_firewall/                                              @DataDog/saas-integrations @DataDog/agent-integrations
 /supply_chain_firewall/*.md                                          @DataDog/saas-integrations @DataDog/agent-integrations @DataDog/documentation
 /supply_chain_firewall/manifest.json                                 @DataDog/saas-integrations @DataDog/agent-integrations @DataDog/documentation
@@ -640,7 +639,6 @@
 /checkpoint_harmony_endpoint/*.md                                    @DataDog/agent-integrations @DataDog/documentation
 /checkpoint_harmony_endpoint/manifest.json                           @DataDog/agent-integrations @DataDog/documentation
 /checkpoint_harmony_endpoint/assets/logs/                            @DataDog/agent-integrations @DataDog/documentation @DataDog/logs-backend @DataDog/logs-core
->>>>>>> 045fe96d
 
 # To keep Security up-to-date with changes to the signing tool.
 /datadog_checks_dev/datadog_checks/dev/tooling/signing.py             @DataDog/agent-integrations
