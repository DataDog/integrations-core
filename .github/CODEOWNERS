--- conflicted
+++ resolved
@@ -520,8 +520,4 @@
 
 # LEAVE THE FOLLOWING LOG OWNERSHIP LAST IN THE FILE
 # Make sure logs team is the full owner for all logs related files
-<<<<<<< HEAD
 **/assets/logs/                                                       @DataDog/logs-integrations-reviewers @DataDog/logs-backend
-=======
-**/assets/logs/                                                       @DataDog/logs-integrations-reviewers @DataDog/logs-backend @DataDog/logs-core @DataDog/siem-logs-reviewers
->>>>>>> b4503df5
