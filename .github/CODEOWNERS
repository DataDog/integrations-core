# See https://help.github.com/articles/about-codeowners/ for syntax
# Rules are matched bottom-to-top, so one team can own subdirectories
# and another the rest of the directory.

# All your base
*                   @DataDog/agent-integrations

# Documentation
/docs/                @DataDog/documentation @DataDog/agent-integrations
*.md                  @DataDog/documentation @DataDog/agent-integrations
conf.yaml.example     @DataDog/documentation @DataDog/agent-integrations
conf.yaml.default     @DataDog/documentation @DataDog/agent-integrations @DataDog/agent-metrics-logs
auto_conf.yaml        @DataDog/documentation @DataDog/agent-integrations @DataDog/container-integrations
manifest.json         @DataDog/documentation @DataDog/agent-integrations
**/assets             @DataDog/documentation @DataDog/agent-integrations


# Dependencies
/.deps/                            @DataDog/agent-integrations @DataDog/agent-delivery
/.builders/                        @DataDog/agent-delivery
/.builders/images/                 @DataDog/agent-integrations @DataDog/agent-delivery
/.builders/patches/                @DataDog/agent-integrations @DataDog/agent-delivery

# Checks base
/datadog_checks_base/                                          @DataDog/agent-integrations
/datadog_checks_base/datadog_checks/base/checks/openmetrics/   @DataDog/agent-integrations @DataDog/container-integrations
/datadog_checks_base/datadog_checks/base/checks/kube_leader/   @DataDog/agent-integrations @DataDog/container-integrations

# Container monitoring
/cert_manager/                                  @DataDog/container-integrations @DataDog/agent-integrations
/cert_manager/*.md                              @DataDog/container-integrations @DataDog/agent-integrations @DataDog/documentation
/cert_manager/manifest.json                     @DataDog/container-integrations @DataDog/agent-integrations @DataDog/documentation
/container/                                     @DataDog/container-integrations @DataDog/agent-integrations
/container/*.md                                 @DataDog/container-integrations @DataDog/agent-integrations @DataDog/documentation
/container/manifest.json                        @DataDog/container-integrations @DataDog/agent-integrations @DataDog/documentation
/containerd/                                    @DataDog/container-integrations @DataDog/agent-integrations
/containerd/*.md                                @DataDog/container-integrations @DataDog/agent-integrations @DataDog/documentation
/containerd/manifest.json                       @DataDog/container-integrations @DataDog/agent-integrations @DataDog/documentation
/cri/                                           @DataDog/container-integrations @DataDog/agent-integrations
/cri/*.md                                       @DataDog/container-integrations @DataDog/agent-integrations @DataDog/documentation
/cri/manifest.json                              @DataDog/container-integrations @DataDog/agent-integrations @DataDog/documentation
/crio/                                          @DataDog/container-integrations @DataDog/agent-integrations
/crio/*.md                                      @DataDog/container-integrations @DataDog/agent-integrations @DataDog/documentation
/crio/manifest.json                             @DataDog/container-integrations @DataDog/agent-integrations @DataDog/documentation
/datadog_cluster_agent/                         @DataDog/container-integrations @DataDog/agent-integrations
/datadog_cluster_agent/*.md                     @DataDog/container-integrations @DataDog/agent-integrations @DataDog/documentation
/datadog_operator/                              @DataDog/container-ecosystems @DataDog/agent-integrations
/datadog_operator/*.md                          @DataDog/container-ecosystems @DataDog/agent-integrations @DataDog/documentation
/docker_daemon/                                 @DataDog/container-integrations @DataDog/agent-integrations
/docker_daemon/*.md                             @DataDog/container-integrations @DataDog/agent-integrations @DataDog/documentation
/docker_daemon/metadata.csv                     @DataDog/container-integrations @DataDog/agent-integrations @DataDog/documentation
/docker_daemon/manifest.json                    @DataDog/container-integrations @DataDog/agent-integrations @DataDog/documentation
/ecs_fargate/                                   @DataDog/container-integrations @DataDog/agent-integrations
/ecs_fargate/*.md                               @DataDog/container-integrations @DataDog/agent-integrations @DataDog/documentation
/ecs_fargate/manifest.json                      @DataDog/container-integrations @DataDog/agent-integrations @DataDog/documentation
/eks_fargate/                                   @DataDog/container-integrations @DataDog/agent-integrations
/eks_fargate/*.md                               @DataDog/container-integrations @DataDog/agent-integrations @DataDog/documentation
/eks_fargate/manifest.json                      @DataDog/container-integrations @DataDog/agent-integrations @DataDog/documentation
/helm/                                          @DataDog/container-integrations @DataDog/agent-integrations
/helm/*.md                                      @DataDog/container-integrations @DataDog/agent-integrations @DataDog/documentation
/helm/manifest.json                             @DataDog/container-integrations @DataDog/agent-integrations @DataDog/documentation
/kube_apiserver_metrics/                        @DataDog/container-integrations @DataDog/agent-integrations
/kube_apiserver_metrics/*.md                    @DataDog/container-integrations @DataDog/agent-integrations @DataDog/documentation
/kube_apiserver_metrics/manifest.json           @DataDog/container-integrations @DataDog/agent-integrations @DataDog/documentation
/kube_controller_manager/                       @DataDog/container-integrations @DataDog/agent-integrations
/kube_controller_manager/*.md                   @DataDog/container-integrations @DataDog/agent-integrations @DataDog/documentation
/kube_controller_manager/manifest.json          @DataDog/container-integrations @DataDog/agent-integrations @DataDog/documentation
/kube_dns/                                      @DataDog/container-integrations @DataDog/agent-integrations
/kube_dns/*.md                                  @DataDog/container-integrations @DataDog/agent-integrations @DataDog/documentation
/kube_dns/manifest.json                         @DataDog/container-integrations @DataDog/agent-integrations @DataDog/documentation
/kube_metrics_server/                           @DataDog/container-integrations @DataDog/agent-integrations
/kube_metrics_server/*.md                       @DataDog/container-integrations @DataDog/agent-integrations @DataDog/documentation
/kube_metrics_server/manifest.json              @DataDog/container-integrations @DataDog/agent-integrations @DataDog/documentation
/kube_proxy/                                    @DataDog/container-integrations @DataDog/agent-integrations
/kube_proxy/*.md                                @DataDog/container-integrations @DataDog/agent-integrations @DataDog/documentation
/kube_proxy/manifest.json                       @DataDog/container-integrations @DataDog/agent-integrations @DataDog/documentation
/kube_scheduler/                                @DataDog/container-integrations @DataDog/agent-integrations
/kube_scheduler/*.md                            @DataDog/container-integrations @DataDog/agent-integrations @DataDog/documentation
/kube_scheduler/manifest.json                   @DataDog/container-integrations @DataDog/agent-integrations @DataDog/documentation
/kubelet/                                       @DataDog/container-integrations @DataDog/agent-integrations
/kubelet/*.md                                   @DataDog/container-integrations @DataDog/agent-integrations @DataDog/documentation
/kubelet/manifest.json                          @DataDog/container-integrations @DataDog/agent-integrations @DataDog/documentation
/kubernetes/                                    @DataDog/container-integrations @DataDog/agent-integrations
/kubernetes/*.md                                @DataDog/container-integrations @DataDog/agent-integrations @DataDog/documentation
/kubernetes/manifest.json                       @DataDog/container-integrations @DataDog/agent-integrations @DataDog/documentation
/kubernetes_admission/                          @DataDog/container-platform     @DataDog/agent-integrations
/kubernetes_cluster_autoscaler/                 @DataDog/container-integrations @DataDog/agent-integrations
/kubernetes_cluster_autoscaler/*.md             @DataDog/container-integrations @DataDog/agent-integrations @DataDog/documentation
/kubernetes_cluster_autoscaler/manifest.json    @DataDog/container-integrations @DataDog/agent-integrations @DataDog/documentation
/kubernetes_state/                              @DataDog/container-integrations @DataDog/agent-integrations
/kubernetes_state/*.md                          @DataDog/container-integrations @DataDog/agent-integrations @DataDog/documentation
/kubernetes_state/manifest.json                 @DataDog/container-integrations @DataDog/agent-integrations @DataDog/documentation
/kubernetes_state_core/                         @DataDog/container-integrations @DataDog/agent-integrations
/kubernetes_state_core/*.md                     @DataDog/container-integrations @DataDog/agent-integrations @DataDog/documentation
/kubernetes_state_core/manifest.json            @DataDog/container-integrations @DataDog/agent-integrations @DataDog/documentation
/nginx_ingress_controller/                      @DataDog/container-integrations @DataDog/agent-integrations
/nginx_ingress_controller/*.md                  @DataDog/container-integrations @DataDog/agent-integrations @DataDog/documentation
/nginx_ingress_controller/manifest.json         @DataDog/container-integrations @DataDog/agent-integrations @DataDog/documentation
/oom_kill/                                      @DataDog/container-integrations @DataDog/agent-integrations
/oom_kill/*.md                                  @DataDog/container-integrations @DataDog/agent-integrations @DataDog/documentation
/oom_kill/manifest.json                         @DataDog/container-integrations @DataDog/agent-integrations @DataDog/documentation
/openmetrics/                                   @DataDog/container-integrations @DataDog/agent-integrations
/openmetrics/*.md                               @DataDog/container-integrations @DataDog/agent-integrations @DataDog/documentation
/openmetrics/manifest.json                      @DataDog/container-integrations @DataDog/agent-integrations @DataDog/documentation
/podman/                                        @DataDog/container-integrations @DataDog/agent-integrations
/podman/*.md                                    @DataDog/container-integrations @DataDog/agent-integrations @DataDog/documentation
/podman/manifest.json                           @DataDog/container-integrations @DataDog/agent-integrations @DataDog/documentation
/tcp_queue_length/                              @DataDog/container-integrations @DataDog/agent-integrations
/tcp_queue_length/*.md                          @DataDog/container-integrations @DataDog/agent-integrations @DataDog/documentation
/tcp_queue_length/manifest.json                 @DataDog/container-integrations @DataDog/agent-integrations @DataDog/documentation

# NDM
/cisco_aci/                                                        @DataDog/ndm-integrations @DataDog/agent-integrations
/cisco_sdwan/                                                      @DataDog/ndm-integrations @DataDog/agent-integrations
/snmp/                                                             @DataDog/ndm-core @DataDog/agent-integrations
/snmp/*.md                                                         @DataDog/ndm-core @DataDog/agent-integrations @DataDog/documentation
/snmp_*/                                                           @DataDog/ndm-core @DataDog/agent-integrations
/snmp_*/*.md                                                       @DataDog/ndm-core @DataDog/agent-integrations @DataDog/documentation
/network_path/                                                     @DataDog/network-device-monitoring @DataDog/Networks @DataDog/agent-integrations
/network_path/*.md                                                 @DataDog/network-device-monitoring @DataDog/Networks @DataDog/agent-integrations @DataDog/documentation

/datadog_checks_dev/datadog_checks/dev/tooling/commands/meta/snmp/ @DataDog/ndm-core @DataDog/agent-integrations
/docs/developer/tutorials/snmp/                                    @DataDog/ndm-core @DataDog/agent-integrations @DataDog/documentation

# Platform Integrations
/citrix_hypervisor/                     @DataDog/platform-integrations @DataDog/agent-integrations
/citrix_hypervisor/manifest.json        @DataDog/platform-integrations @DataDog/agent-integrations @DataDog/documentation
/citrix_hypervisor/*.md                 @DataDog/platform-integrations @DataDog/agent-integrations @DataDog/documentation
/cloudera/                              @DataDog/platform-integrations @DataDog/agent-integrations
/cloudera/manifest.json                 @DataDog/platform-integrations @DataDog/agent-integrations @DataDog/documentation
/cloudera/*.md                          @DataDog/platform-integrations @DataDog/agent-integrations @DataDog/documentation
/cloud_foundry_api/                     @DataDog/platform-integrations @DataDog/agent-integrations
/cloud_foundry_api/manifest.json        @DataDog/platform-integrations @DataDog/agent-integrations @DataDog/documentation
/cloud_foundry_api/*.md                 @DataDog/platform-integrations @DataDog/agent-integrations @DataDog/documentation
/esxi/                                  @DataDog/platform-integrations @DataDog/agent-integrations
/esxi/manifest.json                     @DataDog/platform-integrations @DataDog/agent-integrations @DataDog/documentation
/esxi/*.md                              @DataDog/platform-integrations @DataDog/agent-integrations @DataDog/documentation
/fly_io/                                @DataDog/platform-integrations @DataDog/agent-integrations
/fly_io/manifest.json                   @DataDog/platform-integrations @DataDog/agent-integrations @DataDog/documentation
/fly_io/*.md                            @DataDog/platform-integrations @DataDog/agent-integrations @DataDog/documentation
/fly_io/assets/logs/                    @DataDog/platform-integrations @DataDog/agent-integrations @DataDog/documentation @DataDog/logs-backend @DataDog/logs-core
/openstack/                             @DataDog/platform-integrations @DataDog/agent-integrations
/openstack/*.md                         @DataDog/platform-integrations @DataDog/agent-integrations @DataDog/documentation
/openstack/manifest.json                @DataDog/platform-integrations @DataDog/agent-integrations @DataDog/documentation
/openstack_controller/                  @DataDog/platform-integrations @DataDog/agent-integrations
/openstack_controller/manifest.json     @DataDog/platform-integrations @DataDog/agent-integrations @DataDog/documentation
/openstack_controller/*.md              @DataDog/platform-integrations @DataDog/agent-integrations @DataDog/documentation
/teleport/                              @DataDog/platform-integrations @DataDog/agent-integrations
/teleport/manifest.json                 @DataDog/platform-integrations @DataDog/agent-integrations @DataDog/documentation
/teleport/*.md                          @DataDog/platform-integrations @DataDog/agent-integrations @DataDog/documentation
/teleport/assets/logs/                  @DataDog/platform-integrations @DataDog/agent-integrations @DataDog/documentation @DataDog/logs-backend @DataDog/logs-core
/vsphere/                               @DataDog/platform-integrations @DataDog/agent-integrations
/vsphere/manifest.json                  @DataDog/platform-integrations @DataDog/agent-integrations @DataDog/documentation
/vsphere/*.md                           @DataDog/platform-integrations @DataDog/agent-integrations @DataDog/documentation

# System checks
/disk/                                    @DataDog/agent-integrations @DataDog/windows-agent
/disk/*.md                                @DataDog/agent-integrations @DataDog/windows-agent @DataDog/documentation
/disk/manifest.json                       @DataDog/agent-integrations @DataDog/windows-agent @DataDog/documentation
/network/                                 @DataDog/agent-integrations @DataDog/windows-agent
/network/*.md                             @DataDog/agent-integrations @DataDog/windows-agent @DataDog/documentation
/network/manifest.json                    @DataDog/agent-integrations @DataDog/windows-agent @DataDog/documentation
/process/                                 @DataDog/agent-integrations @DataDog/windows-agent
/process/*.md                             @DataDog/agent-integrations @DataDog/windows-agent @DataDog/documentation
/process/manifest.json                    @DataDog/agent-integrations @DataDog/windows-agent @DataDog/documentation

# OpenTelemetry
/otel/                                    @DataDog/opentelemetry @DataDog/agent-integrations
/otel/*.md                                @DataDog/opentelemetry @DataDog/agent-integrations @DataDog/documentation
/otel/manifest.json                       @DataDog/opentelemetry @DataDog/agent-integrations @DataDog/documentation

# Agent Platform
/nvidia_jetson/                           @DataDog/agent-platform @DataDog/agent-integrations
/nvidia_jetson/*.md                       @DataDog/agent-platform @DataDog/agent-integrations @DataDog/documentation
/nvidia_jetson/manifest.json              @DataDog/agent-platform @DataDog/agent-integrations @DataDog/documentation

# Database monitoring
**/base/utils/db/utils.py                           @DataDog/agent-integrations @DataDog/database-monitoring-agent
datadog_checks_base/tests/**/test_util.py           @DataDog/agent-integrations @DataDog/database-monitoring-agent
**/base/utils/db/sql.py                             @DataDog/database-monitoring-agent @DataDog/agent-integrations
datadog_checks_base/tests/**/test_db_sql.py         @DataDog/database-monitoring-agent @DataDog/agent-integrations
**/base/utils/db/statement_metrics.py               @DataDog/database-monitoring-agent @DataDog/agent-integrations
datadog_checks_base/tests/**/test_db_statements.py  @DataDog/database-monitoring-agent @DataDog/agent-integrations
/postgres/                                          @DataDog/database-monitoring-agent @DataDog/agent-integrations
/postgres/*.md                                      @DataDog/database-monitoring @DataDog/agent-integrations @DataDog/documentation
/postgres/manifest.json                             @DataDog/database-monitoring @DataDog/agent-integrations @DataDog/documentation
/mysql/                                             @DataDog/database-monitoring-agent @DataDog/agent-integrations
/mysql/*.md                                         @DataDog/database-monitoring @DataDog/agent-integrations @DataDog/documentation
/mysql/manifest.json                                @DataDog/database-monitoring @DataDog/agent-integrations @DataDog/documentation
/sqlserver/                                         @DataDog/database-monitoring-agent @DataDog/agent-integrations
/sqlserver/*.md                                     @DataDog/database-monitoring @DataDog/agent-integrations @DataDog/documentation
/sqlserver/manifest.json                            @DataDog/database-monitoring @DataDog/agent-integrations @DataDog/documentation
/oracle/                                            @DataDog/database-monitoring-agent @DataDog/agent-integrations
/oracle/*.md                                        @DataDog/database-monitoring @DataDog/agent-integrations @DataDog/documentation
/oracle/manifest.json                               @DataDog/database-monitoring @DataDog/agent-integrations @DataDog/documentation
/mongo/                                             @DataDog/database-monitoring-agent @DataDog/agent-integrations
/mongo/*.md                                         @DataDog/database-monitoring @DataDog/agent-integrations @DataDog/documentation
/mongo/manifest.json                                @DataDog/database-monitoring @DataDog/agent-integrations @DataDog/documentation

# APM Integrations
/langchain/         @DataDog/ml-observability @DataDog/agent-integrations @DataDog/documentation
/openai/            @DataDog/ml-observability @DataDog/agent-integrations @DataDog/documentation
/anthropic/         @DataDog/ml-observability @DataDog/agent-integrations @DataDog/documentation

# Windows agent
datadog_checks_base/datadog_checks/base/checks/win/                  @DataDog/windows-agent @DataDog/agent-integrations
datadog_checks_base/datadog_checks/base/checks/windows/              @DataDog/windows-agent @DataDog/agent-integrations
/active_directory/                                                   @DataDog/windows-agent @DataDog/agent-integrations
/active_directory/*.md                                               @DataDog/windows-agent @DataDog/agent-integrations @DataDog/documentation
/active_directory/manifest.json                                      @DataDog/windows-agent @DataDog/agent-integrations @DataDog/documentation
/aspdotnet/                                                          @DataDog/windows-agent @DataDog/agent-integrations
/aspdotnet/*.md                                                      @DataDog/windows-agent @DataDog/agent-integrations @DataDog/documentation
/aspdotnet/manifest.json                                             @DataDog/windows-agent @DataDog/agent-integrations @DataDog/documentation
/dotnetclr/                                                          @DataDog/windows-agent @DataDog/agent-integrations
/dotnetclr/*.md                                                      @DataDog/windows-agent @DataDog/agent-integrations @DataDog/documentation
/dotnetclr/manifest.json                                             @DataDog/windows-agent @DataDog/agent-integrations @DataDog/documentation
/exchange_server/                                                    @DataDog/windows-agent @DataDog/agent-integrations
/exchange_server/*.md                                                @DataDog/windows-agent @DataDog/agent-integrations @DataDog/documentation
/exchange_server/manifest.json                                       @DataDog/windows-agent @DataDog/agent-integrations @DataDog/documentation
/hyperv/                                                             @DataDog/windows-agent @DataDog/agent-integrations
/hyperv/*.md                                                         @DataDog/windows-agent @DataDog/agent-integrations @DataDog/documentation
/hyperv/manifest.json                                                @DataDog/windows-agent @DataDog/agent-integrations @DataDog/documentation
/iis/                                                                @DataDog/windows-agent @DataDog/agent-integrations
/iis/*.md                                                            @DataDog/windows-agent @DataDog/agent-integrations @DataDog/documentation
/iis/manifest.json                                                   @DataDog/windows-agent @DataDog/agent-integrations @DataDog/documentation
/pdh_check/                                                          @DataDog/windows-agent @DataDog/agent-integrations
/pdh_check/*.md                                                      @DataDog/windows-agent @DataDog/agent-integrations @DataDog/documentation
/pdh_check/manifest.json                                             @DataDog/windows-agent @DataDog/agent-integrations @DataDog/documentation
/win32_event_log/                                                    @DataDog/windows-agent @DataDog/agent-integrations
/win32_event_log/*.md                                                @DataDog/windows-agent @DataDog/agent-integrations @DataDog/documentation
/win32_event_log/manifest.json                                       @DataDog/windows-agent @DataDog/agent-integrations @DataDog/documentation
/windows_performance_counters/                                       @DataDog/windows-agent @DataDog/agent-integrations
/windows_performance_counters/*.md                                   @DataDog/windows-agent @DataDog/agent-integrations @DataDog/documentation
/windows_performance_counters/manifest.json                          @DataDog/windows-agent @DataDog/agent-integrations @DataDog/documentation
/windows_registry/                                                   @DataDog/windows-agent @DataDog/agent-integrations
/windows_registry/*.md                                               @DataDog/windows-agent @DataDog/agent-integrations @DataDog/documentation
/windows_registry/manifest.json                                      @DataDog/windows-agent @DataDog/agent-integrations @DataDog/documentation
/windows_service/                                                    @DataDog/windows-agent @DataDog/agent-integrations
/windows_service/*.md                                                @DataDog/windows-agent @DataDog/agent-integrations @DataDog/documentation
/windows_service/manifest.json                                       @DataDog/windows-agent @DataDog/agent-integrations @DataDog/documentation
/wmi_check/                                                          @DataDog/windows-agent @DataDog/agent-integrations
/wmi_check/*.md                                                      @DataDog/windows-agent @DataDog/agent-integrations @DataDog/documentation
/wmi_check/manifest.json                                             @DataDog/windows-agent @DataDog/agent-integrations @DataDog/documentation

# SaaS Integrations
<<<<<<< HEAD
/brevo/                                                              @DataDog/saas-integrations
/brevo/*.md                                                          @DataDog/saas-integrations @DataDog/documentation
/brevo/manifest.json                                                 @DataDog/saas-integrations @DataDog/documentation
/brevo/assets/logs/                                                  @DataDog/saas-integrations @DataDog/documentation @DataDog/logs-backend
=======
/authorize_net/                                                      @DataDog/saas-integrations
/authorize_net/*.md                                                  @DataDog/saas-integrations @DataDog/documentation
/authorize_net/manifest.json                                         @DataDog/saas-integrations @DataDog/documentation
/authorize_net/metadata.csv                                          @DataDog/saas-integrations @DataDog/documentation
/authorize_net/assets/logs/                                          @DataDog/saas-integrations @DataDog/documentation @DataDog/logs-backend
>>>>>>> e9529aed

/cisco_umbrella_dns/                                                 @DataDog/saas-integrations
/cisco_umbrella_dns/*.md                                             @DataDog/saas-integrations @DataDog/documentation
/cisco_umbrella_dns/manifest.json                                    @DataDog/saas-integrations @DataDog/documentation

/cisco_duo/                                                          @DataDog/saas-integrations
/cisco_duo/*.md                                                      @DataDog/saas-integrations @DataDog/documentation
/cisco_duo/manifest.json                                             @DataDog/saas-integrations @DataDog/documentation

/cisco_secure_endpoint/                                              @DataDog/saas-integrations
/cisco_secure_endpoint/*.md                                          @DataDog/saas-integrations @DataDog/documentation
/cisco_secure_endpoint/manifest.json                                 @DataDog/saas-integrations @DataDog/documentation
/cisco_secure_endpoint/assets/logs/                                  @DataDog/saas-integrations @DataDog/documentation @DataDog/logs-backend @DataDog/logs-core

/contentful/                                                         @DataDog/saas-integrations
/contentful/*.md                                                     @DataDog/saas-integrations @DataDog/documentation
/contentful/manifest.json                                            @DataDog/saas-integrations @DataDog/documentation
/contentful/assets/logs/                                             @DataDog/saas-integrations @DataDog/documentation @DataDog/logs-backend @DataDog/logs-core

/freshservice/                                                          @DataDog/saas-integrations
/freshservice/*.md                                                      @DataDog/saas-integrations @DataDog/documentation
/freshservice/manifest.json                                             @DataDog/saas-integrations @DataDog/documentation
/freshservice/assets/logs/                                              @DataDog/saas-integrations @DataDog/documentation @DataDog/logs-backend @DataDog/logs-core

/genesys/                                                           @DataDog/saas-integrations
/genesys/*.md                                                       @DataDog/saas-integrations @DataDog/documentation
/genesys/manifest.json                                              @DataDog/saas-integrations @DataDog/documentation
/genesys/metadata.csv                                               @DataDog/saas-integrations @DataDog/documentation
/genesys/assets/logs/                                               @DataDog/saas-integrations @DataDog/documentation @DataDog/logs-backend

/godaddy/                                                           @DataDog/saas-integrations
/godaddy/*.md                                                       @DataDog/saas-integrations @DataDog/documentation
/godaddy/manifest.json                                              @DataDog/saas-integrations @DataDog/documentation
/godaddy/metadata.csv                                               @DataDog/saas-integrations @DataDog/documentation

/greenhouse/                                                          @DataDog/saas-integrations
/greenhouse/*.md                                                      @DataDog/saas-integrations @DataDog/documentation
/greenhouse/manifest.json                                             @DataDog/saas-integrations @DataDog/documentation
/greenhouse/assets/logs/                                              @DataDog/saas-integrations @DataDog/documentation @DataDog/logs-backend @DataDog/logs-core

/incident_io/                                                        @DataDog/saas-integrations
/incident_io/*.md                                                    @DataDog/saas-integrations @DataDog/documentation
/incident_io/manifest.json                                           @DataDog/saas-integrations @DataDog/documentation
/incident_io/assets/logs/                                            @DataDog/saas-integrations @DataDog/documentation @DataDog/logs-backend @DataDog/logs-core

/lastpass/                                                          @DataDog/saas-integrations
/lastpass/*.md                                                      @DataDog/saas-integrations @DataDog/documentation
/lastpass/manifest.json                                             @DataDog/saas-integrations @DataDog/documentation
/lastpass/assets/logs/                                              @DataDog/saas-integrations @DataDog/documentation @DataDog/logs-backend @DataDog/logs-core

/mailchimp/                                                          @DataDog/saas-integrations
/mailchimp/*.md                                                      @DataDog/saas-integrations @DataDog/documentation
/mailchimp/manifest.json                                             @DataDog/saas-integrations @DataDog/documentation

/mimecast/                                                          @DataDog/saas-integrations
/mimecast/*.md                                                      @DataDog/saas-integrations @DataDog/documentation
/mimecast/manifest.json                                             @DataDog/saas-integrations @DataDog/documentation
/mimecast/assets/logs/                                              @DataDog/saas-integrations @DataDog/documentation @DataDog/logs-backend @DataDog/logs-core

/mux/                                                               @DataDog/saas-integrations
/mux/*.md                                                           @DataDog/saas-integrations @DataDog/documentation
/mux/manifest.json                                                  @DataDog/saas-integrations @DataDog/documentation
/mux/metadata.csv                                                   @DataDog/saas-integrations @DataDog/documentation

/palo_alto_cortex_xdr/                                               @DataDog/saas-integrations
/palo_alto_cortex_xdr/*.md                                           @DataDog/saas-integrations @DataDog/documentation
/palo_alto_cortex_xdr/manifest.json                                  @DataDog/saas-integrations @DataDog/documentation
/palo_alto_cortex_xdr/assets/logs/                                   @DataDog/saas-integrations @DataDog/documentation @DataDog/logs-backend @DataDog/logs-core

/snowflake/                                                          @DataDog/saas-integrations
/snowflake/*.md                                                      @DataDog/saas-integrations @DataDog/documentation @DataDog/agent-integrations
/snowflake/manifest.json                                             @DataDog/saas-integrations @DataDog/documentation

/sonicwall_firewall/                                                  @DataDog/saas-integrations
/sonicwall_firewall/*.md                                              @DataDog/saas-integrations @DataDog/documentation
/sonicwall_firewall/manifest.json                                     @DataDog/saas-integrations @DataDog/documentation
/sonicwall_firewall/assets/logs/                                      @DataDog/saas-integrations @DataDog/documentation @DataDog/logs-backend

/sophos_central_cloud/                                               @DataDog/saas-integrations
/sophos_central_cloud/*.md                                           @DataDog/saas-integrations @DataDog/documentation
/sophos_central_cloud/manifest.json                                  @DataDog/saas-integrations @DataDog/documentation
/sophos_central_cloud/assets/logs/                                   @DataDog/saas-integrations @DataDog/documentation @DataDog/logs-backend @DataDog/logs-core

/squid/                                                              @DataDog/saas-integrations
/squid/*.md                                                          @DataDog/saas-integrations @DataDog/documentation
/squid/manifest.json                                                 @DataDog/saas-integrations @DataDog/documentation
/squid/assets/logs/                                                  @DataDog/saas-integrations @DataDog/documentation @DataDog/logs-backend

/ping_one/                                                           @DataDog/saas-integrations
/ping_one/*.md                                                       @DataDog/saas-integrations @DataDog/documentation
/ping_one/manifest.json                                              @DataDog/saas-integrations @DataDog/documentation
/ping_one/assets/logs/                                               @DataDog/saas-integrations @DataDog/documentation @DataDog/logs-backend @DataDog/logs-core

/trend_micro_vision_one_xdr/                                         @DataDog/saas-integrations
/trend_micro_vision_one_xdr/*.md                                     @DataDog/saas-integrations @DataDog/documentation
/trend_micro_vision_one_xdr/manifest.json                            @DataDog/saas-integrations @DataDog/documentation
/trend_micro_vision_one_xdr/assets/logs/                             @DataDog/saas-integrations @DataDog/documentation @DataDog/logs-backend @DataDog/logs-core

/ping_federate/                                                      @DataDog/saas-integrations
/ping_federate/*.md                                                  @DataDog/saas-integrations @DataDog/documentation
/ping_federate/manifest.json                                         @DataDog/saas-integrations @DataDog/documentation
/ping_federate/assets/logs/                                          @DataDog/saas-integrations @DataDog/documentation @DataDog/logs-backend @DataDog/logs-core

/cisco_secure_email_threat_defense/                                 @DataDog/saas-integrations
/cisco_secure_email_threat_defense/*.md                             @DataDog/saas-integrations @DataDog/documentation
/cisco_secure_email_threat_defense/manifest.json                    @DataDog/saas-integrations @DataDog/documentation
/cisco_secure_email_threat_defense/assets/logs/                     @DataDog/saas-integrations @DataDog/documentation @DataDog/logs-backend @DataDog/logs-core

/ringcentral/                                                        @DataDog/saas-integrations
/ringcentral/*.md                                                    @DataDog/saas-integrations @DataDog/documentation
/ringcentral/manifest.json                                           @DataDog/saas-integrations @DataDog/documentation
/ringcentral/metadata.csv                                            @DataDog/saas-integrations @DataDog/documentation
/ringcentral/assets/logs/                                            @DataDog/saas-integrations @DataDog/documentation @DataDog/logs-backend @DataDog/logs-core

/temporal_cloud/                                                    @DataDog/saas-integrations
/temporal_cloud/*.md                                                @DataDog/saas-integrations @DataDog/documentation
/temporal_cloud/manifest.json                                       @DataDog/saas-integrations @DataDog/documentation
/temporal_cloud/metadata.csv                                        @DataDog/saas-integrations @DataDog/documentation

/trend_micro_email_security/                                        @DataDog/saas-integrations
/trend_micro_email_security/*.md                                    @DataDog/saas-integrations @DataDog/documentation
/trend_micro_email_security/manifest.json                           @DataDog/saas-integrations @DataDog/documentation
/trend_micro_email_security/assets/logs/                            @DataDog/saas-integrations @DataDog/documentation @DataDog/logs-backend @DataDog/logs-core

/trellix_endpoint_security/                                         @DataDog/saas-integrations
/trellix_endpoint_security/*.md                                     @DataDog/saas-integrations @DataDog/documentation
/trellix_endpoint_security/manifest.json                            @DataDog/saas-integrations @DataDog/documentation
/trellix_endpoint_security/assets/logs/                             @DataDog/saas-integrations @DataDog/documentation @DataDog/logs-backend @DataDog/logs-core

/docusign/                                                          @DataDog/saas-integrations
/docusign/*.md                                                      @DataDog/saas-integrations @DataDog/documentation
/docusign/manifest.json                                             @DataDog/saas-integrations @DataDog/documentation
/docusign/assets/logs/                                              @DataDog/saas-integrations @DataDog/documentation @DataDog/logs-backend @DataDog/logs-core

/trend_micro_vision_one_endpoint_security/                          @DataDog/saas-integrations
/trend_micro_vision_one_endpoint_security/*.md                      @DataDog/saas-integrations @DataDog/documentation
/trend_micro_vision_one_endpoint_security/manifest.json             @DataDog/saas-integrations @DataDog/documentation
/trend_micro_vision_one_endpoint_security/assets/logs/              @DataDog/saas-integrations @DataDog/documentation @DataDog/logs-backend @DataDog/logs-core

/shopify/                                                           @DataDog/saas-integrations
/shopify/*.md                                                       @DataDog/saas-integrations @DataDog/documentation
/shopify/manifest.json                                              @DataDog/saas-integrations @DataDog/documentation
/shopify/assets/logs/                                               @DataDog/saas-integrations @DataDog/documentation @DataDog/logs-backend

/shopify/                                                           @DataDog/saas-integrations
/shopify/*.md                                                       @DataDog/saas-integrations @DataDog/documentation
/shopify/manifest.json                                              @DataDog/saas-integrations @DataDog/documentation
/shopify/assets/logs/                                               @DataDog/saas-integrations @DataDog/documentation @DataDog/logs-backend

/hubspot_content_hub/                                               @DataDog/saas-integrations
/hubspot_content_hub/*.md                                           @DataDog/saas-integrations @DataDog/documentation
/hubspot_content_hub/manifest.json                                  @DataDog/saas-integrations @DataDog/documentation
/hubspot_content_hub/assets/logs/                                   @DataDog/saas-integrations @DataDog/documentation @DataDog/logs-backend @DataDog/logs-core

vonage/                                                            @DataDog/saas-integrations
vonage/*.md                                                        @DataDog/saas-integrations @DataDog/documentation
vonage/manifest.json                                               @DataDog/saas-integrations @DataDog/documentation
vonage/assets/logs/                                                @DataDog/saas-integrations @DataDog/documentation @DataDog/logs-backend @DataDog/logs-core

/asana/                                                             @DataDog/saas-integrations
/asana/*.md                                                         @DataDog/saas-integrations @DataDog/documentation
/asana/manifest.json                                                @DataDog/saas-integrations @DataDog/documentation
/asana/assets/logs/                                                 @DataDog/saas-integrations @DataDog/documentation @DataDog/logs-backend

hubspot_content_hub/                                                @DataDog/saas-integrations
hubspot_content_hub/*.md                                            @DataDog/saas-integrations @DataDog/documentation
hubspot_content_hub/manifest.json                                   @DataDog/saas-integrations @DataDog/documentation
hubspot_content_hub/assets/logs/                                    @DataDog/saas-integrations @DataDog/documentation @DataDog/logs-backend

plaid/                                                              @DataDog/saas-integrations
plaid/*.md                                                          @DataDog/saas-integrations @DataDog/documentation
plaid/manifest.json                                                 @DataDog/saas-integrations @DataDog/documentation
plaid/assets/logs/                                                  @DataDog/saas-integrations @DataDog/documentation @DataDog/logs-backend

/streamnative/                                                      @DataDog/saas-integrations
/streamnative/*.md                                                  @DataDog/saas-integrations @DataDog/documentation
/streamnative/manifest.json                                         @DataDog/saas-integrations @DataDog/documentation
/streamnative/assets/logs/                                          @DataDog/saas-integrations @DataDog/documentation @DataDog/logs-backend

# To keep Security up-to-date with changes to the signing tool.
/datadog_checks_dev/datadog_checks/dev/tooling/signing.py             @DataDog/agent-integrations
# As well as the secure downloader.
/datadog_checks_downloader/                                           @DataDog/agent-integrations
docs/developer/process/integration-release.md                         @DataDog/agent-integrations
# As well as the pipelines.
/.github/workflows/                                                   @DataDog/agent-integrations
/.github/workflows/build-deps.yml                                     @DataDog/agent-delivery
/.gitlab-ci.yml                                                       @DataDog/agent-integrations
# Dev container
/.devcontainer/                                                        @DataDog/agent-integrations @DataDog/container-integrations
/.devcontainer/dbm                                                     @DataDog/database-monitoring-agent

# LEAVE THE FOLLOWING LOG OWNERSHIP LAST IN THE FILE
# Make sure logs team is the full owner for all logs related files
**/assets/logs/                          @DataDog/logs-backend @DataDog/logs-core @DataDog/siem-logs-reviewers<|MERGE_RESOLUTION|>--- conflicted
+++ resolved
@@ -243,18 +243,16 @@
 /wmi_check/manifest.json                                             @DataDog/windows-agent @DataDog/agent-integrations @DataDog/documentation
 
 # SaaS Integrations
-<<<<<<< HEAD
-/brevo/                                                              @DataDog/saas-integrations
-/brevo/*.md                                                          @DataDog/saas-integrations @DataDog/documentation
-/brevo/manifest.json                                                 @DataDog/saas-integrations @DataDog/documentation
-/brevo/assets/logs/                                                  @DataDog/saas-integrations @DataDog/documentation @DataDog/logs-backend
-=======
 /authorize_net/                                                      @DataDog/saas-integrations
 /authorize_net/*.md                                                  @DataDog/saas-integrations @DataDog/documentation
 /authorize_net/manifest.json                                         @DataDog/saas-integrations @DataDog/documentation
 /authorize_net/metadata.csv                                          @DataDog/saas-integrations @DataDog/documentation
 /authorize_net/assets/logs/                                          @DataDog/saas-integrations @DataDog/documentation @DataDog/logs-backend
->>>>>>> e9529aed
+
+/brevo/                                                              @DataDog/saas-integrations
+/brevo/*.md                                                          @DataDog/saas-integrations @DataDog/documentation
+/brevo/manifest.json                                                 @DataDog/saas-integrations @DataDog/documentation
+/brevo/assets/logs/                                                  @DataDog/saas-integrations @DataDog/documentation @DataDog/logs-backend
 
 /cisco_umbrella_dns/                                                 @DataDog/saas-integrations
 /cisco_umbrella_dns/*.md                                             @DataDog/saas-integrations @DataDog/documentation
