# See https://help.github.com/articles/about-codeowners/ for syntax
# Rules are matched bottom-to-top, so one team can own subdirectories
# and another the rest of the directory.

# All your base
*                   @DataDog/agent-integrations

# Documentation
/docs/                @DataDog/documentation @DataDog/agent-integrations
*.md                  @DataDog/documentation @DataDog/agent-integrations
conf.yaml.example     @DataDog/documentation @DataDog/agent-integrations
conf.yaml.default     @DataDog/documentation @DataDog/agent-integrations @DataDog/agent-metrics-logs
auto_conf.yaml        @DataDog/documentation @DataDog/agent-integrations @DataDog/container-integrations
manifest.json         @DataDog/documentation @DataDog/agent-integrations
**/assets             @DataDog/documentation @DataDog/agent-integrations


# Dependencies
/.deps/                            @DataDog/agent-integrations @DataDog/agent-delivery
/.builders/                        @DataDog/agent-delivery
/.builders/images/                 @DataDog/agent-integrations @DataDog/agent-delivery
/.builders/patches/                @DataDog/agent-integrations @DataDog/agent-delivery

# Checks base
/datadog_checks_base/                                          @DataDog/agent-integrations
/datadog_checks_base/datadog_checks/base/checks/openmetrics/   @DataDog/agent-integrations @DataDog/container-integrations
/datadog_checks_base/datadog_checks/base/checks/kube_leader/   @DataDog/agent-integrations @DataDog/container-integrations

# Container monitoring
/cert_manager/                            @DataDog/container-integrations @DataDog/agent-integrations
/cert_manager/*.md                        @DataDog/container-integrations @DataDog/agent-integrations @DataDog/documentation
/cert_manager/manifest.json               @DataDog/container-integrations @DataDog/agent-integrations @DataDog/documentation
/container/                               @DataDog/container-integrations @DataDog/agent-integrations
/container/*.md                           @DataDog/container-integrations @DataDog/agent-integrations @DataDog/documentation
/container/manifest.json                  @DataDog/container-integrations @DataDog/agent-integrations @DataDog/documentation
/containerd/                              @DataDog/container-integrations @DataDog/agent-integrations
/containerd/*.md                          @DataDog/container-integrations @DataDog/agent-integrations @DataDog/documentation
/containerd/manifest.json                 @DataDog/container-integrations @DataDog/agent-integrations @DataDog/documentation
/cri/                                     @DataDog/container-integrations @DataDog/agent-integrations
/cri/*.md                                 @DataDog/container-integrations @DataDog/agent-integrations @DataDog/documentation
/cri/manifest.json                        @DataDog/container-integrations @DataDog/agent-integrations @DataDog/documentation
/crio/                                    @DataDog/container-integrations @DataDog/agent-integrations
/crio/*.md                                @DataDog/container-integrations @DataDog/agent-integrations @DataDog/documentation
/crio/manifest.json                       @DataDog/container-integrations @DataDog/agent-integrations @DataDog/documentation
/datadog_cluster_agent/                   @DataDog/container-integrations @DataDog/agent-integrations
/datadog_cluster_agent/*.md               @DataDog/container-integrations @DataDog/agent-integrations @DataDog/documentation
/datadog_operator/                        @DataDog/container-ecosystems @DataDog/agent-integrations
/datadog_operator/*.md                    @DataDog/container-ecosystems @DataDog/agent-integrations @DataDog/documentation
/docker_daemon/                           @DataDog/container-integrations @DataDog/agent-integrations
/docker_daemon/*.md                       @DataDog/container-integrations @DataDog/agent-integrations @DataDog/documentation
/docker_daemon/metadata.csv               @DataDog/container-integrations @DataDog/agent-integrations @DataDog/documentation
/docker_daemon/manifest.json              @DataDog/container-integrations @DataDog/agent-integrations @DataDog/documentation
/ecs_fargate/                             @DataDog/container-integrations @DataDog/agent-integrations
/ecs_fargate/*.md                         @DataDog/container-integrations @DataDog/agent-integrations @DataDog/documentation
/ecs_fargate/manifest.json                @DataDog/container-integrations @DataDog/agent-integrations @DataDog/documentation
/eks_fargate/                             @DataDog/container-integrations @DataDog/agent-integrations
/eks_fargate/*.md                         @DataDog/container-integrations @DataDog/agent-integrations @DataDog/documentation
/eks_fargate/manifest.json                @DataDog/container-integrations @DataDog/agent-integrations @DataDog/documentation
/helm/                                    @DataDog/container-integrations @DataDog/agent-integrations
/helm/*.md                                @DataDog/container-integrations @DataDog/agent-integrations @DataDog/documentation
/helm/manifest.json                       @DataDog/container-integrations @DataDog/agent-integrations @DataDog/documentation
/kube_apiserver_metrics/                  @DataDog/container-integrations @DataDog/agent-integrations
/kube_apiserver_metrics/*.md              @DataDog/container-integrations @DataDog/agent-integrations @DataDog/documentation
/kube_apiserver_metrics/manifest.json     @DataDog/container-integrations @DataDog/agent-integrations @DataDog/documentation
/kube_controller_manager/                 @DataDog/container-integrations @DataDog/agent-integrations
/kube_controller_manager/*.md             @DataDog/container-integrations @DataDog/agent-integrations @DataDog/documentation
/kube_controller_manager/manifest.json    @DataDog/container-integrations @DataDog/agent-integrations @DataDog/documentation
/kube_dns/                                @DataDog/container-integrations @DataDog/agent-integrations
/kube_dns/*.md                            @DataDog/container-integrations @DataDog/agent-integrations @DataDog/documentation
/kube_dns/manifest.json                   @DataDog/container-integrations @DataDog/agent-integrations @DataDog/documentation
/kube_metrics_server/                     @DataDog/container-integrations @DataDog/agent-integrations
/kube_metrics_server/*.md                 @DataDog/container-integrations @DataDog/agent-integrations @DataDog/documentation
/kube_metrics_server/manifest.json        @DataDog/container-integrations @DataDog/agent-integrations @DataDog/documentation
/kube_proxy/                              @DataDog/container-integrations @DataDog/agent-integrations
/kube_proxy/*.md                          @DataDog/container-integrations @DataDog/agent-integrations @DataDog/documentation
/kube_proxy/manifest.json                 @DataDog/container-integrations @DataDog/agent-integrations @DataDog/documentation
/kube_scheduler/                          @DataDog/container-integrations @DataDog/agent-integrations
/kube_scheduler/*.md                      @DataDog/container-integrations @DataDog/agent-integrations @DataDog/documentation
/kube_scheduler/manifest.json             @DataDog/container-integrations @DataDog/agent-integrations @DataDog/documentation
/kubelet/                                 @DataDog/container-integrations @DataDog/agent-integrations
/kubelet/*.md                             @DataDog/container-integrations @DataDog/agent-integrations @DataDog/documentation
/kubelet/manifest.json                    @DataDog/container-integrations @DataDog/agent-integrations @DataDog/documentation
/kubernetes/                              @DataDog/container-integrations @DataDog/agent-integrations
/kubernetes/*.md                          @DataDog/container-integrations @DataDog/agent-integrations @DataDog/documentation
/kubernetes/manifest.json                 @DataDog/container-integrations @DataDog/agent-integrations @DataDog/documentation
/kubernetes_state/                        @DataDog/container-integrations @DataDog/agent-integrations
/kubernetes_state/*.md                    @DataDog/container-integrations @DataDog/agent-integrations @DataDog/documentation
/kubernetes_state/manifest.json           @DataDog/container-integrations @DataDog/agent-integrations @DataDog/documentation
/kubernetes_state_core/                   @DataDog/container-integrations @DataDog/agent-integrations
/kubernetes_state_core/*.md               @DataDog/container-integrations @DataDog/agent-integrations @DataDog/documentation
/kubernetes_state_core/manifest.json      @DataDog/container-integrations @DataDog/agent-integrations @DataDog/documentation
/nginx_ingress_controller/                @DataDog/container-integrations @DataDog/agent-integrations
/nginx_ingress_controller/*.md            @DataDog/container-integrations @DataDog/agent-integrations @DataDog/documentation
/nginx_ingress_controller/manifest.json   @DataDog/container-integrations @DataDog/agent-integrations @DataDog/documentation
/oom_kill/                                @DataDog/container-integrations @DataDog/agent-integrations
/oom_kill/*.md                            @DataDog/container-integrations @DataDog/agent-integrations @DataDog/documentation
/oom_kill/manifest.json                   @DataDog/container-integrations @DataDog/agent-integrations @DataDog/documentation
/openmetrics/                             @DataDog/container-integrations @DataDog/agent-integrations
/openmetrics/*.md                         @DataDog/container-integrations @DataDog/agent-integrations @DataDog/documentation
/openmetrics/manifest.json                @DataDog/container-integrations @DataDog/agent-integrations @DataDog/documentation
/podman/                                  @DataDog/container-integrations @DataDog/agent-integrations
/podman/*.md                              @DataDog/container-integrations @DataDog/agent-integrations @DataDog/documentation
/podman/manifest.json                     @DataDog/container-integrations @DataDog/agent-integrations @DataDog/documentation
/tcp_queue_length/                        @DataDog/container-integrations @DataDog/agent-integrations
/tcp_queue_length/*.md                    @DataDog/container-integrations @DataDog/agent-integrations @DataDog/documentation
/tcp_queue_length/manifest.json           @DataDog/container-integrations @DataDog/agent-integrations @DataDog/documentation

# NDM
/cisco_aci/                                                        @DataDog/network-device-monitoring @DataDog/agent-integrations
/cisco_sdwan/                                                      @DataDog/network-device-monitoring @DataDog/agent-integrations
/snmp/                                                             @DataDog/network-device-monitoring @DataDog/agent-integrations
/snmp/*.md                                                         @DataDog/network-device-monitoring @DataDog/agent-integrations @DataDog/documentation
/snmp_*/                                                           @DataDog/network-device-monitoring @DataDog/agent-integrations
/snmp_*/*.md                                                       @DataDog/network-device-monitoring @DataDog/agent-integrations @DataDog/documentation
/network_path/                                                     @DataDog/network-device-monitoring @DataDog/Networks @DataDog/agent-integrations
/network_path/*.md                                                 @DataDog/network-device-monitoring @DataDog/Networks @DataDog/agent-integrations @DataDog/documentation

/datadog_checks_dev/datadog_checks/dev/tooling/commands/meta/snmp/ @DataDog/network-device-monitoring @DataDog/agent-integrations
/docs/developer/tutorials/snmp/                                    @DataDog/network-device-monitoring @DataDog/agent-integrations @DataDog/documentation

# Platform Integrations
/citrix_hypervisor/                     @DataDog/platform-integrations @DataDog/agent-integrations
/citrix_hypervisor/manifest.json        @DataDog/platform-integrations @DataDog/agent-integrations @DataDog/documentation
/citrix_hypervisor/*.md                 @DataDog/platform-integrations @DataDog/agent-integrations @DataDog/documentation
/cloudera/                              @DataDog/platform-integrations @DataDog/agent-integrations
/cloudera/manifest.json                 @DataDog/platform-integrations @DataDog/agent-integrations @DataDog/documentation
/cloudera/*.md                          @DataDog/platform-integrations @DataDog/agent-integrations @DataDog/documentation
/cloud_foundry_api/                     @DataDog/platform-integrations @DataDog/agent-integrations
/cloud_foundry_api/manifest.json        @DataDog/platform-integrations @DataDog/agent-integrations @DataDog/documentation
/cloud_foundry_api/*.md                 @DataDog/platform-integrations @DataDog/agent-integrations @DataDog/documentation
/esxi/                                  @DataDog/platform-integrations @DataDog/agent-integrations
/esxi/manifest.json                     @DataDog/platform-integrations @DataDog/agent-integrations @DataDog/documentation
/esxi/*.md                              @DataDog/platform-integrations @DataDog/agent-integrations @DataDog/documentation
/openstack/                             @DataDog/platform-integrations @DataDog/agent-integrations
/openstack/*.md                         @DataDog/platform-integrations @DataDog/agent-integrations @DataDog/documentation
/openstack/manifest.json                @DataDog/platform-integrations @DataDog/agent-integrations @DataDog/documentation
/openstack_controller/                  @DataDog/platform-integrations @DataDog/agent-integrations
/openstack_controller/manifest.json     @DataDog/platform-integrations @DataDog/agent-integrations @DataDog/documentation
/openstack_controller/*.md              @DataDog/platform-integrations @DataDog/agent-integrations @DataDog/documentation
/teleport/                              @DataDog/platform-integrations @DataDog/agent-integrations
/teleport/manifest.json                 @DataDog/platform-integrations @DataDog/agent-integrations @DataDog/documentation
/teleport/*.md                          @DataDog/platform-integrations @DataDog/agent-integrations @DataDog/documentation
/teleport/assets/logs/                  @DataDog/platform-integrations @DataDog/agent-integrations @DataDog/documentation @DataDog/logs-backend
/vsphere/                               @DataDog/platform-integrations @DataDog/agent-integrations
/vsphere/manifest.json                  @DataDog/platform-integrations @DataDog/agent-integrations @DataDog/documentation
/vsphere/*.md                           @DataDog/platform-integrations @DataDog/agent-integrations @DataDog/documentation

# System checks
/disk/                                    @DataDog/agent-integrations @DataDog/windows-agent
/disk/*.md                                @DataDog/agent-integrations @DataDog/windows-agent @DataDog/documentation
/disk/manifest.json                       @DataDog/agent-integrations @DataDog/windows-agent @DataDog/documentation
/network/                                 @DataDog/agent-integrations @DataDog/windows-agent
/network/*.md                             @DataDog/agent-integrations @DataDog/windows-agent @DataDog/documentation
/network/manifest.json                    @DataDog/agent-integrations @DataDog/windows-agent @DataDog/documentation
/process/                                 @DataDog/agent-integrations @DataDog/windows-agent
/process/*.md                             @DataDog/agent-integrations @DataDog/windows-agent @DataDog/documentation
/process/manifest.json                    @DataDog/agent-integrations @DataDog/windows-agent @DataDog/documentation

# OpenTelemetry
/otel/                                    @DataDog/opentelemetry @DataDog/agent-integrations
/otel/*.md                                @DataDog/opentelemetry @DataDog/agent-integrations @DataDog/documentation
/otel/manifest.json                       @DataDog/opentelemetry @DataDog/agent-integrations @DataDog/documentation

# Agent Platform
/nvidia_jetson/                           @DataDog/agent-platform @DataDog/agent-integrations
/nvidia_jetson/*.md                       @DataDog/agent-platform @DataDog/agent-integrations @DataDog/documentation
/nvidia_jetson/manifest.json              @DataDog/agent-platform @DataDog/agent-integrations @DataDog/documentation

# Database monitoring
**/base/utils/db/utils.py                           @DataDog/agent-integrations @DataDog/database-monitoring-agent
datadog_checks_base/tests/**/test_util.py           @DataDog/agent-integrations @DataDog/database-monitoring-agent
**/base/utils/db/sql.py                             @DataDog/database-monitoring-agent @DataDog/agent-integrations
datadog_checks_base/tests/**/test_db_sql.py         @DataDog/database-monitoring-agent @DataDog/agent-integrations
**/base/utils/db/statement_metrics.py               @DataDog/database-monitoring-agent @DataDog/agent-integrations
datadog_checks_base/tests/**/test_db_statements.py  @DataDog/database-monitoring-agent @DataDog/agent-integrations
/postgres/                                          @DataDog/database-monitoring-agent @DataDog/agent-integrations
/postgres/*.md                                      @DataDog/database-monitoring @DataDog/agent-integrations @DataDog/documentation
/postgres/manifest.json                             @DataDog/database-monitoring @DataDog/agent-integrations @DataDog/documentation
/mysql/                                             @DataDog/database-monitoring-agent @DataDog/agent-integrations
/mysql/*.md                                         @DataDog/database-monitoring @DataDog/agent-integrations @DataDog/documentation
/mysql/manifest.json                                @DataDog/database-monitoring @DataDog/agent-integrations @DataDog/documentation
/sqlserver/                                         @DataDog/database-monitoring-agent @DataDog/agent-integrations
/sqlserver/*.md                                     @DataDog/database-monitoring @DataDog/agent-integrations @DataDog/documentation
/sqlserver/manifest.json                            @DataDog/database-monitoring @DataDog/agent-integrations @DataDog/documentation
/oracle/                                            @DataDog/database-monitoring-agent @DataDog/agent-integrations
/oracle/*.md                                        @DataDog/database-monitoring @DataDog/agent-integrations @DataDog/documentation
/oracle/manifest.json                               @DataDog/database-monitoring @DataDog/agent-integrations @DataDog/documentation
/mongo/                                             @DataDog/agent-integrations @DataDog/database-monitoring-agent
/mongo/*.md                                         @DataDog/agent-integrations @DataDog/database-monitoring @DataDog/documentation
/mongo/manifest.json                                @DataDog/agent-integrations @DataDog/database-monitoring @DataDog/documentation

# APM Integrations
/langchain/         @DataDog/ml-observability @DataDog/agent-integrations @DataDog/documentation
/openai/            @DataDog/ml-observability @DataDog/agent-integrations @DataDog/documentation


# Windows agent
datadog_checks_base/datadog_checks/base/checks/win/                  @DataDog/windows-agent @DataDog/agent-integrations
datadog_checks_base/datadog_checks/base/checks/windows/              @DataDog/windows-agent @DataDog/agent-integrations
/active_directory/                                                   @DataDog/windows-agent @DataDog/agent-integrations
/active_directory/*.md                                               @DataDog/windows-agent @DataDog/agent-integrations @DataDog/documentation
/active_directory/manifest.json                                      @DataDog/windows-agent @DataDog/agent-integrations @DataDog/documentation
/aspdotnet/                                                          @DataDog/windows-agent @DataDog/agent-integrations
/aspdotnet/*.md                                                      @DataDog/windows-agent @DataDog/agent-integrations @DataDog/documentation
/aspdotnet/manifest.json                                             @DataDog/windows-agent @DataDog/agent-integrations @DataDog/documentation
/dotnetclr/                                                          @DataDog/windows-agent @DataDog/agent-integrations
/dotnetclr/*.md                                                      @DataDog/windows-agent @DataDog/agent-integrations @DataDog/documentation
/dotnetclr/manifest.json                                             @DataDog/windows-agent @DataDog/agent-integrations @DataDog/documentation
/exchange_server/                                                    @DataDog/windows-agent @DataDog/agent-integrations
/exchange_server/*.md                                                @DataDog/windows-agent @DataDog/agent-integrations @DataDog/documentation
/exchange_server/manifest.json                                       @DataDog/windows-agent @DataDog/agent-integrations @DataDog/documentation
/hyperv/                                                             @DataDog/windows-agent @DataDog/agent-integrations
/hyperv/*.md                                                         @DataDog/windows-agent @DataDog/agent-integrations @DataDog/documentation
/hyperv/manifest.json                                                @DataDog/windows-agent @DataDog/agent-integrations @DataDog/documentation
/iis/                                                                @DataDog/windows-agent @DataDog/agent-integrations
/iis/*.md                                                            @DataDog/windows-agent @DataDog/agent-integrations @DataDog/documentation
/iis/manifest.json                                                   @DataDog/windows-agent @DataDog/agent-integrations @DataDog/documentation
/pdh_check/                                                          @DataDog/windows-agent @DataDog/agent-integrations
/pdh_check/*.md                                                      @DataDog/windows-agent @DataDog/agent-integrations @DataDog/documentation
/pdh_check/manifest.json                                             @DataDog/windows-agent @DataDog/agent-integrations @DataDog/documentation
/win32_event_log/                                                    @DataDog/windows-agent @DataDog/agent-integrations
/win32_event_log/*.md                                                @DataDog/windows-agent @DataDog/agent-integrations @DataDog/documentation
/win32_event_log/manifest.json                                       @DataDog/windows-agent @DataDog/agent-integrations @DataDog/documentation
/windows_performance_counters/                                       @DataDog/windows-agent @DataDog/agent-integrations
/windows_performance_counters/*.md                                   @DataDog/windows-agent @DataDog/agent-integrations @DataDog/documentation
/windows_performance_counters/manifest.json                          @DataDog/windows-agent @DataDog/agent-integrations @DataDog/documentation
/windows_registry/                                                   @DataDog/windows-agent @DataDog/agent-integrations
/windows_registry/*.md                                               @DataDog/windows-agent @DataDog/agent-integrations @DataDog/documentation
/windows_registry/manifest.json                                      @DataDog/windows-agent @DataDog/agent-integrations @DataDog/documentation
/windows_service/                                                    @DataDog/windows-agent @DataDog/agent-integrations
/windows_service/*.md                                                @DataDog/windows-agent @DataDog/agent-integrations @DataDog/documentation
/windows_service/manifest.json                                       @DataDog/windows-agent @DataDog/agent-integrations @DataDog/documentation
/wmi_check/                                                          @DataDog/windows-agent @DataDog/agent-integrations
/wmi_check/*.md                                                      @DataDog/windows-agent @DataDog/agent-integrations @DataDog/documentation
/wmi_check/manifest.json                                             @DataDog/windows-agent @DataDog/agent-integrations @DataDog/documentation

# SaaS Integrations
/cisco_umbrella_dns/                                                 @DataDog/saas-integrations
/cisco_umbrella_dns/*.md                                             @DataDog/saas-integrations @DataDog/documentation
/cisco_umbrella_dns/manifest.json                                    @DataDog/saas-integrations @DataDog/documentation

/cisco_duo/                                                          @DataDog/saas-integrations
/cisco_duo/*.md                                                      @DataDog/saas-integrations @DataDog/documentation
/cisco_duo/manifest.json                                             @DataDog/saas-integrations @DataDog/documentation

/cisco_secure_endpoint/                                              @DataDog/saas-integrations
/cisco_secure_endpoint/*.md                                          @DataDog/saas-integrations @DataDog/documentation
/cisco_secure_endpoint/manifest.json                                 @DataDog/saas-integrations @DataDog/documentation
/cisco_secure_endpoint/assets/logs/                                  @DataDog/saas-integrations @DataDog/documentation @DataDog/logs-backend

/mimecast/                                                          @DataDog/saas-integrations
/mimecast/*.md                                                      @DataDog/saas-integrations @DataDog/documentation
/mimecast/manifest.json                                             @DataDog/saas-integrations @DataDog/documentation
/mimecast/assets/logs/                                              @DataDog/saas-integrations @DataDog/documentation @DataDog/logs-backend

<<<<<<< HEAD
/palo_alto_cortex_xdr/                                               @DataDog/saas-integrations
/palo_alto_cortex_xdr/*.md                                           @DataDog/saas-integrations @DataDog/documentation
/palo_alto_cortex_xdr/manifest.json                                  @DataDog/saas-integrations @DataDog/documentation
/palo_alto_cortex_xdr/assets/logs/                                   @DataDog/saas-integrations @DataDog/documentation @DataDog/logs-backend
=======
/sophos_central_cloud/                                               @DataDog/saas-integrations
/sophos_central_cloud/*.md                                           @DataDog/saas-integrations @DataDog/documentation
/sophos_central_cloud/manifest.json                                  @DataDog/saas-integrations @DataDog/documentation
/sophos_central_cloud/assets/logs/                                   @DataDog/saas-integrations @DataDog/documentation @DataDog/logs-backend
>>>>>>> 84802339

/ping_one/                                                          @DataDog/saas-integrations
/ping_one/*.md                                                      @DataDog/saas-integrations @DataDog/documentation
/ping_one/manifest.json                                             @DataDog/saas-integrations @DataDog/documentation
/ping_one/assets/logs/                                              @DataDog/saas-integrations @DataDog/documentation @DataDog/logs-backend


# To keep Security up-to-date with changes to the signing tool.
/datadog_checks_dev/datadog_checks/dev/tooling/signing.py             @DataDog/agent-integrations
# As well as the secure downloader.
/datadog_checks_downloader/                                           @DataDog/agent-integrations
docs/developer/process/integration-release.md                         @DataDog/agent-integrations
# As well as the pipelines.
/.github/workflows/                                                   @DataDog/agent-integrations
/.github/workflows/build-deps.yml                                     @DataDog/agent-delivery
/.gitlab-ci.yml                                                       @DataDog/agent-integrations
# Dev container
/.devcontainer/                                                        @DataDog/agent-integrations @DataDog/container-integrations
/.devcontainer/dbm                                                     @DataDog/database-monitoring-agent

# LEAVE THE FOLLOWING LOG OWNERSHIP LAST IN THE FILE
# Make sure logs team is the full owner for all logs related files
**/assets/logs/                          @DataDog/logs-backend<|MERGE_RESOLUTION|>--- conflicted
+++ resolved
@@ -253,17 +253,15 @@
 /mimecast/manifest.json                                             @DataDog/saas-integrations @DataDog/documentation
 /mimecast/assets/logs/                                              @DataDog/saas-integrations @DataDog/documentation @DataDog/logs-backend
 
-<<<<<<< HEAD
 /palo_alto_cortex_xdr/                                               @DataDog/saas-integrations
 /palo_alto_cortex_xdr/*.md                                           @DataDog/saas-integrations @DataDog/documentation
 /palo_alto_cortex_xdr/manifest.json                                  @DataDog/saas-integrations @DataDog/documentation
 /palo_alto_cortex_xdr/assets/logs/                                   @DataDog/saas-integrations @DataDog/documentation @DataDog/logs-backend
-=======
+
 /sophos_central_cloud/                                               @DataDog/saas-integrations
 /sophos_central_cloud/*.md                                           @DataDog/saas-integrations @DataDog/documentation
 /sophos_central_cloud/manifest.json                                  @DataDog/saas-integrations @DataDog/documentation
 /sophos_central_cloud/assets/logs/                                   @DataDog/saas-integrations @DataDog/documentation @DataDog/logs-backend
->>>>>>> 84802339
 
 /ping_one/                                                          @DataDog/saas-integrations
 /ping_one/*.md                                                      @DataDog/saas-integrations @DataDog/documentation
