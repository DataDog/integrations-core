# See https://help.github.com/articles/about-codeowners/ for syntax
# Rules are matched bottom-to-top, so one team can own subdirectories
# and another the rest of the directory.

# All your base
*                   @DataDog/agent-integrations

# Documentation
/docs/                @DataDog/agent-integrations
**/README.md          @DataDog/documentation @DataDog/agent-integrations
conf.yaml.example     @DataDog/documentation @DataDog/agent-integrations
conf.yaml.default     @DataDog/documentation @DataDog/agent-integrations
auto_conf.yaml        @DataDog/documentation @DataDog/agent-integrations @DataDog/container-integrations
manifest.json         @DataDog/documentation @DataDog/agent-integrations
**/assets             @DataDog/documentation @DataDog/agent-integrations
**/metadata.csv       @DataDog/documentation @DataDog/agent-integrations

# Dependencies
/.deps/                            @DataDog/agent-integrations @DataDog/agent-build
/.builders/                        @DataDog/agent-build
/.builders/images/                 @DataDog/agent-integrations @DataDog/agent-build
/.builders/patches/                @DataDog/agent-integrations @DataDog/agent-build

# Checks base
/datadog_checks_base/                                          @DataDog/agent-integrations
/datadog_checks_base/datadog_checks/base/checks/openmetrics/   @DataDog/agent-integrations @DataDog/container-integrations
/datadog_checks_base/datadog_checks/base/checks/kube_leader/   @DataDog/agent-integrations @DataDog/container-integrations

# Container monitoring
/cert_manager/                                  @DataDog/container-integrations @DataDog/agent-integrations
/cert_manager/*.md                              @DataDog/container-integrations @DataDog/agent-integrations @DataDog/documentation
/cert_manager/manifest.json                     @DataDog/container-integrations @DataDog/agent-integrations @DataDog/documentation
/container/                                     @DataDog/container-integrations @DataDog/agent-integrations
/container/*.md                                 @DataDog/container-integrations @DataDog/agent-integrations @DataDog/documentation
/container/manifest.json                        @DataDog/container-integrations @DataDog/agent-integrations @DataDog/documentation
/containerd/                                    @DataDog/container-integrations @DataDog/agent-integrations
/containerd/*.md                                @DataDog/container-integrations @DataDog/agent-integrations @DataDog/documentation
/containerd/manifest.json                       @DataDog/container-integrations @DataDog/agent-integrations @DataDog/documentation
/cri/                                           @DataDog/container-integrations @DataDog/agent-integrations
/cri/*.md                                       @DataDog/container-integrations @DataDog/agent-integrations @DataDog/documentation
/cri/manifest.json                              @DataDog/container-integrations @DataDog/agent-integrations @DataDog/documentation
/crio/                                          @DataDog/container-integrations @DataDog/agent-integrations
/crio/*.md                                      @DataDog/container-integrations @DataDog/agent-integrations @DataDog/documentation
/crio/manifest.json                             @DataDog/container-integrations @DataDog/agent-integrations @DataDog/documentation
/datadog_cluster_agent/                         @DataDog/container-integrations @DataDog/agent-integrations
/datadog_cluster_agent/*.md                     @DataDog/container-integrations @DataDog/agent-integrations @DataDog/documentation
/datadog_csi_driver/                            @DataDog/container-platform @DataDog/agent-integrations
/datadog_csi_driver/*.md                        @DataDog/container-platform @DataDog/agent-integrations @DataDog/documentation
/datadog_operator/                              @DataDog/container-ecosystems @DataDog/agent-integrations
/datadog_operator/*.md                          @DataDog/container-ecosystems @DataDog/agent-integrations @DataDog/documentation
/docker_daemon/                                 @DataDog/container-integrations @DataDog/agent-integrations
/docker_daemon/*.md                             @DataDog/container-integrations @DataDog/agent-integrations @DataDog/documentation
/docker_daemon/metadata.csv                     @DataDog/container-integrations @DataDog/agent-integrations @DataDog/documentation
/docker_daemon/manifest.json                    @DataDog/container-integrations @DataDog/agent-integrations @DataDog/documentation
/ecs_fargate/                                   @DataDog/container-integrations @DataDog/agent-integrations
/ecs_fargate/*.md                               @DataDog/container-integrations @DataDog/agent-integrations @DataDog/documentation
/ecs_fargate/manifest.json                      @DataDog/container-integrations @DataDog/agent-integrations @DataDog/documentation
/eks_fargate/                                   @DataDog/container-integrations @DataDog/agent-integrations
/eks_fargate/*.md                               @DataDog/container-integrations @DataDog/agent-integrations @DataDog/documentation
/eks_fargate/manifest.json                      @DataDog/container-integrations @DataDog/agent-integrations @DataDog/documentation
/helm/                                          @DataDog/container-integrations @DataDog/agent-integrations
/helm/*.md                                      @DataDog/container-integrations @DataDog/agent-integrations @DataDog/documentation
/helm/manifest.json                             @DataDog/container-integrations @DataDog/agent-integrations @DataDog/documentation
/kube_apiserver_metrics/                        @DataDog/container-integrations @DataDog/agent-integrations
/kube_apiserver_metrics/*.md                    @DataDog/container-integrations @DataDog/agent-integrations @DataDog/documentation
/kube_apiserver_metrics/manifest.json           @DataDog/container-integrations @DataDog/agent-integrations @DataDog/documentation
/kube_controller_manager/                       @DataDog/container-integrations @DataDog/agent-integrations
/kube_controller_manager/*.md                   @DataDog/container-integrations @DataDog/agent-integrations @DataDog/documentation
/kube_controller_manager/manifest.json          @DataDog/container-integrations @DataDog/agent-integrations @DataDog/documentation
/kube_dns/                                      @DataDog/container-integrations @DataDog/agent-integrations
/kube_dns/*.md                                  @DataDog/container-integrations @DataDog/agent-integrations @DataDog/documentation
/kube_dns/manifest.json                         @DataDog/container-integrations @DataDog/agent-integrations @DataDog/documentation
/kube_metrics_server/                           @DataDog/container-integrations @DataDog/agent-integrations
/kube_metrics_server/*.md                       @DataDog/container-integrations @DataDog/agent-integrations @DataDog/documentation
/kube_metrics_server/manifest.json              @DataDog/container-integrations @DataDog/agent-integrations @DataDog/documentation
/kube_proxy/                                    @DataDog/container-integrations @DataDog/agent-integrations
/kube_proxy/*.md                                @DataDog/container-integrations @DataDog/agent-integrations @DataDog/documentation
/kube_proxy/manifest.json                       @DataDog/container-integrations @DataDog/agent-integrations @DataDog/documentation
/kube_scheduler/                                @DataDog/container-integrations @DataDog/agent-integrations
/kube_scheduler/*.md                            @DataDog/container-integrations @DataDog/agent-integrations @DataDog/documentation
/kube_scheduler/manifest.json                   @DataDog/container-integrations @DataDog/agent-integrations @DataDog/documentation
/kubelet/                                       @DataDog/container-integrations @DataDog/agent-integrations
/kubelet/*.md                                   @DataDog/container-integrations @DataDog/agent-integrations @DataDog/documentation
/kubelet/manifest.json                          @DataDog/container-integrations @DataDog/agent-integrations @DataDog/documentation
/kubernetes/                                    @DataDog/container-integrations @DataDog/agent-integrations
/kubernetes/*.md                                @DataDog/container-integrations @DataDog/agent-integrations @DataDog/documentation
/kubernetes/manifest.json                       @DataDog/container-integrations @DataDog/agent-integrations @DataDog/documentation
/kubernetes_admission/                          @DataDog/container-platform     @DataDog/agent-integrations
/kubernetes_cluster_autoscaler/                 @DataDog/container-integrations @DataDog/agent-integrations
/kubernetes_cluster_autoscaler/*.md             @DataDog/container-integrations @DataDog/agent-integrations @DataDog/documentation
/kubernetes_cluster_autoscaler/manifest.json    @DataDog/container-integrations @DataDog/agent-integrations @DataDog/documentation
/kubernetes_state/                              @DataDog/container-integrations @DataDog/agent-integrations
/kubernetes_state/*.md                          @DataDog/container-integrations @DataDog/agent-integrations @DataDog/documentation
/kubernetes_state/manifest.json                 @DataDog/container-integrations @DataDog/agent-integrations @DataDog/documentation
/kubernetes_state_core/                         @DataDog/container-integrations @DataDog/agent-integrations
/kubernetes_state_core/*.md                     @DataDog/container-integrations @DataDog/agent-integrations @DataDog/documentation
/kubernetes_state_core/manifest.json            @DataDog/container-integrations @DataDog/agent-integrations @DataDog/documentation
/nginx_ingress_controller/                      @DataDog/container-integrations @DataDog/agent-integrations
/nginx_ingress_controller/*.md                  @DataDog/container-integrations @DataDog/agent-integrations @DataDog/documentation
/nginx_ingress_controller/manifest.json         @DataDog/container-integrations @DataDog/agent-integrations @DataDog/documentation
/oom_kill/                                      @DataDog/container-integrations @DataDog/agent-integrations
/oom_kill/*.md                                  @DataDog/container-integrations @DataDog/agent-integrations @DataDog/documentation
/oom_kill/manifest.json                         @DataDog/container-integrations @DataDog/agent-integrations @DataDog/documentation
/openmetrics/                                   @DataDog/container-integrations @DataDog/agent-integrations
/openmetrics/*.md                               @DataDog/container-integrations @DataDog/agent-integrations @DataDog/documentation
/openmetrics/manifest.json                      @DataDog/container-integrations @DataDog/agent-integrations @DataDog/documentation
/podman/                                        @DataDog/container-integrations @DataDog/agent-integrations
/podman/*.md                                    @DataDog/container-integrations @DataDog/agent-integrations @DataDog/documentation
/podman/manifest.json                           @DataDog/container-integrations @DataDog/agent-integrations @DataDog/documentation
/tcp_queue_length/                              @DataDog/container-integrations @DataDog/agent-integrations
/tcp_queue_length/*.md                          @DataDog/container-integrations @DataDog/agent-integrations @DataDog/documentation
/tcp_queue_length/manifest.json                 @DataDog/container-integrations @DataDog/agent-integrations @DataDog/documentation

# NDM
/cisco_aci/                                                        @DataDog/ndm-integrations @DataDog/agent-integrations @DataDog/documentation
/cisco_sdwan/                                                      @DataDog/ndm-integrations @DataDog/agent-integrations @DataDog/documentation
/snmp/                                                             @DataDog/ndm-core @DataDog/agent-integrations @DataDog/documentation
/snmp/*.md                                                         @DataDog/ndm-core @DataDog/agent-integrations @DataDog/documentation
/snmp_*/                                                           @DataDog/ndm-core @DataDog/agent-integrations @DataDog/documentation
/snmp_*/*.md                                                       @DataDog/ndm-core @DataDog/agent-integrations @DataDog/documentation
/network_path/                                                     @DataDog/network-device-monitoring @DataDog/Networks @DataDog/agent-integrations
/network_path/*.md                                                 @DataDog/network-device-monitoring @DataDog/Networks @DataDog/agent-integrations @DataDog/documentation
/versa/                                                            @DataDog/ndm-integrations @DataDog/agent-integrations @DataDog/documentation

/datadog_checks_dev/datadog_checks/dev/tooling/commands/meta/snmp/ @DataDog/ndm-core @DataDog/agent-integrations
/docs/developer/tutorials/snmp/                                    @DataDog/ndm-core @DataDog/agent-integrations

# System checks
/disk/                                    @DataDog/agent-integrations @DataDog/windows-products
/disk/*.md                                @DataDog/agent-integrations @DataDog/windows-products @DataDog/documentation
/disk/manifest.json                       @DataDog/agent-integrations @DataDog/windows-products @DataDog/documentation
/network/                                 @DataDog/agent-integrations @DataDog/windows-products
/network/*.md                             @DataDog/agent-integrations @DataDog/windows-products @DataDog/documentation
/network/manifest.json                    @DataDog/agent-integrations @DataDog/windows-products @DataDog/documentation
/process/                                 @DataDog/agent-integrations @DataDog/windows-products
/process/*.md                             @DataDog/agent-integrations @DataDog/windows-products @DataDog/documentation
/process/manifest.json                    @DataDog/agent-integrations @DataDog/windows-products @DataDog/documentation

# OpenTelemetry
/otel/                                    @DataDog/opentelemetry @DataDog/agent-integrations
/otel/*.md                                @DataDog/opentelemetry @DataDog/agent-integrations @DataDog/documentation
/otel/manifest.json                       @DataDog/opentelemetry @DataDog/agent-integrations @DataDog/documentation

# Database monitoring
**/base/utils/db/utils.py                           @DataDog/agent-integrations @DataDog/database-monitoring-agent
datadog_checks_base/tests/**/test_util.py           @DataDog/agent-integrations @DataDog/database-monitoring-agent
**/base/utils/db/sql.py                             @DataDog/database-monitoring-agent @DataDog/agent-integrations
datadog_checks_base/tests/**/test_db_sql.py         @DataDog/database-monitoring-agent @DataDog/agent-integrations
**/base/utils/db/statement_metrics.py               @DataDog/database-monitoring-agent @DataDog/agent-integrations
datadog_checks_base/tests/**/test_db_statements.py  @DataDog/database-monitoring-agent @DataDog/agent-integrations
/postgres/                                          @DataDog/database-monitoring-agent @DataDog/agent-integrations
/postgres/*.md                                      @DataDog/database-monitoring @DataDog/agent-integrations @DataDog/documentation
/postgres/manifest.json                             @DataDog/database-monitoring @DataDog/agent-integrations @DataDog/documentation
/mysql/                                             @DataDog/database-monitoring-agent @DataDog/agent-integrations
/mysql/*.md                                         @DataDog/database-monitoring @DataDog/agent-integrations @DataDog/documentation
/mysql/manifest.json                                @DataDog/database-monitoring @DataDog/agent-integrations @DataDog/documentation
/sqlserver/                                         @DataDog/database-monitoring-agent @DataDog/agent-integrations
/sqlserver/*.md                                     @DataDog/database-monitoring @DataDog/agent-integrations @DataDog/documentation
/sqlserver/manifest.json                            @DataDog/database-monitoring @DataDog/agent-integrations @DataDog/documentation
/oracle/                                            @DataDog/database-monitoring-agent @DataDog/agent-integrations
/oracle/*.md                                        @DataDog/database-monitoring @DataDog/agent-integrations @DataDog/documentation
/oracle/manifest.json                               @DataDog/database-monitoring @DataDog/agent-integrations @DataDog/documentation
/mongo/                                             @DataDog/database-monitoring-agent @DataDog/agent-integrations
/mongo/*.md                                         @DataDog/database-monitoring @DataDog/agent-integrations @DataDog/documentation
/mongo/manifest.json                                @DataDog/database-monitoring @DataDog/agent-integrations @DataDog/documentation

# APM Integrations
/langchain/         @DataDog/ml-observability @DataDog/agent-integrations @DataDog/documentation
/openai/            @DataDog/ml-observability @DataDog/agent-integrations @DataDog/documentation
/anthropic/         @DataDog/ml-observability @DataDog/agent-integrations @DataDog/documentation
/crewai/            @DataDog/ml-observability @DataDog/documentation

# Windows agent
datadog_checks_base/datadog_checks/base/checks/win/                  @DataDog/windows-products @DataDog/agent-integrations
datadog_checks_base/datadog_checks/base/checks/windows/              @DataDog/windows-products @DataDog/agent-integrations
/active_directory/                                                   @DataDog/windows-products @DataDog/agent-integrations
/active_directory/*.md                                               @DataDog/windows-products @DataDog/agent-integrations @DataDog/documentation
/active_directory/manifest.json                                      @DataDog/windows-products @DataDog/agent-integrations @DataDog/documentation
/aspdotnet/                                                          @DataDog/windows-products @DataDog/agent-integrations
/aspdotnet/*.md                                                      @DataDog/windows-products @DataDog/agent-integrations @DataDog/documentation
/aspdotnet/manifest.json                                             @DataDog/windows-products @DataDog/agent-integrations @DataDog/documentation
/dotnetclr/                                                          @DataDog/windows-products @DataDog/agent-integrations
/dotnetclr/*.md                                                      @DataDog/windows-products @DataDog/agent-integrations @DataDog/documentation
/dotnetclr/manifest.json                                             @DataDog/windows-products @DataDog/agent-integrations @DataDog/documentation
/exchange_server/                                                    @DataDog/windows-products @DataDog/agent-integrations
/exchange_server/*.md                                                @DataDog/windows-products @DataDog/agent-integrations @DataDog/documentation
/exchange_server/manifest.json                                       @DataDog/windows-products @DataDog/agent-integrations @DataDog/documentation
/hyperv/                                                             @DataDog/windows-products @DataDog/agent-integrations
/hyperv/*.md                                                         @DataDog/windows-products @DataDog/agent-integrations @DataDog/documentation
/hyperv/manifest.json                                                @DataDog/windows-products @DataDog/agent-integrations @DataDog/documentation
/iis/                                                                @DataDog/windows-products @DataDog/agent-integrations
/iis/*.md                                                            @DataDog/windows-products @DataDog/agent-integrations @DataDog/documentation
/iis/manifest.json                                                   @DataDog/windows-products @DataDog/agent-integrations @DataDog/documentation
/pdh_check/                                                          @DataDog/windows-products @DataDog/agent-integrations
/pdh_check/*.md                                                      @DataDog/windows-products @DataDog/agent-integrations @DataDog/documentation
/pdh_check/manifest.json                                             @DataDog/windows-products @DataDog/agent-integrations @DataDog/documentation
/win32_event_log/                                                    @DataDog/windows-products @DataDog/agent-integrations
/win32_event_log/*.md                                                @DataDog/windows-products @DataDog/agent-integrations @DataDog/documentation
/win32_event_log/manifest.json                                       @DataDog/windows-products @DataDog/agent-integrations @DataDog/documentation
/windows_certificate/                                                @DataDog/windows-products @DataDog/agent-integrations
/windows_certificate/*.md                                            @DataDog/windows-products @DataDog/agent-integrations @DataDog/documentation
/windows_certificate/manifest.json                                   @DataDog/windows-products @DataDog/agent-integrations @DataDog/documentation
/windows_performance_counters/                                       @DataDog/windows-products @DataDog/agent-integrations
/windows_performance_counters/*.md                                   @DataDog/windows-products @DataDog/agent-integrations @DataDog/documentation
/windows_performance_counters/manifest.json                          @DataDog/windows-products @DataDog/agent-integrations @DataDog/documentation
/windows_registry/                                                   @DataDog/windows-products @DataDog/agent-integrations
/windows_registry/*.md                                               @DataDog/windows-products @DataDog/agent-integrations @DataDog/documentation
/windows_registry/manifest.json                                      @DataDog/windows-products @DataDog/agent-integrations @DataDog/documentation
/windows_service/                                                    @DataDog/windows-products @DataDog/agent-integrations
/windows_service/*.md                                                @DataDog/windows-products @DataDog/agent-integrations @DataDog/documentation
/windows_service/manifest.json                                       @DataDog/windows-products @DataDog/agent-integrations @DataDog/documentation
/wmi_check/                                                          @DataDog/windows-products @DataDog/agent-integrations
/wmi_check/*.md                                                      @DataDog/windows-products @DataDog/agent-integrations @DataDog/documentation
/wmi_check/manifest.json                                             @DataDog/windows-products @DataDog/agent-integrations @DataDog/documentation

# SaaS Integrations
/adyen/                                                              @DataDog/saas-integrations
/adyen/*.md                                                          @DataDog/saas-integrations @DataDog/documentation
/adyen/manifest.json                                                 @DataDog/saas-integrations @DataDog/documentation
/adyen/assets/logs/                                                  @DataDog/saas-integrations @DataDog/documentation @DataDog/logs-integrations-reviewers

/authorize_net/                                                      @DataDog/saas-integrations
/authorize_net/*.md                                                  @DataDog/saas-integrations @DataDog/documentation
/authorize_net/manifest.json                                         @DataDog/saas-integrations @DataDog/documentation
/authorize_net/metadata.csv                                          @DataDog/saas-integrations @DataDog/documentation
/authorize_net/assets/logs/                                          @DataDog/saas-integrations @DataDog/documentation @DataDog/logs-integrations-reviewers

/blazemeter/                                                        @DataDog/saas-integrations
/blazemeter/*.md                                                    @DataDog/saas-integrations @DataDog/documentation
/blazemeter/manifest.json                                           @DataDog/saas-integrations @DataDog/documentation
/blazemeter/metadata.csv                                            @DataDog/saas-integrations @DataDog/documentation

/brevo/                                                              @DataDog/saas-integrations
/brevo/*.md                                                          @DataDog/saas-integrations @DataDog/documentation
/brevo/manifest.json                                                 @DataDog/saas-integrations @DataDog/documentation
/brevo/assets/logs/                                                  @DataDog/saas-integrations @DataDog/documentation @DataDog/logs-integrations-reviewers

/checkpoint_harmony_email_and_collaboration/                         @DataDog/saas-integrations
/checkpoint_harmony_email_and_collaboration/*.md                     @DataDog/saas-integrations @DataDog/documentation
/checkpoint_harmony_email_and_collaboration/manifest.json            @DataDog/saas-integrations @DataDog/documentation
/checkpoint_harmony_email_and_collaboration/assets/logs/             @DataDog/saas-integrations @DataDog/documentation @DataDog/logs-integrations-reviewers

/cisco_umbrella_dns/                                                 @DataDog/saas-integrations
/cisco_umbrella_dns/*.md                                             @DataDog/saas-integrations @DataDog/documentation
/cisco_umbrella_dns/manifest.json                                    @DataDog/saas-integrations @DataDog/documentation

/cisco_duo/                                                          @DataDog/saas-integrations
/cisco_duo/*.md                                                      @DataDog/saas-integrations @DataDog/documentation
/cisco_duo/manifest.json                                             @DataDog/saas-integrations @DataDog/documentation

/cisco_secure_endpoint/                                              @DataDog/saas-integrations
/cisco_secure_endpoint/*.md                                          @DataDog/saas-integrations @DataDog/documentation
/cisco_secure_endpoint/manifest.json                                 @DataDog/saas-integrations @DataDog/documentation
/cisco_secure_endpoint/assets/logs/                                  @DataDog/saas-integrations @DataDog/documentation @DataDog/logs-integrations-reviewers

/contentful/                                                         @DataDog/saas-integrations
/contentful/*.md                                                     @DataDog/saas-integrations @DataDog/documentation
/contentful/manifest.json                                            @DataDog/saas-integrations @DataDog/documentation
/contentful/assets/logs/                                             @DataDog/saas-integrations @DataDog/documentation @DataDog/logs-integrations-reviewers

/eset_protect/                                                       @DataDog/agent-integrations
/eset_protect/*.md                                                   @DataDog/agent-integrations @DataDog/documentation
/eset_protect/manifest.json                                          @DataDog/agent-integrations @DataDog/documentation
/eset_protect/assets/logs/                                           @DataDog/agent-integrations @DataDog/documentation @DataDog/logs-integrations-reviewers

/extrahop/                                                          @DataDog/saas-integrations
/extrahop/*.md                                                      @DataDog/saas-integrations @DataDog/documentation
/extrahop/manifest.json                                             @DataDog/saas-integrations @DataDog/documentation
/extrahop/assets/logs/                                              @DataDog/saas-integrations @DataDog/documentation @DataDog/logs-integrations-reviewers

/falco/                                                             @DataDog/agent-integrations @DataDog/saas-integrations
/falco/*.md                                                         @DataDog/agent-integrations @DataDog/saas-integrations @DataDog/documentation
/falco/manifest.json                                                @DataDog/agent-integrations @DataDog/saas-integrations @DataDog/documentation
/falco/assets/logs/                                                 @DataDog/agent-integrations @DataDog/saas-integrations @DataDog/documentation @DataDog/logs-integrations-reviewers

/freshservice/                                                          @DataDog/saas-integrations
/freshservice/*.md                                                      @DataDog/saas-integrations @DataDog/documentation
/freshservice/manifest.json                                             @DataDog/saas-integrations @DataDog/documentation
/freshservice/assets/logs/                                              @DataDog/saas-integrations @DataDog/documentation @DataDog/logs-integrations-reviewers

/genesys/                                                           @DataDog/saas-integrations
/genesys/*.md                                                       @DataDog/saas-integrations @DataDog/documentation
/genesys/manifest.json                                              @DataDog/saas-integrations @DataDog/documentation
/genesys/metadata.csv                                               @DataDog/saas-integrations @DataDog/documentation
/genesys/assets/logs/                                               @DataDog/saas-integrations @DataDog/documentation @DataDog/logs-integrations-reviewers

/godaddy/                                                           @DataDog/saas-integrations
/godaddy/*.md                                                       @DataDog/saas-integrations @DataDog/documentation
/godaddy/manifest.json                                              @DataDog/saas-integrations @DataDog/documentation
/godaddy/metadata.csv                                               @DataDog/saas-integrations @DataDog/documentation

/greenhouse/                                                          @DataDog/saas-integrations
/greenhouse/*.md                                                      @DataDog/saas-integrations @DataDog/documentation
/greenhouse/manifest.json                                             @DataDog/saas-integrations @DataDog/documentation
/greenhouse/assets/logs/                                              @DataDog/saas-integrations @DataDog/documentation @DataDog/logs-integrations-reviewers

/iboss/                                                              @DataDog/saas-integrations @DataDog/agent-integrations
/iboss/*.md                                                          @DataDog/saas-integrations @DataDog/agent-integrations @DataDog/documentation
/iboss/manifest.json                                                 @DataDog/saas-integrations @DataDog/agent-integrations @DataDog/documentation
/iboss/assets/logs/                                                  @DataDog/saas-integrations @DataDog/documentation @DataDog/logs-integrations-reviewers

/incident_io/                                                        @DataDog/saas-integrations
/incident_io/*.md                                                    @DataDog/saas-integrations @DataDog/documentation
/incident_io/manifest.json                                           @DataDog/saas-integrations @DataDog/documentation
/incident_io/assets/logs/                                            @DataDog/saas-integrations @DataDog/documentation @DataDog/logs-integrations-reviewers

/keeper/                                                             @DataDog/saas-integrations
/keeper/*.md                                                         @DataDog/saas-integrations @DataDog/documentation
/keeper/manifest.json                                                @DataDog/saas-integrations @DataDog/documentation
/keeper/assets/logs/                                                 @DataDog/saas-integrations @DataDog/documentation @DataDog/logs-backend

/lastpass/                                                          @DataDog/saas-integrations
/lastpass/*.md                                                      @DataDog/saas-integrations @DataDog/documentation
/lastpass/manifest.json                                             @DataDog/saas-integrations @DataDog/documentation
/lastpass/assets/logs/                                              @DataDog/saas-integrations @DataDog/documentation @DataDog/logs-integrations-reviewers

/mailchimp/                                                          @DataDog/saas-integrations
/mailchimp/*.md                                                      @DataDog/saas-integrations @DataDog/documentation
/mailchimp/manifest.json                                             @DataDog/saas-integrations @DataDog/documentation

/metabase/                                                          @DataDog/saas-integrations
/metabase/*.md                                                      @DataDog/saas-integrations @DataDog/documentation
/metabase/manifest.json                                             @DataDog/saas-integrations @DataDog/documentation
/metabase/assets/logs/                                              @DataDog/saas-integrations @DataDog/documentation @DataDog/logs-integrations-reviewers

/microsoft_dns/                                                     @DataDog/agent-integrations
/microsoft_dns/*.md                                                 @DataDog/agent-integrations @DataDog/documentation
/microsoft_dns/manifest.json                                        @DataDog/agent-integrations @DataDog/documentation
/microsoft_dns/assets/logs/                                         @DataDog/agent-integrations @DataDog/documentation @DataDog/logs-integrations-reviewers

/microsoft_sysmon/                                                  @DataDog/agent-integrations
/microsoft_sysmon/*.md                                              @DataDog/agent-integrations @DataDog/documentation
/microsoft_sysmon/manifest.json                                     @DataDog/agent-integrations @DataDog/documentation
/microsoft_sysmon/assets/logs/                                      @DataDog/agent-integrations @DataDog/documentation @DataDog/logs-integrations-reviewers

/mimecast/                                                          @DataDog/saas-integrations
/mimecast/*.md                                                      @DataDog/saas-integrations @DataDog/documentation
/mimecast/manifest.json                                             @DataDog/saas-integrations @DataDog/documentation
/mimecast/assets/logs/                                              @DataDog/saas-integrations @DataDog/documentation @DataDog/logs-integrations-reviewers

/mux/                                                               @DataDog/saas-integrations
/mux/*.md                                                           @DataDog/saas-integrations @DataDog/documentation
/mux/manifest.json                                                  @DataDog/saas-integrations @DataDog/documentation
/mux/metadata.csv                                                   @DataDog/saas-integrations @DataDog/documentation

/orca_security/                                                      @DataDog/saas-integrations
/orca_security/*.md                                                  @DataDog/saas-integrations @DataDog/documentation
/orca_security/manifest.json                                         @DataDog/saas-integrations @DataDog/documentation
/orca_security/assets/logs/                                          @DataDog/saas-integrations @DataDog/documentation @DataDog/logs-integrations-reviewers

/okta_workflows/                                                     @DataDog/saas-integrations
/okta_workflows/*.md                                                 @DataDog/saas-integrations @DataDog/documentation
/okta_workflows/manifest.json                                        @DataDog/saas-integrations @DataDog/documentation
/okta_workflows/assets/logs/                                         @DataDog/saas-integrations @DataDog/documentation @DataDog/logs-integrations-reviewers

/palo_alto_cortex_xdr/                                               @DataDog/saas-integrations
/palo_alto_cortex_xdr/*.md                                           @DataDog/saas-integrations @DataDog/documentation
/palo_alto_cortex_xdr/manifest.json                                  @DataDog/saas-integrations @DataDog/documentation
/palo_alto_cortex_xdr/assets/logs/                                   @DataDog/saas-integrations @DataDog/documentation @DataDog/logs-integrations-reviewers

/plivo/                                                              @DataDog/saas-integrations
/plivo/*.md                                                          @DataDog/saas-integrations @DataDog/documentation
/plivo/manifest.json                                                 @DataDog/saas-integrations @DataDog/documentation
/plivo/assets/logs/                                                  @DataDog/saas-integrations @DataDog/documentation @DataDog/logs-integrations-reviewers

/postmark/                                                          @DataDog/saas-integrations
/postmark/*.md                                                      @DataDog/saas-integrations @DataDog/documentation
/postmark/manifest.json                                             @DataDog/saas-integrations @DataDog/documentation
/postmark/assets/logs/                                              @DataDog/saas-integrations @DataDog/documentation @DataDog/logs-integrations-reviewers

/proofpoint_on_demand/                                              @DataDog/saas-integrations
/proofpoint_on_demand/*.md                                          @DataDog/saas-integrations @DataDog/documentation
/proofpoint_on_demand/manifest.json                                 @DataDog/saas-integrations @DataDog/documentation
/proofpoint_on_demand/assets/logs/                                  @DataDog/saas-integrations @DataDog/documentation @DataDog/logs-integrations-reviewers

/sanity/                                                            @DataDog/saas-integrations
/sanity/*.md                                                        @DataDog/saas-integrations @DataDog/documentation
/sanity/manifest.json                                               @DataDog/saas-integrations @DataDog/documentation
/sanity/assets/logs/                                                @DataDog/saas-integrations @DataDog/documentation @DataDog/logs-integrations-reviewers

/snowflake/                                                          @DataDog/saas-integrations
/snowflake/*.md                                                      @DataDog/saas-integrations @DataDog/documentation @DataDog/agent-integrations
/snowflake/changelog.d/                                              @DataDog/saas-integrations @DataDog/documentation @DataDog/agent-integrations
/snowflake/datadog_checks/snowflake/__about__.py                     @DataDog/saas-integrations @DataDog/documentation @DataDog/agent-integrations
/snowflake/pyproject.toml                                            @DataDog/saas-integrations @DataDog/documentation @DataDog/agent-integrations
/snowflake/manifest.json                                             @DataDog/saas-integrations @DataDog/documentation

/sonatype_nexus/                                                     @DataDog/agent-integrations
/sonatype_nexus/*.md                                                 @DataDog/agent-integrations @DataDog/documentation
/sonatype_nexus/manifest.json                                        @DataDog/agent-integrations @DataDog/documentation
/sonatype_nexus/metadata.csv                                         @DataDog/agent-integrations @DataDog/documentation

/sonicwall_firewall/                                                  @DataDog/saas-integrations
/sonicwall_firewall/*.md                                              @DataDog/saas-integrations @DataDog/documentation
/sonicwall_firewall/manifest.json                                     @DataDog/saas-integrations @DataDog/documentation
/sonicwall_firewall/assets/logs/                                      @DataDog/saas-integrations @DataDog/documentation @DataDog/logs-integrations-reviewers

/sophos_central_cloud/                                               @DataDog/saas-integrations
/sophos_central_cloud/*.md                                           @DataDog/saas-integrations @DataDog/documentation
/sophos_central_cloud/manifest.json                                  @DataDog/saas-integrations @DataDog/documentation
/sophos_central_cloud/assets/logs/                                   @DataDog/saas-integrations @DataDog/documentation @DataDog/logs-integrations-reviewers

/squid/                                                              @DataDog/saas-integrations
/squid/*.md                                                          @DataDog/saas-integrations @DataDog/documentation
/squid/manifest.json                                                 @DataDog/saas-integrations @DataDog/documentation
/squid/assets/logs/                                                  @DataDog/saas-integrations @DataDog/documentation @DataDog/logs-integrations-reviewers

/ping_one/                                                           @DataDog/saas-integrations
/ping_one/*.md                                                       @DataDog/saas-integrations @DataDog/documentation
/ping_one/manifest.json                                              @DataDog/saas-integrations @DataDog/documentation
/ping_one/assets/logs/                                               @DataDog/saas-integrations @DataDog/documentation @DataDog/logs-integrations-reviewers

/trend_micro_vision_one_xdr/                                         @DataDog/saas-integrations
/trend_micro_vision_one_xdr/*.md                                     @DataDog/saas-integrations @DataDog/documentation
/trend_micro_vision_one_xdr/manifest.json                            @DataDog/saas-integrations @DataDog/documentation
/trend_micro_vision_one_xdr/assets/logs/                             @DataDog/saas-integrations @DataDog/documentation @DataDog/logs-integrations-reviewers

/ping_federate/                                                      @DataDog/saas-integrations
/ping_federate/*.md                                                  @DataDog/saas-integrations @DataDog/documentation
/ping_federate/manifest.json                                         @DataDog/saas-integrations @DataDog/documentation
/ping_federate/assets/logs/                                          @DataDog/saas-integrations @DataDog/documentation @DataDog/logs-integrations-reviewers

/cisco_secure_email_threat_defense/                                 @DataDog/saas-integrations
/cisco_secure_email_threat_defense/*.md                             @DataDog/saas-integrations @DataDog/documentation
/cisco_secure_email_threat_defense/manifest.json                    @DataDog/saas-integrations @DataDog/documentation
/cisco_secure_email_threat_defense/assets/logs/                     @DataDog/saas-integrations @DataDog/documentation @DataDog/logs-integrations-reviewers

/ringcentral/                                                        @DataDog/saas-integrations
/ringcentral/*.md                                                    @DataDog/saas-integrations @DataDog/documentation
/ringcentral/manifest.json                                           @DataDog/saas-integrations @DataDog/documentation
/ringcentral/metadata.csv                                            @DataDog/saas-integrations @DataDog/documentation
/ringcentral/assets/logs/                                            @DataDog/saas-integrations @DataDog/documentation @DataDog/logs-integrations-reviewers

/temporal_cloud/                                                    @DataDog/saas-integrations
/temporal_cloud/*.md                                                @DataDog/saas-integrations @DataDog/documentation
/temporal_cloud/manifest.json                                       @DataDog/saas-integrations @DataDog/documentation
/temporal_cloud/metadata.csv                                        @DataDog/saas-integrations @DataDog/documentation

/trend_micro_email_security/                                        @DataDog/saas-integrations
/trend_micro_email_security/*.md                                    @DataDog/saas-integrations @DataDog/documentation
/trend_micro_email_security/manifest.json                           @DataDog/saas-integrations @DataDog/documentation
/trend_micro_email_security/assets/logs/                            @DataDog/saas-integrations @DataDog/documentation @DataDog/logs-integrations-reviewers

/trellix_endpoint_security/                                         @DataDog/saas-integrations
/trellix_endpoint_security/*.md                                     @DataDog/saas-integrations @DataDog/documentation
/trellix_endpoint_security/manifest.json                            @DataDog/saas-integrations @DataDog/documentation
/trellix_endpoint_security/assets/logs/                             @DataDog/saas-integrations @DataDog/documentation @DataDog/logs-integrations-reviewers

/docusign/                                                          @DataDog/saas-integrations
/docusign/*.md                                                      @DataDog/saas-integrations @DataDog/documentation
/docusign/manifest.json                                             @DataDog/saas-integrations @DataDog/documentation
/docusign/assets/logs/                                              @DataDog/saas-integrations @DataDog/documentation @DataDog/logs-integrations-reviewers

/trend_micro_vision_one_endpoint_security/                          @DataDog/saas-integrations
/trend_micro_vision_one_endpoint_security/*.md                      @DataDog/saas-integrations @DataDog/documentation
/trend_micro_vision_one_endpoint_security/manifest.json             @DataDog/saas-integrations @DataDog/documentation
/trend_micro_vision_one_endpoint_security/assets/logs/              @DataDog/saas-integrations @DataDog/documentation @DataDog/logs-integrations-reviewers

/shopify/                                                           @DataDog/saas-integrations
/shopify/*.md                                                       @DataDog/saas-integrations @DataDog/documentation
/shopify/manifest.json                                              @DataDog/saas-integrations @DataDog/documentation
/shopify/assets/logs/                                               @DataDog/saas-integrations @DataDog/documentation @DataDog/logs-integrations-reviewers

/asana/                                                             @DataDog/saas-integrations
/asana/*.md                                                         @DataDog/saas-integrations @DataDog/documentation
/asana/manifest.json                                                @DataDog/saas-integrations @DataDog/documentation
/asana/assets/logs/                                                 @DataDog/saas-integrations @DataDog/documentation @DataDog/logs-integrations-reviewers

/hubspot_content_hub/                                               @DataDog/saas-integrations
/hubspot_content_hub/*.md                                           @DataDog/saas-integrations @DataDog/documentation
/hubspot_content_hub/manifest.json                                  @DataDog/saas-integrations @DataDog/documentation
/hubspot_content_hub/assets/logs/                                   @DataDog/saas-integrations @DataDog/documentation @DataDog/logs-integrations-reviewers

/forcepoint_secure_web_gateway/                                     @DataDog/saas-integrations
/forcepoint_secure_web_gateway/*.md                                 @DataDog/saas-integrations @DataDog/documentation
/forcepoint_secure_web_gateway/manifest.json                        @DataDog/saas-integrations @DataDog/documentation
/forcepoint_secure_web_gateway/assets/logs/                         @DataDog/saas-integrations @DataDog/documentation @DataDog/logs-integrations-reviewers

vonage/                                                            @DataDog/saas-integrations
vonage/*.md                                                        @DataDog/saas-integrations @DataDog/documentation
vonage/manifest.json                                               @DataDog/saas-integrations @DataDog/documentation
vonage/assets/logs/                                                @DataDog/saas-integrations @DataDog/documentation @DataDog/logs-integrations-reviewers

/asana/                                                             @DataDog/saas-integrations
/asana/*.md                                                         @DataDog/saas-integrations @DataDog/documentation
/asana/manifest.json                                                @DataDog/saas-integrations @DataDog/documentation
/asana/assets/logs/                                                 @DataDog/saas-integrations @DataDog/documentation @DataDog/logs-integrations-reviewers

/tanium/                                                            @DataDog/saas-integrations
/tanium/*.md                                                        @DataDog/saas-integrations @DataDog/documentation
/tanium/manifest.json                                               @DataDog/saas-integrations @DataDog/documentation
/tanium/assets/logs/                                                @DataDog/saas-integrations @DataDog/documentation @DataDog/logs-integrations-reviewers

plaid/                                                              @DataDog/saas-integrations
plaid/*.md                                                          @DataDog/saas-integrations @DataDog/documentation
plaid/manifest.json                                                 @DataDog/saas-integrations @DataDog/documentation
plaid/assets/logs/                                                  @DataDog/saas-integrations @DataDog/documentation @DataDog/logs-integrations-reviewers

/streamnative/                                                      @DataDog/saas-integrations
/streamnative/*.md                                                  @DataDog/saas-integrations @DataDog/documentation
/streamnative/manifest.json                                         @DataDog/saas-integrations @DataDog/documentation
/streamnative/assets/logs/                                          @DataDog/saas-integrations @DataDog/documentation @DataDog/logs-integrations-reviewers

/servicenow_performance/                                            @DataDog/saas-integrations
/servicenow_performance/*.md                                        @DataDog/saas-integrations @DataDog/documentation
/servicenow_performance/manifest.json                               @DataDog/saas-integrations @DataDog/documentation
/servicenow_performance/assets/logs/                                @DataDog/saas-integrations @DataDog/documentation @DataDog/logs-integrations-reviewers

/silverstripe_cms/                                                  @DataDog/agent-integrations
/silverstripe_cms/*.md                                              @DataDog/agent-integrations @DataDog/documentation
/silverstripe_cms/manifest.json                                     @DataDog/agent-integrations @DataDog/documentation
/silverstripe_cms/assets/logs/                                      @DataDog/agent-integrations @DataDog/documentation @DataDog/logs-integrations-reviewers

/avast/                                                             @DataDog/saas-integrations
/avast/*.md                                                         @DataDog/saas-integrations @DataDog/documentation
/avast/manifest.json                                                @DataDog/saas-integrations @DataDog/documentation
/avast/assets/logs/                                                 @DataDog/saas-integrations @DataDog/documentation @DataDog/logs-integrations-reviewers

/symantec_vip/                                                      @DataDog/saas-integrations
/symantec_vip/*.md                                                  @DataDog/saas-integrations @DataDog/documentation
/symantec_vip/manifest.json                                         @DataDog/saas-integrations @DataDog/documentation
/symantec_vip/assets/logs/                                          @DataDog/saas-integrations @DataDog/documentation @DataDog/logs-integrations-reviewers

/tenable_io/                                                        @DataDog/saas-integrations
/tenable_io/*.md                                                    @DataDog/saas-integrations @DataDog/documentation
/tenable_io/manifest.json                                           @DataDog/saas-integrations @DataDog/documentation
/tenable_io/assets/logs/                                            @DataDog/saas-integrations @DataDog/documentation @DataDog/logs-integrations-reviewers

/zero_networks/                                                     @DataDog/saas-integrations
/zero_networks/*.md                                                 @DataDog/saas-integrations @DataDog/documentation
/zero_networks/manifest.json                                        @DataDog/saas-integrations @DataDog/documentation
/zero_networks/assets/logs/                                         @DataDog/saas-integrations @DataDog/documentation @DataDog/logs-integrations-reviewers

/bitdefender/                                                       @DataDog/saas-integrations
/bitdefender/*.md                                                   @DataDog/saas-integrations @DataDog/documentation
/bitdefender/manifest.json                                          @DataDog/saas-integrations @DataDog/documentation
/bitdefender/assets/logs/                                           @DataDog/saas-integrations @DataDog/documentation @DataDog/logs-integrations-reviewers

/ivanti_nzta/                                                       @DataDog/saas-integrations
/ivanti_nzta/*.md                                                   @DataDog/saas-integrations @DataDog/documentation
/ivanti_nzta/manifest.json                                          @DataDog/saas-integrations @DataDog/documentation
/ivanti_nzta/assets/logs/                                           @DataDog/saas-integrations @DataDog/documentation @DataDog/logs-integrations-reviewers

/box/                                                               @DataDog/saas-integrations
/box/*.md                                                           @DataDog/saas-integrations @DataDog/documentation
/box/manifest.json                                                  @DataDog/saas-integrations @DataDog/documentation
/box/assets/logs/                                                   @DataDog/saas-integrations @DataDog/documentation @DataDog/logs-integrations-reviewers

/jamf_pro/                                                          @DataDog/saas-integrations
/jamf_pro/*.md                                                      @DataDog/saas-integrations @DataDog/documentation
/jamf_pro/manifest.json                                             @DataDog/saas-integrations @DataDog/documentation
/jamf_pro/assets/logs/                                              @DataDog/saas-integrations @DataDog/documentation @DataDog/logs-backend

/proofpoint_tap/                                                    @DataDog/saas-integrations
/proofpoint_tap/*.md                                                @DataDog/saas-integrations @DataDog/documentation
/proofpoint_tap/manifest.json                                       @DataDog/saas-integrations @DataDog/documentation
/proofpoint_tap/assets/logs/                                        @DataDog/saas-integrations @DataDog/documentation @DataDog/logs-integrations-reviewers

/carbon_black_cloud/                                                               @DataDog/saas-integrations
/carbon_black_cloud/*.md                                                           @DataDog/saas-integrations @DataDog/documentation
/carbon_black_cloud/manifest.json                                                  @DataDog/saas-integrations @DataDog/documentation
/carbon_black_cloud/assets/logs/                                                   @DataDog/saas-integrations @DataDog/documentation @DataDog/logs-integrations-reviewers

/forcepoint_security_service_edge/                                   @DataDog/saas-integrations
/forcepoint_security_service_edge/*.md                               @DataDog/saas-integrations @DataDog/documentation
/forcepoint_security_service_edge/manifest.json                      @DataDog/saas-integrations @DataDog/documentation
/forcepoint_security_service_edge/assets/logs/                       @DataDog/saas-integrations @DataDog/documentation @DataDog/logs-integrations-reviewers

/mac_audit_logs/                                                     @DataDog/agent-integrations
/mac_audit_logs/*.md                                                 @DataDog/agent-integrations @DataDog/documentation
/mac_audit_logs/manifest.json                                        @DataDog/agent-integrations @DataDog/documentation
/mac_audit_logs/assets/logs/                                         @DataDog/agent-integrations @DataDog/documentation @DataDog/logs-integrations-reviewers

/gpu/                                                                @DataDog/ebpf-platform
/gpu/*.md                                                            @DataDog/ebpf-platform @DataDog/documentation
/gpu/manifest.json                                                   @DataDog/ebpf-platform @DataDog/agent-integrations @DataDog/documentation

/linux_audit_logs/                                                  @DataDog/agent-integrations
/linux_audit_logs/*.md                                              @DataDog/agent-integrations @DataDog/documentation
/linux_audit_logs/manifest.json                                     @DataDog/agent-integrations @DataDog/documentation
/linux_audit_logs/assets/logs/                                      @DataDog/agent-integrations @DataDog/documentation @DataDog/logs-integrations-reviewers

/openvpn/                                                           @DataDog/agent-integrations
/openvpn/*.md                                                       @DataDog/agent-integrations @DataDog/documentation
/openvpn/manifest.json                                              @DataDog/agent-integrations @DataDog/documentation
/openvpn/assets/logs/                                               @DataDog/agent-integrations @DataDog/documentation @DataDog/logs-integrations-reviewers

/watchguard_firebox/                                                  @DataDog/agent-integrations
/watchguard_firebox/*.md                                              @DataDog/agent-integrations @DataDog/documentation
/watchguard_firebox/manifest.json                                     @DataDog/agent-integrations @DataDog/documentation
/watchguard_firebox/assets/logs/                                      @DataDog/agent-integrations @DataDog/documentation @DataDog/logs-integrations-reviewers

/dnsfilter/                                                          @DataDog/saas-integrations
/dnsfilter/*.md                                                      @DataDog/saas-integrations @DataDog/documentation
/dnsfilter/manifest.json                                             @DataDog/saas-integrations @DataDog/documentation
/dnsfilter/assets/logs/                                              @DataDog/saas-integrations @DataDog/documentation @DataDog/logs-integrations-reviewers

/workato/                                                            @DataDog/saas-integrations
/workato/*.md                                                        @DataDog/saas-integrations @DataDog/documentation
/workato/manifest.json                                               @DataDog/saas-integrations @DataDog/documentation
/workato/assets/logs/                                                @DataDog/saas-integrations @DataDog/documentation @DataDog/logs-integrations-reviewers

/bitwarden/                                                          @DataDog/saas-integrations
/bitwarden/*.md                                                      @DataDog/saas-integrations @DataDog/documentation
/bitwarden/manifest.json                                             @DataDog/saas-integrations @DataDog/documentation
/bitwarden/assets/logs/                                              @DataDog/saas-integrations @DataDog/documentation @DataDog/logs-integrations-reviewers

/beyondtrust_identity_security_insights/                             @DataDog/saas-integrations
/beyondtrust_identity_security_insights/*.md                         @DataDog/saas-integrations @DataDog/documentation
/beyondtrust_identity_security_insights/manifest.json                @DataDog/saas-integrations @DataDog/documentation
/beyondtrust_identity_security_insights/assets/logs/                 @DataDog/saas-integrations @DataDog/documentation @DataDog/logs-backend

/klaviyo/                                                            @DataDog/saas-integrations
/klaviyo/*.md                                                        @DataDog/saas-integrations @DataDog/documentation
/klaviyo/manifest.json                                               @DataDog/saas-integrations @DataDog/documentation
/klaviyo/assets/logs/                                                @DataDog/saas-integrations @DataDog/documentation @DataDog/logs-integrations-reviewers

/beyondtrust_password_safe/                                          @DataDog/saas-integrations @DataDog/agent-integrations
/beyondtrust_password_safe/*.md                                      @DataDog/saas-integrations @DataDog/agent-integrations @DataDog/documentation
/beyondtrust_password_safe/manifest.json                             @DataDog/saas-integrations @DataDog/agent-integrations @DataDog/documentation
/beyondtrust_password_safe/assets/logs/                              @DataDog/saas-integrations @DataDog/documentation @DataDog/logs-integrations-reviewers

<<<<<<< HEAD
/zscaler_private_access/                                             @DataDog/agent-integrations
/zscaler_private_access/*.md                                         @DataDog/agent-integrations @DataDog/documentation
/zscaler_private_access/manifest.json                                @DataDog/agent-integrations @DataDog/documentation
/zscaler_private_access/assets/logs/                                 @DataDog/agent-integrations @DataDog/documentation @DataDog/logs-backend
=======
/cloudgen_firewall/                                                  @DataDog/agent-integrations
/cloudgen_firewall/*.md                                              @DataDog/agent-integrations @DataDog/documentation
/cloudgen_firewall/manifest.json                                     @DataDog/agent-integrations @DataDog/documentation
/cloudgen_firewall/assets/logs/                                      @DataDog/agent-integrations @DataDog/documentation @DataDog/logs-backend @DataDog/logs-core

/checkpoint_harmony_endpoint/                                        @DataDog/agent-integrations
/checkpoint_harmony_endpoint/*.md                                    @DataDog/agent-integrations @DataDog/documentation
/checkpoint_harmony_endpoint/manifest.json                           @DataDog/agent-integrations @DataDog/documentation
/checkpoint_harmony_endpoint/assets/logs/                            @DataDog/agent-integrations @DataDog/documentation @DataDog/logs-backend @DataDog/logs-core
>>>>>>> 9edf24e7

# To keep Security up-to-date with changes to the signing tool.
/datadog_checks_dev/datadog_checks/dev/tooling/signing.py             @DataDog/agent-integrations
# As well as the secure downloader.
/datadog_checks_downloader/                                           @DataDog/agent-integrations
docs/developer/process/integration-release.md                         @DataDog/agent-integrations
# As well as the pipelines.
/.github/workflows/                                                   @DataDog/agent-integrations
/.github/workflows/resolve-build-deps.yml                             @DataDog/agent-build
/.gitlab-ci.yml                                                       @DataDog/agent-integrations
/.github/CODEOWNERS                                                   @DataDog/agent-integrations @DataDog/saas-integrations
/.github/workflows/config/labeler.yml                                 @DataDog/agent-integrations @DataDog/saas-integrations
# Dev container
/.devcontainer/                                                        @DataDog/agent-integrations @DataDog/container-integrations
/.devcontainer/dbm                                                     @DataDog/database-monitoring-agent

# LEAVE THE FOLLOWING LOG OWNERSHIP LAST IN THE FILE
# Make sure logs team is the full owner for all logs related files
**/assets/logs/                                                       @DataDog/logs-integrations-reviewers<|MERGE_RESOLUTION|>--- conflicted
+++ resolved
@@ -620,22 +620,20 @@
 /beyondtrust_password_safe/manifest.json                             @DataDog/saas-integrations @DataDog/agent-integrations @DataDog/documentation
 /beyondtrust_password_safe/assets/logs/                              @DataDog/saas-integrations @DataDog/documentation @DataDog/logs-integrations-reviewers
 
-<<<<<<< HEAD
+/cloudgen_firewall/                                                  @DataDog/agent-integrations
+/cloudgen_firewall/*.md                                              @DataDog/agent-integrations @DataDog/documentation
+/cloudgen_firewall/manifest.json                                     @DataDog/agent-integrations @DataDog/documentation
+/cloudgen_firewall/assets/logs/                                      @DataDog/agent-integrations @DataDog/documentation @DataDog/logs-backend @DataDog/logs-core
+
+/checkpoint_harmony_endpoint/                                        @DataDog/agent-integrations
+/checkpoint_harmony_endpoint/*.md                                    @DataDog/agent-integrations @DataDog/documentation
+/checkpoint_harmony_endpoint/manifest.json                           @DataDog/agent-integrations @DataDog/documentation
+/checkpoint_harmony_endpoint/assets/logs/                            @DataDog/agent-integrations @DataDog/documentation @DataDog/logs-backend @DataDog/logs-core
+
 /zscaler_private_access/                                             @DataDog/agent-integrations
 /zscaler_private_access/*.md                                         @DataDog/agent-integrations @DataDog/documentation
 /zscaler_private_access/manifest.json                                @DataDog/agent-integrations @DataDog/documentation
 /zscaler_private_access/assets/logs/                                 @DataDog/agent-integrations @DataDog/documentation @DataDog/logs-backend
-=======
-/cloudgen_firewall/                                                  @DataDog/agent-integrations
-/cloudgen_firewall/*.md                                              @DataDog/agent-integrations @DataDog/documentation
-/cloudgen_firewall/manifest.json                                     @DataDog/agent-integrations @DataDog/documentation
-/cloudgen_firewall/assets/logs/                                      @DataDog/agent-integrations @DataDog/documentation @DataDog/logs-backend @DataDog/logs-core
-
-/checkpoint_harmony_endpoint/                                        @DataDog/agent-integrations
-/checkpoint_harmony_endpoint/*.md                                    @DataDog/agent-integrations @DataDog/documentation
-/checkpoint_harmony_endpoint/manifest.json                           @DataDog/agent-integrations @DataDog/documentation
-/checkpoint_harmony_endpoint/assets/logs/                            @DataDog/agent-integrations @DataDog/documentation @DataDog/logs-backend @DataDog/logs-core
->>>>>>> 9edf24e7
 
 # To keep Security up-to-date with changes to the signing tool.
 /datadog_checks_dev/datadog_checks/dev/tooling/signing.py             @DataDog/agent-integrations
