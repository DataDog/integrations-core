# See https://help.github.com/articles/about-codeowners/ for syntax
# Rules are matched bottom-to-top, so one team can own subdirectories
# and another the rest of the directory.

# All your base
*                   @DataDog/agent-integrations

# Documentation
/docs/                @DataDog/documentation @DataDog/agent-integrations
*.md                  @DataDog/documentation @DataDog/agent-integrations
conf.yaml.example     @DataDog/documentation @DataDog/agent-integrations
conf.yaml.default     @DataDog/documentation @DataDog/agent-integrations
auto_conf.yaml        @DataDog/documentation @DataDog/agent-integrations @DataDog/container-integrations
manifest.json         @DataDog/documentation @DataDog/agent-integrations
**/assets             @DataDog/documentation @DataDog/agent-integrations


# Dependencies
/.deps/                            @DataDog/agent-integrations @DataDog/agent-delivery
/.builders/                        @DataDog/agent-delivery
/.builders/images/                 @DataDog/agent-integrations @DataDog/agent-delivery
/.builders/patches/                @DataDog/agent-integrations @DataDog/agent-delivery

# Checks base
/datadog_checks_base/                                          @DataDog/agent-integrations
/datadog_checks_base/datadog_checks/base/checks/openmetrics/   @DataDog/agent-integrations @DataDog/container-integrations
/datadog_checks_base/datadog_checks/base/checks/kube_leader/   @DataDog/agent-integrations @DataDog/container-integrations

# Container monitoring
/cert_manager/                                  @DataDog/container-integrations @DataDog/agent-integrations
/cert_manager/*.md                              @DataDog/container-integrations @DataDog/agent-integrations @DataDog/documentation
/cert_manager/manifest.json                     @DataDog/container-integrations @DataDog/agent-integrations @DataDog/documentation
/container/                                     @DataDog/container-integrations @DataDog/agent-integrations
/container/*.md                                 @DataDog/container-integrations @DataDog/agent-integrations @DataDog/documentation
/container/manifest.json                        @DataDog/container-integrations @DataDog/agent-integrations @DataDog/documentation
/containerd/                                    @DataDog/container-integrations @DataDog/agent-integrations
/containerd/*.md                                @DataDog/container-integrations @DataDog/agent-integrations @DataDog/documentation
/containerd/manifest.json                       @DataDog/container-integrations @DataDog/agent-integrations @DataDog/documentation
/cri/                                           @DataDog/container-integrations @DataDog/agent-integrations
/cri/*.md                                       @DataDog/container-integrations @DataDog/agent-integrations @DataDog/documentation
/cri/manifest.json                              @DataDog/container-integrations @DataDog/agent-integrations @DataDog/documentation
/crio/                                          @DataDog/container-integrations @DataDog/agent-integrations
/crio/*.md                                      @DataDog/container-integrations @DataDog/agent-integrations @DataDog/documentation
/crio/manifest.json                             @DataDog/container-integrations @DataDog/agent-integrations @DataDog/documentation
/datadog_cluster_agent/                         @DataDog/container-integrations @DataDog/agent-integrations
/datadog_cluster_agent/*.md                     @DataDog/container-integrations @DataDog/agent-integrations @DataDog/documentation
/datadog_operator/                              @DataDog/container-ecosystems @DataDog/agent-integrations
/datadog_operator/*.md                          @DataDog/container-ecosystems @DataDog/agent-integrations @DataDog/documentation
/docker_daemon/                                 @DataDog/container-integrations @DataDog/agent-integrations
/docker_daemon/*.md                             @DataDog/container-integrations @DataDog/agent-integrations @DataDog/documentation
/docker_daemon/metadata.csv                     @DataDog/container-integrations @DataDog/agent-integrations @DataDog/documentation
/docker_daemon/manifest.json                    @DataDog/container-integrations @DataDog/agent-integrations @DataDog/documentation
/ecs_fargate/                                   @DataDog/container-integrations @DataDog/agent-integrations
/ecs_fargate/*.md                               @DataDog/container-integrations @DataDog/agent-integrations @DataDog/documentation
/ecs_fargate/manifest.json                      @DataDog/container-integrations @DataDog/agent-integrations @DataDog/documentation
/eks_fargate/                                   @DataDog/container-integrations @DataDog/agent-integrations
/eks_fargate/*.md                               @DataDog/container-integrations @DataDog/agent-integrations @DataDog/documentation
/eks_fargate/manifest.json                      @DataDog/container-integrations @DataDog/agent-integrations @DataDog/documentation
/helm/                                          @DataDog/container-integrations @DataDog/agent-integrations
/helm/*.md                                      @DataDog/container-integrations @DataDog/agent-integrations @DataDog/documentation
/helm/manifest.json                             @DataDog/container-integrations @DataDog/agent-integrations @DataDog/documentation
/kube_apiserver_metrics/                        @DataDog/container-integrations @DataDog/agent-integrations
/kube_apiserver_metrics/*.md                    @DataDog/container-integrations @DataDog/agent-integrations @DataDog/documentation
/kube_apiserver_metrics/manifest.json           @DataDog/container-integrations @DataDog/agent-integrations @DataDog/documentation
/kube_controller_manager/                       @DataDog/container-integrations @DataDog/agent-integrations
/kube_controller_manager/*.md                   @DataDog/container-integrations @DataDog/agent-integrations @DataDog/documentation
/kube_controller_manager/manifest.json          @DataDog/container-integrations @DataDog/agent-integrations @DataDog/documentation
/kube_dns/                                      @DataDog/container-integrations @DataDog/agent-integrations
/kube_dns/*.md                                  @DataDog/container-integrations @DataDog/agent-integrations @DataDog/documentation
/kube_dns/manifest.json                         @DataDog/container-integrations @DataDog/agent-integrations @DataDog/documentation
/kube_metrics_server/                           @DataDog/container-integrations @DataDog/agent-integrations
/kube_metrics_server/*.md                       @DataDog/container-integrations @DataDog/agent-integrations @DataDog/documentation
/kube_metrics_server/manifest.json              @DataDog/container-integrations @DataDog/agent-integrations @DataDog/documentation
/kube_proxy/                                    @DataDog/container-integrations @DataDog/agent-integrations
/kube_proxy/*.md                                @DataDog/container-integrations @DataDog/agent-integrations @DataDog/documentation
/kube_proxy/manifest.json                       @DataDog/container-integrations @DataDog/agent-integrations @DataDog/documentation
/kube_scheduler/                                @DataDog/container-integrations @DataDog/agent-integrations
/kube_scheduler/*.md                            @DataDog/container-integrations @DataDog/agent-integrations @DataDog/documentation
/kube_scheduler/manifest.json                   @DataDog/container-integrations @DataDog/agent-integrations @DataDog/documentation
/kubelet/                                       @DataDog/container-integrations @DataDog/agent-integrations
/kubelet/*.md                                   @DataDog/container-integrations @DataDog/agent-integrations @DataDog/documentation
/kubelet/manifest.json                          @DataDog/container-integrations @DataDog/agent-integrations @DataDog/documentation
/kubernetes/                                    @DataDog/container-integrations @DataDog/agent-integrations
/kubernetes/*.md                                @DataDog/container-integrations @DataDog/agent-integrations @DataDog/documentation
/kubernetes/manifest.json                       @DataDog/container-integrations @DataDog/agent-integrations @DataDog/documentation
/kubernetes_admission/                          @DataDog/container-platform     @DataDog/agent-integrations
/kubernetes_cluster_autoscaler/                 @DataDog/container-integrations @DataDog/agent-integrations
/kubernetes_cluster_autoscaler/*.md             @DataDog/container-integrations @DataDog/agent-integrations @DataDog/documentation
/kubernetes_cluster_autoscaler/manifest.json    @DataDog/container-integrations @DataDog/agent-integrations @DataDog/documentation
/kubernetes_state/                              @DataDog/container-integrations @DataDog/agent-integrations
/kubernetes_state/*.md                          @DataDog/container-integrations @DataDog/agent-integrations @DataDog/documentation
/kubernetes_state/manifest.json                 @DataDog/container-integrations @DataDog/agent-integrations @DataDog/documentation
/kubernetes_state_core/                         @DataDog/container-integrations @DataDog/agent-integrations
/kubernetes_state_core/*.md                     @DataDog/container-integrations @DataDog/agent-integrations @DataDog/documentation
/kubernetes_state_core/manifest.json            @DataDog/container-integrations @DataDog/agent-integrations @DataDog/documentation
/nginx_ingress_controller/                      @DataDog/container-integrations @DataDog/agent-integrations
/nginx_ingress_controller/*.md                  @DataDog/container-integrations @DataDog/agent-integrations @DataDog/documentation
/nginx_ingress_controller/manifest.json         @DataDog/container-integrations @DataDog/agent-integrations @DataDog/documentation
/oom_kill/                                      @DataDog/container-integrations @DataDog/agent-integrations
/oom_kill/*.md                                  @DataDog/container-integrations @DataDog/agent-integrations @DataDog/documentation
/oom_kill/manifest.json                         @DataDog/container-integrations @DataDog/agent-integrations @DataDog/documentation
/openmetrics/                                   @DataDog/container-integrations @DataDog/agent-integrations
/openmetrics/*.md                               @DataDog/container-integrations @DataDog/agent-integrations @DataDog/documentation
/openmetrics/manifest.json                      @DataDog/container-integrations @DataDog/agent-integrations @DataDog/documentation
/podman/                                        @DataDog/container-integrations @DataDog/agent-integrations
/podman/*.md                                    @DataDog/container-integrations @DataDog/agent-integrations @DataDog/documentation
/podman/manifest.json                           @DataDog/container-integrations @DataDog/agent-integrations @DataDog/documentation
/tcp_queue_length/                              @DataDog/container-integrations @DataDog/agent-integrations
/tcp_queue_length/*.md                          @DataDog/container-integrations @DataDog/agent-integrations @DataDog/documentation
/tcp_queue_length/manifest.json                 @DataDog/container-integrations @DataDog/agent-integrations @DataDog/documentation

# NDM
/cisco_aci/                                                        @DataDog/ndm-integrations @DataDog/agent-integrations
/cisco_sdwan/                                                      @DataDog/ndm-integrations @DataDog/agent-integrations
/snmp/                                                             @DataDog/ndm-core @DataDog/agent-integrations
/snmp/*.md                                                         @DataDog/ndm-core @DataDog/agent-integrations @DataDog/documentation
/snmp_*/                                                           @DataDog/ndm-core @DataDog/agent-integrations
/snmp_*/*.md                                                       @DataDog/ndm-core @DataDog/agent-integrations @DataDog/documentation
/network_path/                                                     @DataDog/network-device-monitoring @DataDog/Networks @DataDog/agent-integrations
/network_path/*.md                                                 @DataDog/network-device-monitoring @DataDog/Networks @DataDog/agent-integrations @DataDog/documentation

/datadog_checks_dev/datadog_checks/dev/tooling/commands/meta/snmp/ @DataDog/ndm-core @DataDog/agent-integrations
/docs/developer/tutorials/snmp/                                    @DataDog/ndm-core @DataDog/agent-integrations @DataDog/documentation

# System checks
/disk/                                    @DataDog/agent-integrations @DataDog/windows-agent
/disk/*.md                                @DataDog/agent-integrations @DataDog/windows-agent @DataDog/documentation
/disk/manifest.json                       @DataDog/agent-integrations @DataDog/windows-agent @DataDog/documentation
/network/                                 @DataDog/agent-integrations @DataDog/windows-agent
/network/*.md                             @DataDog/agent-integrations @DataDog/windows-agent @DataDog/documentation
/network/manifest.json                    @DataDog/agent-integrations @DataDog/windows-agent @DataDog/documentation
/process/                                 @DataDog/agent-integrations @DataDog/windows-agent
/process/*.md                             @DataDog/agent-integrations @DataDog/windows-agent @DataDog/documentation
/process/manifest.json                    @DataDog/agent-integrations @DataDog/windows-agent @DataDog/documentation

# OpenTelemetry
/otel/                                    @DataDog/opentelemetry @DataDog/agent-integrations
/otel/*.md                                @DataDog/opentelemetry @DataDog/agent-integrations @DataDog/documentation
/otel/manifest.json                       @DataDog/opentelemetry @DataDog/agent-integrations @DataDog/documentation

# Database monitoring
**/base/utils/db/utils.py                           @DataDog/agent-integrations @DataDog/database-monitoring-agent
datadog_checks_base/tests/**/test_util.py           @DataDog/agent-integrations @DataDog/database-monitoring-agent
**/base/utils/db/sql.py                             @DataDog/database-monitoring-agent @DataDog/agent-integrations
datadog_checks_base/tests/**/test_db_sql.py         @DataDog/database-monitoring-agent @DataDog/agent-integrations
**/base/utils/db/statement_metrics.py               @DataDog/database-monitoring-agent @DataDog/agent-integrations
datadog_checks_base/tests/**/test_db_statements.py  @DataDog/database-monitoring-agent @DataDog/agent-integrations
/postgres/                                          @DataDog/database-monitoring-agent @DataDog/agent-integrations
/postgres/*.md                                      @DataDog/database-monitoring @DataDog/agent-integrations @DataDog/documentation
/postgres/manifest.json                             @DataDog/database-monitoring @DataDog/agent-integrations @DataDog/documentation
/mysql/                                             @DataDog/database-monitoring-agent @DataDog/agent-integrations
/mysql/*.md                                         @DataDog/database-monitoring @DataDog/agent-integrations @DataDog/documentation
/mysql/manifest.json                                @DataDog/database-monitoring @DataDog/agent-integrations @DataDog/documentation
/sqlserver/                                         @DataDog/database-monitoring-agent @DataDog/agent-integrations
/sqlserver/*.md                                     @DataDog/database-monitoring @DataDog/agent-integrations @DataDog/documentation
/sqlserver/manifest.json                            @DataDog/database-monitoring @DataDog/agent-integrations @DataDog/documentation
/oracle/                                            @DataDog/database-monitoring-agent @DataDog/agent-integrations
/oracle/*.md                                        @DataDog/database-monitoring @DataDog/agent-integrations @DataDog/documentation
/oracle/manifest.json                               @DataDog/database-monitoring @DataDog/agent-integrations @DataDog/documentation
/mongo/                                             @DataDog/database-monitoring-agent @DataDog/agent-integrations
/mongo/*.md                                         @DataDog/database-monitoring @DataDog/agent-integrations @DataDog/documentation
/mongo/manifest.json                                @DataDog/database-monitoring @DataDog/agent-integrations @DataDog/documentation

# APM Integrations
/langchain/         @DataDog/ml-observability @DataDog/agent-integrations @DataDog/documentation
/openai/            @DataDog/ml-observability @DataDog/agent-integrations @DataDog/documentation
/anthropic/         @DataDog/ml-observability @DataDog/agent-integrations @DataDog/documentation

# Windows agent
datadog_checks_base/datadog_checks/base/checks/win/                  @DataDog/windows-agent @DataDog/agent-integrations
datadog_checks_base/datadog_checks/base/checks/windows/              @DataDog/windows-agent @DataDog/agent-integrations
/active_directory/                                                   @DataDog/windows-agent @DataDog/agent-integrations
/active_directory/*.md                                               @DataDog/windows-agent @DataDog/agent-integrations @DataDog/documentation
/active_directory/manifest.json                                      @DataDog/windows-agent @DataDog/agent-integrations @DataDog/documentation
/aspdotnet/                                                          @DataDog/windows-agent @DataDog/agent-integrations
/aspdotnet/*.md                                                      @DataDog/windows-agent @DataDog/agent-integrations @DataDog/documentation
/aspdotnet/manifest.json                                             @DataDog/windows-agent @DataDog/agent-integrations @DataDog/documentation
/dotnetclr/                                                          @DataDog/windows-agent @DataDog/agent-integrations
/dotnetclr/*.md                                                      @DataDog/windows-agent @DataDog/agent-integrations @DataDog/documentation
/dotnetclr/manifest.json                                             @DataDog/windows-agent @DataDog/agent-integrations @DataDog/documentation
/exchange_server/                                                    @DataDog/windows-agent @DataDog/agent-integrations
/exchange_server/*.md                                                @DataDog/windows-agent @DataDog/agent-integrations @DataDog/documentation
/exchange_server/manifest.json                                       @DataDog/windows-agent @DataDog/agent-integrations @DataDog/documentation
/hyperv/                                                             @DataDog/windows-agent @DataDog/agent-integrations
/hyperv/*.md                                                         @DataDog/windows-agent @DataDog/agent-integrations @DataDog/documentation
/hyperv/manifest.json                                                @DataDog/windows-agent @DataDog/agent-integrations @DataDog/documentation
/iis/                                                                @DataDog/windows-agent @DataDog/agent-integrations
/iis/*.md                                                            @DataDog/windows-agent @DataDog/agent-integrations @DataDog/documentation
/iis/manifest.json                                                   @DataDog/windows-agent @DataDog/agent-integrations @DataDog/documentation
/pdh_check/                                                          @DataDog/windows-agent @DataDog/agent-integrations
/pdh_check/*.md                                                      @DataDog/windows-agent @DataDog/agent-integrations @DataDog/documentation
/pdh_check/manifest.json                                             @DataDog/windows-agent @DataDog/agent-integrations @DataDog/documentation
/win32_event_log/                                                    @DataDog/windows-agent @DataDog/agent-integrations
/win32_event_log/*.md                                                @DataDog/windows-agent @DataDog/agent-integrations @DataDog/documentation
/win32_event_log/manifest.json                                       @DataDog/windows-agent @DataDog/agent-integrations @DataDog/documentation
/windows_performance_counters/                                       @DataDog/windows-agent @DataDog/agent-integrations
/windows_performance_counters/*.md                                   @DataDog/windows-agent @DataDog/agent-integrations @DataDog/documentation
/windows_performance_counters/manifest.json                          @DataDog/windows-agent @DataDog/agent-integrations @DataDog/documentation
/windows_registry/                                                   @DataDog/windows-agent @DataDog/agent-integrations
/windows_registry/*.md                                               @DataDog/windows-agent @DataDog/agent-integrations @DataDog/documentation
/windows_registry/manifest.json                                      @DataDog/windows-agent @DataDog/agent-integrations @DataDog/documentation
/windows_service/                                                    @DataDog/windows-agent @DataDog/agent-integrations
/windows_service/*.md                                                @DataDog/windows-agent @DataDog/agent-integrations @DataDog/documentation
/windows_service/manifest.json                                       @DataDog/windows-agent @DataDog/agent-integrations @DataDog/documentation
/wmi_check/                                                          @DataDog/windows-agent @DataDog/agent-integrations
/wmi_check/*.md                                                      @DataDog/windows-agent @DataDog/agent-integrations @DataDog/documentation
/wmi_check/manifest.json                                             @DataDog/windows-agent @DataDog/agent-integrations @DataDog/documentation

# SaaS Integrations
/adyen/                                                              @DataDog/saas-integrations
/adyen/*.md                                                          @DataDog/saas-integrations @DataDog/documentation
/adyen/manifest.json                                                 @DataDog/saas-integrations @DataDog/documentation
/adyen/assets/logs/                                                  @DataDog/saas-integrations @DataDog/documentation @DataDog/logs-backend

/authorize_net/                                                      @DataDog/saas-integrations
/authorize_net/*.md                                                  @DataDog/saas-integrations @DataDog/documentation
/authorize_net/manifest.json                                         @DataDog/saas-integrations @DataDog/documentation
/authorize_net/metadata.csv                                          @DataDog/saas-integrations @DataDog/documentation
/authorize_net/assets/logs/                                          @DataDog/saas-integrations @DataDog/documentation @DataDog/logs-backend

/blazemeter/                                                        @DataDog/saas-integrations
/blazemeter/*.md                                                    @DataDog/saas-integrations @DataDog/documentation
/blazemeter/manifest.json                                           @DataDog/saas-integrations @DataDog/documentation
/blazemeter/metadata.csv                                            @DataDog/saas-integrations @DataDog/documentation

/brevo/                                                              @DataDog/saas-integrations
/brevo/*.md                                                          @DataDog/saas-integrations @DataDog/documentation
/brevo/manifest.json                                                 @DataDog/saas-integrations @DataDog/documentation
/brevo/assets/logs/                                                  @DataDog/saas-integrations @DataDog/documentation @DataDog/logs-backend

/checkpoint_harmony_email_and_collaboration/                         @DataDog/saas-integrations
/checkpoint_harmony_email_and_collaboration/*.md                     @DataDog/saas-integrations @DataDog/documentation
/checkpoint_harmony_email_and_collaboration/manifest.json            @DataDog/saas-integrations @DataDog/documentation
/checkpoint_harmony_email_and_collaboration/assets/logs/             @DataDog/saas-integrations @DataDog/documentation @DataDog/logs-backend

/cisco_umbrella_dns/                                                 @DataDog/saas-integrations
/cisco_umbrella_dns/*.md                                             @DataDog/saas-integrations @DataDog/documentation
/cisco_umbrella_dns/manifest.json                                    @DataDog/saas-integrations @DataDog/documentation

/cisco_duo/                                                          @DataDog/saas-integrations
/cisco_duo/*.md                                                      @DataDog/saas-integrations @DataDog/documentation
/cisco_duo/manifest.json                                             @DataDog/saas-integrations @DataDog/documentation

/cisco_secure_endpoint/                                              @DataDog/saas-integrations
/cisco_secure_endpoint/*.md                                          @DataDog/saas-integrations @DataDog/documentation
/cisco_secure_endpoint/manifest.json                                 @DataDog/saas-integrations @DataDog/documentation
/cisco_secure_endpoint/assets/logs/                                  @DataDog/saas-integrations @DataDog/documentation @DataDog/logs-backend @DataDog/logs-core

/contentful/                                                         @DataDog/saas-integrations
/contentful/*.md                                                     @DataDog/saas-integrations @DataDog/documentation
/contentful/manifest.json                                            @DataDog/saas-integrations @DataDog/documentation
/contentful/assets/logs/                                             @DataDog/saas-integrations @DataDog/documentation @DataDog/logs-backend @DataDog/logs-core

/extrahop/                                                          @DataDog/saas-integrations
/extrahop/*.md                                                      @DataDog/saas-integrations @DataDog/documentation
/extrahop/manifest.json                                             @DataDog/saas-integrations @DataDog/documentation
/extrahop/assets/logs/                                              @DataDog/saas-integrations @DataDog/documentation @DataDog/logs-backend

/falco/                                                             @DataDog/saas-integrations
/falco/*.md                                                         @DataDog/saas-integrations @DataDog/documentation
/falco/manifest.json                                                @DataDog/saas-integrations @DataDog/documentation
/falco/assets/logs/                                                 @DataDog/saas-integrations @DataDog/documentation @DataDog/logs-backend

/freshservice/                                                          @DataDog/saas-integrations
/freshservice/*.md                                                      @DataDog/saas-integrations @DataDog/documentation
/freshservice/manifest.json                                             @DataDog/saas-integrations @DataDog/documentation
/freshservice/assets/logs/                                              @DataDog/saas-integrations @DataDog/documentation @DataDog/logs-backend @DataDog/logs-core

/genesys/                                                           @DataDog/saas-integrations
/genesys/*.md                                                       @DataDog/saas-integrations @DataDog/documentation
/genesys/manifest.json                                              @DataDog/saas-integrations @DataDog/documentation
/genesys/metadata.csv                                               @DataDog/saas-integrations @DataDog/documentation
/genesys/assets/logs/                                               @DataDog/saas-integrations @DataDog/documentation @DataDog/logs-backend

/godaddy/                                                           @DataDog/saas-integrations
/godaddy/*.md                                                       @DataDog/saas-integrations @DataDog/documentation
/godaddy/manifest.json                                              @DataDog/saas-integrations @DataDog/documentation
/godaddy/metadata.csv                                               @DataDog/saas-integrations @DataDog/documentation

/greenhouse/                                                          @DataDog/saas-integrations
/greenhouse/*.md                                                      @DataDog/saas-integrations @DataDog/documentation
/greenhouse/manifest.json                                             @DataDog/saas-integrations @DataDog/documentation
/greenhouse/assets/logs/                                              @DataDog/saas-integrations @DataDog/documentation @DataDog/logs-backend @DataDog/logs-core

/incident_io/                                                        @DataDog/saas-integrations
/incident_io/*.md                                                    @DataDog/saas-integrations @DataDog/documentation
/incident_io/manifest.json                                           @DataDog/saas-integrations @DataDog/documentation
/incident_io/assets/logs/                                            @DataDog/saas-integrations @DataDog/documentation @DataDog/logs-backend @DataDog/logs-core

/lastpass/                                                          @DataDog/saas-integrations
/lastpass/*.md                                                      @DataDog/saas-integrations @DataDog/documentation
/lastpass/manifest.json                                             @DataDog/saas-integrations @DataDog/documentation
/lastpass/assets/logs/                                              @DataDog/saas-integrations @DataDog/documentation @DataDog/logs-backend @DataDog/logs-core

/mailchimp/                                                          @DataDog/saas-integrations
/mailchimp/*.md                                                      @DataDog/saas-integrations @DataDog/documentation
/mailchimp/manifest.json                                             @DataDog/saas-integrations @DataDog/documentation

/metabase/                                                          @DataDog/saas-integrations
/metabase/*.md                                                      @DataDog/saas-integrations @DataDog/documentation
/metabase/manifest.json                                             @DataDog/saas-integrations @DataDog/documentation
/metabase/assets/logs/                                              @DataDog/saas-integrations @DataDog/documentation @DataDog/logs-backend

<<<<<<< HEAD
/microsoft_dns/                                                     @DataDog/agent-integrations
/microsoft_dns/*.md                                                 @DataDog/agent-integrations @DataDog/documentation
/microsoft_dns/manifest.json                                        @DataDog/agent-integrations @DataDog/documentation
/microsoft_dns/assets/logs/                                         @DataDog/agent-integrations @DataDog/documentation @DataDog/logs-backend @DataDog/logs-core
=======
/microsoft_sysmon/                                                  @DataDog/agent-integrations
/microsoft_sysmon/*.md                                              @DataDog/agent-integrations @DataDog/documentation
/microsoft_sysmon/manifest.json                                     @DataDog/agent-integrations @DataDog/documentation
/microsoft_sysmon/assets/logs/                                      @DataDog/agent-integrations @DataDog/documentation @DataDog/logs-backend @DataDog/logs-core
>>>>>>> 764c1b17

/mimecast/                                                          @DataDog/saas-integrations
/mimecast/*.md                                                      @DataDog/saas-integrations @DataDog/documentation
/mimecast/manifest.json                                             @DataDog/saas-integrations @DataDog/documentation
/mimecast/assets/logs/                                              @DataDog/saas-integrations @DataDog/documentation @DataDog/logs-backend @DataDog/logs-core

/mux/                                                               @DataDog/saas-integrations
/mux/*.md                                                           @DataDog/saas-integrations @DataDog/documentation
/mux/manifest.json                                                  @DataDog/saas-integrations @DataDog/documentation
/mux/metadata.csv                                                   @DataDog/saas-integrations @DataDog/documentation

/orca_security/                                                      @DataDog/saas-integrations
/orca_security/*.md                                                  @DataDog/saas-integrations @DataDog/documentation
/orca_security/manifest.json                                         @DataDog/saas-integrations @DataDog/documentation
/orca_security/assets/logs/                                          @DataDog/saas-integrations @DataDog/documentation @DataDog/logs-backend

/okta_workflows/                                                     @DataDog/saas-integrations
/okta_workflows/*.md                                                 @DataDog/saas-integrations @DataDog/documentation
/okta_workflows/manifest.json                                        @DataDog/saas-integrations @DataDog/documentation
/okta_workflows/assets/logs/                                         @DataDog/saas-integrations @DataDog/documentation @DataDog/logs-backend @DataDog/logs-core

/palo_alto_cortex_xdr/                                               @DataDog/saas-integrations
/palo_alto_cortex_xdr/*.md                                           @DataDog/saas-integrations @DataDog/documentation
/palo_alto_cortex_xdr/manifest.json                                  @DataDog/saas-integrations @DataDog/documentation
/palo_alto_cortex_xdr/assets/logs/                                   @DataDog/saas-integrations @DataDog/documentation @DataDog/logs-backend @DataDog/logs-core

/plivo/                                                              @DataDog/saas-integrations
/plivo/*.md                                                          @DataDog/saas-integrations @DataDog/documentation
/plivo/manifest.json                                                 @DataDog/saas-integrations @DataDog/documentation
/plivo/assets/logs/                                                  @DataDog/saas-integrations @DataDog/documentation @DataDog/logs-backend

/postmark/                                                          @DataDog/saas-integrations
/postmark/*.md                                                      @DataDog/saas-integrations @DataDog/documentation
/postmark/manifest.json                                             @DataDog/saas-integrations @DataDog/documentation
/postmark/assets/logs/                                              @DataDog/saas-integrations @DataDog/documentation @DataDog/logs-backend

/sanity/                                                            @DataDog/saas-integrations
/sanity/*.md                                                        @DataDog/saas-integrations @DataDog/documentation
/sanity/manifest.json                                               @DataDog/saas-integrations @DataDog/documentation
/sanity/assets/logs/                                                @DataDog/saas-integrations @DataDog/documentation @DataDog/logs-backend @DataDog/logs-core

/snowflake/                                                          @DataDog/saas-integrations
/snowflake/*.md                                                      @DataDog/saas-integrations @DataDog/documentation @DataDog/agent-integrations
/snowflake/changelog.d/                                              @DataDog/saas-integrations @DataDog/documentation @DataDog/agent-integrations
/snowflake/datadog_checks/snowflake/__about__.py                     @DataDog/saas-integrations @DataDog/documentation @DataDog/agent-integrations
/snowflake/pyproject.toml                                            @DataDog/saas-integrations @DataDog/documentation @DataDog/agent-integrations
/snowflake/manifest.json                                             @DataDog/saas-integrations @DataDog/documentation

/sonatype_nexus/                                                     @DataDog/agent-integrations
/sonatype_nexus/*.md                                                 @DataDog/agent-integrations @DataDog/documentation
/sonatype_nexus/manifest.json                                        @DataDog/agent-integrations @DataDog/documentation
/sonatype_nexus/metadata.csv                                         @DataDog/agent-integrations @DataDog/documentation 

/sonicwall_firewall/                                                  @DataDog/saas-integrations
/sonicwall_firewall/*.md                                              @DataDog/saas-integrations @DataDog/documentation
/sonicwall_firewall/manifest.json                                     @DataDog/saas-integrations @DataDog/documentation
/sonicwall_firewall/assets/logs/                                      @DataDog/saas-integrations @DataDog/documentation @DataDog/logs-backend

/sophos_central_cloud/                                               @DataDog/saas-integrations
/sophos_central_cloud/*.md                                           @DataDog/saas-integrations @DataDog/documentation
/sophos_central_cloud/manifest.json                                  @DataDog/saas-integrations @DataDog/documentation
/sophos_central_cloud/assets/logs/                                   @DataDog/saas-integrations @DataDog/documentation @DataDog/logs-backend @DataDog/logs-core

/squid/                                                              @DataDog/saas-integrations
/squid/*.md                                                          @DataDog/saas-integrations @DataDog/documentation
/squid/manifest.json                                                 @DataDog/saas-integrations @DataDog/documentation
/squid/assets/logs/                                                  @DataDog/saas-integrations @DataDog/documentation @DataDog/logs-backend

/ping_one/                                                           @DataDog/saas-integrations
/ping_one/*.md                                                       @DataDog/saas-integrations @DataDog/documentation
/ping_one/manifest.json                                              @DataDog/saas-integrations @DataDog/documentation
/ping_one/assets/logs/                                               @DataDog/saas-integrations @DataDog/documentation @DataDog/logs-backend @DataDog/logs-core

/trend_micro_vision_one_xdr/                                         @DataDog/saas-integrations
/trend_micro_vision_one_xdr/*.md                                     @DataDog/saas-integrations @DataDog/documentation
/trend_micro_vision_one_xdr/manifest.json                            @DataDog/saas-integrations @DataDog/documentation
/trend_micro_vision_one_xdr/assets/logs/                             @DataDog/saas-integrations @DataDog/documentation @DataDog/logs-backend @DataDog/logs-core

/ping_federate/                                                      @DataDog/saas-integrations
/ping_federate/*.md                                                  @DataDog/saas-integrations @DataDog/documentation
/ping_federate/manifest.json                                         @DataDog/saas-integrations @DataDog/documentation
/ping_federate/assets/logs/                                          @DataDog/saas-integrations @DataDog/documentation @DataDog/logs-backend @DataDog/logs-core

/cisco_secure_email_threat_defense/                                 @DataDog/saas-integrations
/cisco_secure_email_threat_defense/*.md                             @DataDog/saas-integrations @DataDog/documentation
/cisco_secure_email_threat_defense/manifest.json                    @DataDog/saas-integrations @DataDog/documentation
/cisco_secure_email_threat_defense/assets/logs/                     @DataDog/saas-integrations @DataDog/documentation @DataDog/logs-backend @DataDog/logs-core

/ringcentral/                                                        @DataDog/saas-integrations
/ringcentral/*.md                                                    @DataDog/saas-integrations @DataDog/documentation
/ringcentral/manifest.json                                           @DataDog/saas-integrations @DataDog/documentation
/ringcentral/metadata.csv                                            @DataDog/saas-integrations @DataDog/documentation
/ringcentral/assets/logs/                                            @DataDog/saas-integrations @DataDog/documentation @DataDog/logs-backend @DataDog/logs-core

/temporal_cloud/                                                    @DataDog/saas-integrations
/temporal_cloud/*.md                                                @DataDog/saas-integrations @DataDog/documentation
/temporal_cloud/manifest.json                                       @DataDog/saas-integrations @DataDog/documentation
/temporal_cloud/metadata.csv                                        @DataDog/saas-integrations @DataDog/documentation

/trend_micro_email_security/                                        @DataDog/saas-integrations
/trend_micro_email_security/*.md                                    @DataDog/saas-integrations @DataDog/documentation
/trend_micro_email_security/manifest.json                           @DataDog/saas-integrations @DataDog/documentation
/trend_micro_email_security/assets/logs/                            @DataDog/saas-integrations @DataDog/documentation @DataDog/logs-backend @DataDog/logs-core

/trellix_endpoint_security/                                         @DataDog/saas-integrations
/trellix_endpoint_security/*.md                                     @DataDog/saas-integrations @DataDog/documentation
/trellix_endpoint_security/manifest.json                            @DataDog/saas-integrations @DataDog/documentation
/trellix_endpoint_security/assets/logs/                             @DataDog/saas-integrations @DataDog/documentation @DataDog/logs-backend @DataDog/logs-core

/docusign/                                                          @DataDog/saas-integrations
/docusign/*.md                                                      @DataDog/saas-integrations @DataDog/documentation
/docusign/manifest.json                                             @DataDog/saas-integrations @DataDog/documentation
/docusign/assets/logs/                                              @DataDog/saas-integrations @DataDog/documentation @DataDog/logs-backend @DataDog/logs-core

/trend_micro_vision_one_endpoint_security/                          @DataDog/saas-integrations
/trend_micro_vision_one_endpoint_security/*.md                      @DataDog/saas-integrations @DataDog/documentation
/trend_micro_vision_one_endpoint_security/manifest.json             @DataDog/saas-integrations @DataDog/documentation
/trend_micro_vision_one_endpoint_security/assets/logs/              @DataDog/saas-integrations @DataDog/documentation @DataDog/logs-backend @DataDog/logs-core

/shopify/                                                           @DataDog/saas-integrations
/shopify/*.md                                                       @DataDog/saas-integrations @DataDog/documentation
/shopify/manifest.json                                              @DataDog/saas-integrations @DataDog/documentation
/shopify/assets/logs/                                               @DataDog/saas-integrations @DataDog/documentation @DataDog/logs-backend

/asana/                                                             @DataDog/saas-integrations
/asana/*.md                                                         @DataDog/saas-integrations @DataDog/documentation
/asana/manifest.json                                                @DataDog/saas-integrations @DataDog/documentation
/asana/assets/logs/                                                 @DataDog/saas-integrations @DataDog/documentation @DataDog/logs-backend

/hubspot_content_hub/                                               @DataDog/saas-integrations
/hubspot_content_hub/*.md                                           @DataDog/saas-integrations @DataDog/documentation
/hubspot_content_hub/manifest.json                                  @DataDog/saas-integrations @DataDog/documentation
/hubspot_content_hub/assets/logs/                                   @DataDog/saas-integrations @DataDog/documentation @DataDog/logs-backend @DataDog/logs-core

/forcepoint_secure_web_gateway/                                     @DataDog/saas-integrations
/forcepoint_secure_web_gateway/*.md                                 @DataDog/saas-integrations @DataDog/documentation
/forcepoint_secure_web_gateway/manifest.json                        @DataDog/saas-integrations @DataDog/documentation
/forcepoint_secure_web_gateway/assets/logs/                         @DataDog/saas-integrations @DataDog/documentation @DataDog/logs-backend

vonage/                                                            @DataDog/saas-integrations
vonage/*.md                                                        @DataDog/saas-integrations @DataDog/documentation
vonage/manifest.json                                               @DataDog/saas-integrations @DataDog/documentation
vonage/assets/logs/                                                @DataDog/saas-integrations @DataDog/documentation @DataDog/logs-backend @DataDog/logs-core

/asana/                                                             @DataDog/saas-integrations
/asana/*.md                                                         @DataDog/saas-integrations @DataDog/documentation
/asana/manifest.json                                                @DataDog/saas-integrations @DataDog/documentation
/asana/assets/logs/                                                 @DataDog/saas-integrations @DataDog/documentation @DataDog/logs-backend

/tanium/                                                            @DataDog/saas-integrations
/tanium/*.md                                                        @DataDog/saas-integrations @DataDog/documentation
/tanium/manifest.json                                               @DataDog/saas-integrations @DataDog/documentation
/tanium/assets/logs/                                                @DataDog/saas-integrations @DataDog/documentation @DataDog/logs-backend

plaid/                                                              @DataDog/saas-integrations
plaid/*.md                                                          @DataDog/saas-integrations @DataDog/documentation
plaid/manifest.json                                                 @DataDog/saas-integrations @DataDog/documentation
plaid/assets/logs/                                                  @DataDog/saas-integrations @DataDog/documentation @DataDog/logs-backend

/streamnative/                                                      @DataDog/saas-integrations
/streamnative/*.md                                                  @DataDog/saas-integrations @DataDog/documentation
/streamnative/manifest.json                                         @DataDog/saas-integrations @DataDog/documentation
/streamnative/assets/logs/                                          @DataDog/saas-integrations @DataDog/documentation @DataDog/logs-backend

/servicenow_performance/                                            @DataDog/saas-integrations
/servicenow_performance/*.md                                        @DataDog/saas-integrations @DataDog/documentation
/servicenow_performance/manifest.json                               @DataDog/saas-integrations @DataDog/documentation
/servicenow_performance/assets/logs/                                @DataDog/saas-integrations @DataDog/documentation @DataDog/logs-backend

/silverstripe_cms/                                                  @DataDog/agent-integrations
/silverstripe_cms/*.md                                              @DataDog/agent-integrations @DataDog/documentation
/silverstripe_cms/manifest.json                                     @DataDog/agent-integrations @DataDog/documentation
/silverstripe_cms/assets/logs/                                      @DataDog/agent-integrations @DataDog/documentation @DataDog/logs-backend

/avast/                                                             @DataDog/saas-integrations
/avast/*.md                                                         @DataDog/saas-integrations @DataDog/documentation
/avast/manifest.json                                                @DataDog/saas-integrations @DataDog/documentation
/avast/assets/logs/                                                 @DataDog/saas-integrations @DataDog/documentation @DataDog/logs-backend

/symantec_vip/                                                      @DataDog/saas-integrations
/symantec_vip/*.md                                                  @DataDog/saas-integrations @DataDog/documentation
/symantec_vip/manifest.json                                         @DataDog/saas-integrations @DataDog/documentation
/symantec_vip/assets/logs/                                          @DataDog/saas-integrations @DataDog/documentation @DataDog/logs-backend

/tenable_io/                                                        @DataDog/saas-integrations
/tenable_io/*.md                                                    @DataDog/saas-integrations @DataDog/documentation
/tenable_io/manifest.json                                           @DataDog/saas-integrations @DataDog/documentation
/tenable_io/assets/logs/                                            @DataDog/saas-integrations @DataDog/documentation @DataDog/logs-backend

/zero_networks/                                                     @DataDog/saas-integrations
/zero_networks/*.md                                                 @DataDog/saas-integrations @DataDog/documentation
/zero_networks/manifest.json                                        @DataDog/saas-integrations @DataDog/documentation
/zero_networks/assets/logs/                                         @DataDog/saas-integrations @DataDog/documentation @DataDog/logs-backend @DataDog/logs-core

/bitdefender/                                                       @DataDog/saas-integrations
/bitdefender/*.md                                                   @DataDog/saas-integrations @DataDog/documentation
/bitdefender/manifest.json                                          @DataDog/saas-integrations @DataDog/documentation
/bitdefender/assets/logs/                                           @DataDog/saas-integrations @DataDog/documentation @DataDog/logs-backend @DataDog/logs-core

/ivanti_nzta/                                                       @DataDog/saas-integrations
/ivanti_nzta/*.md                                                   @DataDog/saas-integrations @DataDog/documentation
/ivanti_nzta/manifest.json                                          @DataDog/saas-integrations @DataDog/documentation
/ivanti_nzta/assets/logs/                                           @DataDog/saas-integrations @DataDog/documentation @DataDog/logs-backend

/forcepoint_security_service_edge/                                   @DataDog/saas-integrations
/forcepoint_security_service_edge/*.md                               @DataDog/saas-integrations @DataDog/documentation
/forcepoint_security_service_edge/manifest.json                      @DataDog/saas-integrations @DataDog/documentation
/forcepoint_security_service_edge/assets/logs/                       @DataDog/saas-integrations @DataDog/documentation @DataDog/logs-backend

/gpu/                                                                @DataDog/ebpf-platform
/gpu/*.md                                                            @DataDog/ebpf-platform @DataDog/documentation
/gpu/manifest.json                                                   @DataDog/ebpf-platform @DataDog/agent-integrations @DataDog/documentation

/openvpn/                                                           @DataDog/agent-integrations
/openvpn/*.md                                                       @DataDog/agent-integrations @DataDog/documentation
/openvpn/manifest.json                                              @DataDog/agent-integrations @DataDog/documentation
/openvpn/assets/logs/                                               @DataDog/agent-integrations @DataDog/documentation @DataDog/logs-backend @DataDog/logs-core

# To keep Security up-to-date with changes to the signing tool.
/datadog_checks_dev/datadog_checks/dev/tooling/signing.py             @DataDog/agent-integrations
# As well as the secure downloader.
/datadog_checks_downloader/                                           @DataDog/agent-integrations
docs/developer/process/integration-release.md                         @DataDog/agent-integrations
# As well as the pipelines.
/.github/workflows/                                                   @DataDog/agent-integrations
/.github/workflows/resolve-build-deps.yml                             @DataDog/agent-delivery
/.gitlab-ci.yml                                                       @DataDog/agent-integrations
/.github/CODEOWNERS                                                   @DataDog/agent-integrations @DataDog/saas-integrations
/.github/workflows/config/labeler.yml                                 @DataDog/agent-integrations @DataDog/saas-integrations
# Dev container
/.devcontainer/                                                        @DataDog/agent-integrations @DataDog/container-integrations
/.devcontainer/dbm                                                     @DataDog/database-monitoring-agent

# LEAVE THE FOLLOWING LOG OWNERSHIP LAST IN THE FILE
# Make sure logs team is the full owner for all logs related files
**/assets/logs/                                                       @DataDog/logs-integrations-reviewers @DataDog/logs-backend
<|MERGE_RESOLUTION|>--- conflicted
+++ resolved
@@ -301,17 +301,15 @@
 /metabase/manifest.json                                             @DataDog/saas-integrations @DataDog/documentation
 /metabase/assets/logs/                                              @DataDog/saas-integrations @DataDog/documentation @DataDog/logs-backend
 
-<<<<<<< HEAD
 /microsoft_dns/                                                     @DataDog/agent-integrations
 /microsoft_dns/*.md                                                 @DataDog/agent-integrations @DataDog/documentation
 /microsoft_dns/manifest.json                                        @DataDog/agent-integrations @DataDog/documentation
 /microsoft_dns/assets/logs/                                         @DataDog/agent-integrations @DataDog/documentation @DataDog/logs-backend @DataDog/logs-core
-=======
+
 /microsoft_sysmon/                                                  @DataDog/agent-integrations
 /microsoft_sysmon/*.md                                              @DataDog/agent-integrations @DataDog/documentation
 /microsoft_sysmon/manifest.json                                     @DataDog/agent-integrations @DataDog/documentation
 /microsoft_sysmon/assets/logs/                                      @DataDog/agent-integrations @DataDog/documentation @DataDog/logs-backend @DataDog/logs-core
->>>>>>> 764c1b17
 
 /mimecast/                                                          @DataDog/saas-integrations
 /mimecast/*.md                                                      @DataDog/saas-integrations @DataDog/documentation
