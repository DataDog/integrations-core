--- conflicted
+++ resolved
@@ -302,17 +302,15 @@
 /palo_alto_cortex_xdr/manifest.json                                  @DataDog/saas-integrations @DataDog/documentation
 /palo_alto_cortex_xdr/assets/logs/                                   @DataDog/saas-integrations @DataDog/documentation @DataDog/logs-backend @DataDog/logs-core
 
-<<<<<<< HEAD
 /plivo/                                                              @DataDog/saas-integrations
 /plivo/*.md                                                          @DataDog/saas-integrations @DataDog/documentation
 /plivo/manifest.json                                                 @DataDog/saas-integrations @DataDog/documentation
 /plivo/assets/logs/                                                  @DataDog/saas-integrations @DataDog/documentation @DataDog/logs-backend
-=======
+
 /postmark/                                                          @DataDog/saas-integrations
 /postmark/*.md                                                      @DataDog/saas-integrations @DataDog/documentation
 /postmark/manifest.json                                             @DataDog/saas-integrations @DataDog/documentation
 /postmark/assets/logs/                                              @DataDog/saas-integrations @DataDog/documentation @DataDog/logs-backend
->>>>>>> ba11c256
 
 /snowflake/                                                          @DataDog/saas-integrations
 /snowflake/*.md                                                      @DataDog/saas-integrations @DataDog/documentation @DataDog/agent-integrations
