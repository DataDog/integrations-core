--- conflicted
+++ resolved
@@ -453,17 +453,15 @@
 /zero_networks/manifest.json                                        @DataDog/saas-integrations @DataDog/documentation
 /zero_networks/assets/logs/                                         @DataDog/saas-integrations @DataDog/documentation @DataDog/logs-backend @DataDog/logs-core
 
-<<<<<<< HEAD
 /bitdefender/                                                       @DataDog/saas-integrations
 /bitdefender/*.md                                                   @DataDog/saas-integrations @DataDog/documentation
 /bitdefender/manifest.json                                          @DataDog/saas-integrations @DataDog/documentation
 /bitdefender/assets/logs/                                           @DataDog/saas-integrations @DataDog/documentation @DataDog/logs-backend
-=======
+
 /ivanti_nzta/                                                       @DataDog/saas-integrations
 /ivanti_nzta/*.md                                                   @DataDog/saas-integrations @DataDog/documentation
 /ivanti_nzta/manifest.json                                          @DataDog/saas-integrations @DataDog/documentation
 /ivanti_nzta/assets/logs/                                           @DataDog/saas-integrations @DataDog/documentation @DataDog/logs-backend
->>>>>>> 85b3267a
 
 /forcepoint_security_service_edge/                                   @DataDog/saas-integrations
 /forcepoint_security_service_edge/*.md                               @DataDog/saas-integrations @DataDog/documentation
