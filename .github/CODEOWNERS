--- conflicted
+++ resolved
@@ -406,15 +406,6 @@
 vonage/manifest.json                                               @DataDog/saas-integrations @DataDog/documentation
 vonage/assets/logs/                                                @DataDog/saas-integrations @DataDog/documentation @DataDog/logs-backend @DataDog/logs-core
 
-<<<<<<< HEAD
-=======
-/asana/                                                             @DataDog/saas-integrations
-/asana/*.md                                                         @DataDog/saas-integrations @DataDog/documentation
-/asana/manifest.json                                                @DataDog/saas-integrations @DataDog/documentation
-/asana/assets/logs/                                                 @DataDog/saas-integrations @DataDog/documentation @DataDog/logs-backend
-
-
->>>>>>> ba990336
 plaid/                                                              @DataDog/saas-integrations
 plaid/*.md                                                          @DataDog/saas-integrations @DataDog/documentation
 plaid/manifest.json                                                 @DataDog/saas-integrations @DataDog/documentation
