--- conflicted
+++ resolved
@@ -299,17 +299,16 @@
 /cisco_duo/manifest.json                                             @DataDog/saas-integrations @DataDog/documentation
 /cisco_duo/assets/logs/                                              @DataDog/saas-integrations @DataDog/documentation @DataDog/logs-backend
 
-<<<<<<< HEAD
 /sophos_central_cloud/                                               @DataDog/saas-integrations
 /sophos_central_cloud/*.md                                           @DataDog/saas-integrations @DataDog/documentation
 /sophos_central_cloud/manifest.json                                  @DataDog/saas-integrations @DataDog/documentation
 /sophos_central_cloud/assets/logs/                                   @DataDog/saas-integrations @DataDog/documentation @DataDog/logs-backend
-=======
+
 /ping_one/                                                          @DataDog/saas-integrations
 /ping_one/*.md                                                      @DataDog/saas-integrations @DataDog/documentation
 /ping_one/manifest.json                                             @DataDog/saas-integrations @DataDog/documentation
 /ping_one/assets/logs/                                              @DataDog/saas-integrations @DataDog/documentation @DataDog/logs-backend
->>>>>>> 6ba6a69f
+
 
 # To keep Security up-to-date with changes to the signing tool.
 /datadog_checks_dev/datadog_checks/dev/tooling/signing.py             @DataDog/software-integrity-and-trust @DataDog/agent-integrations @trishankatdatadog
