--- conflicted
+++ resolved
@@ -83,7 +83,7 @@
 /kubernetes/                                    @DataDog/container-integrations @DataDog/agent-integrations
 /kubernetes/*.md                                @DataDog/container-integrations @DataDog/agent-integrations @DataDog/documentation
 /kubernetes/manifest.json                       @DataDog/container-integrations @DataDog/agent-integrations @DataDog/documentation
-/kubernetes_cluster_autoscaler/                 @DataDog/container-integrations @DataDog/agent-integrations 
+/kubernetes_cluster_autoscaler/                 @DataDog/container-integrations @DataDog/agent-integrations
 /kubernetes_cluster_autoscaler/*.md             @DataDog/container-integrations @DataDog/agent-integrations @DataDog/documentation
 /kubernetes_cluster_autoscaler/manifest.json    @DataDog/container-integrations @DataDog/agent-integrations @DataDog/documentation
 /kubernetes_state/                              @DataDog/container-integrations @DataDog/agent-integrations
@@ -255,22 +255,15 @@
 /cisco_secure_endpoint/manifest.json                                 @DataDog/saas-integrations @DataDog/documentation
 /cisco_secure_endpoint/assets/logs/                                  @DataDog/saas-integrations @DataDog/documentation @DataDog/logs-backend
 
-<<<<<<< HEAD
 /lastpass/                                                          @DataDog/saas-integrations
 /lastpass/*.md                                                      @DataDog/saas-integrations @DataDog/documentation
 /lastpass/manifest.json                                             @DataDog/saas-integrations @DataDog/documentation
 /lastpass/assets/logs/                                              @DataDog/saas-integrations @DataDog/documentation @DataDog/logs-backend
 
-/mimecast/                                                          @DataDog/saas-integrations
-/mimecast/*.md                                                      @DataDog/saas-integrations @DataDog/documentation
-/mimecast/manifest.json                                             @DataDog/saas-integrations @DataDog/documentation
-/mimecast/assets/logs/                                              @DataDog/saas-integrations @DataDog/documentation @DataDog/logs-backend
-=======
 /mimecast/                                                           @DataDog/saas-integrations
 /mimecast/*.md                                                       @DataDog/saas-integrations @DataDog/documentation
 /mimecast/manifest.json                                              @DataDog/saas-integrations @DataDog/documentation
 /mimecast/assets/logs/                                               @DataDog/saas-integrations @DataDog/documentation @DataDog/logs-backend
->>>>>>> e13cf58f
 
 /palo_alto_cortex_xdr/                                               @DataDog/saas-integrations
 /palo_alto_cortex_xdr/*.md                                           @DataDog/saas-integrations @DataDog/documentation
