# See https://help.github.com/articles/about-codeowners/ for syntax
# Rules are matched bottom-to-top, so one team can own subdirectories
# and another the rest of the directory.

# All your base
*                   @DataDog/agent-integrations

# Documentation
/docs/                @DataDog/documentation @DataDog/agent-integrations
*.md                  @DataDog/documentation @DataDog/agent-integrations
conf.yaml.example     @DataDog/documentation @DataDog/agent-integrations
conf.yaml.default     @DataDog/documentation @DataDog/agent-integrations @DataDog/agent-metrics-logs
auto_conf.yaml        @DataDog/documentation @DataDog/agent-integrations @DataDog/container-integrations
manifest.json         @DataDog/documentation @DataDog/agent-integrations
**/assets             @DataDog/documentation @DataDog/agent-integrations


# Dependencies
/.deps/                            @DataDog/agent-integrations @DataDog/agent-delivery
/.builders/                        @DataDog/agent-delivery
/.builders/images/                 @DataDog/agent-integrations @DataDog/agent-delivery
/.builders/patches/                @DataDog/agent-integrations @DataDog/agent-delivery

# Checks base
/datadog_checks_base/                                          @DataDog/agent-integrations
/datadog_checks_base/datadog_checks/base/checks/openmetrics/   @DataDog/agent-integrations @DataDog/container-integrations
/datadog_checks_base/datadog_checks/base/checks/kube_leader/   @DataDog/agent-integrations @DataDog/container-integrations

# Container monitoring
/cert_manager/                                  @DataDog/container-integrations @DataDog/agent-integrations
/cert_manager/*.md                              @DataDog/container-integrations @DataDog/agent-integrations @DataDog/documentation
/cert_manager/manifest.json                     @DataDog/container-integrations @DataDog/agent-integrations @DataDog/documentation
/container/                                     @DataDog/container-integrations @DataDog/agent-integrations
/container/*.md                                 @DataDog/container-integrations @DataDog/agent-integrations @DataDog/documentation
/container/manifest.json                        @DataDog/container-integrations @DataDog/agent-integrations @DataDog/documentation
/containerd/                                    @DataDog/container-integrations @DataDog/agent-integrations
/containerd/*.md                                @DataDog/container-integrations @DataDog/agent-integrations @DataDog/documentation
/containerd/manifest.json                       @DataDog/container-integrations @DataDog/agent-integrations @DataDog/documentation
/cri/                                           @DataDog/container-integrations @DataDog/agent-integrations
/cri/*.md                                       @DataDog/container-integrations @DataDog/agent-integrations @DataDog/documentation
/cri/manifest.json                              @DataDog/container-integrations @DataDog/agent-integrations @DataDog/documentation
/crio/                                          @DataDog/container-integrations @DataDog/agent-integrations
/crio/*.md                                      @DataDog/container-integrations @DataDog/agent-integrations @DataDog/documentation
/crio/manifest.json                             @DataDog/container-integrations @DataDog/agent-integrations @DataDog/documentation
/datadog_cluster_agent/                         @DataDog/container-integrations @DataDog/agent-integrations
/datadog_cluster_agent/*.md                     @DataDog/container-integrations @DataDog/agent-integrations @DataDog/documentation
/datadog_operator/                              @DataDog/container-ecosystems @DataDog/agent-integrations
/datadog_operator/*.md                          @DataDog/container-ecosystems @DataDog/agent-integrations @DataDog/documentation
/docker_daemon/                                 @DataDog/container-integrations @DataDog/agent-integrations
/docker_daemon/*.md                             @DataDog/container-integrations @DataDog/agent-integrations @DataDog/documentation
/docker_daemon/metadata.csv                     @DataDog/container-integrations @DataDog/agent-integrations @DataDog/documentation
/docker_daemon/manifest.json                    @DataDog/container-integrations @DataDog/agent-integrations @DataDog/documentation
/ecs_fargate/                                   @DataDog/container-integrations @DataDog/agent-integrations
/ecs_fargate/*.md                               @DataDog/container-integrations @DataDog/agent-integrations @DataDog/documentation
/ecs_fargate/manifest.json                      @DataDog/container-integrations @DataDog/agent-integrations @DataDog/documentation
/eks_fargate/                                   @DataDog/container-integrations @DataDog/agent-integrations
/eks_fargate/*.md                               @DataDog/container-integrations @DataDog/agent-integrations @DataDog/documentation
/eks_fargate/manifest.json                      @DataDog/container-integrations @DataDog/agent-integrations @DataDog/documentation
/helm/                                          @DataDog/container-integrations @DataDog/agent-integrations
/helm/*.md                                      @DataDog/container-integrations @DataDog/agent-integrations @DataDog/documentation
/helm/manifest.json                             @DataDog/container-integrations @DataDog/agent-integrations @DataDog/documentation
/kube_apiserver_metrics/                        @DataDog/container-integrations @DataDog/agent-integrations
/kube_apiserver_metrics/*.md                    @DataDog/container-integrations @DataDog/agent-integrations @DataDog/documentation
/kube_apiserver_metrics/manifest.json           @DataDog/container-integrations @DataDog/agent-integrations @DataDog/documentation
/kube_controller_manager/                       @DataDog/container-integrations @DataDog/agent-integrations
/kube_controller_manager/*.md                   @DataDog/container-integrations @DataDog/agent-integrations @DataDog/documentation
/kube_controller_manager/manifest.json          @DataDog/container-integrations @DataDog/agent-integrations @DataDog/documentation
/kube_dns/                                      @DataDog/container-integrations @DataDog/agent-integrations
/kube_dns/*.md                                  @DataDog/container-integrations @DataDog/agent-integrations @DataDog/documentation
/kube_dns/manifest.json                         @DataDog/container-integrations @DataDog/agent-integrations @DataDog/documentation
/kube_metrics_server/                           @DataDog/container-integrations @DataDog/agent-integrations
/kube_metrics_server/*.md                       @DataDog/container-integrations @DataDog/agent-integrations @DataDog/documentation
/kube_metrics_server/manifest.json              @DataDog/container-integrations @DataDog/agent-integrations @DataDog/documentation
/kube_proxy/                                    @DataDog/container-integrations @DataDog/agent-integrations
/kube_proxy/*.md                                @DataDog/container-integrations @DataDog/agent-integrations @DataDog/documentation
/kube_proxy/manifest.json                       @DataDog/container-integrations @DataDog/agent-integrations @DataDog/documentation
/kube_scheduler/                                @DataDog/container-integrations @DataDog/agent-integrations
/kube_scheduler/*.md                            @DataDog/container-integrations @DataDog/agent-integrations @DataDog/documentation
/kube_scheduler/manifest.json                   @DataDog/container-integrations @DataDog/agent-integrations @DataDog/documentation
/kubelet/                                       @DataDog/container-integrations @DataDog/agent-integrations
/kubelet/*.md                                   @DataDog/container-integrations @DataDog/agent-integrations @DataDog/documentation
/kubelet/manifest.json                          @DataDog/container-integrations @DataDog/agent-integrations @DataDog/documentation
/kubernetes/                                    @DataDog/container-integrations @DataDog/agent-integrations
/kubernetes/*.md                                @DataDog/container-integrations @DataDog/agent-integrations @DataDog/documentation
/kubernetes/manifest.json                       @DataDog/container-integrations @DataDog/agent-integrations @DataDog/documentation
/kubernetes_cluster_autoscaler/                 @DataDog/container-integrations @DataDog/agent-integrations 
/kubernetes_cluster_autoscaler/*.md             @DataDog/container-integrations @DataDog/agent-integrations @DataDog/documentation
/kubernetes_cluster_autoscaler/manifest.json    @DataDog/container-integrations @DataDog/agent-integrations @DataDog/documentation
/kubernetes_state/                              @DataDog/container-integrations @DataDog/agent-integrations
/kubernetes_state/*.md                          @DataDog/container-integrations @DataDog/agent-integrations @DataDog/documentation
/kubernetes_state/manifest.json                 @DataDog/container-integrations @DataDog/agent-integrations @DataDog/documentation
/kubernetes_state_core/                         @DataDog/container-integrations @DataDog/agent-integrations
/kubernetes_state_core/*.md                     @DataDog/container-integrations @DataDog/agent-integrations @DataDog/documentation
/kubernetes_state_core/manifest.json            @DataDog/container-integrations @DataDog/agent-integrations @DataDog/documentation
/nginx_ingress_controller/                      @DataDog/container-integrations @DataDog/agent-integrations
/nginx_ingress_controller/*.md                  @DataDog/container-integrations @DataDog/agent-integrations @DataDog/documentation
/nginx_ingress_controller/manifest.json         @DataDog/container-integrations @DataDog/agent-integrations @DataDog/documentation
/oom_kill/                                      @DataDog/container-integrations @DataDog/agent-integrations
/oom_kill/*.md                                  @DataDog/container-integrations @DataDog/agent-integrations @DataDog/documentation
/oom_kill/manifest.json                         @DataDog/container-integrations @DataDog/agent-integrations @DataDog/documentation
/openmetrics/                                   @DataDog/container-integrations @DataDog/agent-integrations
/openmetrics/*.md                               @DataDog/container-integrations @DataDog/agent-integrations @DataDog/documentation
/openmetrics/manifest.json                      @DataDog/container-integrations @DataDog/agent-integrations @DataDog/documentation
/podman/                                        @DataDog/container-integrations @DataDog/agent-integrations
/podman/*.md                                    @DataDog/container-integrations @DataDog/agent-integrations @DataDog/documentation
/podman/manifest.json                           @DataDog/container-integrations @DataDog/agent-integrations @DataDog/documentation
/tcp_queue_length/                              @DataDog/container-integrations @DataDog/agent-integrations
/tcp_queue_length/*.md                          @DataDog/container-integrations @DataDog/agent-integrations @DataDog/documentation
/tcp_queue_length/manifest.json                 @DataDog/container-integrations @DataDog/agent-integrations @DataDog/documentation

# NDM
/cisco_aci/                                                        @DataDog/ndm-integrations @DataDog/agent-integrations
/cisco_sdwan/                                                      @DataDog/ndm-integrations @DataDog/agent-integrations
/snmp/                                                             @DataDog/ndm-core @DataDog/agent-integrations
/snmp/*.md                                                         @DataDog/ndm-core @DataDog/agent-integrations @DataDog/documentation
/snmp_*/                                                           @DataDog/ndm-core @DataDog/agent-integrations
/snmp_*/*.md                                                       @DataDog/ndm-core @DataDog/agent-integrations @DataDog/documentation
/network_path/                                                     @DataDog/network-device-monitoring @DataDog/Networks @DataDog/agent-integrations
/network_path/*.md                                                 @DataDog/network-device-monitoring @DataDog/Networks @DataDog/agent-integrations @DataDog/documentation

/datadog_checks_dev/datadog_checks/dev/tooling/commands/meta/snmp/ @DataDog/ndm-core @DataDog/agent-integrations
/docs/developer/tutorials/snmp/                                    @DataDog/ndm-core @DataDog/agent-integrations @DataDog/documentation

# Platform Integrations
/citrix_hypervisor/                     @DataDog/platform-integrations @DataDog/agent-integrations
/citrix_hypervisor/manifest.json        @DataDog/platform-integrations @DataDog/agent-integrations @DataDog/documentation
/citrix_hypervisor/*.md                 @DataDog/platform-integrations @DataDog/agent-integrations @DataDog/documentation
/cloudera/                              @DataDog/platform-integrations @DataDog/agent-integrations
/cloudera/manifest.json                 @DataDog/platform-integrations @DataDog/agent-integrations @DataDog/documentation
/cloudera/*.md                          @DataDog/platform-integrations @DataDog/agent-integrations @DataDog/documentation
/cloud_foundry_api/                     @DataDog/platform-integrations @DataDog/agent-integrations
/cloud_foundry_api/manifest.json        @DataDog/platform-integrations @DataDog/agent-integrations @DataDog/documentation
/cloud_foundry_api/*.md                 @DataDog/platform-integrations @DataDog/agent-integrations @DataDog/documentation
/esxi/                                  @DataDog/platform-integrations @DataDog/agent-integrations
/esxi/manifest.json                     @DataDog/platform-integrations @DataDog/agent-integrations @DataDog/documentation
/esxi/*.md                              @DataDog/platform-integrations @DataDog/agent-integrations @DataDog/documentation
/fly_io/                                @DataDog/platform-integrations @DataDog/agent-integrations
/fly_io/manifest.json                   @DataDog/platform-integrations @DataDog/agent-integrations @DataDog/documentation
/fly_io/*.md                            @DataDog/platform-integrations @DataDog/agent-integrations @DataDog/documentation
/fly_io/assets/logs/                    @DataDog/platform-integrations @DataDog/agent-integrations @DataDog/documentation @DataDog/logs-backend
/openstack/                             @DataDog/platform-integrations @DataDog/agent-integrations
/openstack/*.md                         @DataDog/platform-integrations @DataDog/agent-integrations @DataDog/documentation
/openstack/manifest.json                @DataDog/platform-integrations @DataDog/agent-integrations @DataDog/documentation
/openstack_controller/                  @DataDog/platform-integrations @DataDog/agent-integrations
/openstack_controller/manifest.json     @DataDog/platform-integrations @DataDog/agent-integrations @DataDog/documentation
/openstack_controller/*.md              @DataDog/platform-integrations @DataDog/agent-integrations @DataDog/documentation
/teleport/                              @DataDog/platform-integrations @DataDog/agent-integrations
/teleport/manifest.json                 @DataDog/platform-integrations @DataDog/agent-integrations @DataDog/documentation
/teleport/*.md                          @DataDog/platform-integrations @DataDog/agent-integrations @DataDog/documentation
/teleport/assets/logs/                  @DataDog/platform-integrations @DataDog/agent-integrations @DataDog/documentation @DataDog/logs-backend
/vsphere/                               @DataDog/platform-integrations @DataDog/agent-integrations
/vsphere/manifest.json                  @DataDog/platform-integrations @DataDog/agent-integrations @DataDog/documentation
/vsphere/*.md                           @DataDog/platform-integrations @DataDog/agent-integrations @DataDog/documentation

# System checks
/disk/                                    @DataDog/agent-integrations @DataDog/windows-agent
/disk/*.md                                @DataDog/agent-integrations @DataDog/windows-agent @DataDog/documentation
/disk/manifest.json                       @DataDog/agent-integrations @DataDog/windows-agent @DataDog/documentation
/network/                                 @DataDog/agent-integrations @DataDog/windows-agent
/network/*.md                             @DataDog/agent-integrations @DataDog/windows-agent @DataDog/documentation
/network/manifest.json                    @DataDog/agent-integrations @DataDog/windows-agent @DataDog/documentation
/process/                                 @DataDog/agent-integrations @DataDog/windows-agent
/process/*.md                             @DataDog/agent-integrations @DataDog/windows-agent @DataDog/documentation
/process/manifest.json                    @DataDog/agent-integrations @DataDog/windows-agent @DataDog/documentation

# OpenTelemetry
/otel/                                    @DataDog/opentelemetry @DataDog/agent-integrations
/otel/*.md                                @DataDog/opentelemetry @DataDog/agent-integrations @DataDog/documentation
/otel/manifest.json                       @DataDog/opentelemetry @DataDog/agent-integrations @DataDog/documentation

# Agent Platform
/nvidia_jetson/                           @DataDog/agent-platform @DataDog/agent-integrations
/nvidia_jetson/*.md                       @DataDog/agent-platform @DataDog/agent-integrations @DataDog/documentation
/nvidia_jetson/manifest.json              @DataDog/agent-platform @DataDog/agent-integrations @DataDog/documentation

# Database monitoring
**/base/utils/db/utils.py                           @DataDog/agent-integrations @DataDog/database-monitoring-agent
datadog_checks_base/tests/**/test_util.py           @DataDog/agent-integrations @DataDog/database-monitoring-agent
**/base/utils/db/sql.py                             @DataDog/database-monitoring-agent @DataDog/agent-integrations
datadog_checks_base/tests/**/test_db_sql.py         @DataDog/database-monitoring-agent @DataDog/agent-integrations
**/base/utils/db/statement_metrics.py               @DataDog/database-monitoring-agent @DataDog/agent-integrations
datadog_checks_base/tests/**/test_db_statements.py  @DataDog/database-monitoring-agent @DataDog/agent-integrations
/postgres/                                          @DataDog/database-monitoring-agent @DataDog/agent-integrations
/postgres/*.md                                      @DataDog/database-monitoring @DataDog/agent-integrations @DataDog/documentation
/postgres/manifest.json                             @DataDog/database-monitoring @DataDog/agent-integrations @DataDog/documentation
/mysql/                                             @DataDog/database-monitoring-agent @DataDog/agent-integrations
/mysql/*.md                                         @DataDog/database-monitoring @DataDog/agent-integrations @DataDog/documentation
/mysql/manifest.json                                @DataDog/database-monitoring @DataDog/agent-integrations @DataDog/documentation
/sqlserver/                                         @DataDog/database-monitoring-agent @DataDog/agent-integrations
/sqlserver/*.md                                     @DataDog/database-monitoring @DataDog/agent-integrations @DataDog/documentation
/sqlserver/manifest.json                            @DataDog/database-monitoring @DataDog/agent-integrations @DataDog/documentation
/oracle/                                            @DataDog/database-monitoring-agent @DataDog/agent-integrations
/oracle/*.md                                        @DataDog/database-monitoring @DataDog/agent-integrations @DataDog/documentation
/oracle/manifest.json                               @DataDog/database-monitoring @DataDog/agent-integrations @DataDog/documentation
/mongo/                                             @DataDog/database-monitoring-agent @DataDog/agent-integrations
/mongo/*.md                                         @DataDog/database-monitoring @DataDog/agent-integrations @DataDog/documentation
/mongo/manifest.json                                @DataDog/database-monitoring @DataDog/agent-integrations @DataDog/documentation

# APM Integrations
/langchain/         @DataDog/ml-observability @DataDog/agent-integrations @DataDog/documentation
/openai/            @DataDog/ml-observability @DataDog/agent-integrations @DataDog/documentation


# Windows agent
datadog_checks_base/datadog_checks/base/checks/win/                  @DataDog/windows-agent @DataDog/agent-integrations
datadog_checks_base/datadog_checks/base/checks/windows/              @DataDog/windows-agent @DataDog/agent-integrations
/active_directory/                                                   @DataDog/windows-agent @DataDog/agent-integrations
/active_directory/*.md                                               @DataDog/windows-agent @DataDog/agent-integrations @DataDog/documentation
/active_directory/manifest.json                                      @DataDog/windows-agent @DataDog/agent-integrations @DataDog/documentation
/aspdotnet/                                                          @DataDog/windows-agent @DataDog/agent-integrations
/aspdotnet/*.md                                                      @DataDog/windows-agent @DataDog/agent-integrations @DataDog/documentation
/aspdotnet/manifest.json                                             @DataDog/windows-agent @DataDog/agent-integrations @DataDog/documentation
/dotnetclr/                                                          @DataDog/windows-agent @DataDog/agent-integrations
/dotnetclr/*.md                                                      @DataDog/windows-agent @DataDog/agent-integrations @DataDog/documentation
/dotnetclr/manifest.json                                             @DataDog/windows-agent @DataDog/agent-integrations @DataDog/documentation
/exchange_server/                                                    @DataDog/windows-agent @DataDog/agent-integrations
/exchange_server/*.md                                                @DataDog/windows-agent @DataDog/agent-integrations @DataDog/documentation
/exchange_server/manifest.json                                       @DataDog/windows-agent @DataDog/agent-integrations @DataDog/documentation
/hyperv/                                                             @DataDog/windows-agent @DataDog/agent-integrations
/hyperv/*.md                                                         @DataDog/windows-agent @DataDog/agent-integrations @DataDog/documentation
/hyperv/manifest.json                                                @DataDog/windows-agent @DataDog/agent-integrations @DataDog/documentation
/iis/                                                                @DataDog/windows-agent @DataDog/agent-integrations
/iis/*.md                                                            @DataDog/windows-agent @DataDog/agent-integrations @DataDog/documentation
/iis/manifest.json                                                   @DataDog/windows-agent @DataDog/agent-integrations @DataDog/documentation
/pdh_check/                                                          @DataDog/windows-agent @DataDog/agent-integrations
/pdh_check/*.md                                                      @DataDog/windows-agent @DataDog/agent-integrations @DataDog/documentation
/pdh_check/manifest.json                                             @DataDog/windows-agent @DataDog/agent-integrations @DataDog/documentation
/win32_event_log/                                                    @DataDog/windows-agent @DataDog/agent-integrations
/win32_event_log/*.md                                                @DataDog/windows-agent @DataDog/agent-integrations @DataDog/documentation
/win32_event_log/manifest.json                                       @DataDog/windows-agent @DataDog/agent-integrations @DataDog/documentation
/windows_performance_counters/                                       @DataDog/windows-agent @DataDog/agent-integrations
/windows_performance_counters/*.md                                   @DataDog/windows-agent @DataDog/agent-integrations @DataDog/documentation
/windows_performance_counters/manifest.json                          @DataDog/windows-agent @DataDog/agent-integrations @DataDog/documentation
/windows_registry/                                                   @DataDog/windows-agent @DataDog/agent-integrations
/windows_registry/*.md                                               @DataDog/windows-agent @DataDog/agent-integrations @DataDog/documentation
/windows_registry/manifest.json                                      @DataDog/windows-agent @DataDog/agent-integrations @DataDog/documentation
/windows_service/                                                    @DataDog/windows-agent @DataDog/agent-integrations
/windows_service/*.md                                                @DataDog/windows-agent @DataDog/agent-integrations @DataDog/documentation
/windows_service/manifest.json                                       @DataDog/windows-agent @DataDog/agent-integrations @DataDog/documentation
/wmi_check/                                                          @DataDog/windows-agent @DataDog/agent-integrations
/wmi_check/*.md                                                      @DataDog/windows-agent @DataDog/agent-integrations @DataDog/documentation
/wmi_check/manifest.json                                             @DataDog/windows-agent @DataDog/agent-integrations @DataDog/documentation

# SaaS Integrations
/cisco_umbrella_dns/                                                 @DataDog/saas-integrations
/cisco_umbrella_dns/*.md                                             @DataDog/saas-integrations @DataDog/documentation
/cisco_umbrella_dns/manifest.json                                    @DataDog/saas-integrations @DataDog/documentation

/cisco_duo/                                                          @DataDog/saas-integrations
/cisco_duo/*.md                                                      @DataDog/saas-integrations @DataDog/documentation
/cisco_duo/manifest.json                                             @DataDog/saas-integrations @DataDog/documentation

/cisco_secure_endpoint/                                              @DataDog/saas-integrations
/cisco_secure_endpoint/*.md                                          @DataDog/saas-integrations @DataDog/documentation
/cisco_secure_endpoint/manifest.json                                 @DataDog/saas-integrations @DataDog/documentation
/cisco_secure_endpoint/assets/logs/                                  @DataDog/saas-integrations @DataDog/documentation @DataDog/logs-backend

/contentful/                                                         @DataDog/saas-integrations
/contentful/*.md                                                     @DataDog/saas-integrations @DataDog/documentation
/contentful/manifest.json                                            @DataDog/saas-integrations @DataDog/documentation
/contentful/assets/logs/                                             @DataDog/saas-integrations @DataDog/documentation @DataDog/logs-backend

/freshservice/                                                          @DataDog/saas-integrations
/freshservice/*.md                                                      @DataDog/saas-integrations @DataDog/documentation
/freshservice/manifest.json                                             @DataDog/saas-integrations @DataDog/documentation
/freshservice/assets/logs/                                              @DataDog/saas-integrations @DataDog/documentation @DataDog/logs-backend

/godaddy/                                                           @DataDog/saas-integrations
/godaddy/*.md                                                       @DataDog/saas-integrations @DataDog/documentation
/godaddy/manifest.json                                              @DataDog/saas-integrations @DataDog/documentation
/godaddy/metadata.csv                                               @DataDog/saas-integrations @DataDog/documentation

/greenhouse/                                                          @DataDog/saas-integrations
/greenhouse/*.md                                                      @DataDog/saas-integrations @DataDog/documentation
/greenhouse/manifest.json                                             @DataDog/saas-integrations @DataDog/documentation
/greenhouse/assets/logs/                                              @DataDog/saas-integrations @DataDog/documentation @DataDog/logs-backend

/lastpass/                                                          @DataDog/saas-integrations
/lastpass/*.md                                                      @DataDog/saas-integrations @DataDog/documentation
/lastpass/manifest.json                                             @DataDog/saas-integrations @DataDog/documentation
/lastpass/assets/logs/                                              @DataDog/saas-integrations @DataDog/documentation @DataDog/logs-backend

/mailchimp/                                                          @DataDog/saas-integrations
/mailchimp/*.md                                                      @DataDog/saas-integrations @DataDog/documentation
/mailchimp/manifest.json                                             @DataDog/saas-integrations @DataDog/documentation

/mimecast/                                                          @DataDog/saas-integrations
/mimecast/*.md                                                      @DataDog/saas-integrations @DataDog/documentation
/mimecast/manifest.json                                             @DataDog/saas-integrations @DataDog/documentation
/mimecast/assets/logs/                                              @DataDog/saas-integrations @DataDog/documentation @DataDog/logs-backend

/palo_alto_cortex_xdr/                                               @DataDog/saas-integrations
/palo_alto_cortex_xdr/*.md                                           @DataDog/saas-integrations @DataDog/documentation
/palo_alto_cortex_xdr/manifest.json                                  @DataDog/saas-integrations @DataDog/documentation
/palo_alto_cortex_xdr/assets/logs/                                   @DataDog/saas-integrations @DataDog/documentation @DataDog/logs-backend

/snowflake/                                                          @DataDog/saas-integrations
/snowflake/*.md                                                      @DataDog/saas-integrations @DataDog/documentation
/snowflake/manifest.json                                             @DataDog/saas-integrations @DataDog/documentation

/sophos_central_cloud/                                               @DataDog/saas-integrations
/sophos_central_cloud/*.md                                           @DataDog/saas-integrations @DataDog/documentation
/sophos_central_cloud/manifest.json                                  @DataDog/saas-integrations @DataDog/documentation
/sophos_central_cloud/assets/logs/                                   @DataDog/saas-integrations @DataDog/documentation @DataDog/logs-backend

/ping_one/                                                           @DataDog/saas-integrations
/ping_one/*.md                                                       @DataDog/saas-integrations @DataDog/documentation
/ping_one/manifest.json                                              @DataDog/saas-integrations @DataDog/documentation
/ping_one/assets/logs/                                               @DataDog/saas-integrations @DataDog/documentation @DataDog/logs-backend

/trend_micro_vision_one_xdr/                                         @DataDog/saas-integrations
/trend_micro_vision_one_xdr/*.md                                     @DataDog/saas-integrations @DataDog/documentation
/trend_micro_vision_one_xdr/manifest.json                            @DataDog/saas-integrations @DataDog/documentation
/trend_micro_vision_one_xdr/assets/logs/                             @DataDog/saas-integrations @DataDog/documentation @DataDog/logs-backend

/ping_federate/                                                      @DataDog/saas-integrations
/ping_federate/*.md                                                  @DataDog/saas-integrations @DataDog/documentation
/ping_federate/manifest.json                                         @DataDog/saas-integrations @DataDog/documentation
/ping_federate/assets/logs/                                          @DataDog/saas-integrations @DataDog/documentation @DataDog/logs-backend

/cisco_secure_email_threat_defense/                                 @DataDog/saas-integrations
/cisco_secure_email_threat_defense/*.md                             @DataDog/saas-integrations @DataDog/documentation
/cisco_secure_email_threat_defense/manifest.json                    @DataDog/saas-integrations @DataDog/documentation
/cisco_secure_email_threat_defense/assets/logs/                     @DataDog/saas-integrations @DataDog/documentation @DataDog/logs-backend

/ringcentral/                                                        @DataDog/saas-integrations
/ringcentral/*.md                                                    @DataDog/saas-integrations @DataDog/documentation
/ringcentral/manifest.json                                           @DataDog/saas-integrations @DataDog/documentation
/ringcentral/metadata.csv                                            @DataDog/saas-integrations @DataDog/documentation
/ringcentral/assets/logs/                                            @DataDog/saas-integrations @DataDog/documentation @DataDog/logs-backend

/trend_micro_email_security/                                        @DataDog/saas-integrations
/trend_micro_email_security/*.md                                    @DataDog/saas-integrations @DataDog/documentation
/trend_micro_email_security/manifest.json                           @DataDog/saas-integrations @DataDog/documentation
/trend_micro_email_security/assets/logs/                            @DataDog/saas-integrations @DataDog/documentation @DataDog/logs-backend

/trellix_endpoint_security/                                         @DataDog/saas-integrations
/trellix_endpoint_security/*.md                                     @DataDog/saas-integrations @DataDog/documentation
/trellix_endpoint_security/manifest.json                            @DataDog/saas-integrations @DataDog/documentation
/trellix_endpoint_security/assets/logs/                             @DataDog/saas-integrations @DataDog/documentation @DataDog/logs-backend

/docusign/                                                          @DataDog/saas-integrations
/docusign/*.md                                                      @DataDog/saas-integrations @DataDog/documentation
/docusign/manifest.json                                             @DataDog/saas-integrations @DataDog/documentation
/docusign/assets/logs/                                              @DataDog/saas-integrations @DataDog/documentation @DataDog/logs-backend

/trend_micro_vision_one_endpoint_security/                          @DataDog/saas-integrations
/trend_micro_vision_one_endpoint_security/*.md                      @DataDog/saas-integrations @DataDog/documentation
/trend_micro_vision_one_endpoint_security/manifest.json             @DataDog/saas-integrations @DataDog/documentation
/trend_micro_vision_one_endpoint_security/assets/logs/              @DataDog/saas-integrations @DataDog/documentation @DataDog/logs-backend

hubspot_content_hub/                                                @DataDog/saas-integrations
hubspot_content_hub/*.md                                            @DataDog/saas-integrations @DataDog/documentation
hubspot_content_hub/manifest.json                                   @DataDog/saas-integrations @DataDog/documentation
hubspot_content_hub/assets/logs/                                    @DataDog/saas-integrations @DataDog/documentation @DataDog/logs-backend

<<<<<<< HEAD
/vanta/                                                             @DataDog/saas-integrations
/vanta/*.md                                                         @DataDog/saas-integrations @DataDog/documentation
/vanta/manifest.json                                                @DataDog/saas-integrations @DataDog/documentation
/vanta/metadata.csv                                                 @DataDog/saas-integrations @DataDog/documentation
/vanta/assets/logs/                                                 @DataDog/saas-integrations @DataDog/documentation @DataDog/logs-backend
=======

vonage/                                                @DataDog/saas-integrations
vonage/*.md                                            @DataDog/saas-integrations @DataDog/documentation
vonage/manifest.json                                   @DataDog/saas-integrations @DataDog/documentation
vonage/assets/logs/                                    @DataDog/saas-integrations @DataDog/documentation @DataDog/logs-backend
>>>>>>> 358945e7

# To keep Security up-to-date with changes to the signing tool.
/datadog_checks_dev/datadog_checks/dev/tooling/signing.py             @DataDog/agent-integrations
# As well as the secure downloader.
/datadog_checks_downloader/                                           @DataDog/agent-integrations
docs/developer/process/integration-release.md                         @DataDog/agent-integrations
# As well as the pipelines.
/.github/workflows/                                                   @DataDog/agent-integrations
/.github/workflows/build-deps.yml                                     @DataDog/agent-delivery
/.gitlab-ci.yml                                                       @DataDog/agent-integrations
# Dev container
/.devcontainer/                                                        @DataDog/agent-integrations @DataDog/container-integrations
/.devcontainer/dbm                                                     @DataDog/database-monitoring-agent

# LEAVE THE FOLLOWING LOG OWNERSHIP LAST IN THE FILE
# Make sure logs team is the full owner for all logs related files
**/assets/logs/                          @DataDog/logs-backend @DataDog/siem-logs-reviewers<|MERGE_RESOLUTION|>--- conflicted
+++ resolved
@@ -109,17 +109,17 @@
 /tcp_queue_length/manifest.json                 @DataDog/container-integrations @DataDog/agent-integrations @DataDog/documentation
 
 # NDM
-/cisco_aci/                                                        @DataDog/ndm-integrations @DataDog/agent-integrations
-/cisco_sdwan/                                                      @DataDog/ndm-integrations @DataDog/agent-integrations
-/snmp/                                                             @DataDog/ndm-core @DataDog/agent-integrations
-/snmp/*.md                                                         @DataDog/ndm-core @DataDog/agent-integrations @DataDog/documentation
-/snmp_*/                                                           @DataDog/ndm-core @DataDog/agent-integrations
-/snmp_*/*.md                                                       @DataDog/ndm-core @DataDog/agent-integrations @DataDog/documentation
+/cisco_aci/                                                        @DataDog/network-device-monitoring @DataDog/agent-integrations
+/cisco_sdwan/                                                      @DataDog/network-device-monitoring @DataDog/agent-integrations
+/snmp/                                                             @DataDog/network-device-monitoring @DataDog/agent-integrations
+/snmp/*.md                                                         @DataDog/network-device-monitoring @DataDog/agent-integrations @DataDog/documentation
+/snmp_*/                                                           @DataDog/network-device-monitoring @DataDog/agent-integrations
+/snmp_*/*.md                                                       @DataDog/network-device-monitoring @DataDog/agent-integrations @DataDog/documentation
 /network_path/                                                     @DataDog/network-device-monitoring @DataDog/Networks @DataDog/agent-integrations
 /network_path/*.md                                                 @DataDog/network-device-monitoring @DataDog/Networks @DataDog/agent-integrations @DataDog/documentation
 
-/datadog_checks_dev/datadog_checks/dev/tooling/commands/meta/snmp/ @DataDog/ndm-core @DataDog/agent-integrations
-/docs/developer/tutorials/snmp/                                    @DataDog/ndm-core @DataDog/agent-integrations @DataDog/documentation
+/datadog_checks_dev/datadog_checks/dev/tooling/commands/meta/snmp/ @DataDog/network-device-monitoring @DataDog/agent-integrations
+/docs/developer/tutorials/snmp/                                    @DataDog/network-device-monitoring @DataDog/agent-integrations @DataDog/documentation
 
 # Platform Integrations
 /citrix_hypervisor/                     @DataDog/platform-integrations @DataDog/agent-integrations
@@ -354,19 +354,17 @@
 hubspot_content_hub/manifest.json                                   @DataDog/saas-integrations @DataDog/documentation
 hubspot_content_hub/assets/logs/                                    @DataDog/saas-integrations @DataDog/documentation @DataDog/logs-backend
 
-<<<<<<< HEAD
 /vanta/                                                             @DataDog/saas-integrations
 /vanta/*.md                                                         @DataDog/saas-integrations @DataDog/documentation
 /vanta/manifest.json                                                @DataDog/saas-integrations @DataDog/documentation
 /vanta/metadata.csv                                                 @DataDog/saas-integrations @DataDog/documentation
 /vanta/assets/logs/                                                 @DataDog/saas-integrations @DataDog/documentation @DataDog/logs-backend
-=======
+
 
 vonage/                                                @DataDog/saas-integrations
 vonage/*.md                                            @DataDog/saas-integrations @DataDog/documentation
 vonage/manifest.json                                   @DataDog/saas-integrations @DataDog/documentation
 vonage/assets/logs/                                    @DataDog/saas-integrations @DataDog/documentation @DataDog/logs-backend
->>>>>>> 358945e7
 
 # To keep Security up-to-date with changes to the signing tool.
 /datadog_checks_dev/datadog_checks/dev/tooling/signing.py             @DataDog/agent-integrations
