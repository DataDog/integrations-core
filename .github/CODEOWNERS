# See https://help.github.com/articles/about-codeowners/ for syntax
# Rules are matched bottom-to-top, so one team can own subdirectories
# and another the rest of the directory.

# All your base
*                   @DataDog/agent-integrations

# Documentation
/docs/                @DataDog/documentation @DataDog/agent-integrations
*.md                  @DataDog/documentation @DataDog/agent-integrations
conf.yaml.example     @DataDog/documentation @DataDog/agent-integrations
conf.yaml.default     @DataDog/documentation @DataDog/agent-integrations @DataDog/agent-metrics-logs
auto_conf.yaml        @DataDog/documentation @DataDog/agent-integrations @DataDog/container-integrations
manifest.json         @DataDog/documentation @DataDog/agent-integrations
**/assets             @DataDog/documentation @DataDog/agent-integrations


# Dependencies
/.deps/                            @DataDog/agent-integrations @DataDog/agent-delivery
/.builders/                        @DataDog/agent-delivery
/.builders/images/                 @DataDog/agent-integrations @DataDog/agent-delivery
/.builders/patches/                @DataDog/agent-integrations @DataDog/agent-delivery

# Checks base
/datadog_checks_base/                                          @DataDog/agent-integrations
/datadog_checks_base/datadog_checks/base/checks/openmetrics/   @DataDog/agent-integrations @DataDog/container-integrations
/datadog_checks_base/datadog_checks/base/checks/kube_leader/   @DataDog/agent-integrations @DataDog/container-integrations

# Container monitoring
/cert_manager/                                  @DataDog/container-integrations @DataDog/agent-integrations
/cert_manager/*.md                              @DataDog/container-integrations @DataDog/agent-integrations @DataDog/documentation
/cert_manager/manifest.json                     @DataDog/container-integrations @DataDog/agent-integrations @DataDog/documentation
/container/                                     @DataDog/container-integrations @DataDog/agent-integrations
/container/*.md                                 @DataDog/container-integrations @DataDog/agent-integrations @DataDog/documentation
/container/manifest.json                        @DataDog/container-integrations @DataDog/agent-integrations @DataDog/documentation
/containerd/                                    @DataDog/container-integrations @DataDog/agent-integrations
/containerd/*.md                                @DataDog/container-integrations @DataDog/agent-integrations @DataDog/documentation
/containerd/manifest.json                       @DataDog/container-integrations @DataDog/agent-integrations @DataDog/documentation
/cri/                                           @DataDog/container-integrations @DataDog/agent-integrations
/cri/*.md                                       @DataDog/container-integrations @DataDog/agent-integrations @DataDog/documentation
/cri/manifest.json                              @DataDog/container-integrations @DataDog/agent-integrations @DataDog/documentation
/crio/                                          @DataDog/container-integrations @DataDog/agent-integrations
/crio/*.md                                      @DataDog/container-integrations @DataDog/agent-integrations @DataDog/documentation
/crio/manifest.json                             @DataDog/container-integrations @DataDog/agent-integrations @DataDog/documentation
/datadog_cluster_agent/                         @DataDog/container-integrations @DataDog/agent-integrations
/datadog_cluster_agent/*.md                     @DataDog/container-integrations @DataDog/agent-integrations @DataDog/documentation
/datadog_operator/                              @DataDog/container-ecosystems @DataDog/agent-integrations
/datadog_operator/*.md                          @DataDog/container-ecosystems @DataDog/agent-integrations @DataDog/documentation
/docker_daemon/                                 @DataDog/container-integrations @DataDog/agent-integrations
/docker_daemon/*.md                             @DataDog/container-integrations @DataDog/agent-integrations @DataDog/documentation
/docker_daemon/metadata.csv                     @DataDog/container-integrations @DataDog/agent-integrations @DataDog/documentation
/docker_daemon/manifest.json                    @DataDog/container-integrations @DataDog/agent-integrations @DataDog/documentation
/ecs_fargate/                                   @DataDog/container-integrations @DataDog/agent-integrations
/ecs_fargate/*.md                               @DataDog/container-integrations @DataDog/agent-integrations @DataDog/documentation
/ecs_fargate/manifest.json                      @DataDog/container-integrations @DataDog/agent-integrations @DataDog/documentation
/eks_fargate/                                   @DataDog/container-integrations @DataDog/agent-integrations
/eks_fargate/*.md                               @DataDog/container-integrations @DataDog/agent-integrations @DataDog/documentation
/eks_fargate/manifest.json                      @DataDog/container-integrations @DataDog/agent-integrations @DataDog/documentation
/helm/                                          @DataDog/container-integrations @DataDog/agent-integrations
/helm/*.md                                      @DataDog/container-integrations @DataDog/agent-integrations @DataDog/documentation
/helm/manifest.json                             @DataDog/container-integrations @DataDog/agent-integrations @DataDog/documentation
/kube_apiserver_metrics/                        @DataDog/container-integrations @DataDog/agent-integrations
/kube_apiserver_metrics/*.md                    @DataDog/container-integrations @DataDog/agent-integrations @DataDog/documentation
/kube_apiserver_metrics/manifest.json           @DataDog/container-integrations @DataDog/agent-integrations @DataDog/documentation
/kube_controller_manager/                       @DataDog/container-integrations @DataDog/agent-integrations
/kube_controller_manager/*.md                   @DataDog/container-integrations @DataDog/agent-integrations @DataDog/documentation
/kube_controller_manager/manifest.json          @DataDog/container-integrations @DataDog/agent-integrations @DataDog/documentation
/kube_dns/                                      @DataDog/container-integrations @DataDog/agent-integrations
/kube_dns/*.md                                  @DataDog/container-integrations @DataDog/agent-integrations @DataDog/documentation
/kube_dns/manifest.json                         @DataDog/container-integrations @DataDog/agent-integrations @DataDog/documentation
/kube_metrics_server/                           @DataDog/container-integrations @DataDog/agent-integrations
/kube_metrics_server/*.md                       @DataDog/container-integrations @DataDog/agent-integrations @DataDog/documentation
/kube_metrics_server/manifest.json              @DataDog/container-integrations @DataDog/agent-integrations @DataDog/documentation
/kube_proxy/                                    @DataDog/container-integrations @DataDog/agent-integrations
/kube_proxy/*.md                                @DataDog/container-integrations @DataDog/agent-integrations @DataDog/documentation
/kube_proxy/manifest.json                       @DataDog/container-integrations @DataDog/agent-integrations @DataDog/documentation
/kube_scheduler/                                @DataDog/container-integrations @DataDog/agent-integrations
/kube_scheduler/*.md                            @DataDog/container-integrations @DataDog/agent-integrations @DataDog/documentation
/kube_scheduler/manifest.json                   @DataDog/container-integrations @DataDog/agent-integrations @DataDog/documentation
/kubelet/                                       @DataDog/container-integrations @DataDog/agent-integrations
/kubelet/*.md                                   @DataDog/container-integrations @DataDog/agent-integrations @DataDog/documentation
/kubelet/manifest.json                          @DataDog/container-integrations @DataDog/agent-integrations @DataDog/documentation
/kubernetes/                                    @DataDog/container-integrations @DataDog/agent-integrations
/kubernetes/*.md                                @DataDog/container-integrations @DataDog/agent-integrations @DataDog/documentation
/kubernetes/manifest.json                       @DataDog/container-integrations @DataDog/agent-integrations @DataDog/documentation
/kubernetes_admission/                          @DataDog/container-platform     @DataDog/agent-integrations
/kubernetes_cluster_autoscaler/                 @DataDog/container-integrations @DataDog/agent-integrations
/kubernetes_cluster_autoscaler/*.md             @DataDog/container-integrations @DataDog/agent-integrations @DataDog/documentation
/kubernetes_cluster_autoscaler/manifest.json    @DataDog/container-integrations @DataDog/agent-integrations @DataDog/documentation
/kubernetes_state/                              @DataDog/container-integrations @DataDog/agent-integrations
/kubernetes_state/*.md                          @DataDog/container-integrations @DataDog/agent-integrations @DataDog/documentation
/kubernetes_state/manifest.json                 @DataDog/container-integrations @DataDog/agent-integrations @DataDog/documentation
/kubernetes_state_core/                         @DataDog/container-integrations @DataDog/agent-integrations
/kubernetes_state_core/*.md                     @DataDog/container-integrations @DataDog/agent-integrations @DataDog/documentation
/kubernetes_state_core/manifest.json            @DataDog/container-integrations @DataDog/agent-integrations @DataDog/documentation
/nginx_ingress_controller/                      @DataDog/container-integrations @DataDog/agent-integrations
/nginx_ingress_controller/*.md                  @DataDog/container-integrations @DataDog/agent-integrations @DataDog/documentation
/nginx_ingress_controller/manifest.json         @DataDog/container-integrations @DataDog/agent-integrations @DataDog/documentation
/oom_kill/                                      @DataDog/container-integrations @DataDog/agent-integrations
/oom_kill/*.md                                  @DataDog/container-integrations @DataDog/agent-integrations @DataDog/documentation
/oom_kill/manifest.json                         @DataDog/container-integrations @DataDog/agent-integrations @DataDog/documentation
/openmetrics/                                   @DataDog/container-integrations @DataDog/agent-integrations
/openmetrics/*.md                               @DataDog/container-integrations @DataDog/agent-integrations @DataDog/documentation
/openmetrics/manifest.json                      @DataDog/container-integrations @DataDog/agent-integrations @DataDog/documentation
/podman/                                        @DataDog/container-integrations @DataDog/agent-integrations
/podman/*.md                                    @DataDog/container-integrations @DataDog/agent-integrations @DataDog/documentation
/podman/manifest.json                           @DataDog/container-integrations @DataDog/agent-integrations @DataDog/documentation
/tcp_queue_length/                              @DataDog/container-integrations @DataDog/agent-integrations
/tcp_queue_length/*.md                          @DataDog/container-integrations @DataDog/agent-integrations @DataDog/documentation
/tcp_queue_length/manifest.json                 @DataDog/container-integrations @DataDog/agent-integrations @DataDog/documentation

# NDM
/cisco_aci/                                                        @DataDog/ndm-integrations @DataDog/agent-integrations
/cisco_sdwan/                                                      @DataDog/ndm-integrations @DataDog/agent-integrations
/snmp/                                                             @DataDog/ndm-core @DataDog/agent-integrations
/snmp/*.md                                                         @DataDog/ndm-core @DataDog/agent-integrations @DataDog/documentation
/snmp_*/                                                           @DataDog/ndm-core @DataDog/agent-integrations
/snmp_*/*.md                                                       @DataDog/ndm-core @DataDog/agent-integrations @DataDog/documentation
/network_path/                                                     @DataDog/network-device-monitoring @DataDog/Networks @DataDog/agent-integrations
/network_path/*.md                                                 @DataDog/network-device-monitoring @DataDog/Networks @DataDog/agent-integrations @DataDog/documentation

/datadog_checks_dev/datadog_checks/dev/tooling/commands/meta/snmp/ @DataDog/ndm-core @DataDog/agent-integrations
/docs/developer/tutorials/snmp/                                    @DataDog/ndm-core @DataDog/agent-integrations @DataDog/documentation

# System checks
/disk/                                    @DataDog/agent-integrations @DataDog/windows-agent
/disk/*.md                                @DataDog/agent-integrations @DataDog/windows-agent @DataDog/documentation
/disk/manifest.json                       @DataDog/agent-integrations @DataDog/windows-agent @DataDog/documentation
/network/                                 @DataDog/agent-integrations @DataDog/windows-agent
/network/*.md                             @DataDog/agent-integrations @DataDog/windows-agent @DataDog/documentation
/network/manifest.json                    @DataDog/agent-integrations @DataDog/windows-agent @DataDog/documentation
/process/                                 @DataDog/agent-integrations @DataDog/windows-agent
/process/*.md                             @DataDog/agent-integrations @DataDog/windows-agent @DataDog/documentation
/process/manifest.json                    @DataDog/agent-integrations @DataDog/windows-agent @DataDog/documentation

# OpenTelemetry
/otel/                                    @DataDog/opentelemetry @DataDog/agent-integrations
/otel/*.md                                @DataDog/opentelemetry @DataDog/agent-integrations @DataDog/documentation
/otel/manifest.json                       @DataDog/opentelemetry @DataDog/agent-integrations @DataDog/documentation

# Agent Platform
/nvidia_jetson/                           @DataDog/agent-platform @DataDog/agent-integrations
/nvidia_jetson/*.md                       @DataDog/agent-platform @DataDog/agent-integrations @DataDog/documentation
/nvidia_jetson/manifest.json              @DataDog/agent-platform @DataDog/agent-integrations @DataDog/documentation

# Database monitoring
**/base/utils/db/utils.py                           @DataDog/agent-integrations @DataDog/database-monitoring-agent
datadog_checks_base/tests/**/test_util.py           @DataDog/agent-integrations @DataDog/database-monitoring-agent
**/base/utils/db/sql.py                             @DataDog/database-monitoring-agent @DataDog/agent-integrations
datadog_checks_base/tests/**/test_db_sql.py         @DataDog/database-monitoring-agent @DataDog/agent-integrations
**/base/utils/db/statement_metrics.py               @DataDog/database-monitoring-agent @DataDog/agent-integrations
datadog_checks_base/tests/**/test_db_statements.py  @DataDog/database-monitoring-agent @DataDog/agent-integrations
/postgres/                                          @DataDog/database-monitoring-agent @DataDog/agent-integrations
/postgres/*.md                                      @DataDog/database-monitoring @DataDog/agent-integrations @DataDog/documentation
/postgres/manifest.json                             @DataDog/database-monitoring @DataDog/agent-integrations @DataDog/documentation
/mysql/                                             @DataDog/database-monitoring-agent @DataDog/agent-integrations
/mysql/*.md                                         @DataDog/database-monitoring @DataDog/agent-integrations @DataDog/documentation
/mysql/manifest.json                                @DataDog/database-monitoring @DataDog/agent-integrations @DataDog/documentation
/sqlserver/                                         @DataDog/database-monitoring-agent @DataDog/agent-integrations
/sqlserver/*.md                                     @DataDog/database-monitoring @DataDog/agent-integrations @DataDog/documentation
/sqlserver/manifest.json                            @DataDog/database-monitoring @DataDog/agent-integrations @DataDog/documentation
/oracle/                                            @DataDog/database-monitoring-agent @DataDog/agent-integrations
/oracle/*.md                                        @DataDog/database-monitoring @DataDog/agent-integrations @DataDog/documentation
/oracle/manifest.json                               @DataDog/database-monitoring @DataDog/agent-integrations @DataDog/documentation
/mongo/                                             @DataDog/database-monitoring-agent @DataDog/agent-integrations
/mongo/*.md                                         @DataDog/database-monitoring @DataDog/agent-integrations @DataDog/documentation
/mongo/manifest.json                                @DataDog/database-monitoring @DataDog/agent-integrations @DataDog/documentation

# APM Integrations
/langchain/         @DataDog/ml-observability @DataDog/agent-integrations @DataDog/documentation
/openai/            @DataDog/ml-observability @DataDog/agent-integrations @DataDog/documentation
/anthropic/         @DataDog/ml-observability @DataDog/agent-integrations @DataDog/documentation

# Windows agent
datadog_checks_base/datadog_checks/base/checks/win/                  @DataDog/windows-agent @DataDog/agent-integrations
datadog_checks_base/datadog_checks/base/checks/windows/              @DataDog/windows-agent @DataDog/agent-integrations
/active_directory/                                                   @DataDog/windows-agent @DataDog/agent-integrations
/active_directory/*.md                                               @DataDog/windows-agent @DataDog/agent-integrations @DataDog/documentation
/active_directory/manifest.json                                      @DataDog/windows-agent @DataDog/agent-integrations @DataDog/documentation
/aspdotnet/                                                          @DataDog/windows-agent @DataDog/agent-integrations
/aspdotnet/*.md                                                      @DataDog/windows-agent @DataDog/agent-integrations @DataDog/documentation
/aspdotnet/manifest.json                                             @DataDog/windows-agent @DataDog/agent-integrations @DataDog/documentation
/dotnetclr/                                                          @DataDog/windows-agent @DataDog/agent-integrations
/dotnetclr/*.md                                                      @DataDog/windows-agent @DataDog/agent-integrations @DataDog/documentation
/dotnetclr/manifest.json                                             @DataDog/windows-agent @DataDog/agent-integrations @DataDog/documentation
/exchange_server/                                                    @DataDog/windows-agent @DataDog/agent-integrations
/exchange_server/*.md                                                @DataDog/windows-agent @DataDog/agent-integrations @DataDog/documentation
/exchange_server/manifest.json                                       @DataDog/windows-agent @DataDog/agent-integrations @DataDog/documentation
/hyperv/                                                             @DataDog/windows-agent @DataDog/agent-integrations
/hyperv/*.md                                                         @DataDog/windows-agent @DataDog/agent-integrations @DataDog/documentation
/hyperv/manifest.json                                                @DataDog/windows-agent @DataDog/agent-integrations @DataDog/documentation
/iis/                                                                @DataDog/windows-agent @DataDog/agent-integrations
/iis/*.md                                                            @DataDog/windows-agent @DataDog/agent-integrations @DataDog/documentation
/iis/manifest.json                                                   @DataDog/windows-agent @DataDog/agent-integrations @DataDog/documentation
/pdh_check/                                                          @DataDog/windows-agent @DataDog/agent-integrations
/pdh_check/*.md                                                      @DataDog/windows-agent @DataDog/agent-integrations @DataDog/documentation
/pdh_check/manifest.json                                             @DataDog/windows-agent @DataDog/agent-integrations @DataDog/documentation
/win32_event_log/                                                    @DataDog/windows-agent @DataDog/agent-integrations
/win32_event_log/*.md                                                @DataDog/windows-agent @DataDog/agent-integrations @DataDog/documentation
/win32_event_log/manifest.json                                       @DataDog/windows-agent @DataDog/agent-integrations @DataDog/documentation
/windows_performance_counters/                                       @DataDog/windows-agent @DataDog/agent-integrations
/windows_performance_counters/*.md                                   @DataDog/windows-agent @DataDog/agent-integrations @DataDog/documentation
/windows_performance_counters/manifest.json                          @DataDog/windows-agent @DataDog/agent-integrations @DataDog/documentation
/windows_registry/                                                   @DataDog/windows-agent @DataDog/agent-integrations
/windows_registry/*.md                                               @DataDog/windows-agent @DataDog/agent-integrations @DataDog/documentation
/windows_registry/manifest.json                                      @DataDog/windows-agent @DataDog/agent-integrations @DataDog/documentation
/windows_service/                                                    @DataDog/windows-agent @DataDog/agent-integrations
/windows_service/*.md                                                @DataDog/windows-agent @DataDog/agent-integrations @DataDog/documentation
/windows_service/manifest.json                                       @DataDog/windows-agent @DataDog/agent-integrations @DataDog/documentation
/wmi_check/                                                          @DataDog/windows-agent @DataDog/agent-integrations
/wmi_check/*.md                                                      @DataDog/windows-agent @DataDog/agent-integrations @DataDog/documentation
/wmi_check/manifest.json                                             @DataDog/windows-agent @DataDog/agent-integrations @DataDog/documentation

# SaaS Integrations
/adyen/                                                              @DataDog/saas-integrations
/adyen/*.md                                                          @DataDog/saas-integrations @DataDog/documentation
/adyen/manifest.json                                                 @DataDog/saas-integrations @DataDog/documentation
/adyen/assets/logs/                                                  @DataDog/saas-integrations @DataDog/documentation @DataDog/logs-backend

/authorize_net/                                                      @DataDog/saas-integrations
/authorize_net/*.md                                                  @DataDog/saas-integrations @DataDog/documentation
/authorize_net/manifest.json                                         @DataDog/saas-integrations @DataDog/documentation
/authorize_net/metadata.csv                                          @DataDog/saas-integrations @DataDog/documentation
/authorize_net/assets/logs/                                          @DataDog/saas-integrations @DataDog/documentation @DataDog/logs-backend

/brevo/                                                              @DataDog/saas-integrations
/brevo/*.md                                                          @DataDog/saas-integrations @DataDog/documentation
/brevo/manifest.json                                                 @DataDog/saas-integrations @DataDog/documentation
/brevo/assets/logs/                                                  @DataDog/saas-integrations @DataDog/documentation @DataDog/logs-backend

/cisco_umbrella_dns/                                                 @DataDog/saas-integrations
/cisco_umbrella_dns/*.md                                             @DataDog/saas-integrations @DataDog/documentation
/cisco_umbrella_dns/manifest.json                                    @DataDog/saas-integrations @DataDog/documentation

/cisco_duo/                                                          @DataDog/saas-integrations
/cisco_duo/*.md                                                      @DataDog/saas-integrations @DataDog/documentation
/cisco_duo/manifest.json                                             @DataDog/saas-integrations @DataDog/documentation

/cisco_secure_endpoint/                                              @DataDog/saas-integrations
/cisco_secure_endpoint/*.md                                          @DataDog/saas-integrations @DataDog/documentation
/cisco_secure_endpoint/manifest.json                                 @DataDog/saas-integrations @DataDog/documentation
/cisco_secure_endpoint/assets/logs/                                  @DataDog/saas-integrations @DataDog/documentation @DataDog/logs-backend @DataDog/logs-core

/contentful/                                                         @DataDog/saas-integrations
/contentful/*.md                                                     @DataDog/saas-integrations @DataDog/documentation
/contentful/manifest.json                                            @DataDog/saas-integrations @DataDog/documentation
/contentful/assets/logs/                                             @DataDog/saas-integrations @DataDog/documentation @DataDog/logs-backend @DataDog/logs-core

/extrahop/                                                          @DataDog/saas-integrations
/extrahop/*.md                                                      @DataDog/saas-integrations @DataDog/documentation
/extrahop/manifest.json                                             @DataDog/saas-integrations @DataDog/documentation
/extrahop/assets/logs/                                              @DataDog/saas-integrations @DataDog/documentation @DataDog/logs-backend

<<<<<<< HEAD
/falco/                                                             @DataDog/saas-integrations
/falco/*.md                                                         @DataDog/saas-integrations @DataDog/documentation
/falco/manifest.json                                                @DataDog/saas-integrations @DataDog/documentation
/falco/assets/logs/                                                 @DataDog/saas-integrations @DataDog/documentation @DataDog/logs-backend
=======
/extrahop/                                                          @DataDog/saas-integrations
/extrahop/*.md                                                      @DataDog/saas-integrations @DataDog/documentation
/extrahop/manifest.json                                             @DataDog/saas-integrations @DataDog/documentation
/extrahop/assets/logs/                                              @DataDog/saas-integrations @DataDog/documentation @DataDog/logs-backend
>>>>>>> 2f00627f

/freshservice/                                                          @DataDog/saas-integrations
/freshservice/*.md                                                      @DataDog/saas-integrations @DataDog/documentation
/freshservice/manifest.json                                             @DataDog/saas-integrations @DataDog/documentation
/freshservice/assets/logs/                                              @DataDog/saas-integrations @DataDog/documentation @DataDog/logs-backend @DataDog/logs-core

/genesys/                                                           @DataDog/saas-integrations
/genesys/*.md                                                       @DataDog/saas-integrations @DataDog/documentation
/genesys/manifest.json                                              @DataDog/saas-integrations @DataDog/documentation
/genesys/metadata.csv                                               @DataDog/saas-integrations @DataDog/documentation
/genesys/assets/logs/                                               @DataDog/saas-integrations @DataDog/documentation @DataDog/logs-backend

/genesys/                                                           @DataDog/saas-integrations
/genesys/*.md                                                       @DataDog/saas-integrations @DataDog/documentation
/genesys/manifest.json                                              @DataDog/saas-integrations @DataDog/documentation
/genesys/metadata.csv                                               @DataDog/saas-integrations @DataDog/documentation
/genesys/assets/logs/                                               @DataDog/saas-integrations @DataDog/documentation @DataDog/logs-backend

/godaddy/                                                           @DataDog/saas-integrations
/godaddy/*.md                                                       @DataDog/saas-integrations @DataDog/documentation
/godaddy/manifest.json                                              @DataDog/saas-integrations @DataDog/documentation
/godaddy/metadata.csv                                               @DataDog/saas-integrations @DataDog/documentation

/greenhouse/                                                          @DataDog/saas-integrations
/greenhouse/*.md                                                      @DataDog/saas-integrations @DataDog/documentation
/greenhouse/manifest.json                                             @DataDog/saas-integrations @DataDog/documentation
/greenhouse/assets/logs/                                              @DataDog/saas-integrations @DataDog/documentation @DataDog/logs-backend @DataDog/logs-core

/incident_io/                                                        @DataDog/saas-integrations
/incident_io/*.md                                                    @DataDog/saas-integrations @DataDog/documentation
/incident_io/manifest.json                                           @DataDog/saas-integrations @DataDog/documentation
/incident_io/assets/logs/                                            @DataDog/saas-integrations @DataDog/documentation @DataDog/logs-backend @DataDog/logs-core

/lastpass/                                                          @DataDog/saas-integrations
/lastpass/*.md                                                      @DataDog/saas-integrations @DataDog/documentation
/lastpass/manifest.json                                             @DataDog/saas-integrations @DataDog/documentation
/lastpass/assets/logs/                                              @DataDog/saas-integrations @DataDog/documentation @DataDog/logs-backend @DataDog/logs-core

/mailchimp/                                                          @DataDog/saas-integrations
/mailchimp/*.md                                                      @DataDog/saas-integrations @DataDog/documentation
/mailchimp/manifest.json                                             @DataDog/saas-integrations @DataDog/documentation

/metabase/                                                          @DataDog/saas-integrations
/metabase/*.md                                                      @DataDog/saas-integrations @DataDog/documentation
/metabase/manifest.json                                             @DataDog/saas-integrations @DataDog/documentation
/metabase/assets/logs/                                              @DataDog/saas-integrations @DataDog/documentation @DataDog/logs-backend

/mimecast/                                                          @DataDog/saas-integrations
/mimecast/*.md                                                      @DataDog/saas-integrations @DataDog/documentation
/mimecast/manifest.json                                             @DataDog/saas-integrations @DataDog/documentation
/mimecast/assets/logs/                                              @DataDog/saas-integrations @DataDog/documentation @DataDog/logs-backend @DataDog/logs-core

/mux/                                                               @DataDog/saas-integrations
/mux/*.md                                                           @DataDog/saas-integrations @DataDog/documentation
/mux/manifest.json                                                  @DataDog/saas-integrations @DataDog/documentation
/mux/metadata.csv                                                   @DataDog/saas-integrations @DataDog/documentation

/okta_workflows/                                                     @DataDog/saas-integrations
/okta_workflows/*.md                                                 @DataDog/saas-integrations @DataDog/documentation
/okta_workflows/manifest.json                                        @DataDog/saas-integrations @DataDog/documentation
/okta_workflows/assets/logs/                                         @DataDog/saas-integrations @DataDog/documentation @DataDog/logs-backend @DataDog/logs-core

/palo_alto_cortex_xdr/                                               @DataDog/saas-integrations
/palo_alto_cortex_xdr/*.md                                           @DataDog/saas-integrations @DataDog/documentation
/palo_alto_cortex_xdr/manifest.json                                  @DataDog/saas-integrations @DataDog/documentation
/palo_alto_cortex_xdr/assets/logs/                                   @DataDog/saas-integrations @DataDog/documentation @DataDog/logs-backend @DataDog/logs-core

/plivo/                                                              @DataDog/saas-integrations
/plivo/*.md                                                          @DataDog/saas-integrations @DataDog/documentation
/plivo/manifest.json                                                 @DataDog/saas-integrations @DataDog/documentation
/plivo/assets/logs/                                                  @DataDog/saas-integrations @DataDog/documentation @DataDog/logs-backend

/postmark/                                                          @DataDog/saas-integrations
/postmark/*.md                                                      @DataDog/saas-integrations @DataDog/documentation
/postmark/manifest.json                                             @DataDog/saas-integrations @DataDog/documentation
/postmark/assets/logs/                                              @DataDog/saas-integrations @DataDog/documentation @DataDog/logs-backend

/snowflake/                                                          @DataDog/saas-integrations
/snowflake/*.md                                                      @DataDog/saas-integrations @DataDog/documentation @DataDog/agent-integrations
/snowflake/changelog.d/                                              @DataDog/saas-integrations @DataDog/documentation @DataDog/agent-integrations
/snowflake/pyproject.toml                                            @DataDog/saas-integrations @DataDog/documentation @DataDog/agent-integrations
/snowflake/manifest.json                                             @DataDog/saas-integrations @DataDog/documentation

/sonicwall_firewall/                                                  @DataDog/saas-integrations
/sonicwall_firewall/*.md                                              @DataDog/saas-integrations @DataDog/documentation
/sonicwall_firewall/manifest.json                                     @DataDog/saas-integrations @DataDog/documentation
/sonicwall_firewall/assets/logs/                                      @DataDog/saas-integrations @DataDog/documentation @DataDog/logs-backend

/sophos_central_cloud/                                               @DataDog/saas-integrations
/sophos_central_cloud/*.md                                           @DataDog/saas-integrations @DataDog/documentation
/sophos_central_cloud/manifest.json                                  @DataDog/saas-integrations @DataDog/documentation
/sophos_central_cloud/assets/logs/                                   @DataDog/saas-integrations @DataDog/documentation @DataDog/logs-backend @DataDog/logs-core

/squid/                                                              @DataDog/saas-integrations
/squid/*.md                                                          @DataDog/saas-integrations @DataDog/documentation
/squid/manifest.json                                                 @DataDog/saas-integrations @DataDog/documentation
/squid/assets/logs/                                                  @DataDog/saas-integrations @DataDog/documentation @DataDog/logs-backend

/ping_one/                                                           @DataDog/saas-integrations
/ping_one/*.md                                                       @DataDog/saas-integrations @DataDog/documentation
/ping_one/manifest.json                                              @DataDog/saas-integrations @DataDog/documentation
/ping_one/assets/logs/                                               @DataDog/saas-integrations @DataDog/documentation @DataDog/logs-backend @DataDog/logs-core

/trend_micro_vision_one_xdr/                                         @DataDog/saas-integrations
/trend_micro_vision_one_xdr/*.md                                     @DataDog/saas-integrations @DataDog/documentation
/trend_micro_vision_one_xdr/manifest.json                            @DataDog/saas-integrations @DataDog/documentation
/trend_micro_vision_one_xdr/assets/logs/                             @DataDog/saas-integrations @DataDog/documentation @DataDog/logs-backend @DataDog/logs-core

/ping_federate/                                                      @DataDog/saas-integrations
/ping_federate/*.md                                                  @DataDog/saas-integrations @DataDog/documentation
/ping_federate/manifest.json                                         @DataDog/saas-integrations @DataDog/documentation
/ping_federate/assets/logs/                                          @DataDog/saas-integrations @DataDog/documentation @DataDog/logs-backend @DataDog/logs-core

/cisco_secure_email_threat_defense/                                 @DataDog/saas-integrations
/cisco_secure_email_threat_defense/*.md                             @DataDog/saas-integrations @DataDog/documentation
/cisco_secure_email_threat_defense/manifest.json                    @DataDog/saas-integrations @DataDog/documentation
/cisco_secure_email_threat_defense/assets/logs/                     @DataDog/saas-integrations @DataDog/documentation @DataDog/logs-backend @DataDog/logs-core

/ringcentral/                                                        @DataDog/saas-integrations
/ringcentral/*.md                                                    @DataDog/saas-integrations @DataDog/documentation
/ringcentral/manifest.json                                           @DataDog/saas-integrations @DataDog/documentation
/ringcentral/metadata.csv                                            @DataDog/saas-integrations @DataDog/documentation
/ringcentral/assets/logs/                                            @DataDog/saas-integrations @DataDog/documentation @DataDog/logs-backend @DataDog/logs-core

/temporal_cloud/                                                    @DataDog/saas-integrations
/temporal_cloud/*.md                                                @DataDog/saas-integrations @DataDog/documentation
/temporal_cloud/manifest.json                                       @DataDog/saas-integrations @DataDog/documentation
/temporal_cloud/metadata.csv                                        @DataDog/saas-integrations @DataDog/documentation

/temporal_cloud/                                                    @DataDog/saas-integrations
/temporal_cloud/*.md                                                @DataDog/saas-integrations @DataDog/documentation
/temporal_cloud/manifest.json                                       @DataDog/saas-integrations @DataDog/documentation
/temporal_cloud/metadata.csv                                        @DataDog/saas-integrations @DataDog/documentation

/trend_micro_email_security/                                        @DataDog/saas-integrations
/trend_micro_email_security/*.md                                    @DataDog/saas-integrations @DataDog/documentation
/trend_micro_email_security/manifest.json                           @DataDog/saas-integrations @DataDog/documentation
/trend_micro_email_security/assets/logs/                            @DataDog/saas-integrations @DataDog/documentation @DataDog/logs-backend @DataDog/logs-core

/trellix_endpoint_security/                                         @DataDog/saas-integrations
/trellix_endpoint_security/*.md                                     @DataDog/saas-integrations @DataDog/documentation
/trellix_endpoint_security/manifest.json                            @DataDog/saas-integrations @DataDog/documentation
/trellix_endpoint_security/assets/logs/                             @DataDog/saas-integrations @DataDog/documentation @DataDog/logs-backend @DataDog/logs-core

/docusign/                                                          @DataDog/saas-integrations
/docusign/*.md                                                      @DataDog/saas-integrations @DataDog/documentation
/docusign/manifest.json                                             @DataDog/saas-integrations @DataDog/documentation
/docusign/assets/logs/                                              @DataDog/saas-integrations @DataDog/documentation @DataDog/logs-backend @DataDog/logs-core

/trend_micro_vision_one_endpoint_security/                          @DataDog/saas-integrations
/trend_micro_vision_one_endpoint_security/*.md                      @DataDog/saas-integrations @DataDog/documentation
/trend_micro_vision_one_endpoint_security/manifest.json             @DataDog/saas-integrations @DataDog/documentation
/trend_micro_vision_one_endpoint_security/assets/logs/              @DataDog/saas-integrations @DataDog/documentation @DataDog/logs-backend @DataDog/logs-core

/shopify/                                                           @DataDog/saas-integrations
/shopify/*.md                                                       @DataDog/saas-integrations @DataDog/documentation
/shopify/manifest.json                                              @DataDog/saas-integrations @DataDog/documentation
/shopify/assets/logs/                                               @DataDog/saas-integrations @DataDog/documentation @DataDog/logs-backend

/shopify/                                                           @DataDog/saas-integrations
/shopify/*.md                                                       @DataDog/saas-integrations @DataDog/documentation
/shopify/manifest.json                                              @DataDog/saas-integrations @DataDog/documentation
/shopify/assets/logs/                                               @DataDog/saas-integrations @DataDog/documentation @DataDog/logs-backend

/asana/                                                             @DataDog/saas-integrations
/asana/*.md                                                         @DataDog/saas-integrations @DataDog/documentation
/asana/manifest.json                                                @DataDog/saas-integrations @DataDog/documentation
/asana/assets/logs/                                                 @DataDog/saas-integrations @DataDog/documentation @DataDog/logs-backend

/hubspot_content_hub/                                               @DataDog/saas-integrations
/hubspot_content_hub/*.md                                           @DataDog/saas-integrations @DataDog/documentation
/hubspot_content_hub/manifest.json                                  @DataDog/saas-integrations @DataDog/documentation
/hubspot_content_hub/assets/logs/                                   @DataDog/saas-integrations @DataDog/documentation @DataDog/logs-backend @DataDog/logs-core

vonage/                                                            @DataDog/saas-integrations
vonage/*.md                                                        @DataDog/saas-integrations @DataDog/documentation
vonage/manifest.json                                               @DataDog/saas-integrations @DataDog/documentation
vonage/assets/logs/                                                @DataDog/saas-integrations @DataDog/documentation @DataDog/logs-backend @DataDog/logs-core

/asana/                                                             @DataDog/saas-integrations
/asana/*.md                                                         @DataDog/saas-integrations @DataDog/documentation
/asana/manifest.json                                                @DataDog/saas-integrations @DataDog/documentation
/asana/assets/logs/                                                 @DataDog/saas-integrations @DataDog/documentation @DataDog/logs-backend


plaid/                                                              @DataDog/saas-integrations
plaid/*.md                                                          @DataDog/saas-integrations @DataDog/documentation
plaid/manifest.json                                                 @DataDog/saas-integrations @DataDog/documentation
plaid/assets/logs/                                                  @DataDog/saas-integrations @DataDog/documentation @DataDog/logs-backend

/streamnative/                                                      @DataDog/saas-integrations
/streamnative/*.md                                                  @DataDog/saas-integrations @DataDog/documentation
/streamnative/manifest.json                                         @DataDog/saas-integrations @DataDog/documentation
/streamnative/assets/logs/                                          @DataDog/saas-integrations @DataDog/documentation @DataDog/logs-backend

/avast/                                                             @DataDog/saas-integrations
/avast/*.md                                                         @DataDog/saas-integrations @DataDog/documentation
/avast/manifest.json                                                @DataDog/saas-integrations @DataDog/documentation
/avast/assets/logs/                                                 @DataDog/saas-integrations @DataDog/documentation @DataDog/logs-backend

/symantec_vip/                                                      @DataDog/saas-integrations
/symantec_vip/*.md                                                  @DataDog/saas-integrations @DataDog/documentation
/symantec_vip/manifest.json                                         @DataDog/saas-integrations @DataDog/documentation
/symantec_vip/assets/logs/                                          @DataDog/saas-integrations @DataDog/documentation @DataDog/logs-backend

/tenable_io/                                                        @DataDog/saas-integrations
/tenable_io/*.md                                                    @DataDog/saas-integrations @DataDog/documentation
/tenable_io/manifest.json                                           @DataDog/saas-integrations @DataDog/documentation
/tenable_io/assets/logs/                                            @DataDog/saas-integrations @DataDog/documentation @DataDog/logs-backend

/zero_networks/                                                     @DataDog/saas-integrations
/zero_networks/*.md                                                 @DataDog/saas-integrations @DataDog/documentation
/zero_networks/manifest.json                                        @DataDog/saas-integrations @DataDog/documentation
/zero_networks/assets/logs/                                         @DataDog/saas-integrations @DataDog/documentation @DataDog/logs-backend @DataDog/logs-core

/forcepoint_security_service_edge/                                   @DataDog/saas-integrations
/forcepoint_security_service_edge/*.md                               @DataDog/saas-integrations @DataDog/documentation
/forcepoint_security_service_edge/manifest.json                      @DataDog/saas-integrations @DataDog/documentation
/forcepoint_security_service_edge/assets/logs/                       @DataDog/saas-integrations @DataDog/documentation @DataDog/logs-backend

# To keep Security up-to-date with changes to the signing tool.
/datadog_checks_dev/datadog_checks/dev/tooling/signing.py             @DataDog/agent-integrations
# As well as the secure downloader.
/datadog_checks_downloader/                                           @DataDog/agent-integrations
docs/developer/process/integration-release.md                         @DataDog/agent-integrations
# As well as the pipelines.
/.github/workflows/                                                   @DataDog/agent-integrations
/.github/workflows/build-deps.yml                                     @DataDog/agent-delivery
/.gitlab-ci.yml                                                       @DataDog/agent-integrations
/.github/CODEOWNERS                                                   @DataDog/agent-integrations @DataDog/saas-integrations
/.github/workflows/config/labeler.yml                                 @DataDog/agent-integrations @DataDog/saas-integrations
# Dev container
/.devcontainer/                                                        @DataDog/agent-integrations @DataDog/container-integrations
/.devcontainer/dbm                                                     @DataDog/database-monitoring-agent

# LEAVE THE FOLLOWING LOG OWNERSHIP LAST IN THE FILE
# Make sure logs team is the full owner for all logs related files
**/assets/logs/                          @DataDog/logs-backend @DataDog/logs-core @DataDog/siem-logs-reviewers<|MERGE_RESOLUTION|>--- conflicted
+++ resolved
@@ -251,17 +251,10 @@
 /extrahop/manifest.json                                             @DataDog/saas-integrations @DataDog/documentation
 /extrahop/assets/logs/                                              @DataDog/saas-integrations @DataDog/documentation @DataDog/logs-backend
 
-<<<<<<< HEAD
 /falco/                                                             @DataDog/saas-integrations
 /falco/*.md                                                         @DataDog/saas-integrations @DataDog/documentation
 /falco/manifest.json                                                @DataDog/saas-integrations @DataDog/documentation
 /falco/assets/logs/                                                 @DataDog/saas-integrations @DataDog/documentation @DataDog/logs-backend
-=======
-/extrahop/                                                          @DataDog/saas-integrations
-/extrahop/*.md                                                      @DataDog/saas-integrations @DataDog/documentation
-/extrahop/manifest.json                                             @DataDog/saas-integrations @DataDog/documentation
-/extrahop/assets/logs/                                              @DataDog/saas-integrations @DataDog/documentation @DataDog/logs-backend
->>>>>>> 2f00627f
 
 /freshservice/                                                          @DataDog/saas-integrations
 /freshservice/*.md                                                      @DataDog/saas-integrations @DataDog/documentation
