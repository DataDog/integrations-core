--- conflicted
+++ resolved
@@ -243,18 +243,16 @@
 /wmi_check/manifest.json                                             @DataDog/windows-agent @DataDog/agent-integrations @DataDog/documentation
 
 # SaaS Integrations
-<<<<<<< HEAD
-/blazemeter/                                                        @DataDog/saas-integrations
-/blazemeter/*.md                                                    @DataDog/saas-integrations @DataDog/documentation
-/blazemeter/manifest.json                                           @DataDog/saas-integrations @DataDog/documentation
-/blazemeter/metadata.csv                                            @DataDog/saas-integrations @DataDog/documentation
-=======
 /authorize_net/                                                      @DataDog/saas-integrations
 /authorize_net/*.md                                                  @DataDog/saas-integrations @DataDog/documentation
 /authorize_net/manifest.json                                         @DataDog/saas-integrations @DataDog/documentation
 /authorize_net/metadata.csv                                          @DataDog/saas-integrations @DataDog/documentation
 /authorize_net/assets/logs/                                          @DataDog/saas-integrations @DataDog/documentation @DataDog/logs-backend
->>>>>>> e9529aed
+
+/blazemeter/                                                        @DataDog/saas-integrations
+/blazemeter/*.md                                                    @DataDog/saas-integrations @DataDog/documentation
+/blazemeter/manifest.json                                           @DataDog/saas-integrations @DataDog/documentation
+/blazemeter/metadata.csv                                            @DataDog/saas-integrations @DataDog/documentation
 
 /cisco_umbrella_dns/                                                 @DataDog/saas-integrations
 /cisco_umbrella_dns/*.md                                             @DataDog/saas-integrations @DataDog/documentation
@@ -409,10 +407,10 @@
 /hubspot_content_hub/manifest.json                                  @DataDog/saas-integrations @DataDog/documentation
 /hubspot_content_hub/assets/logs/                                   @DataDog/saas-integrations @DataDog/documentation @DataDog/logs-backend @DataDog/logs-core
 
-vonage/                                                            @DataDog/saas-integrations
-vonage/*.md                                                        @DataDog/saas-integrations @DataDog/documentation
-vonage/manifest.json                                               @DataDog/saas-integrations @DataDog/documentation
-vonage/assets/logs/                                                @DataDog/saas-integrations @DataDog/documentation @DataDog/logs-backend @DataDog/logs-core
+vonage/                                                @DataDog/saas-integrations
+vonage/*.md                                            @DataDog/saas-integrations @DataDog/documentation
+vonage/manifest.json                                   @DataDog/saas-integrations @DataDog/documentation
+vonage/assets/logs/                                    @DataDog/saas-integrations @DataDog/documentation @DataDog/logs-backend @DataDog/logs-core
 
 /asana/                                                             @DataDog/saas-integrations
 /asana/*.md                                                         @DataDog/saas-integrations @DataDog/documentation
