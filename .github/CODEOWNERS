--- conflicted
+++ resolved
@@ -475,17 +475,15 @@
 /zero_networks/manifest.json                                        @DataDog/saas-integrations @DataDog/documentation
 /zero_networks/assets/logs/                                         @DataDog/saas-integrations @DataDog/documentation @DataDog/logs-backend @DataDog/logs-core
 
-<<<<<<< HEAD
 /bitdefender/                                                       @DataDog/saas-integrations
 /bitdefender/*.md                                                   @DataDog/saas-integrations @DataDog/documentation
 /bitdefender/manifest.json                                          @DataDog/saas-integrations @DataDog/documentation
 /bitdefender/assets/logs/                                           @DataDog/saas-integrations @DataDog/documentation @DataDog/logs-backend
-=======
+
 /forcepoint_security_service_edge/                                   @DataDog/saas-integrations
 /forcepoint_security_service_edge/*.md                               @DataDog/saas-integrations @DataDog/documentation
 /forcepoint_security_service_edge/manifest.json                      @DataDog/saas-integrations @DataDog/documentation
 /forcepoint_security_service_edge/assets/logs/                       @DataDog/saas-integrations @DataDog/documentation @DataDog/logs-backend
->>>>>>> db11d645
 
 # To keep Security up-to-date with changes to the signing tool.
 /datadog_checks_dev/datadog_checks/dev/tooling/signing.py             @DataDog/agent-integrations
