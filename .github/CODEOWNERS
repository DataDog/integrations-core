--- conflicted
+++ resolved
@@ -249,14 +249,11 @@
 /authorize_net/metadata.csv                                          @DataDog/saas-integrations @DataDog/documentation
 /authorize_net/assets/logs/                                          @DataDog/saas-integrations @DataDog/documentation @DataDog/logs-backend
 
-<<<<<<< HEAD
-=======
 /brevo/                                                              @DataDog/saas-integrations
 /brevo/*.md                                                          @DataDog/saas-integrations @DataDog/documentation
 /brevo/manifest.json                                                 @DataDog/saas-integrations @DataDog/documentation
 /brevo/assets/logs/                                                  @DataDog/saas-integrations @DataDog/documentation @DataDog/logs-backend
 
->>>>>>> aa9bd4e1
 /cisco_umbrella_dns/                                                 @DataDog/saas-integrations
 /cisco_umbrella_dns/*.md                                             @DataDog/saas-integrations @DataDog/documentation
 /cisco_umbrella_dns/manifest.json                                    @DataDog/saas-integrations @DataDog/documentation
