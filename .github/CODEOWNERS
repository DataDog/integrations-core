--- conflicted
+++ resolved
@@ -695,17 +695,15 @@
 /push_security/manifest.json                                         @DataDog/saas-integrations @DataDog/documentation
 /push_security/assets/logs/                                          @DataDog/saas-integrations @DataDog/documentation @DataDog/logs-integrations-reviewers
 
-<<<<<<< HEAD
+/obsidian_security/                                                  @DataDog/saas-integrations
+/obsidian_security/*.md                                              @DataDog/saas-integrations @DataDog/documentation
+/obsidian_security/manifest.json                                     @DataDog/saas-integrations @DataDog/documentation
+/obsidian_security/assets/logs/                                      @DataDog/saas-integrations @DataDog/documentation @DataDog/logs-integrations-reviewers
+
 /guarddog/                                                           @DataDog/agent-integrations
 /guarddog/*.md                                                       @DataDog/agent-integrations @DataDog/documentation
 /guarddog/manifest.json                                              @DataDog/agent-integrations @DataDog/documentation
 /guarddog/assets/logs/                                               @DataDog/agent-integrations @DataDog/documentation @DataDog/logs-backend
-=======
-/obsidian_security/                                                  @DataDog/saas-integrations
-/obsidian_security/*.md                                              @DataDog/saas-integrations @DataDog/documentation
-/obsidian_security/manifest.json                                     @DataDog/saas-integrations @DataDog/documentation
-/obsidian_security/assets/logs/                                      @DataDog/saas-integrations @DataDog/documentation @DataDog/logs-integrations-reviewers
->>>>>>> 8f40e852
 
 # To keep Security up-to-date with changes to the signing tool.
 /datadog_checks_dev/datadog_checks/dev/tooling/signing.py             @DataDog/agent-integrations
