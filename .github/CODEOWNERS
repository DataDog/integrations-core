# See https://help.github.com/articles/about-codeowners/ for syntax
# Rules are matched bottom-to-top, so one team can own subdirectories
# and another the rest of the directory.

# All your base
*                   @DataDog/agent-integrations

# Documentation
/docs/                @DataDog/documentation @DataDog/agent-integrations
*.md                  @DataDog/documentation @DataDog/agent-integrations
conf.yaml.example     @DataDog/documentation @DataDog/agent-integrations
conf.yaml.default     @DataDog/documentation @DataDog/agent-integrations @DataDog/agent-metrics-logs
auto_conf.yaml        @DataDog/documentation @DataDog/agent-integrations @DataDog/container-integrations
manifest.json         @DataDog/documentation @DataDog/agent-integrations
**/assets             @DataDog/documentation @DataDog/agent-integrations


# Dependencies
/.deps/                            @DataDog/agent-integrations @DataDog/agent-delivery
/.builders/                        @DataDog/agent-delivery
/.builders/images/                 @DataDog/agent-integrations @DataDog/agent-delivery
/.builders/patches/                @DataDog/agent-integrations @DataDog/agent-delivery

# Checks base
/datadog_checks_base/                                          @DataDog/agent-integrations
/datadog_checks_base/datadog_checks/base/checks/openmetrics/   @DataDog/agent-integrations @DataDog/container-integrations
/datadog_checks_base/datadog_checks/base/checks/kube_leader/   @DataDog/agent-integrations @DataDog/container-integrations

# Container monitoring
/cert_manager/                                  @DataDog/container-integrations @DataDog/agent-integrations
/cert_manager/*.md                              @DataDog/container-integrations @DataDog/agent-integrations @DataDog/documentation
/cert_manager/manifest.json                     @DataDog/container-integrations @DataDog/agent-integrations @DataDog/documentation
/container/                                     @DataDog/container-integrations @DataDog/agent-integrations
/container/*.md                                 @DataDog/container-integrations @DataDog/agent-integrations @DataDog/documentation
/container/manifest.json                        @DataDog/container-integrations @DataDog/agent-integrations @DataDog/documentation
/containerd/                                    @DataDog/container-integrations @DataDog/agent-integrations
/containerd/*.md                                @DataDog/container-integrations @DataDog/agent-integrations @DataDog/documentation
/containerd/manifest.json                       @DataDog/container-integrations @DataDog/agent-integrations @DataDog/documentation
/cri/                                           @DataDog/container-integrations @DataDog/agent-integrations
/cri/*.md                                       @DataDog/container-integrations @DataDog/agent-integrations @DataDog/documentation
/cri/manifest.json                              @DataDog/container-integrations @DataDog/agent-integrations @DataDog/documentation
/crio/                                          @DataDog/container-integrations @DataDog/agent-integrations
/crio/*.md                                      @DataDog/container-integrations @DataDog/agent-integrations @DataDog/documentation
/crio/manifest.json                             @DataDog/container-integrations @DataDog/agent-integrations @DataDog/documentation
/datadog_cluster_agent/                         @DataDog/container-integrations @DataDog/agent-integrations
/datadog_cluster_agent/*.md                     @DataDog/container-integrations @DataDog/agent-integrations @DataDog/documentation
/datadog_operator/                              @DataDog/container-ecosystems @DataDog/agent-integrations
/datadog_operator/*.md                          @DataDog/container-ecosystems @DataDog/agent-integrations @DataDog/documentation
/docker_daemon/                                 @DataDog/container-integrations @DataDog/agent-integrations
/docker_daemon/*.md                             @DataDog/container-integrations @DataDog/agent-integrations @DataDog/documentation
/docker_daemon/metadata.csv                     @DataDog/container-integrations @DataDog/agent-integrations @DataDog/documentation
/docker_daemon/manifest.json                    @DataDog/container-integrations @DataDog/agent-integrations @DataDog/documentation
/ecs_fargate/                                   @DataDog/container-integrations @DataDog/agent-integrations
/ecs_fargate/*.md                               @DataDog/container-integrations @DataDog/agent-integrations @DataDog/documentation
/ecs_fargate/manifest.json                      @DataDog/container-integrations @DataDog/agent-integrations @DataDog/documentation
/eks_fargate/                                   @DataDog/container-integrations @DataDog/agent-integrations
/eks_fargate/*.md                               @DataDog/container-integrations @DataDog/agent-integrations @DataDog/documentation
/eks_fargate/manifest.json                      @DataDog/container-integrations @DataDog/agent-integrations @DataDog/documentation
/helm/                                          @DataDog/container-integrations @DataDog/agent-integrations
/helm/*.md                                      @DataDog/container-integrations @DataDog/agent-integrations @DataDog/documentation
/helm/manifest.json                             @DataDog/container-integrations @DataDog/agent-integrations @DataDog/documentation
/kube_apiserver_metrics/                        @DataDog/container-integrations @DataDog/agent-integrations
/kube_apiserver_metrics/*.md                    @DataDog/container-integrations @DataDog/agent-integrations @DataDog/documentation
/kube_apiserver_metrics/manifest.json           @DataDog/container-integrations @DataDog/agent-integrations @DataDog/documentation
/kube_controller_manager/                       @DataDog/container-integrations @DataDog/agent-integrations
/kube_controller_manager/*.md                   @DataDog/container-integrations @DataDog/agent-integrations @DataDog/documentation
/kube_controller_manager/manifest.json          @DataDog/container-integrations @DataDog/agent-integrations @DataDog/documentation
/kube_dns/                                      @DataDog/container-integrations @DataDog/agent-integrations
/kube_dns/*.md                                  @DataDog/container-integrations @DataDog/agent-integrations @DataDog/documentation
/kube_dns/manifest.json                         @DataDog/container-integrations @DataDog/agent-integrations @DataDog/documentation
/kube_metrics_server/                           @DataDog/container-integrations @DataDog/agent-integrations
/kube_metrics_server/*.md                       @DataDog/container-integrations @DataDog/agent-integrations @DataDog/documentation
/kube_metrics_server/manifest.json              @DataDog/container-integrations @DataDog/agent-integrations @DataDog/documentation
/kube_proxy/                                    @DataDog/container-integrations @DataDog/agent-integrations
/kube_proxy/*.md                                @DataDog/container-integrations @DataDog/agent-integrations @DataDog/documentation
/kube_proxy/manifest.json                       @DataDog/container-integrations @DataDog/agent-integrations @DataDog/documentation
/kube_scheduler/                                @DataDog/container-integrations @DataDog/agent-integrations
/kube_scheduler/*.md                            @DataDog/container-integrations @DataDog/agent-integrations @DataDog/documentation
/kube_scheduler/manifest.json                   @DataDog/container-integrations @DataDog/agent-integrations @DataDog/documentation
/kubelet/                                       @DataDog/container-integrations @DataDog/agent-integrations
/kubelet/*.md                                   @DataDog/container-integrations @DataDog/agent-integrations @DataDog/documentation
/kubelet/manifest.json                          @DataDog/container-integrations @DataDog/agent-integrations @DataDog/documentation
/kubernetes/                                    @DataDog/container-integrations @DataDog/agent-integrations
/kubernetes/*.md                                @DataDog/container-integrations @DataDog/agent-integrations @DataDog/documentation
/kubernetes/manifest.json                       @DataDog/container-integrations @DataDog/agent-integrations @DataDog/documentation
/kubernetes_cluster_autoscaler/                 @DataDog/container-integrations @DataDog/agent-integrations 
/kubernetes_cluster_autoscaler/*.md             @DataDog/container-integrations @DataDog/agent-integrations @DataDog/documentation
/kubernetes_cluster_autoscaler/manifest.json    @DataDog/container-integrations @DataDog/agent-integrations @DataDog/documentation
/kubernetes_state/                              @DataDog/container-integrations @DataDog/agent-integrations
/kubernetes_state/*.md                          @DataDog/container-integrations @DataDog/agent-integrations @DataDog/documentation
/kubernetes_state/manifest.json                 @DataDog/container-integrations @DataDog/agent-integrations @DataDog/documentation
/kubernetes_state_core/                         @DataDog/container-integrations @DataDog/agent-integrations
/kubernetes_state_core/*.md                     @DataDog/container-integrations @DataDog/agent-integrations @DataDog/documentation
/kubernetes_state_core/manifest.json            @DataDog/container-integrations @DataDog/agent-integrations @DataDog/documentation
/nginx_ingress_controller/                      @DataDog/container-integrations @DataDog/agent-integrations
/nginx_ingress_controller/*.md                  @DataDog/container-integrations @DataDog/agent-integrations @DataDog/documentation
/nginx_ingress_controller/manifest.json         @DataDog/container-integrations @DataDog/agent-integrations @DataDog/documentation
/oom_kill/                                      @DataDog/container-integrations @DataDog/agent-integrations
/oom_kill/*.md                                  @DataDog/container-integrations @DataDog/agent-integrations @DataDog/documentation
/oom_kill/manifest.json                         @DataDog/container-integrations @DataDog/agent-integrations @DataDog/documentation
/openmetrics/                                   @DataDog/container-integrations @DataDog/agent-integrations
/openmetrics/*.md                               @DataDog/container-integrations @DataDog/agent-integrations @DataDog/documentation
/openmetrics/manifest.json                      @DataDog/container-integrations @DataDog/agent-integrations @DataDog/documentation
/podman/                                        @DataDog/container-integrations @DataDog/agent-integrations
/podman/*.md                                    @DataDog/container-integrations @DataDog/agent-integrations @DataDog/documentation
/podman/manifest.json                           @DataDog/container-integrations @DataDog/agent-integrations @DataDog/documentation
/tcp_queue_length/                              @DataDog/container-integrations @DataDog/agent-integrations
/tcp_queue_length/*.md                          @DataDog/container-integrations @DataDog/agent-integrations @DataDog/documentation
/tcp_queue_length/manifest.json                 @DataDog/container-integrations @DataDog/agent-integrations @DataDog/documentation

# NDM
/cisco_aci/                                                        @DataDog/network-device-monitoring @DataDog/agent-integrations
/cisco_sdwan/                                                      @DataDog/network-device-monitoring @DataDog/agent-integrations
/snmp/                                                             @DataDog/network-device-monitoring @DataDog/agent-integrations
/snmp/*.md                                                         @DataDog/network-device-monitoring @DataDog/agent-integrations @DataDog/documentation
/snmp_*/                                                           @DataDog/network-device-monitoring @DataDog/agent-integrations
/snmp_*/*.md                                                       @DataDog/network-device-monitoring @DataDog/agent-integrations @DataDog/documentation
/network_path/                                                     @DataDog/network-device-monitoring @DataDog/Networks @DataDog/agent-integrations
/network_path/*.md                                                 @DataDog/network-device-monitoring @DataDog/Networks @DataDog/agent-integrations @DataDog/documentation

/datadog_checks_dev/datadog_checks/dev/tooling/commands/meta/snmp/ @DataDog/network-device-monitoring @DataDog/agent-integrations
/docs/developer/tutorials/snmp/                                    @DataDog/network-device-monitoring @DataDog/agent-integrations @DataDog/documentation

# Platform Integrations
/citrix_hypervisor/                     @DataDog/platform-integrations @DataDog/agent-integrations
/citrix_hypervisor/manifest.json        @DataDog/platform-integrations @DataDog/agent-integrations @DataDog/documentation
/citrix_hypervisor/*.md                 @DataDog/platform-integrations @DataDog/agent-integrations @DataDog/documentation
/cloudera/                              @DataDog/platform-integrations @DataDog/agent-integrations
/cloudera/manifest.json                 @DataDog/platform-integrations @DataDog/agent-integrations @DataDog/documentation
/cloudera/*.md                          @DataDog/platform-integrations @DataDog/agent-integrations @DataDog/documentation
/cloud_foundry_api/                     @DataDog/platform-integrations @DataDog/agent-integrations
/cloud_foundry_api/manifest.json        @DataDog/platform-integrations @DataDog/agent-integrations @DataDog/documentation
/cloud_foundry_api/*.md                 @DataDog/platform-integrations @DataDog/agent-integrations @DataDog/documentation
/esxi/                                  @DataDog/platform-integrations @DataDog/agent-integrations
/esxi/manifest.json                     @DataDog/platform-integrations @DataDog/agent-integrations @DataDog/documentation
/esxi/*.md                              @DataDog/platform-integrations @DataDog/agent-integrations @DataDog/documentation
/fly_io/                                @DataDog/platform-integrations @DataDog/agent-integrations
/fly_io/manifest.json                   @DataDog/platform-integrations @DataDog/agent-integrations @DataDog/documentation
/fly_io/*.md                            @DataDog/platform-integrations @DataDog/agent-integrations @DataDog/documentation
/fly_io/assets/logs/                    @DataDog/platform-integrations @DataDog/agent-integrations @DataDog/documentation @DataDog/logs-backend
/openstack/                             @DataDog/platform-integrations @DataDog/agent-integrations
/openstack/*.md                         @DataDog/platform-integrations @DataDog/agent-integrations @DataDog/documentation
/openstack/manifest.json                @DataDog/platform-integrations @DataDog/agent-integrations @DataDog/documentation
/openstack_controller/                  @DataDog/platform-integrations @DataDog/agent-integrations
/openstack_controller/manifest.json     @DataDog/platform-integrations @DataDog/agent-integrations @DataDog/documentation
/openstack_controller/*.md              @DataDog/platform-integrations @DataDog/agent-integrations @DataDog/documentation
/teleport/                              @DataDog/platform-integrations @DataDog/agent-integrations
/teleport/manifest.json                 @DataDog/platform-integrations @DataDog/agent-integrations @DataDog/documentation
/teleport/*.md                          @DataDog/platform-integrations @DataDog/agent-integrations @DataDog/documentation
/teleport/assets/logs/                  @DataDog/platform-integrations @DataDog/agent-integrations @DataDog/documentation @DataDog/logs-backend
/vsphere/                               @DataDog/platform-integrations @DataDog/agent-integrations
/vsphere/manifest.json                  @DataDog/platform-integrations @DataDog/agent-integrations @DataDog/documentation
/vsphere/*.md                           @DataDog/platform-integrations @DataDog/agent-integrations @DataDog/documentation

# System checks
/disk/                                    @DataDog/agent-integrations @DataDog/windows-agent
/disk/*.md                                @DataDog/agent-integrations @DataDog/windows-agent @DataDog/documentation
/disk/manifest.json                       @DataDog/agent-integrations @DataDog/windows-agent @DataDog/documentation
/network/                                 @DataDog/agent-integrations @DataDog/windows-agent
/network/*.md                             @DataDog/agent-integrations @DataDog/windows-agent @DataDog/documentation
/network/manifest.json                    @DataDog/agent-integrations @DataDog/windows-agent @DataDog/documentation
/process/                                 @DataDog/agent-integrations @DataDog/windows-agent
/process/*.md                             @DataDog/agent-integrations @DataDog/windows-agent @DataDog/documentation
/process/manifest.json                    @DataDog/agent-integrations @DataDog/windows-agent @DataDog/documentation

# OpenTelemetry
/otel/                                    @DataDog/opentelemetry @DataDog/agent-integrations
/otel/*.md                                @DataDog/opentelemetry @DataDog/agent-integrations @DataDog/documentation
/otel/manifest.json                       @DataDog/opentelemetry @DataDog/agent-integrations @DataDog/documentation

# Agent Platform
/nvidia_jetson/                           @DataDog/agent-platform @DataDog/agent-integrations
/nvidia_jetson/*.md                       @DataDog/agent-platform @DataDog/agent-integrations @DataDog/documentation
/nvidia_jetson/manifest.json              @DataDog/agent-platform @DataDog/agent-integrations @DataDog/documentation

# Database monitoring
**/base/utils/db/utils.py                           @DataDog/agent-integrations @DataDog/database-monitoring-agent
datadog_checks_base/tests/**/test_util.py           @DataDog/agent-integrations @DataDog/database-monitoring-agent
**/base/utils/db/sql.py                             @DataDog/database-monitoring-agent @DataDog/agent-integrations
datadog_checks_base/tests/**/test_db_sql.py         @DataDog/database-monitoring-agent @DataDog/agent-integrations
**/base/utils/db/statement_metrics.py               @DataDog/database-monitoring-agent @DataDog/agent-integrations
datadog_checks_base/tests/**/test_db_statements.py  @DataDog/database-monitoring-agent @DataDog/agent-integrations
/postgres/                                          @DataDog/database-monitoring-agent @DataDog/agent-integrations
/postgres/*.md                                      @DataDog/database-monitoring @DataDog/agent-integrations @DataDog/documentation
/postgres/manifest.json                             @DataDog/database-monitoring @DataDog/agent-integrations @DataDog/documentation
/mysql/                                             @DataDog/database-monitoring-agent @DataDog/agent-integrations
/mysql/*.md                                         @DataDog/database-monitoring @DataDog/agent-integrations @DataDog/documentation
/mysql/manifest.json                                @DataDog/database-monitoring @DataDog/agent-integrations @DataDog/documentation
/sqlserver/                                         @DataDog/database-monitoring-agent @DataDog/agent-integrations
/sqlserver/*.md                                     @DataDog/database-monitoring @DataDog/agent-integrations @DataDog/documentation
/sqlserver/manifest.json                            @DataDog/database-monitoring @DataDog/agent-integrations @DataDog/documentation
/oracle/                                            @DataDog/database-monitoring-agent @DataDog/agent-integrations
/oracle/*.md                                        @DataDog/database-monitoring @DataDog/agent-integrations @DataDog/documentation
/oracle/manifest.json                               @DataDog/database-monitoring @DataDog/agent-integrations @DataDog/documentation
/mongo/                                             @DataDog/agent-integrations @DataDog/database-monitoring-agent
/mongo/*.md                                         @DataDog/agent-integrations @DataDog/database-monitoring @DataDog/documentation
/mongo/manifest.json                                @DataDog/agent-integrations @DataDog/database-monitoring @DataDog/documentation

# APM Integrations
/langchain/         @DataDog/ml-observability @DataDog/agent-integrations @DataDog/documentation
/openai/            @DataDog/ml-observability @DataDog/agent-integrations @DataDog/documentation


# Windows agent
datadog_checks_base/datadog_checks/base/checks/win/                  @DataDog/windows-agent @DataDog/agent-integrations
datadog_checks_base/datadog_checks/base/checks/windows/              @DataDog/windows-agent @DataDog/agent-integrations
/active_directory/                                                   @DataDog/windows-agent @DataDog/agent-integrations
/active_directory/*.md                                               @DataDog/windows-agent @DataDog/agent-integrations @DataDog/documentation
/active_directory/manifest.json                                      @DataDog/windows-agent @DataDog/agent-integrations @DataDog/documentation
/aspdotnet/                                                          @DataDog/windows-agent @DataDog/agent-integrations
/aspdotnet/*.md                                                      @DataDog/windows-agent @DataDog/agent-integrations @DataDog/documentation
/aspdotnet/manifest.json                                             @DataDog/windows-agent @DataDog/agent-integrations @DataDog/documentation
/dotnetclr/                                                          @DataDog/windows-agent @DataDog/agent-integrations
/dotnetclr/*.md                                                      @DataDog/windows-agent @DataDog/agent-integrations @DataDog/documentation
/dotnetclr/manifest.json                                             @DataDog/windows-agent @DataDog/agent-integrations @DataDog/documentation
/exchange_server/                                                    @DataDog/windows-agent @DataDog/agent-integrations
/exchange_server/*.md                                                @DataDog/windows-agent @DataDog/agent-integrations @DataDog/documentation
/exchange_server/manifest.json                                       @DataDog/windows-agent @DataDog/agent-integrations @DataDog/documentation
/hyperv/                                                             @DataDog/windows-agent @DataDog/agent-integrations
/hyperv/*.md                                                         @DataDog/windows-agent @DataDog/agent-integrations @DataDog/documentation
/hyperv/manifest.json                                                @DataDog/windows-agent @DataDog/agent-integrations @DataDog/documentation
/iis/                                                                @DataDog/windows-agent @DataDog/agent-integrations
/iis/*.md                                                            @DataDog/windows-agent @DataDog/agent-integrations @DataDog/documentation
/iis/manifest.json                                                   @DataDog/windows-agent @DataDog/agent-integrations @DataDog/documentation
/pdh_check/                                                          @DataDog/windows-agent @DataDog/agent-integrations
/pdh_check/*.md                                                      @DataDog/windows-agent @DataDog/agent-integrations @DataDog/documentation
/pdh_check/manifest.json                                             @DataDog/windows-agent @DataDog/agent-integrations @DataDog/documentation
/win32_event_log/                                                    @DataDog/windows-agent @DataDog/agent-integrations
/win32_event_log/*.md                                                @DataDog/windows-agent @DataDog/agent-integrations @DataDog/documentation
/win32_event_log/manifest.json                                       @DataDog/windows-agent @DataDog/agent-integrations @DataDog/documentation
/windows_performance_counters/                                       @DataDog/windows-agent @DataDog/agent-integrations
/windows_performance_counters/*.md                                   @DataDog/windows-agent @DataDog/agent-integrations @DataDog/documentation
/windows_performance_counters/manifest.json                          @DataDog/windows-agent @DataDog/agent-integrations @DataDog/documentation
/windows_registry/                                                   @DataDog/windows-agent @DataDog/agent-integrations
/windows_registry/*.md                                               @DataDog/windows-agent @DataDog/agent-integrations @DataDog/documentation
/windows_registry/manifest.json                                      @DataDog/windows-agent @DataDog/agent-integrations @DataDog/documentation
/windows_service/                                                    @DataDog/windows-agent @DataDog/agent-integrations
/windows_service/*.md                                                @DataDog/windows-agent @DataDog/agent-integrations @DataDog/documentation
/windows_service/manifest.json                                       @DataDog/windows-agent @DataDog/agent-integrations @DataDog/documentation
/wmi_check/                                                          @DataDog/windows-agent @DataDog/agent-integrations
/wmi_check/*.md                                                      @DataDog/windows-agent @DataDog/agent-integrations @DataDog/documentation
/wmi_check/manifest.json                                             @DataDog/windows-agent @DataDog/agent-integrations @DataDog/documentation

# SaaS Integrations
/cisco_umbrella_dns/                                                 @DataDog/saas-integrations
/cisco_umbrella_dns/*.md                                             @DataDog/saas-integrations @DataDog/documentation
/cisco_umbrella_dns/manifest.json                                    @DataDog/saas-integrations @DataDog/documentation

/cisco_duo/                                                          @DataDog/saas-integrations
/cisco_duo/*.md                                                      @DataDog/saas-integrations @DataDog/documentation
/cisco_duo/manifest.json                                             @DataDog/saas-integrations @DataDog/documentation

/cisco_secure_endpoint/                                              @DataDog/saas-integrations
/cisco_secure_endpoint/*.md                                          @DataDog/saas-integrations @DataDog/documentation
/cisco_secure_endpoint/manifest.json                                 @DataDog/saas-integrations @DataDog/documentation
/cisco_secure_endpoint/assets/logs/                                  @DataDog/saas-integrations @DataDog/documentation @DataDog/logs-backend

<<<<<<< HEAD
/godaddy/                                                           @DataDog/saas-integrations
/godaddy/*.md                                                       @DataDog/saas-integrations @DataDog/documentation
/godaddy/manifest.json                                              @DataDog/saas-integrations @DataDog/documentation
/godaddy/metadata.csv                                               @DataDog/saas-integrations @DataDog/documentation

/mimecast/                                                          @DataDog/saas-integrations
/mimecast/*.md                                                      @DataDog/saas-integrations @DataDog/documentation
/mimecast/manifest.json                                             @DataDog/saas-integrations @DataDog/documentation
/mimecast/assets/logs/                                              @DataDog/saas-integrations @DataDog/documentation @DataDog/logs-backend
=======
/contentful/                                                         @DataDog/saas-integrations
/contentful/*.md                                                     @DataDog/saas-integrations @DataDog/documentation
/contentful/manifest.json                                            @DataDog/saas-integrations @DataDog/documentation
/contentful/assets/logs/                                             @DataDog/saas-integrations @DataDog/documentation @DataDog/logs-backend

/mimecast/                                                           @DataDog/saas-integrations
/mimecast/*.md                                                       @DataDog/saas-integrations @DataDog/documentation
/mimecast/manifest.json                                              @DataDog/saas-integrations @DataDog/documentation
/mimecast/assets/logs/                                               @DataDog/saas-integrations @DataDog/documentation @DataDog/logs-backend
>>>>>>> 0cf0d84b

/palo_alto_cortex_xdr/                                               @DataDog/saas-integrations
/palo_alto_cortex_xdr/*.md                                           @DataDog/saas-integrations @DataDog/documentation
/palo_alto_cortex_xdr/manifest.json                                  @DataDog/saas-integrations @DataDog/documentation
/palo_alto_cortex_xdr/assets/logs/                                   @DataDog/saas-integrations @DataDog/documentation @DataDog/logs-backend

/snowflake/                                                          @DataDog/saas-integrations
/snowflake/*.md                                                      @DataDog/saas-integrations @DataDog/documentation
/snowflake/manifest.json                                             @DataDog/saas-integrations @DataDog/documentation

/sophos_central_cloud/                                               @DataDog/saas-integrations
/sophos_central_cloud/*.md                                           @DataDog/saas-integrations @DataDog/documentation
/sophos_central_cloud/manifest.json                                  @DataDog/saas-integrations @DataDog/documentation
/sophos_central_cloud/assets/logs/                                   @DataDog/saas-integrations @DataDog/documentation @DataDog/logs-backend

/ping_one/                                                           @DataDog/saas-integrations
/ping_one/*.md                                                       @DataDog/saas-integrations @DataDog/documentation
/ping_one/manifest.json                                              @DataDog/saas-integrations @DataDog/documentation
/ping_one/assets/logs/                                               @DataDog/saas-integrations @DataDog/documentation @DataDog/logs-backend

/trend_micro_vision_one_xdr/                                         @DataDog/saas-integrations
/trend_micro_vision_one_xdr/*.md                                     @DataDog/saas-integrations @DataDog/documentation
/trend_micro_vision_one_xdr/manifest.json                            @DataDog/saas-integrations @DataDog/documentation
/trend_micro_vision_one_xdr/assets/logs/                             @DataDog/saas-integrations @DataDog/documentation @DataDog/logs-backend

/ping_federate/                                                      @DataDog/saas-integrations
/ping_federate/*.md                                                  @DataDog/saas-integrations @DataDog/documentation
/ping_federate/manifest.json                                         @DataDog/saas-integrations @DataDog/documentation
/ping_federate/assets/logs/                                          @DataDog/saas-integrations @DataDog/documentation @DataDog/logs-backend

/trend_micro_email_security/                                         @DataDog/saas-integrations
/trend_micro_email_security/*.md                                     @DataDog/saas-integrations @DataDog/documentation
/trend_micro_email_security/manifest.json                            @DataDog/saas-integrations @DataDog/documentation
/trend_micro_email_security/assets/logs/                             @DataDog/saas-integrations @DataDog/documentation @DataDog/logs-backend

# To keep Security up-to-date with changes to the signing tool.
/datadog_checks_dev/datadog_checks/dev/tooling/signing.py             @DataDog/agent-integrations
# As well as the secure downloader.
/datadog_checks_downloader/                                           @DataDog/agent-integrations
docs/developer/process/integration-release.md                         @DataDog/agent-integrations
# As well as the pipelines.
/.github/workflows/                                                   @DataDog/agent-integrations
/.github/workflows/build-deps.yml                                     @DataDog/agent-delivery
/.gitlab-ci.yml                                                       @DataDog/agent-integrations
# Dev container
/.devcontainer/                                                        @DataDog/agent-integrations @DataDog/container-integrations
/.devcontainer/dbm                                                     @DataDog/database-monitoring-agent

# LEAVE THE FOLLOWING LOG OWNERSHIP LAST IN THE FILE
# Make sure logs team is the full owner for all logs related files
**/assets/logs/                          @DataDog/logs-backend @DataDog/siem-logs-reviewers<|MERGE_RESOLUTION|>--- conflicted
+++ resolved
@@ -255,27 +255,20 @@
 /cisco_secure_endpoint/manifest.json                                 @DataDog/saas-integrations @DataDog/documentation
 /cisco_secure_endpoint/assets/logs/                                  @DataDog/saas-integrations @DataDog/documentation @DataDog/logs-backend
 
-<<<<<<< HEAD
+/contentful/                                                         @DataDog/saas-integrations
+/contentful/*.md                                                     @DataDog/saas-integrations @DataDog/documentation
+/contentful/manifest.json                                            @DataDog/saas-integrations @DataDog/documentation
+/contentful/assets/logs/                                             @DataDog/saas-integrations @DataDog/documentation @DataDog/logs-backend
+
 /godaddy/                                                           @DataDog/saas-integrations
 /godaddy/*.md                                                       @DataDog/saas-integrations @DataDog/documentation
 /godaddy/manifest.json                                              @DataDog/saas-integrations @DataDog/documentation
 /godaddy/metadata.csv                                               @DataDog/saas-integrations @DataDog/documentation
 
-/mimecast/                                                          @DataDog/saas-integrations
-/mimecast/*.md                                                      @DataDog/saas-integrations @DataDog/documentation
-/mimecast/manifest.json                                             @DataDog/saas-integrations @DataDog/documentation
-/mimecast/assets/logs/                                              @DataDog/saas-integrations @DataDog/documentation @DataDog/logs-backend
-=======
-/contentful/                                                         @DataDog/saas-integrations
-/contentful/*.md                                                     @DataDog/saas-integrations @DataDog/documentation
-/contentful/manifest.json                                            @DataDog/saas-integrations @DataDog/documentation
-/contentful/assets/logs/                                             @DataDog/saas-integrations @DataDog/documentation @DataDog/logs-backend
-
 /mimecast/                                                           @DataDog/saas-integrations
 /mimecast/*.md                                                       @DataDog/saas-integrations @DataDog/documentation
 /mimecast/manifest.json                                              @DataDog/saas-integrations @DataDog/documentation
 /mimecast/assets/logs/                                               @DataDog/saas-integrations @DataDog/documentation @DataDog/logs-backend
->>>>>>> 0cf0d84b
 
 /palo_alto_cortex_xdr/                                               @DataDog/saas-integrations
 /palo_alto_cortex_xdr/*.md                                           @DataDog/saas-integrations @DataDog/documentation
