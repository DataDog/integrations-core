--- conflicted
+++ resolved
@@ -289,8 +289,6 @@
 /ping_federate/manifest.json                                         @DataDog/saas-integrations @DataDog/documentation
 /ping_federate/assets/logs/                                          @DataDog/saas-integrations @DataDog/documentation @DataDog/logs-backend
 
-<<<<<<< HEAD
-
 /cisco_secure_email_threat_defense/                                 @DataDog/saas-integrations
 /cisco_secure_email_threat_defense/*.md                             @DataDog/saas-integrations @DataDog/documentation
 /cisco_secure_email_threat_defense/manifest.json                    @DataDog/saas-integrations @DataDog/documentation
@@ -300,12 +298,6 @@
 /trend_micro_email_security/*.md                                    @DataDog/saas-integrations @DataDog/documentation
 /trend_micro_email_security/manifest.json                           @DataDog/saas-integrations @DataDog/documentation
 /trend_micro_email_security/assets/logs/                            @DataDog/saas-integrations @DataDog/documentation @DataDog/logs-backend
-=======
-/trend_micro_email_security/                                         @DataDog/saas-integrations
-/trend_micro_email_security/*.md                                     @DataDog/saas-integrations @DataDog/documentation
-/trend_micro_email_security/manifest.json                            @DataDog/saas-integrations @DataDog/documentation
-/trend_micro_email_security/assets/logs/                             @DataDog/saas-integrations @DataDog/documentation @DataDog/logs-backend
->>>>>>> 46e56d52
 
 
 # To keep Security up-to-date with changes to the signing tool.
