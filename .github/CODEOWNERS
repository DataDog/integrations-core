# See https://help.github.com/articles/about-codeowners/ for syntax
# Rules are matched bottom-to-top, so one team can own subdirectories
# and another the rest of the directory.

# All your base
*                   @DataDog/agent-integrations

# Documentation
/docs/                @DataDog/documentation @DataDog/agent-integrations
*.md                  @DataDog/documentation @DataDog/agent-integrations
conf.yaml.example     @DataDog/documentation @DataDog/agent-integrations
conf.yaml.default     @DataDog/documentation @DataDog/agent-integrations @DataDog/agent-metrics-logs
auto_conf.yaml        @DataDog/documentation @DataDog/agent-integrations @DataDog/container-integrations
manifest.json         @DataDog/documentation @DataDog/agent-integrations
**/assets             @DataDog/documentation @DataDog/agent-integrations


# Dependencies
/.deps/                            @DataDog/agent-integrations @DataDog/agent-delivery
/.builders/                        @DataDog/agent-delivery
/.builders/images/                 @DataDog/agent-integrations @DataDog/agent-delivery
/.builders/patches/                @DataDog/agent-integrations @DataDog/agent-delivery

# Checks base
/datadog_checks_base/                                          @DataDog/agent-integrations
/datadog_checks_base/datadog_checks/base/checks/openmetrics/   @DataDog/agent-integrations @DataDog/container-integrations
/datadog_checks_base/datadog_checks/base/checks/kube_leader/   @DataDog/agent-integrations @DataDog/container-integrations

# Container monitoring
/cert_manager/                                  @DataDog/container-integrations @DataDog/agent-integrations
/cert_manager/*.md                              @DataDog/container-integrations @DataDog/agent-integrations @DataDog/documentation
/cert_manager/manifest.json                     @DataDog/container-integrations @DataDog/agent-integrations @DataDog/documentation
/container/                                     @DataDog/container-integrations @DataDog/agent-integrations
/container/*.md                                 @DataDog/container-integrations @DataDog/agent-integrations @DataDog/documentation
/container/manifest.json                        @DataDog/container-integrations @DataDog/agent-integrations @DataDog/documentation
/containerd/                                    @DataDog/container-integrations @DataDog/agent-integrations
/containerd/*.md                                @DataDog/container-integrations @DataDog/agent-integrations @DataDog/documentation
/containerd/manifest.json                       @DataDog/container-integrations @DataDog/agent-integrations @DataDog/documentation
/cri/                                           @DataDog/container-integrations @DataDog/agent-integrations
/cri/*.md                                       @DataDog/container-integrations @DataDog/agent-integrations @DataDog/documentation
/cri/manifest.json                              @DataDog/container-integrations @DataDog/agent-integrations @DataDog/documentation
/crio/                                          @DataDog/container-integrations @DataDog/agent-integrations
/crio/*.md                                      @DataDog/container-integrations @DataDog/agent-integrations @DataDog/documentation
/crio/manifest.json                             @DataDog/container-integrations @DataDog/agent-integrations @DataDog/documentation
/datadog_cluster_agent/                         @DataDog/container-integrations @DataDog/agent-integrations
/datadog_cluster_agent/*.md                     @DataDog/container-integrations @DataDog/agent-integrations @DataDog/documentation
/datadog_operator/                              @DataDog/container-ecosystems @DataDog/agent-integrations
/datadog_operator/*.md                          @DataDog/container-ecosystems @DataDog/agent-integrations @DataDog/documentation
/docker_daemon/                                 @DataDog/container-integrations @DataDog/agent-integrations
/docker_daemon/*.md                             @DataDog/container-integrations @DataDog/agent-integrations @DataDog/documentation
/docker_daemon/metadata.csv                     @DataDog/container-integrations @DataDog/agent-integrations @DataDog/documentation
/docker_daemon/manifest.json                    @DataDog/container-integrations @DataDog/agent-integrations @DataDog/documentation
/ecs_fargate/                                   @DataDog/container-integrations @DataDog/agent-integrations
/ecs_fargate/*.md                               @DataDog/container-integrations @DataDog/agent-integrations @DataDog/documentation
/ecs_fargate/manifest.json                      @DataDog/container-integrations @DataDog/agent-integrations @DataDog/documentation
/eks_fargate/                                   @DataDog/container-integrations @DataDog/agent-integrations
/eks_fargate/*.md                               @DataDog/container-integrations @DataDog/agent-integrations @DataDog/documentation
/eks_fargate/manifest.json                      @DataDog/container-integrations @DataDog/agent-integrations @DataDog/documentation
/helm/                                          @DataDog/container-integrations @DataDog/agent-integrations
/helm/*.md                                      @DataDog/container-integrations @DataDog/agent-integrations @DataDog/documentation
/helm/manifest.json                             @DataDog/container-integrations @DataDog/agent-integrations @DataDog/documentation
/kube_apiserver_metrics/                        @DataDog/container-integrations @DataDog/agent-integrations
/kube_apiserver_metrics/*.md                    @DataDog/container-integrations @DataDog/agent-integrations @DataDog/documentation
/kube_apiserver_metrics/manifest.json           @DataDog/container-integrations @DataDog/agent-integrations @DataDog/documentation
/kube_controller_manager/                       @DataDog/container-integrations @DataDog/agent-integrations
/kube_controller_manager/*.md                   @DataDog/container-integrations @DataDog/agent-integrations @DataDog/documentation
/kube_controller_manager/manifest.json          @DataDog/container-integrations @DataDog/agent-integrations @DataDog/documentation
/kube_dns/                                      @DataDog/container-integrations @DataDog/agent-integrations
/kube_dns/*.md                                  @DataDog/container-integrations @DataDog/agent-integrations @DataDog/documentation
/kube_dns/manifest.json                         @DataDog/container-integrations @DataDog/agent-integrations @DataDog/documentation
/kube_metrics_server/                           @DataDog/container-integrations @DataDog/agent-integrations
/kube_metrics_server/*.md                       @DataDog/container-integrations @DataDog/agent-integrations @DataDog/documentation
/kube_metrics_server/manifest.json              @DataDog/container-integrations @DataDog/agent-integrations @DataDog/documentation
/kube_proxy/                                    @DataDog/container-integrations @DataDog/agent-integrations
/kube_proxy/*.md                                @DataDog/container-integrations @DataDog/agent-integrations @DataDog/documentation
/kube_proxy/manifest.json                       @DataDog/container-integrations @DataDog/agent-integrations @DataDog/documentation
/kube_scheduler/                                @DataDog/container-integrations @DataDog/agent-integrations
/kube_scheduler/*.md                            @DataDog/container-integrations @DataDog/agent-integrations @DataDog/documentation
/kube_scheduler/manifest.json                   @DataDog/container-integrations @DataDog/agent-integrations @DataDog/documentation
/kubelet/                                       @DataDog/container-integrations @DataDog/agent-integrations
/kubelet/*.md                                   @DataDog/container-integrations @DataDog/agent-integrations @DataDog/documentation
/kubelet/manifest.json                          @DataDog/container-integrations @DataDog/agent-integrations @DataDog/documentation
/kubernetes/                                    @DataDog/container-integrations @DataDog/agent-integrations
/kubernetes/*.md                                @DataDog/container-integrations @DataDog/agent-integrations @DataDog/documentation
/kubernetes/manifest.json                       @DataDog/container-integrations @DataDog/agent-integrations @DataDog/documentation
/kubernetes_cluster_autoscaler/                 @DataDog/container-integrations @DataDog/agent-integrations 
/kubernetes_cluster_autoscaler/*.md             @DataDog/container-integrations @DataDog/agent-integrations @DataDog/documentation
/kubernetes_cluster_autoscaler/manifest.json    @DataDog/container-integrations @DataDog/agent-integrations @DataDog/documentation
/kubernetes_state/                              @DataDog/container-integrations @DataDog/agent-integrations
/kubernetes_state/*.md                          @DataDog/container-integrations @DataDog/agent-integrations @DataDog/documentation
/kubernetes_state/manifest.json                 @DataDog/container-integrations @DataDog/agent-integrations @DataDog/documentation
/kubernetes_state_core/                         @DataDog/container-integrations @DataDog/agent-integrations
/kubernetes_state_core/*.md                     @DataDog/container-integrations @DataDog/agent-integrations @DataDog/documentation
/kubernetes_state_core/manifest.json            @DataDog/container-integrations @DataDog/agent-integrations @DataDog/documentation
/nginx_ingress_controller/                      @DataDog/container-integrations @DataDog/agent-integrations
/nginx_ingress_controller/*.md                  @DataDog/container-integrations @DataDog/agent-integrations @DataDog/documentation
/nginx_ingress_controller/manifest.json         @DataDog/container-integrations @DataDog/agent-integrations @DataDog/documentation
/oom_kill/                                      @DataDog/container-integrations @DataDog/agent-integrations
/oom_kill/*.md                                  @DataDog/container-integrations @DataDog/agent-integrations @DataDog/documentation
/oom_kill/manifest.json                         @DataDog/container-integrations @DataDog/agent-integrations @DataDog/documentation
/openmetrics/                                   @DataDog/container-integrations @DataDog/agent-integrations
/openmetrics/*.md                               @DataDog/container-integrations @DataDog/agent-integrations @DataDog/documentation
/openmetrics/manifest.json                      @DataDog/container-integrations @DataDog/agent-integrations @DataDog/documentation
/podman/                                        @DataDog/container-integrations @DataDog/agent-integrations
/podman/*.md                                    @DataDog/container-integrations @DataDog/agent-integrations @DataDog/documentation
/podman/manifest.json                           @DataDog/container-integrations @DataDog/agent-integrations @DataDog/documentation
/tcp_queue_length/                              @DataDog/container-integrations @DataDog/agent-integrations
/tcp_queue_length/*.md                          @DataDog/container-integrations @DataDog/agent-integrations @DataDog/documentation
/tcp_queue_length/manifest.json                 @DataDog/container-integrations @DataDog/agent-integrations @DataDog/documentation

# NDM
/cisco_aci/                                                        @DataDog/network-device-monitoring @DataDog/agent-integrations
/cisco_sdwan/                                                      @DataDog/network-device-monitoring @DataDog/agent-integrations
/snmp/                                                             @DataDog/network-device-monitoring @DataDog/agent-integrations
/snmp/*.md                                                         @DataDog/network-device-monitoring @DataDog/agent-integrations @DataDog/documentation
/snmp_*/                                                           @DataDog/network-device-monitoring @DataDog/agent-integrations
/snmp_*/*.md                                                       @DataDog/network-device-monitoring @DataDog/agent-integrations @DataDog/documentation
/network_path/                                                     @DataDog/network-device-monitoring @DataDog/Networks @DataDog/agent-integrations
/network_path/*.md                                                 @DataDog/network-device-monitoring @DataDog/Networks @DataDog/agent-integrations @DataDog/documentation

/datadog_checks_dev/datadog_checks/dev/tooling/commands/meta/snmp/ @DataDog/network-device-monitoring @DataDog/agent-integrations
/docs/developer/tutorials/snmp/                                    @DataDog/network-device-monitoring @DataDog/agent-integrations @DataDog/documentation

# Platform Integrations
/citrix_hypervisor/                     @DataDog/platform-integrations @DataDog/agent-integrations
/citrix_hypervisor/manifest.json        @DataDog/platform-integrations @DataDog/agent-integrations @DataDog/documentation
/citrix_hypervisor/*.md                 @DataDog/platform-integrations @DataDog/agent-integrations @DataDog/documentation
/cloudera/                              @DataDog/platform-integrations @DataDog/agent-integrations
/cloudera/manifest.json                 @DataDog/platform-integrations @DataDog/agent-integrations @DataDog/documentation
/cloudera/*.md                          @DataDog/platform-integrations @DataDog/agent-integrations @DataDog/documentation
/cloud_foundry_api/                     @DataDog/platform-integrations @DataDog/agent-integrations
/cloud_foundry_api/manifest.json        @DataDog/platform-integrations @DataDog/agent-integrations @DataDog/documentation
/cloud_foundry_api/*.md                 @DataDog/platform-integrations @DataDog/agent-integrations @DataDog/documentation
/esxi/                                  @DataDog/platform-integrations @DataDog/agent-integrations
/esxi/manifest.json                     @DataDog/platform-integrations @DataDog/agent-integrations @DataDog/documentation
/esxi/*.md                              @DataDog/platform-integrations @DataDog/agent-integrations @DataDog/documentation
/fly_io/                                @DataDog/platform-integrations @DataDog/agent-integrations
/fly_io/manifest.json                   @DataDog/platform-integrations @DataDog/agent-integrations @DataDog/documentation
/fly_io/*.md                            @DataDog/platform-integrations @DataDog/agent-integrations @DataDog/documentation
/fly_io/assets/logs/                    @DataDog/platform-integrations @DataDog/agent-integrations @DataDog/documentation @DataDog/logs-backend
/openstack/                             @DataDog/platform-integrations @DataDog/agent-integrations
/openstack/*.md                         @DataDog/platform-integrations @DataDog/agent-integrations @DataDog/documentation
/openstack/manifest.json                @DataDog/platform-integrations @DataDog/agent-integrations @DataDog/documentation
/openstack_controller/                  @DataDog/platform-integrations @DataDog/agent-integrations
/openstack_controller/manifest.json     @DataDog/platform-integrations @DataDog/agent-integrations @DataDog/documentation
/openstack_controller/*.md              @DataDog/platform-integrations @DataDog/agent-integrations @DataDog/documentation
/teleport/                              @DataDog/platform-integrations @DataDog/agent-integrations
/teleport/manifest.json                 @DataDog/platform-integrations @DataDog/agent-integrations @DataDog/documentation
/teleport/*.md                          @DataDog/platform-integrations @DataDog/agent-integrations @DataDog/documentation
/teleport/assets/logs/                  @DataDog/platform-integrations @DataDog/agent-integrations @DataDog/documentation @DataDog/logs-backend
/vsphere/                               @DataDog/platform-integrations @DataDog/agent-integrations
/vsphere/manifest.json                  @DataDog/platform-integrations @DataDog/agent-integrations @DataDog/documentation
/vsphere/*.md                           @DataDog/platform-integrations @DataDog/agent-integrations @DataDog/documentation

# System checks
/disk/                                    @DataDog/agent-integrations @DataDog/windows-agent
/disk/*.md                                @DataDog/agent-integrations @DataDog/windows-agent @DataDog/documentation
/disk/manifest.json                       @DataDog/agent-integrations @DataDog/windows-agent @DataDog/documentation
/network/                                 @DataDog/agent-integrations @DataDog/windows-agent
/network/*.md                             @DataDog/agent-integrations @DataDog/windows-agent @DataDog/documentation
/network/manifest.json                    @DataDog/agent-integrations @DataDog/windows-agent @DataDog/documentation
/process/                                 @DataDog/agent-integrations @DataDog/windows-agent
/process/*.md                             @DataDog/agent-integrations @DataDog/windows-agent @DataDog/documentation
/process/manifest.json                    @DataDog/agent-integrations @DataDog/windows-agent @DataDog/documentation

# OpenTelemetry
/otel/                                    @DataDog/opentelemetry @DataDog/agent-integrations
/otel/*.md                                @DataDog/opentelemetry @DataDog/agent-integrations @DataDog/documentation
/otel/manifest.json                       @DataDog/opentelemetry @DataDog/agent-integrations @DataDog/documentation

# Agent Platform
/nvidia_jetson/                           @DataDog/agent-platform @DataDog/agent-integrations
/nvidia_jetson/*.md                       @DataDog/agent-platform @DataDog/agent-integrations @DataDog/documentation
/nvidia_jetson/manifest.json              @DataDog/agent-platform @DataDog/agent-integrations @DataDog/documentation

# Database monitoring
**/base/utils/db/utils.py                           @DataDog/agent-integrations @DataDog/database-monitoring-agent
datadog_checks_base/tests/**/test_util.py           @DataDog/agent-integrations @DataDog/database-monitoring-agent
**/base/utils/db/sql.py                             @DataDog/database-monitoring-agent @DataDog/agent-integrations
datadog_checks_base/tests/**/test_db_sql.py         @DataDog/database-monitoring-agent @DataDog/agent-integrations
**/base/utils/db/statement_metrics.py               @DataDog/database-monitoring-agent @DataDog/agent-integrations
datadog_checks_base/tests/**/test_db_statements.py  @DataDog/database-monitoring-agent @DataDog/agent-integrations
/postgres/                                          @DataDog/database-monitoring-agent @DataDog/agent-integrations
/postgres/*.md                                      @DataDog/database-monitoring @DataDog/agent-integrations @DataDog/documentation
/postgres/manifest.json                             @DataDog/database-monitoring @DataDog/agent-integrations @DataDog/documentation
/mysql/                                             @DataDog/database-monitoring-agent @DataDog/agent-integrations
/mysql/*.md                                         @DataDog/database-monitoring @DataDog/agent-integrations @DataDog/documentation
/mysql/manifest.json                                @DataDog/database-monitoring @DataDog/agent-integrations @DataDog/documentation
/sqlserver/                                         @DataDog/database-monitoring-agent @DataDog/agent-integrations
/sqlserver/*.md                                     @DataDog/database-monitoring @DataDog/agent-integrations @DataDog/documentation
/sqlserver/manifest.json                            @DataDog/database-monitoring @DataDog/agent-integrations @DataDog/documentation
/oracle/                                            @DataDog/database-monitoring-agent @DataDog/agent-integrations
/oracle/*.md                                        @DataDog/database-monitoring @DataDog/agent-integrations @DataDog/documentation
/oracle/manifest.json                               @DataDog/database-monitoring @DataDog/agent-integrations @DataDog/documentation
/mongo/                                             @DataDog/agent-integrations @DataDog/database-monitoring-agent
/mongo/*.md                                         @DataDog/agent-integrations @DataDog/database-monitoring @DataDog/documentation
/mongo/manifest.json                                @DataDog/agent-integrations @DataDog/database-monitoring @DataDog/documentation

# APM Integrations
/langchain/         @DataDog/ml-observability @DataDog/agent-integrations @DataDog/documentation
/openai/            @DataDog/ml-observability @DataDog/agent-integrations @DataDog/documentation


# Windows agent
datadog_checks_base/datadog_checks/base/checks/win/                  @DataDog/windows-agent @DataDog/agent-integrations
datadog_checks_base/datadog_checks/base/checks/windows/              @DataDog/windows-agent @DataDog/agent-integrations
/active_directory/                                                   @DataDog/windows-agent @DataDog/agent-integrations
/active_directory/*.md                                               @DataDog/windows-agent @DataDog/agent-integrations @DataDog/documentation
/active_directory/manifest.json                                      @DataDog/windows-agent @DataDog/agent-integrations @DataDog/documentation
/aspdotnet/                                                          @DataDog/windows-agent @DataDog/agent-integrations
/aspdotnet/*.md                                                      @DataDog/windows-agent @DataDog/agent-integrations @DataDog/documentation
/aspdotnet/manifest.json                                             @DataDog/windows-agent @DataDog/agent-integrations @DataDog/documentation
/dotnetclr/                                                          @DataDog/windows-agent @DataDog/agent-integrations
/dotnetclr/*.md                                                      @DataDog/windows-agent @DataDog/agent-integrations @DataDog/documentation
/dotnetclr/manifest.json                                             @DataDog/windows-agent @DataDog/agent-integrations @DataDog/documentation
/exchange_server/                                                    @DataDog/windows-agent @DataDog/agent-integrations
/exchange_server/*.md                                                @DataDog/windows-agent @DataDog/agent-integrations @DataDog/documentation
/exchange_server/manifest.json                                       @DataDog/windows-agent @DataDog/agent-integrations @DataDog/documentation
/hyperv/                                                             @DataDog/windows-agent @DataDog/agent-integrations
/hyperv/*.md                                                         @DataDog/windows-agent @DataDog/agent-integrations @DataDog/documentation
/hyperv/manifest.json                                                @DataDog/windows-agent @DataDog/agent-integrations @DataDog/documentation
/iis/                                                                @DataDog/windows-agent @DataDog/agent-integrations
/iis/*.md                                                            @DataDog/windows-agent @DataDog/agent-integrations @DataDog/documentation
/iis/manifest.json                                                   @DataDog/windows-agent @DataDog/agent-integrations @DataDog/documentation
/pdh_check/                                                          @DataDog/windows-agent @DataDog/agent-integrations
/pdh_check/*.md                                                      @DataDog/windows-agent @DataDog/agent-integrations @DataDog/documentation
/pdh_check/manifest.json                                             @DataDog/windows-agent @DataDog/agent-integrations @DataDog/documentation
/win32_event_log/                                                    @DataDog/windows-agent @DataDog/agent-integrations
/win32_event_log/*.md                                                @DataDog/windows-agent @DataDog/agent-integrations @DataDog/documentation
/win32_event_log/manifest.json                                       @DataDog/windows-agent @DataDog/agent-integrations @DataDog/documentation
/windows_performance_counters/                                       @DataDog/windows-agent @DataDog/agent-integrations
/windows_performance_counters/*.md                                   @DataDog/windows-agent @DataDog/agent-integrations @DataDog/documentation
/windows_performance_counters/manifest.json                          @DataDog/windows-agent @DataDog/agent-integrations @DataDog/documentation
/windows_registry/                                                   @DataDog/windows-agent @DataDog/agent-integrations
/windows_registry/*.md                                               @DataDog/windows-agent @DataDog/agent-integrations @DataDog/documentation
/windows_registry/manifest.json                                      @DataDog/windows-agent @DataDog/agent-integrations @DataDog/documentation
/windows_service/                                                    @DataDog/windows-agent @DataDog/agent-integrations
/windows_service/*.md                                                @DataDog/windows-agent @DataDog/agent-integrations @DataDog/documentation
/windows_service/manifest.json                                       @DataDog/windows-agent @DataDog/agent-integrations @DataDog/documentation
/wmi_check/                                                          @DataDog/windows-agent @DataDog/agent-integrations
/wmi_check/*.md                                                      @DataDog/windows-agent @DataDog/agent-integrations @DataDog/documentation
/wmi_check/manifest.json                                             @DataDog/windows-agent @DataDog/agent-integrations @DataDog/documentation

# SaaS Integrations
/cisco_umbrella_dns/                                                 @DataDog/saas-integrations
/cisco_umbrella_dns/*.md                                             @DataDog/saas-integrations @DataDog/documentation
/cisco_umbrella_dns/manifest.json                                    @DataDog/saas-integrations @DataDog/documentation

/cisco_duo/                                                          @DataDog/saas-integrations
/cisco_duo/*.md                                                      @DataDog/saas-integrations @DataDog/documentation
/cisco_duo/manifest.json                                             @DataDog/saas-integrations @DataDog/documentation

/cisco_secure_endpoint/                                              @DataDog/saas-integrations
/cisco_secure_endpoint/*.md                                          @DataDog/saas-integrations @DataDog/documentation
/cisco_secure_endpoint/manifest.json                                 @DataDog/saas-integrations @DataDog/documentation
/cisco_secure_endpoint/assets/logs/                                  @DataDog/saas-integrations @DataDog/documentation @DataDog/logs-backend

/mimecast/                                                           @DataDog/saas-integrations
/mimecast/*.md                                                       @DataDog/saas-integrations @DataDog/documentation
/mimecast/manifest.json                                              @DataDog/saas-integrations @DataDog/documentation
/mimecast/assets/logs/                                               @DataDog/saas-integrations @DataDog/documentation @DataDog/logs-backend

/palo_alto_cortex_xdr/                                               @DataDog/saas-integrations
/palo_alto_cortex_xdr/*.md                                           @DataDog/saas-integrations @DataDog/documentation
/palo_alto_cortex_xdr/manifest.json                                  @DataDog/saas-integrations @DataDog/documentation
/palo_alto_cortex_xdr/assets/logs/                                   @DataDog/saas-integrations @DataDog/documentation @DataDog/logs-backend

/snowflake/                                                          @DataDog/saas-integrations
/snowflake/*.md                                                      @DataDog/saas-integrations @DataDog/documentation
/snowflake/manifest.json                                             @DataDog/saas-integrations @DataDog/documentation

/sophos_central_cloud/                                               @DataDog/saas-integrations
/sophos_central_cloud/*.md                                           @DataDog/saas-integrations @DataDog/documentation
/sophos_central_cloud/manifest.json                                  @DataDog/saas-integrations @DataDog/documentation
/sophos_central_cloud/assets/logs/                                   @DataDog/saas-integrations @DataDog/documentation @DataDog/logs-backend

/ping_one/                                                           @DataDog/saas-integrations
/ping_one/*.md                                                       @DataDog/saas-integrations @DataDog/documentation
/ping_one/manifest.json                                              @DataDog/saas-integrations @DataDog/documentation
/ping_one/assets/logs/                                               @DataDog/saas-integrations @DataDog/documentation @DataDog/logs-backend

/trend_micro_vision_one_xdr/                                         @DataDog/saas-integrations
/trend_micro_vision_one_xdr/*.md                                     @DataDog/saas-integrations @DataDog/documentation
/trend_micro_vision_one_xdr/manifest.json                            @DataDog/saas-integrations @DataDog/documentation
/trend_micro_vision_one_xdr/assets/logs/                             @DataDog/saas-integrations @DataDog/documentation @DataDog/logs-backend

/ping_federate/                                                      @DataDog/saas-integrations
/ping_federate/*.md                                                  @DataDog/saas-integrations @DataDog/documentation
/ping_federate/manifest.json                                         @DataDog/saas-integrations @DataDog/documentation
/ping_federate/assets/logs/                                          @DataDog/saas-integrations @DataDog/documentation @DataDog/logs-backend

<<<<<<< HEAD
/ringcentral/                                                        @DataDog/saas-integrations
/ringcentral/*.md                                                    @DataDog/saas-integrations @DataDog/documentation
/ringcentral/manifest.json                                           @DataDog/saas-integrations @DataDog/documentation
/ringcentral/metadata.csv                                            @DataDog/saas-integrations @DataDog/documentation
/ringcentral/assets/logs/                                            @DataDog/saas-integrations @DataDog/documentation @DataDog/logs-backend

/trend_micro_email_security/                                        @DataDog/saas-integrations
/trend_micro_email_security/*.md                                    @DataDog/saas-integrations @DataDog/documentation
/trend_micro_email_security/manifest.json                           @DataDog/saas-integrations @DataDog/documentation
/trend_micro_email_security/assets/logs/                            @DataDog/saas-integrations @DataDog/documentation @DataDog/logs-backend
=======
/trend_micro_email_security/                                         @DataDog/saas-integrations
/trend_micro_email_security/*.md                                     @DataDog/saas-integrations @DataDog/documentation
/trend_micro_email_security/manifest.json                            @DataDog/saas-integrations @DataDog/documentation
/trend_micro_email_security/assets/logs/                             @DataDog/saas-integrations @DataDog/documentation @DataDog/logs-backend
>>>>>>> bf485e8e

# To keep Security up-to-date with changes to the signing tool.
/datadog_checks_dev/datadog_checks/dev/tooling/signing.py             @DataDog/agent-integrations
# As well as the secure downloader.
/datadog_checks_downloader/                                           @DataDog/agent-integrations
docs/developer/process/integration-release.md                         @DataDog/agent-integrations
# As well as the pipelines.
/.github/workflows/                                                   @DataDog/agent-integrations
/.github/workflows/build-deps.yml                                     @DataDog/agent-delivery
/.gitlab-ci.yml                                                       @DataDog/agent-integrations
# Dev container
/.devcontainer/                                                        @DataDog/agent-integrations @DataDog/container-integrations
/.devcontainer/dbm                                                     @DataDog/database-monitoring-agent

# LEAVE THE FOLLOWING LOG OWNERSHIP LAST IN THE FILE
# Make sure logs team is the full owner for all logs related files
**/assets/logs/                          @DataDog/logs-backend @DataDog/siem-logs-reviewers<|MERGE_RESOLUTION|>--- conflicted
+++ resolved
@@ -289,7 +289,6 @@
 /ping_federate/manifest.json                                         @DataDog/saas-integrations @DataDog/documentation
 /ping_federate/assets/logs/                                          @DataDog/saas-integrations @DataDog/documentation @DataDog/logs-backend
 
-<<<<<<< HEAD
 /ringcentral/                                                        @DataDog/saas-integrations
 /ringcentral/*.md                                                    @DataDog/saas-integrations @DataDog/documentation
 /ringcentral/manifest.json                                           @DataDog/saas-integrations @DataDog/documentation
@@ -300,12 +299,6 @@
 /trend_micro_email_security/*.md                                    @DataDog/saas-integrations @DataDog/documentation
 /trend_micro_email_security/manifest.json                           @DataDog/saas-integrations @DataDog/documentation
 /trend_micro_email_security/assets/logs/                            @DataDog/saas-integrations @DataDog/documentation @DataDog/logs-backend
-=======
-/trend_micro_email_security/                                         @DataDog/saas-integrations
-/trend_micro_email_security/*.md                                     @DataDog/saas-integrations @DataDog/documentation
-/trend_micro_email_security/manifest.json                            @DataDog/saas-integrations @DataDog/documentation
-/trend_micro_email_security/assets/logs/                             @DataDog/saas-integrations @DataDog/documentation @DataDog/logs-backend
->>>>>>> bf485e8e
 
 # To keep Security up-to-date with changes to the signing tool.
 /datadog_checks_dev/datadog_checks/dev/tooling/signing.py             @DataDog/agent-integrations
