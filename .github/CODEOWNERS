--- conflicted
+++ resolved
@@ -270,17 +270,15 @@
 /godaddy/manifest.json                                              @DataDog/saas-integrations @DataDog/documentation
 /godaddy/metadata.csv                                               @DataDog/saas-integrations @DataDog/documentation
 
-<<<<<<< HEAD
+/greenhouse/                                                          @DataDog/saas-integrations
+/greenhouse/*.md                                                      @DataDog/saas-integrations @DataDog/documentation
+/greenhouse/manifest.json                                             @DataDog/saas-integrations @DataDog/documentation
+/greenhouse/assets/logs/                                              @DataDog/saas-integrations @DataDog/documentation @DataDog/logs-backend
+
 /incident_io/                                                        @DataDog/saas-integrations
 /incident_io/*.md                                                    @DataDog/saas-integrations @DataDog/documentation
 /incident_io/manifest.json                                           @DataDog/saas-integrations @DataDog/documentation
 /incident_io/assets/logs/                                            @DataDog/saas-integrations @DataDog/documentation @DataDog/logs-backend
-=======
-/greenhouse/                                                          @DataDog/saas-integrations
-/greenhouse/*.md                                                      @DataDog/saas-integrations @DataDog/documentation
-/greenhouse/manifest.json                                             @DataDog/saas-integrations @DataDog/documentation
-/greenhouse/assets/logs/                                              @DataDog/saas-integrations @DataDog/documentation @DataDog/logs-backend
->>>>>>> 2a83f382
 
 /lastpass/                                                          @DataDog/saas-integrations
 /lastpass/*.md                                                      @DataDog/saas-integrations @DataDog/documentation
