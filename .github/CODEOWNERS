--- conflicted
+++ resolved
@@ -443,12 +443,6 @@
 hubspot_content_hub/manifest.json                                   @DataDog/saas-integrations @DataDog/documentation
 hubspot_content_hub/assets/logs/                                    @DataDog/saas-integrations @DataDog/documentation @DataDog/logs-backend
 
-<<<<<<< HEAD
-vonage/                                                @DataDog/saas-integrations
-vonage/*.md                                            @DataDog/saas-integrations @DataDog/documentation
-vonage/manifest.json                                   @DataDog/saas-integrations @DataDog/documentation
-vonage/assets/logs/                                    @DataDog/saas-integrations @DataDog/documentation @DataDog/logs-backend
-=======
 plaid/                                                              @DataDog/saas-integrations
 plaid/*.md                                                          @DataDog/saas-integrations @DataDog/documentation
 plaid/manifest.json                                                 @DataDog/saas-integrations @DataDog/documentation
@@ -458,7 +452,6 @@
 /streamnative/*.md                                                  @DataDog/saas-integrations @DataDog/documentation
 /streamnative/manifest.json                                         @DataDog/saas-integrations @DataDog/documentation
 /streamnative/assets/logs/                                          @DataDog/saas-integrations @DataDog/documentation @DataDog/logs-backend
->>>>>>> 5dc1c5c2
 
 # To keep Security up-to-date with changes to the signing tool.
 /datadog_checks_dev/datadog_checks/dev/tooling/signing.py             @DataDog/agent-integrations
