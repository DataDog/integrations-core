# (C) Datadog, Inc. 2018
# All rights reserved
# Licensed under a 3-clause BSD style license (see LICENSE)
import os
import json

from datadog import initialize, api
import requests

(
    EVENT_PATH_ENV_VAR,
    TRELLO_LIST_ID,
    TRELLO_KEY_ENV_VAR,
    TRELLO_TOKEN_ENV_VAR,
    DD_API_KEY_ENV_VAR
) = ENV_VARS = (
    'GITHUB_EVENT_PATH',
    'TRELLO_LIST_ID',
    'TRELLO_KEY',
    'TRELLO_TOKEN',
    'DD_API_KEY',
)

TRELLO_API_URL = "https://api.trello.com/1/cards"
SUCCESS = "Success"
FAILED = "Failed"

# Make sure all environment variables are present
def validate_env_vars():
    msg = ''
    for var in ENV_VARS:
        if var not in os.environ:
            msg += f"Missing a required environment variable {var}. Cannot create card\n"
    if msg:
        emit_dd_event(FAILED, msg)
        raise Exception(msg)


# Emit an event to Datadog based on whether or not we could create the card
def emit_dd_event(status, msg):
    options = {
        'api_key': os.environ['DD_API_KEY'],
    }
    initialize(**options)

    title = f"Trello Card creation {status}"
    text = msg
    tags = ['team:agent-integrations', 'application:trello_github_action']

    api.Event.create(title=title, text=text, tags=tags)

# Retrieve the github environment from the docker runtime Github Actions provides
# https://developer.github.com/actions/creating-github-actions/accessing-the-runtime-environment/
def get_github_event():
    event_file_path = os.environ[EVENT_PATH_ENV_VAR]
    try:
        with open(event_file_path, "r") as f:
            pull_request_event = f.read()
        return json.loads(pull_request_event)
    except (IOError, ValueError) as e:
        emit_dd_event(FAILED, f"Unable to create Trello card: {e}")
        raise

# Create the Trello card on the board specified by the environment variable
# https://developers.trello.com/reference/#cards-2
def create_trello_card(pull_request_event):
    querystring = {
        "idList": os.environ[TRELLO_LIST_ID],
        "keepFromSource":"all",
        "name": pull_request_event.get('title'),
        "description": pull_request_event.get('body', '')[:5000],
        "key": os.environ[TRELLO_KEY_ENV_VAR],
        "token": os.environ[TRELLO_TOKEN_ENV_VAR]
    }

    response = requests.post(TRELLO_API_URL, params=querystring)
    response.raise_for_status()

# Use the github labels from the PR to determine if we should create a Trello card
# True if any of the labels on the PR starts with changelog and isn't `no-changelog`
# AND the PR is merged
def should_create_card(pull_request_event):
    pr_includes_changes = False
    pr_is_merged = False

    for label in pull_request_event.get('pull_request').get('labels', []):
        label = label.get('name', '')
        if label.startswith('changelog/') and label != 'changelog/no-changelog':
            pr_includes_changes = True

<<<<<<< HEAD
    if pull_request_event.get('pull_request').get('merged') and pull_request_event.get('action') == 'closed':
=======
    if pull_request_event.get('pull_request', {}).get('merged') and pull_request_event.get('action') == 'closed':
>>>>>>> 8f1420f8
        pr_is_merged = True

    return pr_includes_changes and pr_is_merged

if __name__ == "__main__":
    validate_env_vars()
    pull_request_event = get_github_event()
    pr_url = pull_request_event.get('pull_request').get('url')
    if should_create_card(pull_request_event):
        try:
            create_trello_card(pull_request_event.get('pull_request'))
        except Exception as e:
            emit_dd_event(FAILED, f"Couldn't submit card to Trello API: {e}")
        else:
            emit_dd_event(SUCCESS, f"Succesfully created Trello card for PR {pr_url}")
    else:
        print(f"Not creating a card for Pull Request {pr_url}")<|MERGE_RESOLUTION|>--- conflicted
+++ resolved
@@ -88,11 +88,7 @@
         if label.startswith('changelog/') and label != 'changelog/no-changelog':
             pr_includes_changes = True
 
-<<<<<<< HEAD
-    if pull_request_event.get('pull_request').get('merged') and pull_request_event.get('action') == 'closed':
-=======
     if pull_request_event.get('pull_request', {}).get('merged') and pull_request_event.get('action') == 'closed':
->>>>>>> 8f1420f8
         pr_is_merged = True
 
     return pr_includes_changes and pr_is_merged
