workflow "Create Trello Card" {
<<<<<<< HEAD
  on = "push"
=======
>>>>>>> c1d07d81
  resolves = ["Datadog Github-Trello"]
  on = "push"
}

action "Datadog Github-Trello" {
  uses = "./.github/actions/trello_release"
  secrets = ["DD_API_KEY", "TRELLO_KEY", "TRELLO_LIST_ID", "TRELLO_TOKEN"]
}<|MERGE_RESOLUTION|>--- conflicted
+++ resolved
@@ -1,8 +1,4 @@
 workflow "Create Trello Card" {
-<<<<<<< HEAD
-  on = "push"
-=======
->>>>>>> c1d07d81
   resolves = ["Datadog Github-Trello"]
   on = "push"
 }
