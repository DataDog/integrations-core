--- conflicted
+++ resolved
@@ -2,7 +2,6 @@
 
 ## Unreleased
 
-<<<<<<< HEAD
 ***Changed***:
 
 * Change short name of `yarn.metrics.decommissioned_nodes` from `nds decomm` to `nds decommed` ([#15980](https://github.com/DataDog/integrations-core/pull/15980))
@@ -11,10 +10,7 @@
 
 * Add `yarn.metrics.decommissioning_nodes` metric ([#15980](https://github.com/DataDog/integrations-core/pull/15980))
 
-## 5.0.0 / 2023-08-10
-=======
 ## 5.0.0 / 2023-08-10 / Agent 7.48.0
->>>>>>> 6ad7f4d3
 
 ***Changed***:
 
