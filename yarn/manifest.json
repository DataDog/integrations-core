{
  "maintainer": "help@datadoghq.com",
  "manifest_version": "0.1.0",
  "max_agent_version": "6.0.0",
  "min_agent_version": "5.6.3",
  "name": "yarn",
  "short_description": "Collect cluster-wide health metrics and track application progress.",
  "support": "core",
  "supported_os": [
    "linux",
    "mac_os",
    "windows"
  ],
<<<<<<< HEAD
  "version": "1.1.0",
=======
  "version": "1.2.0",
>>>>>>> ce72c3a0
  "guid": "3223c2e3-29dd-4cfb-82a2-51b951c648eb"
}<|MERGE_RESOLUTION|>--- conflicted
+++ resolved
@@ -11,10 +11,6 @@
     "mac_os",
     "windows"
   ],
-<<<<<<< HEAD
   "version": "1.1.0",
-=======
-  "version": "1.2.0",
->>>>>>> ce72c3a0
   "guid": "3223c2e3-29dd-4cfb-82a2-51b951c648eb"
 }