--- conflicted
+++ resolved
@@ -45,105 +45,11 @@
 
 Working with integrations is easy, the main page of the [development docs](docs/dev/README.md)
 contains all the info you need to get your dev enviroment up and running in minutes
-to run, test and build core Checks.
+to run, test and build a Check.
 
-<<<<<<< HEAD
-**Note:** the instructions are only valid for a subset of the Checks in this
+**Important:** the instructions are only valid for a subset of the Checks in this
 repository. Making all the checks work with the new build and test strategy is
-a work in progress, this is the list of the supported checks:
-
-* [apache](apache)
-* [btrfs](btrfs)
-* [directory](directory)
-* [disk](disk)
-* [envoy](envoy)
-* [istio](istio)
-* [kube_proxy](kube_proxy)
-* [kubelet](kubelet)
-* [linkerd](linkerd)
-* [mcache](mcache)
-* [network](network)
-* [nfsstat](nfsstat)
-* [postgres](postgres)
-* [powerdns_recursor](powerdns_recursor)
-* [prometheus](prometheus)
-* [redisdb](redisdb)
-* [spark](spark)
-* [ssh_check](ssh_check)
-* [system_core](system_core)
-* [teamcity](teamcity)
-* [vsphere](vsphere)
-
-For checks that are not listed here, please refer to [Legacy development Setup](docs/dev/legacy.md).
-
-# Reporting Issues
-
-For more information on integrations, please reference our [documentation](http://docs.datadoghq.com)
-and [knowledge base](https://help.datadoghq.com/hc/en-us). You can also visit our
-[help page](http://docs.datadoghq.com/help/) to connect with us.
-=======
-### Prerequisites
-
-* Python 2.7, see [this page](docs/dev/python.md) for more details.
-
-### Quickstart
-
-The project comes with a requirements file you can pass to `pip` to install all
-the dependencies needed to work with any check. From the root of the repo, run:
-
-```shell
-pip install -r requirements-dev.txt
-```
-
-To work with a specific check you need to install its own dependencies. The easiest
-way to iterate on a check development is installing the wheel itself in editable mode.
-For example, if you want to do this for the `disk` check run the following:
-
-```shell
-cd disk && pip install -e .
-```
-
-To double check everything is working as expected you can run:
-
-```shell
-python -c"from datadog_checks.disk import Disk"
-```
-
-if the commands ends without errors, you're good to go!
-
-### Testing
-
-To run the testsuite for a given check you can either use `tox`, like:
-
-```shell
-cd {integration} && tox
-```
-
-or invoke [Pytest][9] directly:
-
-```shell
-cd {integration} && py.test
-```
-
-**Note:** only a subset of the checks can be tested like this. Porting all the
-checks to Pytest is a work in progress. There is an [updated list][14] of the
-checks supporting the new testing approach, for checks that are not listed there
-please refer to [Legacy development Setup](docs/dev/legacy.md).
-
-If you updated the test requirements for a check, run `tox --recreate` for changes to be effective.
-
-### Building
-
-`setup.py` provides the setuptools setup script that will help us package and
-build the wheel. If you wish to learn more about python packaging please take a
-look at the official python documentation [here][10]
-
-Once your setup.py is ready, creating a wheel is a easy as:
-
-```shell
-cd {integration}
-python setup.py bdist_wheel
-```
+a work in progress. You can find the list of the checks already updated [here][20]
 
 ## Reporting Issues
 
@@ -165,4 +71,4 @@
 [12]: https://help.datadoghq.com/hc/en-us
 [13]: http://docs.datadoghq.com/help/
 [14]: https://github.com/DataDog/integrations-core/blob/master/tasks/constants.py#L15
->>>>>>> 30f87e94
+[20]: https://github.com/DataDog/integrations-core/blob/master/tasks/constants.py#L15