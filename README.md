--- conflicted
+++ resolved
@@ -97,11 +97,8 @@
 * [disk](disk)
 * [mcache](mcache)
 * [redisdb](redisdb)
-<<<<<<< HEAD
+* [ssh_check](ssh_check)
 * [system_core](system_core)
-=======
-* [ssh_check](ssh_check)
->>>>>>> dd9b9e60
 * [vsphere](vsphere)
 
 For checks that are not listed here, please refer to [Legacy development Setup](docs/dev/legacy.md).
