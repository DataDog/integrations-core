--- conflicted
+++ resolved
@@ -1,28 +1,4 @@
 {
-<<<<<<< HEAD
-  "categories": [
-    "data store"
-  ],
-  "creates_events": false,
-  "display_name": "Cassandra Nodetool",
-  "guid": "00e4a8bd-8ec2-4bb4-b725-6aaa91618d13",
-  "is_public": true,
-  "maintainer": "help@datadoghq.com",
-  "manifest_version": "1.0.0",
-  "metric_prefix": "cassandra.",
-  "metric_to_check": "cassandra.nodetool.status.status",
-  "name": "cassandra_nodetool",
-  "public_title": "Cassandra Nodetool",
-  "short_description": "monitor cassandra using the nodetool utility",
-  "support": "core",
-  "supported_os": [
-    "linux",
-    "mac_os",
-    "windows"
-  ],
-  "type": "check",
-  "integration_id": "cassandra-nodetool",
-=======
   "manifest_version": "2.0.0",
   "app_uuid": "a66c231d-54c2-4422-9575-7031709854d8",
   "app_id": "cassandra-nodetool",
@@ -49,7 +25,6 @@
     "sales_email": "info@datadoghq.com"
   },
   "oauth": {},
->>>>>>> 076cd0ec
   "assets": {
     "integration": {
       "source_type_name": "Cassandra Nodetool",
