# (C) Datadog, Inc. 2018
# All rights reserved
# Licensed under a 3-clause BSD style license (see LICENSE)

<<<<<<< HEAD
import logging
import os
import stat
import subprocess

import pytest

from datadog_checks.dev import TempDir, docker_run
=======
import subprocess
import os
import pytest

from . import common
from datadog_checks.dev import docker_run
>>>>>>> b1678644
from datadog_checks.dev.docker import get_container_ip
from datadog_checks.dev.utils import copy_path

from . import common


@pytest.fixture(scope="session")
def dd_environment():
    """
        Start the cassandra cluster with required configuration
    """
    env = os.environ
    compose_file = os.path.join(common.HERE, 'compose', 'docker-compose.yaml')
    env['CONTAINER_PORT'] = common.PORT

    with docker_run(
        compose_file,
        service_name=common.CASSANDRA_CONTAINER_NAME,
        log_patterns=['Listening for thrift clients']
    ):
        cassandra_seed = get_container_ip("{}".format(common.CASSANDRA_CONTAINER_NAME))
        env['CASSANDRA_SEEDS'] = cassandra_seed
        with docker_run(
<<<<<<< HEAD
            compose_file, service_name=common.CASSANDRA_CONTAINER_NAME, log_patterns=['Listening for thrift clients']
        ):
            cassandra_seed = get_container_ip("{}".format(common.CASSANDRA_CONTAINER_NAME))
            env['CASSANDRA_SEEDS'] = cassandra_seed
            with docker_run(
                compose_file, service_name=common.CASSANDRA_CONTAINER_NAME_2, log_patterns=['All sessions completed']
            ):
                subprocess.check_call(
                    [
                        "docker",
                        "exec",
                        common.CASSANDRA_CONTAINER_NAME,
                        "cqlsh",
                        "-e",
                        "CREATE KEYSPACE IF NOT EXISTS test \
                    WITH REPLICATION={'class':'SimpleStrategy', 'replication_factor':2}",
                    ]
                )
                yield common.CONFIG_INSTANCE, 'local'
=======
            compose_file,
            service_name=common.CASSANDRA_CONTAINER_NAME_2,
            log_patterns=['All sessions completed']
        ):
            subprocess.check_call([
                "docker",
                "exec", common.CASSANDRA_CONTAINER_NAME,
                "cqlsh",
                "-e",
                "CREATE KEYSPACE IF NOT EXISTS test \
                WITH REPLICATION={'class':'SimpleStrategy', 'replication_factor':2}"
            ])
            yield common.CONFIG_INSTANCE, 'local'
>>>>>>> b1678644
<|MERGE_RESOLUTION|>--- conflicted
+++ resolved
@@ -2,23 +2,12 @@
 # All rights reserved
 # Licensed under a 3-clause BSD style license (see LICENSE)
 
-<<<<<<< HEAD
-import logging
-import os
-import stat
-import subprocess
-
-import pytest
-
-from datadog_checks.dev import TempDir, docker_run
-=======
 import subprocess
 import os
 import pytest
 
 from . import common
 from datadog_checks.dev import docker_run
->>>>>>> b1678644
 from datadog_checks.dev.docker import get_container_ip
 from datadog_checks.dev.utils import copy_path
 
@@ -42,27 +31,6 @@
         cassandra_seed = get_container_ip("{}".format(common.CASSANDRA_CONTAINER_NAME))
         env['CASSANDRA_SEEDS'] = cassandra_seed
         with docker_run(
-<<<<<<< HEAD
-            compose_file, service_name=common.CASSANDRA_CONTAINER_NAME, log_patterns=['Listening for thrift clients']
-        ):
-            cassandra_seed = get_container_ip("{}".format(common.CASSANDRA_CONTAINER_NAME))
-            env['CASSANDRA_SEEDS'] = cassandra_seed
-            with docker_run(
-                compose_file, service_name=common.CASSANDRA_CONTAINER_NAME_2, log_patterns=['All sessions completed']
-            ):
-                subprocess.check_call(
-                    [
-                        "docker",
-                        "exec",
-                        common.CASSANDRA_CONTAINER_NAME,
-                        "cqlsh",
-                        "-e",
-                        "CREATE KEYSPACE IF NOT EXISTS test \
-                    WITH REPLICATION={'class':'SimpleStrategy', 'replication_factor':2}",
-                    ]
-                )
-                yield common.CONFIG_INSTANCE, 'local'
-=======
             compose_file,
             service_name=common.CASSANDRA_CONTAINER_NAME_2,
             log_patterns=['All sessions completed']
@@ -75,5 +43,4 @@
                 "CREATE KEYSPACE IF NOT EXISTS test \
                 WITH REPLICATION={'class':'SimpleStrategy', 'replication_factor':2}"
             ])
-            yield common.CONFIG_INSTANCE, 'local'
->>>>>>> b1678644
+            yield common.CONFIG_INSTANCE, 'local'