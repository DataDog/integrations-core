# (C) Datadog, Inc. 2018
# All rights reserved
# Licensed under a 3-clause BSD style license (see LICENSE)

import os
import subprocess

import pytest

from datadog_checks.dev import docker_run
from datadog_checks.dev.docker import get_container_ip, run_in_container

from . import common

E2E_METADATA = {
    'start_commands': [
        'apt-get update',
        'apt-get install -o Dpkg::Options::="--force-confdef" -o Dpkg::Options::="--force-confold" -y docker.io',
    ],
    'docker_volumes': ['/var/run/docker.sock:/var/run/docker.sock'],
}


@pytest.fixture(scope="session")
def dd_environment():
    """Start the cassandra cluster with required configuration."""
    env = os.environ
    compose_file = os.path.join(common.HERE, 'compose', 'docker-compose.yaml')
    env['CONTAINER_PORT'] = common.PORT

    with docker_run(
        compose_file, service_name=common.CASSANDRA_CONTAINER_NAME, log_patterns=['Listening for thrift clients']
    ):
        cassandra_seed = get_container_ip("{}".format(common.CASSANDRA_CONTAINER_NAME))
        env['CASSANDRA_SEEDS'] = cassandra_seed
        with docker_run(
            compose_file,
            service_name=common.CASSANDRA_CONTAINER_NAME_2,
            log_patterns=['All sessions completed', 'Starting listening for CQL clients'],
        ):
<<<<<<< HEAD
            command = [
                "cqlsh",
                "-e",
                "\"CREATE KEYSPACE IF NOT EXISTS test WITH REPLICATION="
                "{'class':'SimpleStrategy', 'replication_factor':2}\""
            ]
            run_in_container(common.CASSANDRA_CONTAINER_NAME, command)
            yield common.CONFIG_INSTANCE, 'local'
=======
            subprocess.check_call(
                [
                    "docker",
                    "exec",
                    common.CASSANDRA_CONTAINER_NAME,
                    "cqlsh",
                    "-e",
                    "CREATE KEYSPACE IF NOT EXISTS test \
                WITH REPLICATION={'class':'SimpleStrategy', 'replication_factor':2}",
                ]
            )
            yield common.CONFIG_INSTANCE, E2E_METADATA
>>>>>>> e471e4e7
<|MERGE_RESOLUTION|>--- conflicted
+++ resolved
@@ -38,26 +38,11 @@
             service_name=common.CASSANDRA_CONTAINER_NAME_2,
             log_patterns=['All sessions completed', 'Starting listening for CQL clients'],
         ):
-<<<<<<< HEAD
             command = [
                 "cqlsh",
                 "-e",
-                "\"CREATE KEYSPACE IF NOT EXISTS test WITH REPLICATION="
-                "{'class':'SimpleStrategy', 'replication_factor':2}\""
+                "\"CREATE KEYSPACE IF NOT EXISTS test \
+                WITH REPLICATION={'class':'SimpleStrategy', 'replication_factor':2}\"",
             ]
             run_in_container(common.CASSANDRA_CONTAINER_NAME, command)
-            yield common.CONFIG_INSTANCE, 'local'
-=======
-            subprocess.check_call(
-                [
-                    "docker",
-                    "exec",
-                    common.CASSANDRA_CONTAINER_NAME,
-                    "cqlsh",
-                    "-e",
-                    "CREATE KEYSPACE IF NOT EXISTS test \
-                WITH REPLICATION={'class':'SimpleStrategy', 'replication_factor':2}",
-                ]
-            )
-            yield common.CONFIG_INSTANCE, E2E_METADATA
->>>>>>> e471e4e7
+            yield common.CONFIG_INSTANCE, E2E_METADATA