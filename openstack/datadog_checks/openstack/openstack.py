--- conflicted
+++ resolved
@@ -12,12 +12,7 @@
 import simplejson as json
 
 from datadog_checks.checks import AgentCheck
-<<<<<<< HEAD
 from datadog_checks.utils.decorator import trace_func
-=======
-from datadog_checks.config import is_affirmative
-
->>>>>>> e4f5ba64
 
 try:
     # Agent >= 6.0: the check pushes tags invoking `set_external_tags`
