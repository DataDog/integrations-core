--- conflicted
+++ resolved
@@ -9,10 +9,7 @@
     "mac_os",
     "windows"
   ],
-<<<<<<< HEAD
-=======
-  "version": "1.2.0",
->>>>>>> e5918666
+  "version": "1.3.0",
   "guid": "944452d0-208e-4d1c-8adb-495f517ce2c2",
   "public_title": "Datadog-OpenStack Integration",
   "categories":["cloud"],
