# (C) Datadog, Inc. 2018-present
# All rights reserved
# Licensed under a 3-clause BSD style license (see LICENSE)
import copy

import pytest

<<<<<<< HEAD
from datadog_checks.dev.testing.requirements import requires_windows
=======
from datadog_checks.dev.testing import requires_windows
>>>>>>> 04d0fe98

try:
    from datadog_test_libs.win.pdh_mocks import initialize_pdh_tests, pdh_mocks_fixture  # noqa: F401

    from datadog_checks.checks.win.winpdh_base import PDHBaseCheck
except ImportError:
    pass


DEFAULT_INSTANCE = {'host': '.'}

SINGLE_INSTANCE_COUNTER = [["Memory", None, "Available Bytes", "test.system.mem.available", "gauge"]]

INSTANCE_OF_SINGLE_INSTANCE_COUNTER = [["Memory", "1", "Available Bytes", "test.system.mem.available", "gauge"]]

MULTI_INSTANCE_COUNTER = [["Processor", None, "% Processor Time", "test.processor_time", "gauge"]]

MULTI_INSTANCE_COUNTER_WITH_INSTANCES = [
    ["Processor", "0", "% Processor Time", "test.processor_time_0", "gauge"],
    ["Processor", "1", "% Processor Time", "test.processor_time_1", "gauge"],
]

PARTIAL_COUNTER_LIST = [
    ["NTDS", None, "LDAP Client Sessions", "active_directory.ldap.client_sessions", "gauge"],
    ["NTDS", None, "LDAP Bind Time", "active_directory.ldap.bind_time", "gauge"],
    ["NTDS", None, "LDAP Successful Binds/sec", "active_directory.ldap.successful_binds_persec", "gauge"],
    ["NTDS", None, "LDAP Searches/sec", "active_directory.ldap.searches_persec", "gauge"],
    # these two don't exist
    ["NTDS", None, "Kerberos Authentications/sec", "active_directory.kerberos.auths_persec", "gauge"],
    ["NTDS", None, "NTLM Authentications/sec", "active_directory.ntlm.auths_persec", "gauge"],
]


@requires_windows
def test_single_instance_counter(aggregator, pdh_mocks_fixture):  # noqa F811
    initialize_pdh_tests()
    instance = DEFAULT_INSTANCE
    c = PDHBaseCheck("testcheck", {}, {}, [instance], SINGLE_INSTANCE_COUNTER)
    c.check(instance)

    aggregator.assert_metric("test.system.mem.available", tags=None, count=1)


@requires_windows
def test_single_instance_counter_with_instance(aggregator, pdh_mocks_fixture):  # noqa F811
    initialize_pdh_tests()
    instance = DEFAULT_INSTANCE
    with pytest.raises(AttributeError):
        PDHBaseCheck("testcheck", {}, {}, [instance], INSTANCE_OF_SINGLE_INSTANCE_COUNTER)


@requires_windows
def test_multi_instance_counter(aggregator, pdh_mocks_fixture):  # noqa F811
    initialize_pdh_tests()
    instance = DEFAULT_INSTANCE
    c = PDHBaseCheck("testcheck", {}, {}, [instance], MULTI_INSTANCE_COUNTER)
    c.check(instance)
    for t in ['instance:0', 'instance:1', 'instance:_Total']:
        aggregator.assert_metric("test.processor_time", tags=['%s' % t], count=1)
    assert aggregator.metrics_asserted_pct == 100.0


@requires_windows
def test_multi_instance_counter_specific_instances(aggregator, pdh_mocks_fixture):  # noqa F811
    initialize_pdh_tests()
    instance = DEFAULT_INSTANCE
    c = PDHBaseCheck("testcheck", {}, [instance], MULTI_INSTANCE_COUNTER_WITH_INSTANCES)
    c.check(instance)
    for t in ['test.processor_time_0', 'test.processor_time_1']:
        aggregator.assert_metric(t, tags=None, count=1)
    assert aggregator.metrics_asserted_pct == 100.0


@requires_windows
def test_additional_metrics(aggregator, pdh_mocks_fixture):  # noqa F811
    initialize_pdh_tests()
    instance = copy.deepcopy(DEFAULT_INSTANCE)
    instance['additional_metrics'] = SINGLE_INSTANCE_COUNTER

    c = PDHBaseCheck("testcheck", {}, [instance], counter_list=[])
    c.check(instance)

    aggregator.assert_metric("test.system.mem.available", tags=None, count=1)


@requires_windows
def test_returns_partial_metrics(aggregator, pdh_mocks_fixture):  # noqa F811
    initialize_pdh_tests()
    instance = DEFAULT_INSTANCE
    c = PDHBaseCheck("testcheck", {}, [instance], PARTIAL_COUNTER_LIST)
    c.check(instance)

    aggregator.assert_metric("active_directory.ldap.client_sessions", tags=None, count=1)
    aggregator.assert_metric("active_directory.ldap.bind_time", tags=None, count=1)
    aggregator.assert_metric("active_directory.ldap.successful_binds_persec", tags=None, count=1)
    aggregator.assert_metric("active_directory.ldap.searches_persec", tags=None, count=1)
    assert aggregator.metrics_asserted_pct == 100.0


@requires_windows
def test_default_admin_share():
    initialize_pdh_tests()
    c = PDHBaseCheck("testcheck", {}, [DEFAULT_INSTANCE], SINGLE_INSTANCE_COUNTER)
    nr = c._get_netresource('1.1.1.1')
    assert nr.lpRemoteName == '\\\\1.1.1.1\\c$'
    assert nr.dwType == 0
    assert nr.lpLocalName is None


@requires_windows
def test_custom_admin_share():
    initialize_pdh_tests()
    instance = copy.deepcopy(DEFAULT_INSTANCE)
    instance['admin_share'] = 'ipc$'
    c = PDHBaseCheck("testcheck", {}, [instance], SINGLE_INSTANCE_COUNTER)
    nr = c._get_netresource('1.2.3.4')
    assert nr.lpRemoteName == '\\\\1.2.3.4\\ipc$'


@requires_windows
def test_no_admin_share():
    initialize_pdh_tests()
    instance = copy.deepcopy(DEFAULT_INSTANCE)
    instance['admin_share'] = ''
    c = PDHBaseCheck("testcheck", {}, [instance], SINGLE_INSTANCE_COUNTER)
    nr = c._get_netresource('1.2.3.4')
    assert nr.lpRemoteName == '\\\\1.2.3.4'<|MERGE_RESOLUTION|>--- conflicted
+++ resolved
@@ -5,11 +5,7 @@
 
 import pytest
 
-<<<<<<< HEAD
-from datadog_checks.dev.testing.requirements import requires_windows
-=======
 from datadog_checks.dev.testing import requires_windows
->>>>>>> 04d0fe98
 
 try:
     from datadog_test_libs.win.pdh_mocks import initialize_pdh_tests, pdh_mocks_fixture  # noqa: F401
