# -*- coding: utf-8 -*-

# (C) Datadog, Inc. 2018-present
# All rights reserved
# Licensed under a 3-clause BSD style license (see LICENSE)
import json
from collections import OrderedDict
from typing import Any

import mock
import pytest
from six import PY3

from datadog_checks.base import AgentCheck
from datadog_checks.base import __version__ as base_package_version
from datadog_checks.base import to_native_string
from datadog_checks.base.checks.base import datadog_agent
from datadog_checks.dev.testing import requires_py3


def test_instance():
    """
    Simply assert the class can be instantiated
    """
    # rely on default
    check = AgentCheck()
    assert check.init_config == {}
    assert check.instances == []

    # pass dict for 'init_config', a list for 'instances'
    init_config = {'foo': 'bar'}
    instances = [{'bar': 'baz'}]
    check = AgentCheck(init_config=init_config, instances=instances)
    assert check.init_config == {'foo': 'bar'}
    assert check.instances == [{'bar': 'baz'}]


def test_check_version():
    check = AgentCheck()

    assert check.check_version == base_package_version


def test_load_config():
    assert AgentCheck.load_config("raw_foo: bar") == {'raw_foo': 'bar'}


def test_persistent_cache(datadog_agent):
    check = AgentCheck()
    check.check_id = 'test'

    check.write_persistent_cache('foo', 'bar')

    assert datadog_agent.read_persistent_cache('test_foo') == 'bar'
    assert check.read_persistent_cache('foo') == 'bar'


@pytest.mark.parametrize(
    'enable_metadata_collection, expected_is_metadata_collection_enabled',
    [(None, False), ('true', True), ('false', False)],
)
def test_is_metadata_collection_enabled(enable_metadata_collection, expected_is_metadata_collection_enabled):
    check = AgentCheck()
    with mock.patch('datadog_checks.base.checks.base.datadog_agent.get_config') as get_config:
        get_config.return_value = enable_metadata_collection

        assert check.is_metadata_collection_enabled() is expected_is_metadata_collection_enabled
        assert AgentCheck.is_metadata_collection_enabled() is expected_is_metadata_collection_enabled

        get_config.assert_called_with('enable_metadata_collection')


def test_log_critical_error():
    check = AgentCheck()

    with pytest.raises(NotImplementedError):
        check.log.critical('test')


class TestSecretsSanitization:
    def test_default(self, caplog):
        # type: (Any) -> None
        secret = 's3kr3t'
        check = AgentCheck()

        message = 'hello, {}'.format(secret)
        assert check.sanitize(message) == message

        check.log.error(message)
        assert secret in caplog.text

    def test_sanitize_text(self):
        # type: () -> None
        secret = 'p@$$w0rd'
        check = AgentCheck()
        check.register_secret(secret)

        sanitized = check.sanitize('hello, {}'.format(secret))
        assert secret not in sanitized

    def text_sanitize_logs(self, caplog):
        # type: (Any) -> None
        secret = 'p@$$w0rd'
        check = AgentCheck()
        check.register_secret(secret)

        check.log.error('hello, %s', secret)
        assert secret not in caplog.text

    def test_sanitize_service_check_message(self, aggregator, caplog):
        # type: (Any, Any) -> None
        secret = 'p@$$w0rd'
        check = AgentCheck()
        check.register_secret(secret)
        sanitized = check.sanitize(secret)

        check.service_check('test.can_check', status=AgentCheck.CRITICAL, message=secret)

        aggregator.assert_service_check('test.can_check', status=AgentCheck.CRITICAL, message=sanitized)

    def test_sanitize_exception_tracebacks(self):
        # type: () -> None
        class MyCheck(AgentCheck):
            def __init__(self, *args, **kwargs):
                # type: (*Any, **Any) -> None
                super(MyCheck, self).__init__(*args, **kwargs)
                self.password = 'p@$$w0rd'
                self.register_secret(self.password)

            def check(self, instance):
                # type: (Any) -> None
                try:
                    # Simulate a failing call in a dependency.
                    raise Exception('Could not establish connection with Password={}'.format(self.password))
                except Exception as exc:
                    raise RuntimeError('Unexpected error while executing check: {}'.format(exc))

        check = MyCheck('my_check', {}, [{}])
        result = json.loads(check.run())[0]

        assert check.password not in result['message']
        assert check.password not in result['traceback']


def test_warning_ok():
    check = AgentCheck()

    check.warning("foo")
    check.warning("hello %s%s", "world", "!")

    assert ["foo", "hello world!"] == check.warnings


def test_warning_args_errors():
    check = AgentCheck()

    check.warning("should not raise error: %s")

    with pytest.raises(TypeError):
        check.warning("not enough arguments: %s %s", "a")

    with pytest.raises(TypeError):
        check.warning("too many arguments: %s %s", "a", "b", "c")

    assert ["should not raise error: %s"] == check.warnings


@pytest.mark.parametrize(
    'case_name, check, expected_attributes',
    [
        (
            'agent 5 signature: only args',
            AgentCheck('check_name', {'init_conf1': 'init_value1'}, {'agent_conf1': 'agent_value1'}, [{'foo': 'bar'}]),
            {
                'name': 'check_name',
                'init_config': {'init_conf1': 'init_value1'},
                'agentConfig': {'agent_conf1': 'agent_value1'},
                'instance': {'foo': 'bar'},
            },
        ),
        (
            'agent 5 signature: instances as kwarg',
            AgentCheck(
                'check_name', {'init_conf1': 'init_value1'}, {'agent_conf1': 'agent_value1'}, instances=[{'foo': 'bar'}]
            ),
            {
                'name': 'check_name',
                'init_config': {'init_conf1': 'init_value1'},
                'agentConfig': {'agent_conf1': 'agent_value1'},
                'instance': {'foo': 'bar'},
            },
        ),
        (
            'agent 5 signature: agentConfig and instances as kwarg',
            AgentCheck(
                'check_name',
                {'init_conf1': 'init_value1'},
                agentConfig={'agent_conf1': 'agent_value1'},
                instances=[{'foo': 'bar'}],
            ),
            {
                'name': 'check_name',
                'init_config': {'init_conf1': 'init_value1'},
                'agentConfig': {'agent_conf1': 'agent_value1'},
                'instance': {'foo': 'bar'},
            },
        ),
        (
            'agent 5 signature: init_config, agentConfig and instances as kwarg',
            AgentCheck(
                'check_name',
                init_config={'init_conf1': 'init_value1'},
                agentConfig={'agent_conf1': 'agent_value1'},
                instances=[{'foo': 'bar'}],
            ),
            {
                'name': 'check_name',
                'init_config': {'init_conf1': 'init_value1'},
                'agentConfig': {'agent_conf1': 'agent_value1'},
                'instance': {'foo': 'bar'},
            },
        ),
        (
            'agent 5 signature: name, init_config, agentConfig and instances as kwarg',
            AgentCheck(
                name='check_name',
                init_config={'init_conf1': 'init_value1'},
                agentConfig={'agent_conf1': 'agent_value1'},
                instances=[{'foo': 'bar'}],
            ),
            {
                'name': 'check_name',
                'init_config': {'init_conf1': 'init_value1'},
                'agentConfig': {'agent_conf1': 'agent_value1'},
                'instance': {'foo': 'bar'},
            },
        ),
        (
            'agent 5 signature: no instances',
            AgentCheck('check_name', {'init_conf1': 'init_value1'}, {'agent_conf1': 'agent_value1'}),
            {
                'name': 'check_name',
                'init_config': {'init_conf1': 'init_value1'},
                'agentConfig': {'agent_conf1': 'agent_value1'},
                'instance': None,
            },
        ),
        (
            'agent 5 signature: no instances and agentConfig as kwarg',
            AgentCheck('check_name', {'init_conf1': 'init_value1'}, agentConfig={'agent_conf1': 'agent_value1'}),
            {
                'name': 'check_name',
                'init_config': {'init_conf1': 'init_value1'},
                'agentConfig': {'agent_conf1': 'agent_value1'},
                'instance': None,
            },
        ),
        (
            'agent 5 signature: no instances and init_config, agentConfig as kwarg',
            AgentCheck(
                'check_name', init_config={'init_conf1': 'init_value1'}, agentConfig={'agent_conf1': 'agent_value1'}
            ),
            {
                'name': 'check_name',
                'init_config': {'init_conf1': 'init_value1'},
                'agentConfig': {'agent_conf1': 'agent_value1'},
                'instance': None,
            },
        ),
        (
            'agent 5 signature: no instances and name, init_config, agentConfig as kwarg',
            AgentCheck(
                name='check_name',
                init_config={'init_conf1': 'init_value1'},
                agentConfig={'agent_conf1': 'agent_value1'},
            ),
            {
                'name': 'check_name',
                'init_config': {'init_conf1': 'init_value1'},
                'agentConfig': {'agent_conf1': 'agent_value1'},
                'instance': None,
            },
        ),
        (
            'agent 6 signature: only args (instances as list)',
            AgentCheck('check_name', {'init_conf1': 'init_value1'}, [{'foo': 'bar'}]),
            {
                'name': 'check_name',
                'init_config': {'init_conf1': 'init_value1'},
                'agentConfig': {},
                'instance': {'foo': 'bar'},
            },
        ),
        (
            'agent 6 signature: only args (instances as tuple)',
            AgentCheck('check_name', {'init_conf1': 'init_value1'}, ({'foo': 'bar'},)),
            {
                'name': 'check_name',
                'init_config': {'init_conf1': 'init_value1'},
                'agentConfig': {},
                'instance': {'foo': 'bar'},
            },
        ),
        (
            'agent 6 signature: instances as kwarg',
            AgentCheck('check_name', {'init_conf1': 'init_value1'}, instances=[{'foo': 'bar'}]),
            {
                'name': 'check_name',
                'init_config': {'init_conf1': 'init_value1'},
                'agentConfig': {},
                'instance': {'foo': 'bar'},
            },
        ),
        (
            'agent 6 signature: init_config, instances as kwarg',
            AgentCheck('check_name', init_config={'init_conf1': 'init_value1'}, instances=[{'foo': 'bar'}]),
            {
                'name': 'check_name',
                'init_config': {'init_conf1': 'init_value1'},
                'agentConfig': {},
                'instance': {'foo': 'bar'},
            },
        ),
        (
            'agent 6 signature: name, init_config, instances as kwarg',
            AgentCheck(name='check_name', init_config={'init_conf1': 'init_value1'}, instances=[{'foo': 'bar'}]),
            {
                'name': 'check_name',
                'init_config': {'init_conf1': 'init_value1'},
                'agentConfig': {},
                'instance': {'foo': 'bar'},
            },
        ),
    ],
)
def test_agent_signature(case_name, check, expected_attributes):
    actual_attributes = {attr: getattr(check, attr) for attr in expected_attributes}
    assert expected_attributes == actual_attributes


class TestMetricNormalization:
    def test_default(self):
        check = AgentCheck()
        metric_name = u'Klüft inför på fédéral'
        normalized_metric_name = 'Kluft_infor_pa_federal'

        assert check.normalize(metric_name) == normalized_metric_name

    def test_fix_case(self):
        check = AgentCheck()
        metric_name = u'Klüft inför på fédéral'
        normalized_metric_name = 'kluft_infor_pa_federal'

        assert check.normalize(metric_name, fix_case=True) == normalized_metric_name

    def test_prefix(self):
        check = AgentCheck()
        metric_name = u'metric'
        prefix = u'somePrefix'
        normalized_metric_name = 'somePrefix.metric'

        assert check.normalize(metric_name, prefix=prefix) == normalized_metric_name

    def test_prefix_bytes(self):
        check = AgentCheck()
        metric_name = u'metric'
        prefix = b'some'
        normalized_metric_name = 'some.metric'

        assert check.normalize(metric_name, prefix=prefix) == normalized_metric_name

    def test_prefix_unicode_metric_bytes(self):
        check = AgentCheck()
        metric_name = b'metric'
        prefix = u'some'
        normalized_metric_name = 'some.metric'

        assert check.normalize(metric_name, prefix=prefix) == normalized_metric_name

    def test_prefix_fix_case(self):
        check = AgentCheck()
        metric_name = b'metric'
        prefix = u'somePrefix'
        normalized_metric_name = 'some_prefix.metric'

        assert check.normalize(metric_name, fix_case=True, prefix=prefix) == normalized_metric_name

    def test_underscores_redundant(self):
        check = AgentCheck()
        metric_name = u'a_few__redundant___underscores'
        normalized_metric_name = 'a_few_redundant_underscores'

        assert check.normalize(metric_name) == normalized_metric_name

    def test_underscores_at_ends(self):
        check = AgentCheck()
        metric_name = u'_some_underscores_'
        normalized_metric_name = 'some_underscores'

        assert check.normalize(metric_name) == normalized_metric_name

    def test_underscores_and_dots(self):
        check = AgentCheck()
        metric_name = u'some_.dots._and_._underscores'
        normalized_metric_name = 'some.dots.and.underscores'

        assert check.normalize(metric_name) == normalized_metric_name

    def test_invalid_chars_and_underscore(self):
        check = AgentCheck()
        metric_name = u'metric.hello++aaa$$_bbb'
        normalized_metric_name = 'metric.hello_aaa_bbb'

        assert check.normalize(metric_name) == normalized_metric_name


@pytest.mark.parametrize(
    'case, tag, expected_tag',
    [
        ('nothing to normalize', 'abc:123', 'abc:123'),
        ('unicode', u'Klüft inför på fédéral', 'Klüft_inför_på_fédéral'),
        ('invalid chars', 'foo,+*-/()[]{}  \t\nbar:123', 'foo_bar:123'),
        ('leading and trailing underscores', '__abc:123__', 'abc:123'),
        ('redundant underscore', 'foo_____bar', 'foo_bar'),
        ('invalid chars and underscore', 'foo++__bar', 'foo_bar'),
    ],
)
def test_normalize_tag(case, tag, expected_tag):
    check = AgentCheck()
    assert check.normalize_tag(tag) == expected_tag, 'Failed case: {}'.format(case)


class TestMetrics:
    def test_namespace(self, aggregator):
        check = AgentCheck()
        check.__NAMESPACE__ = 'test'

        check.gauge('metric', 0)

        aggregator.assert_metric('test.metric')

    def test_namespace_override(self, aggregator):
        check = AgentCheck()
        check.__NAMESPACE__ = 'test'

        methods = ('gauge', 'count', 'monotonic_count', 'rate', 'histogram', 'historate', 'increment', 'decrement')
        for method in methods:
            getattr(check, method)('metric', 0, raw=True)

        aggregator.assert_metric('metric', count=len(methods))

    def test_non_float_metric(self, aggregator):
        check = AgentCheck()
        metric_name = 'test_metric'
        with pytest.raises(ValueError):
            check.gauge(metric_name, '85k')
        aggregator.assert_metric(metric_name, count=0)


class TestEvents:
    def test_valid_event(self, aggregator):
        check = AgentCheck()
        event = {
            "event_type": "new.event",
            "msg_title": "new test event",
            "aggregation_key": "test.event",
            "msg_text": "test event test event",
            "tags": ["foo", "bar"],
            "timestamp": 1,
        }
        check.event(event)
        aggregator.assert_event('test event test event', tags=["foo", "bar"])

    @pytest.mark.parametrize('msg_text', [u'test-π', 'test-π', b'test-\xcf\x80'])
    def test_encoding(self, aggregator, msg_text):
        check = AgentCheck()
        event = {
            'event_type': 'new.event',
            'msg_title': 'new test event',
            'aggregation_key': 'test.event',
            'msg_text': msg_text,
            'tags': ['∆', u'Ω-bar'],
            'timestamp': 1,
        }
        check.event(event)
        aggregator.assert_event(to_native_string(msg_text), tags=['∆', 'Ω-bar'])

    def test_namespace(self, aggregator):
        check = AgentCheck()
        check.__NAMESPACE__ = 'test'
        event = {
            'event_type': 'new.event',
            'msg_title': 'new test event',
            'aggregation_key': 'test.event',
            'msg_text': 'test event test event',
            'tags': ['foo', 'bar'],
            'timestamp': 1,
        }
        check.event(event)
        aggregator.assert_event('test event test event', source_type_name='test', tags=['foo', 'bar'])


class TestServiceChecks:
    def test_valid_sc(self, aggregator):
        check = AgentCheck()

        check.service_check("testservicecheck", AgentCheck.OK, tags=None, message="")
        aggregator.assert_service_check("testservicecheck", status=AgentCheck.OK)

        check.service_check(
            "testservicecheckwithhostname",
            AgentCheck.OK,
            tags=["foo", "bar"],
            hostname="testhostname",
        )
        aggregator.assert_service_check(
            "testservicecheckwithhostname",
            status=AgentCheck.OK,
            tags=["foo", "bar"],
            hostname="testhostname",
        )

        check.service_check("testservicecheckwithnonemessage", AgentCheck.OK, message=None)
        aggregator.assert_service_check("testservicecheckwithnonemessage", status=AgentCheck.OK)

    def test_namespace(self, aggregator):
        check = AgentCheck()
        check.__NAMESPACE__ = 'test'

        check.service_check('service_check', AgentCheck.OK)
        aggregator.assert_service_check('test.service_check', status=AgentCheck.OK)

    def test_namespace_override(self, aggregator):
        check = AgentCheck()
        check.__NAMESPACE__ = 'test'

        check.service_check('service_check', AgentCheck.OK, raw=True)
        aggregator.assert_service_check('service_check', status=AgentCheck.OK)


class TestTags:
    def test_default_string(self):
        check = AgentCheck()
        tag = 'default:string'
        tags = [tag]

        normalized_tags = check._normalize_tags_type(tags, None)
        normalized_tag = normalized_tags[0]

        assert normalized_tags is not tags
        # Ensure no new allocation occurs
        assert normalized_tag is tag

    def test_bytes_string(self):
        check = AgentCheck()
        tag = b'bytes:string'
        tags = [tag]

        normalized_tags = check._normalize_tags_type(tags, None)
        normalized_tag = normalized_tags[0]

        assert normalized_tags is not tags

        if PY3:
            assert normalized_tag == tag.decode('utf-8')
        else:
            # Ensure no new allocation occurs
            assert normalized_tag is tag

    def test_unicode_string(self):
        check = AgentCheck()
        tag = u'unicode:string'
        tags = [tag]

        normalized_tags = check._normalize_tags_type(tags, None)
        normalized_tag = normalized_tags[0]

        assert normalized_tags is not tags

        if PY3:
            # Ensure no new allocation occurs
            assert normalized_tag is tag
        else:
            assert normalized_tag == tag.encode('utf-8')

    def test_unicode_device_name(self):
        check = AgentCheck()
        tags = []
        device_name = u'unicode_string'

        normalized_tags = check._normalize_tags_type(tags, device_name)
        normalized_device_tag = normalized_tags[0]

        assert isinstance(normalized_device_tag, str if PY3 else bytes)

    def test_duplicated_device_name(self):
        check = AgentCheck()
        tags = []
        device_name = 'foo'
        check._normalize_tags_type(tags, device_name)
        normalized_tags = check._normalize_tags_type(tags, device_name)
        assert len(normalized_tags) == 1

    def test_none_value(self, caplog):
        check = AgentCheck()
        tags = [None, 'tag:foo']

        normalized_tags = check._normalize_tags_type(tags, None)
        assert normalized_tags == ['tag:foo']
        assert 'Error encoding tag' not in caplog.text

    def test_external_host_tag_normalization(self):
        """
        Tests that the external_host_tag modifies in place the list of tags in the provided object
        """
        check = AgentCheck()
        external_host_tags = [('hostname', {'src_name': ['key1:val1']})]
        with mock.patch.object(check, '_normalize_tags_type', return_value=['normalize:tag']):
            check.set_external_tags(external_host_tags)
            assert external_host_tags == [('hostname', {'src_name': ['normalize:tag']})]

    def test_external_hostname(self):
        check = AgentCheck()
        external_host_tags = [(u'hostnam\xe9', {'src_name': ['key1:val1']})]
        with mock.patch.object(datadog_agent, 'set_external_tags') as set_external_tags:
            check.set_external_tags(external_host_tags)
            if PY3:
                set_external_tags.assert_called_with([(u'hostnam\xe9', {'src_name': ['key1:val1']})])
            else:
                set_external_tags.assert_called_with([('hostnam\xc3\xa9', {'src_name': ['key1:val1']})])

    @pytest.mark.parametrize(
<<<<<<< HEAD
        "check_generic_tags, disable_generic_tags, expected_tags",
        [
            pytest.param(False, False, {"foo:bar", "cluster:my_cluster"}),
            pytest.param(True, False, {"foo:bar", "cluster:my_cluster", "myintegration_cluster:my_cluster"}),
            pytest.param(True, True, {"foo:bar", "myintegration_cluster:my_cluster"}),
            pytest.param(False, True, {"foo:bar", "myintegration_cluster:my_cluster"}),
        ],
    )
    def test_generic_tags(self, check_generic_tags, disable_generic_tags, expected_tags):
        instance = {'check_generic_tags': check_generic_tags, 'disable_generic_tags': disable_generic_tags}
=======
        "disable_generic_tags, expected_tags",
        [
            pytest.param(False, {"foo:bar", "cluster:my_cluster"}),
            pytest.param(True, {"foo:bar", "myintegration_cluster:my_cluster"}),
        ],
    )
    def test_generic_tags(self, disable_generic_tags, expected_tags):
        instance = {'disable_generic_tags': disable_generic_tags}
>>>>>>> 6a7abf9c
        check = AgentCheck('myintegration', {}, [instance])
        tags = check._normalize_tags_type(tags=["foo:bar", "cluster:my_cluster"])
        assert set(tags) == expected_tags


class LimitedCheck(AgentCheck):
    DEFAULT_METRIC_LIMIT = 10


class TestLimits:
    def test_context_uid(self, aggregator):
        check = LimitedCheck()

        # Test stability of the hash against tag ordering
        uid = check._context_uid(aggregator.GAUGE, "test.metric", ["one", "two"], None)
        assert uid == check._context_uid(aggregator.GAUGE, "test.metric", ["one", "two"], None)
        assert uid == check._context_uid(aggregator.GAUGE, "test.metric", ["two", "one"], None)

        # Test all fields impact the hash
        assert uid != check._context_uid(aggregator.RATE, "test.metric", ["one", "two"], None)
        assert uid != check._context_uid(aggregator.GAUGE, "test.metric2", ["one", "two"], None)
        assert uid != check._context_uid(aggregator.GAUGE, "test.metric", ["two"], None)
        assert uid != check._context_uid(aggregator.GAUGE, "test.metric", ["one", "two"], "host")

    def test_metric_limit_gauges(self, aggregator):
        check = LimitedCheck()
        assert check.get_warnings() == []

        for _ in range(0, 10):
            check.gauge("metric", 0)
        assert len(check.get_warnings()) == 0
        assert len(aggregator.metrics("metric")) == 10

        for _ in range(0, 10):
            check.gauge("metric", 0)
        assert len(check.get_warnings()) == 1
        assert len(aggregator.metrics("metric")) == 10

    def test_metric_limit_count(self, aggregator):
        check = LimitedCheck()
        assert check.get_warnings() == []

        # Multiple calls for a single set of (metric_name, tags) should not trigger
        for _ in range(0, 20):
            check.count("metric", 0, hostname="host-single")
        assert len(check.get_warnings()) == 0
        assert len(aggregator.metrics("metric")) == 20

        # Multiple sets of tags should trigger
        # Only 9 new sets of tags should pass through
        for i in range(0, 20):
            check.count("metric", 0, hostname="host-{}".format(i))
        assert len(check.get_warnings()) == 1
        assert len(aggregator.metrics("metric")) == 29

    def test_metric_limit_instance_config(self, aggregator):
        instances = [{"max_returned_metrics": 42}]
        check = AgentCheck("test", {}, instances)
        assert check.get_warnings() == []

        for _ in range(0, 42):
            check.gauge("metric", 0)
        assert len(check.get_warnings()) == 0
        assert len(aggregator.metrics("metric")) == 42

        check.gauge("metric", 0)
        assert len(check.get_warnings()) == 1
        assert len(aggregator.metrics("metric")) == 42

    def test_metric_limit_instance_config_zero_limited(self, aggregator):
        instances = [{"max_returned_metrics": 0}]
        check = LimitedCheck("test", {}, instances)
        assert len(check.get_warnings()) == 1

        for _ in range(0, 42):
            check.gauge("metric", 0)
        assert len(check.get_warnings()) == 1  # get_warnings resets the array
        assert len(aggregator.metrics("metric")) == 10

    def test_metric_limit_instance_config_zero_unlimited(self, aggregator):
        instances = [{"max_returned_metrics": 0}]
        check = AgentCheck("test", {}, instances)
        assert len(check.get_warnings()) == 0

        for _ in range(0, 42):
            check.gauge("metric", 0)
        assert len(check.get_warnings()) == 0  # get_warnings resets the array
        assert len(aggregator.metrics("metric")) == 42

    def test_metric_limit_instance_config_string(self, aggregator):
        instances = [{"max_returned_metrics": "4"}]
        check = AgentCheck("test", {}, instances)
        assert check.get_warnings() == []

        for _ in range(0, 4):
            check.gauge("metric", 0)
        assert len(check.get_warnings()) == 0
        assert len(aggregator.metrics("metric")) == 4

        check.gauge("metric", 0)
        assert len(check.get_warnings()) == 1
        assert len(aggregator.metrics("metric")) == 4

    @pytest.mark.parametrize(
        "max_returned_metrics",
        (
            pytest.param("I am not a int-convertible string", id="value-error"),
            pytest.param(None, id="type-error-1"),
            pytest.param(["A list is not an int"], id="type-error-2"),
        ),
    )
    def test_metric_limit_instance_config_invalid_int(self, aggregator, max_returned_metrics):
        instances = [{"max_returned_metrics": max_returned_metrics}]
        check = LimitedCheck("test", {}, instances)
        assert len(check.get_warnings()) == 1

        # Should have fell back to the default metric limit.
        for _ in range(12):
            check.gauge("metric", 0)
        assert len(aggregator.metrics("metric")) == 10


class TestCheckInitializations:
    def test_default(self):
        class TestCheck(AgentCheck):
            def check(self, _):
                pass

        check = TestCheck('test', {}, [{}])
        check.check_id = 'test:123'

        with mock.patch('datadog_checks.base.stubs.datadog_agent.set_check_metadata') as m:
            check.run()

            assert m.call_count == 0

    def test_default_config_sent(self):
        class TestCheck(AgentCheck):
            METADATA_DEFAULT_CONFIG_INIT_CONFIG = ['foo']
            METADATA_DEFAULT_CONFIG_INSTANCE = ['bar']

            def check(self, _):
                pass

        # Ordered by call order in `AgentCheck.send_config_metadata`
        value_map = OrderedDict((('instance', 'mock'), ('init_config', 5)))

        config = {'foo': value_map['init_config'], 'bar': value_map['instance']}
        check = TestCheck('test', config, [config])
        check.check_id = 'test:123'

        with mock.patch('datadog_checks.base.stubs.datadog_agent.set_check_metadata') as m:
            check.run()

            assert m.call_count == 2
            check.run()
            assert m.call_count == 2

            for (config_type, value), call_args in zip(value_map.items(), m.call_args_list):
                args, _ = call_args
                assert args[0] == 'test:123'
                assert args[1] == 'config.{}'.format(config_type)

                data = json.loads(args[2])[0]

                assert data.pop('is_set', None) is True
                assert data.pop('value', None) == value
                assert not data

    def test_success_only_once(self):
        class TestCheck(AgentCheck):
            def __init__(self, *args, **kwargs):
                super(TestCheck, self).__init__(*args, **kwargs)
                self.state = 1
                self.initialize = mock.MagicMock(side_effect=self._initialize)
                self.check_initializations.append(self.initialize)

            def _initialize(self):
                self.state += 1
                if self.state % 2:
                    raise Exception('is odd')

            def check(self, _):
                pass

        check = TestCheck('test', {}, [{}])
        check.run()
        check.run()
        check.run()

        assert check.initialize.call_count == 1

    def test_error_retry(self):
        class TestCheck(AgentCheck):
            def __init__(self, *args, **kwargs):
                super(TestCheck, self).__init__(*args, **kwargs)
                self.state = 0
                self.initialize = mock.MagicMock(side_effect=self._initialize)
                self.check_initializations.append(self.initialize)

            def _initialize(self):
                self.state += 1
                if self.state % 2:
                    raise Exception('is odd')

            def check(self, _):
                pass

        check = TestCheck('test', {}, [{}])
        check.run()
        check.run()
        check.run()

        assert check.initialize.call_count == 2


@requires_py3
def test_load_configuration_models(dd_run_check, mocker):
    instance = {'endpoint': 'url', 'tags': ['foo:bar'], 'proxy': {'http': 'http://1.2.3.4:9000'}}
    init_config = {'proxy': {'https': 'https://1.2.3.4:4242'}}
    check = AgentCheck('test', init_config, [instance])
    check.check_id = 'test:123'
    check.check = lambda _: None

    assert check._config_model_instance is None
    assert check._config_model_shared is None

    instance_config = object()
    shared_config = object()
    package = mocker.MagicMock()
    package.InstanceConfig = mocker.MagicMock(return_value=instance_config)
    package.SharedConfig = mocker.MagicMock(return_value=shared_config)
    import_module = mocker.patch('importlib.import_module', return_value=package)

    dd_run_check(check)

    instance_data = check._get_config_model_initialization_data()
    instance_data.update(instance)
    init_config_data = check._get_config_model_initialization_data()
    init_config_data.update(init_config)

    import_module.assert_called_with('datadog_checks.base.config_models')
    package.InstanceConfig.assert_called_once_with(**instance_data)
    package.SharedConfig.assert_called_once_with(**init_config_data)

    assert check._config_model_instance is instance_config
    assert check._config_model_shared is shared_config<|MERGE_RESOLUTION|>--- conflicted
+++ resolved
@@ -630,18 +630,6 @@
                 set_external_tags.assert_called_with([('hostnam\xc3\xa9', {'src_name': ['key1:val1']})])
 
     @pytest.mark.parametrize(
-<<<<<<< HEAD
-        "check_generic_tags, disable_generic_tags, expected_tags",
-        [
-            pytest.param(False, False, {"foo:bar", "cluster:my_cluster"}),
-            pytest.param(True, False, {"foo:bar", "cluster:my_cluster", "myintegration_cluster:my_cluster"}),
-            pytest.param(True, True, {"foo:bar", "myintegration_cluster:my_cluster"}),
-            pytest.param(False, True, {"foo:bar", "myintegration_cluster:my_cluster"}),
-        ],
-    )
-    def test_generic_tags(self, check_generic_tags, disable_generic_tags, expected_tags):
-        instance = {'check_generic_tags': check_generic_tags, 'disable_generic_tags': disable_generic_tags}
-=======
         "disable_generic_tags, expected_tags",
         [
             pytest.param(False, {"foo:bar", "cluster:my_cluster"}),
@@ -650,7 +638,6 @@
     )
     def test_generic_tags(self, disable_generic_tags, expected_tags):
         instance = {'disable_generic_tags': disable_generic_tags}
->>>>>>> 6a7abf9c
         check = AgentCheck('myintegration', {}, [instance])
         tags = check._normalize_tags_type(tags=["foo:bar", "cluster:my_cluster"])
         assert set(tags) == expected_tags
