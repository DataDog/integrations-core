# -*- coding: utf-8 -*-
# (C) Datadog, Inc. 2020-present
# All rights reserved
# Licensed under a 3-clause BSD style license (see LICENSE)
import time
from concurrent.futures.thread import ThreadPoolExecutor

import mock
import pytest

from datadog_checks.base import AgentCheck
from datadog_checks.base.stubs.datadog_agent import datadog_agent
from datadog_checks.base.utils.db.utils import (
    ConstantRateLimiter,
    DBMAsyncJob,
<<<<<<< HEAD
    DbRow,
    RateLimitingTTLCache,
    resolve_db_host,
)
=======
    RateLimitingTTLCache,
    obfuscate_sql_with_metadata,
    resolve_db_host,
)
from datadog_checks.base.utils.serialization import json
>>>>>>> 2981c664


@pytest.mark.parametrize(
    "db_host, agent_hostname, want",
    [
        (None, "agent_hostname", "agent_hostname"),
        ("localhost", "agent_hostname", "agent_hostname"),
        ("127.0.0.1", "agent_hostname", "agent_hostname"),
        ("192.0.2.1", "agent_hostname", "192.0.2.1"),
        ("socket.gaierror", "agent_hostname", "agent_hostname"),
        ("greater-than-or-equal-to-64-characters-causes-unicode-error-----", "agent_hostname", "agent_hostname"),
        ("192.0.2.1", "socket.gaierror", "192.0.2.1"),
        ("192.0.2.1", "greater-than-or-equal-to-64-characters-causes-unicode-error-----", "192.0.2.1"),
        ("192.0.2.1", "192.0.2.1", "192.0.2.1"),
        ("192.0.2.1", "192.0.2.254", "192.0.2.1"),
    ],
)
def test_resolve_db_host(db_host, agent_hostname, want):
    datadog_agent.set_hostname(agent_hostname)
    assert resolve_db_host(db_host) == want
    datadog_agent.reset_hostname()


def test_constant_rate_limiter():
    rate_limit = 8
    test_duration_s = 0.5
    ratelimiter = ConstantRateLimiter(rate_limit)
    start = time.time()
    sleep_count = 0
    while time.time() - start < test_duration_s:
        ratelimiter.sleep()
        sleep_count += 1
    max_expected_count = rate_limit * test_duration_s
    assert max_expected_count - 1 <= sleep_count <= max_expected_count + 1


def test_ratelimiting_ttl_cache():
    ttl = 0.1
    cache = RateLimitingTTLCache(maxsize=5, ttl=ttl)

    for i in range(5):
        assert cache.acquire(i), "cache is empty so the first set of keys should pass"
    for i in range(5, 10):
        assert not cache.acquire(i), "cache is full so we do not expect any more new keys to pass"
    for i in range(5):
        assert not cache.acquire(i), "none of the first set of keys should pass because they're still under TTL"

    assert len(cache) == 5, "cache should be at the max size"
    time.sleep(ttl * 2)
    assert len(cache) == 0, "cache should be empty after the TTL has kicked in"

    for i in range(5, 10):
        assert cache.acquire(i), "cache should be empty again so these keys should go in OK"


class TestDBExcepption(BaseException):
    pass


<<<<<<< HEAD
def test_db_row():
    dummy_row = {'hostname': 'test'}
    metadata = {'tables_csv': 'datadog,datad0g', 'commands': ['SELECT'], 'comments': ['-- Single line comment']}
    row = DbRow(dummy_row, metadata)

    # Check to see if a metadata object is parsed properly
    assert row.data == dummy_row
    assert row.metadata.tables_csv == metadata['tables_csv']
    assert row.metadata.commands == metadata['commands']
    assert row.metadata.comments == metadata['comments']
    assert row.metadata.parse_tables_csv() == ['datadog', 'datad0g']

    # Check to see if metadata is optional and handles a None value properly
    no_metadata_row = DbRow(dummy_row)
    assert no_metadata_row.metadata.tables_csv is None
    assert no_metadata_row.metadata.commands is None
    assert no_metadata_row.metadata.comments is None
    assert no_metadata_row.metadata.parse_tables_csv() is None

    # Check to see if we can provide a DbRow.Metadata instance directly
    db_row_metadata = DbRow.Metadata(metadata)
    accept_metadata_instance_row = DbRow(dummy_row, db_row_metadata)
    assert accept_metadata_instance_row.metadata == db_row_metadata
=======
@pytest.mark.parametrize(
    "obfusactor_return_value,expected_value",
    [
        (
            json.dumps(
                {
                    "query": "SELECT * FROM datadog",
                    "metadata": {"tables_csv": "datadog", "commands": ["SELECT"], "comments": None},
                }
            ),
            {
                'query': 'SELECT * FROM datadog',
                'metadata': {'commands': ['SELECT'], 'comments': None, 'tables': ['datadog']},
            },
        ),
        (
            'SELECT * FROM datadog',
            'SELECT * FROM datadog',
        ),
    ],
)
def test_obfuscate_sql_with_metadata(obfusactor_return_value, expected_value):
    def _mock_obfuscate_sql(query, options=None):
        return obfusactor_return_value

    with mock.patch.object(datadog_agent, 'obfuscate_sql', passthrough=True) as mock_agent:
        mock_agent.side_effect = _mock_obfuscate_sql
        statement = obfuscate_sql_with_metadata('SELECT * FROM datadog')
        assert statement == expected_value
>>>>>>> 2981c664


class TestJob(DBMAsyncJob):
    def __init__(self, check, run_sync=False, enabled=True, rate_limit=10, min_collection_interval=15):
        super(TestJob, self).__init__(
            check,
            run_sync=run_sync,
            enabled=enabled,
            expected_db_exceptions=(TestDBExcepption,),
            min_collection_interval=min_collection_interval,
            config_host="test-host",
            dbms="test-dbms",
            rate_limit=rate_limit,
            job_name="test-job",
            shutdown_callback=self.test_shutdown,
        )

    def test_shutdown(self):
        self._check.count("dbm.async_job_test.shutdown", 1)

    def run_job(self):
        self._check.count("dbm.async_job_test.run_job", 1)


def test_dbm_async_job():
    check = AgentCheck()
    TestJob(check)


@pytest.fixture(autouse=True)
def stop_orphaned_threads():
    # make sure we shut down any orphaned threads and create a new Executor for each test
    DBMAsyncJob.executor.shutdown(wait=True)
    DBMAsyncJob.executor = ThreadPoolExecutor()


@pytest.mark.parametrize("enabled", [True, False])
def test_dbm_async_job_enabled(enabled):
    check = AgentCheck()
    job = TestJob(check, enabled=enabled)
    job.run_job_loop([])
    if enabled:
        assert job._job_loop_future is not None
        job.cancel()
        job._job_loop_future.result()
    else:
        assert job._job_loop_future is None


def test_dbm_async_job_cancel(aggregator):
    job = TestJob(AgentCheck())
    tags = ["hello:there"]
    job.run_job_loop(tags)
    job.cancel()
    job._job_loop_future.result()
    assert not job._job_loop_future.running(), "thread should be stopped"
    # if the thread doesn't start until after the cancel signal is set then the db connection will never
    # be created in the first place
    expected_tags = tags + ['job:test-job']
    aggregator.assert_metric("dd.test-dbms.async_job.cancel", tags=expected_tags)
    aggregator.assert_metric("dbm.async_job_test.shutdown")


def test_dbm_async_job_run_sync(aggregator):
    job = TestJob(AgentCheck(), run_sync=True)
    job.run_job_loop([])
    assert job._job_loop_future is None
    aggregator.assert_metric("dbm.async_job_test.run_job")


def test_dbm_async_job_rate_limit(aggregator):
    # test the main collection loop rate limit
    rate_limit = 10
    sleep_time = 0.9  # just below what the rate limit should hit to buffer before cancelling the loop

    job = TestJob(AgentCheck(), rate_limit=rate_limit)
    job.run_job_loop([])

    time.sleep(sleep_time)
    max_collections = int(rate_limit * sleep_time) + 1
    job.cancel()

    metrics = aggregator.metrics("dbm.async_job_test.run_job")
    assert max_collections / 2.0 <= len(metrics) <= max_collections


def test_dbm_async_job_inactive_stop(aggregator):
    job = TestJob(AgentCheck(), rate_limit=10, min_collection_interval=1)
    job.run_job_loop([])
    job._job_loop_future.result()
    aggregator.assert_metric("dd.test-dbms.async_job.inactive_stop", tags=['job:test-job'])<|MERGE_RESOLUTION|>--- conflicted
+++ resolved
@@ -13,18 +13,11 @@
 from datadog_checks.base.utils.db.utils import (
     ConstantRateLimiter,
     DBMAsyncJob,
-<<<<<<< HEAD
-    DbRow,
-    RateLimitingTTLCache,
-    resolve_db_host,
-)
-=======
     RateLimitingTTLCache,
     obfuscate_sql_with_metadata,
     resolve_db_host,
 )
 from datadog_checks.base.utils.serialization import json
->>>>>>> 2981c664
 
 
 @pytest.mark.parametrize(
@@ -84,31 +77,6 @@
     pass
 
 
-<<<<<<< HEAD
-def test_db_row():
-    dummy_row = {'hostname': 'test'}
-    metadata = {'tables_csv': 'datadog,datad0g', 'commands': ['SELECT'], 'comments': ['-- Single line comment']}
-    row = DbRow(dummy_row, metadata)
-
-    # Check to see if a metadata object is parsed properly
-    assert row.data == dummy_row
-    assert row.metadata.tables_csv == metadata['tables_csv']
-    assert row.metadata.commands == metadata['commands']
-    assert row.metadata.comments == metadata['comments']
-    assert row.metadata.parse_tables_csv() == ['datadog', 'datad0g']
-
-    # Check to see if metadata is optional and handles a None value properly
-    no_metadata_row = DbRow(dummy_row)
-    assert no_metadata_row.metadata.tables_csv is None
-    assert no_metadata_row.metadata.commands is None
-    assert no_metadata_row.metadata.comments is None
-    assert no_metadata_row.metadata.parse_tables_csv() is None
-
-    # Check to see if we can provide a DbRow.Metadata instance directly
-    db_row_metadata = DbRow.Metadata(metadata)
-    accept_metadata_instance_row = DbRow(dummy_row, db_row_metadata)
-    assert accept_metadata_instance_row.metadata == db_row_metadata
-=======
 @pytest.mark.parametrize(
     "obfusactor_return_value,expected_value",
     [
@@ -138,7 +106,6 @@
         mock_agent.side_effect = _mock_obfuscate_sql
         statement = obfuscate_sql_with_metadata('SELECT * FROM datadog')
         assert statement == expected_value
->>>>>>> 2981c664
 
 
 class TestJob(DBMAsyncJob):
