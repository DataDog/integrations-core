# -*- coding: utf-8 -*-
# (C) Datadog, Inc. 2020-present
# All rights reserved
# Licensed under a 3-clause BSD style license (see LICENSE)
import datetime
import decimal
import time
from concurrent.futures.thread import ThreadPoolExecutor
from ipaddress import IPv4Address

import mock
import pytest

from datadog_checks.base import AgentCheck
from datadog_checks.base.stubs.datadog_agent import datadog_agent
from datadog_checks.base.utils.db.health import Health, HealthEvent, HealthStatus
from datadog_checks.base.utils.db.utils import (
    ConstantRateLimiter,
    DBMAsyncJob,
    RateLimitingTTLCache,
    TagManager,
    TagType,
    default_json_event_encoding,
    get_agent_host_tags,
    obfuscate_sql_with_metadata,
    resolve_db_host,
    tracked_query,
)
from datadog_checks.base.utils.format import json


@pytest.mark.parametrize(
    "db_host, agent_hostname, want",
    [
        (None, "agent_hostname", "agent_hostname"),
        ("localhost", "agent_hostname", "agent_hostname"),
        ("127.0.0.1", "agent_hostname", "agent_hostname"),
        ("192.0.2.1", "agent_hostname", "192.0.2.1"),
        ("socket.gaierror", "agent_hostname", "agent_hostname"),
        ("greater-than-or-equal-to-64-characters-causes-unicode-error-----", "agent_hostname", "agent_hostname"),
        ("192.0.2.1", "socket.gaierror", "192.0.2.1"),
        ("192.0.2.1", "greater-than-or-equal-to-64-characters-causes-unicode-error-----", "192.0.2.1"),
        ("192.0.2.1", "192.0.2.1", "192.0.2.1"),
        ("192.0.2.1", "192.0.2.254", "192.0.2.1"),
        ("postgres.svc.local", "some-pod", "postgres.svc.local"),
    ],
)
def test_resolve_db_host(db_host, agent_hostname, want):
    datadog_agent.set_hostname(agent_hostname)
    assert resolve_db_host(db_host) == want
    datadog_agent.reset_hostname()


def test_get_agent_host_tags():
    # happy path
    datadog_agent._set_host_tags(
        {
            "system": ["tag1:value1", "tag2:value2"],
            "google cloud platform": ["tag3:value3", "tag4:value4"],
        }
    )
    want = ["tag1:value1", "tag2:value2", "tag3:value3", "tag4:value4"]
    got = get_agent_host_tags()
    assert got == want

    # invalid tags json
    datadog_agent._set_host_tags("{")
    with pytest.raises(ValueError):
        get_agent_host_tags()

    # invalid tags value
    datadog_agent._set_host_tags(
        {
            "system": ["tag1:value1", "tag2:value2"],
            "google cloud platform": "tag3:value3",
        }
    )
    with pytest.raises(ValueError):
        get_agent_host_tags()

    # clean up
    datadog_agent._reset_host_tags()


def test_constant_rate_limiter():
    rate_limit = 8
    test_duration_s = 0.5
    ratelimiter = ConstantRateLimiter(rate_limit)
    start = time.time()
    sleep_count = 0
    while time.time() - start < test_duration_s:
        ratelimiter.update_last_time_and_sleep()
        sleep_count += 1
    max_expected_count = rate_limit * test_duration_s
    assert max_expected_count - 1 <= sleep_count <= max_expected_count + 1


def test_constant_rate_limiter_shell_execute():
    rate_limit = 1
    ratelimiter = ConstantRateLimiter(rate_limit)
    assert ratelimiter.shall_execute()
    ratelimiter.update_last_time()
    assert not ratelimiter.shall_execute()
    time.sleep(1)
    assert ratelimiter.shall_execute()


def test_ratelimiting_ttl_cache():
    ttl = 2
    cache = RateLimitingTTLCache(maxsize=5, ttl=ttl)

    for i in range(5):
        assert cache.acquire(i), "cache is empty so the first set of keys should pass"
    for i in range(5, 10):
        assert not cache.acquire(i), "cache is full so we do not expect any more new keys to pass"
    for i in range(5):
        assert not cache.acquire(i), "none of the first set of keys should pass because they're still under TTL"

    assert len(cache) == 5, "cache should be at the max size"
    time.sleep(ttl * 2)
    assert len(cache) == 0, "cache should be empty after the TTL has kicked in"

    for i in range(5, 10):
        assert cache.acquire(i), "cache should be empty again so these keys should go in OK"


<<<<<<< HEAD
class DBExceptionForTests(Exception):
=======
def test_dbm_async_job_missed_collection_interval(aggregator):
    check = AgentCheck()
    health = Health(check)
    check.health = health
    job = JobForTesting(check, min_collection_interval=1, job_execution_time=3)
    job.run_job_loop([])
    # Sleep longer than the target collection interval
    time.sleep(1.5)
    # Simulate the check calling run_job_loop on its run
    job.run_job_loop([])
    # One more run to check the cooldown
    job.run_job_loop([])
    job.cancel()

    events = aggregator.get_event_platform_events("dbm-health")

    # The cooldown should prevent the event from being submitted again
    assert len(events) == 1
    health_event = events[0]
    assert health_event['name'] == HealthEvent.MISSED_COLLECTION.value
    assert health_event['status'] == HealthStatus.WARNING.value
    assert health_event['data']['job_name'] == 'test-job'
    # This might be flakey, we can adjust the timing if needed
    assert health_event['data']['elapsed_time'] > 1500
    assert health_event['data']['elapsed_time'] < 2000


class DBExceptionForTests(BaseException):
>>>>>>> 79e52e38
    pass


class UnexpectedExceptionForTests(Exception):
    pass


@pytest.mark.parametrize("exception_expected", [True, False])
@pytest.mark.parametrize("enable_health", [True, False])
def test_dbm_async_job_unknown_error(aggregator, exception_expected, enable_health):
    check = AgentCheck()
    if enable_health:
        check.health = Health(check)
    exception = DBExceptionForTests() if exception_expected else UnexpectedExceptionForTests()
    job = JobForTesting(check, exception=exception)
    try:
        job.run_job_loop(["hello:there"])
        job._job_loop_future.result(timeout=10)
        job.cancel()
    except Exception as e:
        assert isinstance(e, type(exception))
    finally:
        events = aggregator.get_event_platform_events("dbm-health")
        if enable_health and not exception_expected:
            assert len(events) == 1
            health_event = events[0]
            assert health_event['name'] == HealthEvent.UNKNOWN_ERROR.value
            assert health_event['status'] == HealthStatus.ERROR.value
            assert health_event['data']['file'].endswith('test_util.py')
            assert health_event['data']['line'] is not None
            assert health_event['data']['function'] == 'run_job'
            assert health_event['data']['exception_type'] == type(exception).__name__
        else:
            assert len(events) == 0


@pytest.mark.parametrize(
    "obfuscator_return_value,expected_value",
    [
        (
            json.encode(
                {
                    'query': 'SELECT * FROM datadog',
                    'metadata': {'tables_csv': 'datadog,', 'commands': ['SELECT'], 'comments': None},
                }
            ),
            {
                'query': 'SELECT * FROM datadog',
                'metadata': {'commands': ['SELECT'], 'comments': None, 'tables': ['datadog']},
            },
        ),
        (
            # Whitespace test
            "  {\"query\":\"SELECT * FROM datadog\",\"metadata\":{\"tables_csv\":\"datadog\",\"commands\":[\"SELECT\"],"
            "\"comments\":null}}          ",
            {
                'query': 'SELECT * FROM datadog',
                'metadata': {'commands': ['SELECT'], 'comments': None, 'tables': ['datadog']},
            },
        ),
        (
            json.encode(
                {
                    'query': 'SELECT * FROM datadog WHERE age = (SELECT AVG(age) FROM datadog2)',
                    'metadata': {
                        'tables_csv': '    datadog,  datadog2      ',
                        'commands': ['SELECT', 'SELECT'],
                        'comments': ['-- Test comment'],
                    },
                }
            ),
            {
                'query': 'SELECT * FROM datadog WHERE age = (SELECT AVG(age) FROM datadog2)',
                'metadata': {
                    'commands': ['SELECT', 'SELECT'],
                    'comments': ['-- Test comment'],
                    'tables': ['datadog', 'datadog2'],
                },
            },
        ),
        (
            json.encode(
                {
                    'query': 'COMMIT',
                    'metadata': {'tables_csv': '', 'commands': ['COMMIT'], 'comments': None},
                }
            ),
            {
                'query': 'COMMIT',
                'metadata': {'commands': ['COMMIT'], 'comments': None, 'tables': None},
            },
        ),
        (
            'SELECT * FROM datadog',
            {
                'query': 'SELECT * FROM datadog',
                'metadata': {},
            },
        ),
        (
            'SELECT * FROM datadog',
            {
                'query': 'SELECT * FROM datadog',
                'metadata': {},
            },
        ),
    ],
)
def test_obfuscate_sql_with_metadata(obfuscator_return_value, expected_value):
    def _mock_obfuscate_sql(query, options=None):
        return obfuscator_return_value

    with mock.patch.object(datadog_agent, 'obfuscate_sql', passthrough=True) as mock_agent:
        mock_agent.side_effect = _mock_obfuscate_sql
        statement = obfuscate_sql_with_metadata('query here does not matter', None)
        assert statement == expected_value

    # Check that it can handle None values
    statement = obfuscate_sql_with_metadata(None)
    assert statement['query'] == ''
    assert statement['metadata'] == {}


@pytest.mark.parametrize(
    "input_query,expected_query,replace_null_character",
    [
        (
            "SELECT * FROM randomtable where name = '123\x00'",
            "SELECT * FROM randomtable where name = '123'",
            True,
        ),
        (
            "SELECT * FROM randomtable where name = '123\x00'",
            "SELECT * FROM randomtable where name = '123\x00'",
            False,
        ),
    ],
)
def test_obfuscate_sql_with_metadata_replace_null_character(input_query, expected_query, replace_null_character):
    def _mock_obfuscate_sql(query, options=None):
        return json.encode({'query': query, 'metadata': {}})

    # Check that it can handle null characters
    with mock.patch.object(datadog_agent, 'obfuscate_sql', passthrough=True) as mock_agent:
        mock_agent.side_effect = _mock_obfuscate_sql
        statement = obfuscate_sql_with_metadata(input_query, None, replace_null_character=replace_null_character)
        assert statement['query'] == expected_query


class JobForTesting(DBMAsyncJob):
    def __init__(
        self,
        check,
        run_sync=False,
        enabled=True,
        rate_limit=10,
        min_collection_interval=15,
        job_execution_time=0,
        max_sleep_chunk_s=5,
        exception=None,
    ):
        super(JobForTesting, self).__init__(
            check,
            run_sync=run_sync,
            enabled=enabled,
            expected_db_exceptions=(DBExceptionForTests,),
            min_collection_interval=min_collection_interval,
            config_host="test-host",
            dbms="test-dbms",
            rate_limit=rate_limit,
            max_sleep_chunk_s=max_sleep_chunk_s,
            job_name="test-job",
            shutdown_callback=self.test_shutdown,
        )
        self._job_execution_time = job_execution_time
        self.count_executed = 0
        self._exception = exception

    def test_shutdown(self):
        self._check.count("dbm.async_job_test.shutdown", 1)

    def run_job(self):
        self._check.count("dbm.async_job_test.run_job", 1)
        self.count_executed += 1
        if self._exception:
            raise self._exception
        time.sleep(self._job_execution_time)


def test_dbm_async_job():
    check = AgentCheck()
    JobForTesting(check)


@pytest.fixture(autouse=True)
def stop_orphaned_threads():
    # make sure we shut down any orphaned threads and create a new Executor for each test
    DBMAsyncJob.executor.shutdown(wait=True)
    DBMAsyncJob.executor = ThreadPoolExecutor()


@pytest.mark.parametrize("enabled", [True, False])
def test_dbm_async_job_enabled(enabled):
    check = AgentCheck()
    job = JobForTesting(check, enabled=enabled)
    job.run_job_loop([])
    if enabled:
        assert job._job_loop_future is not None
        job.cancel()
        job._job_loop_future.result()
    else:
        assert job._job_loop_future is None


def test_dbm_async_job_cancel(aggregator):
    job = JobForTesting(AgentCheck())
    tags = ["hello:there"]
    job.run_job_loop(tags)
    job.cancel()
    job._job_loop_future.result()
    assert not job._job_loop_future.running(), "thread should be stopped"
    # if the thread doesn't start until after the cancel signal is set then the db connection will never
    # be created in the first place
    expected_tags = tags + ['job:test-job']
    aggregator.assert_metric("dd.test-dbms.async_job.cancel", tags=expected_tags)
    aggregator.assert_metric("dbm.async_job_test.shutdown")


def test_dbm_async_job_cancel_returns_early_on_long_sleep():
    # Configure a very low rate so the sleep interval would be ~60s without cancellation
    job = JobForTesting(AgentCheck(), rate_limit=1 / 60.0, max_sleep_chunk_s=0.1)
    job.run_job_loop([])
    # Allow the thread to start and enter the sleep window
    time.sleep(0.2)
    start = time.time()
    job.cancel()
    # Should finish well before the full ~10s timeout and 60s rate-limiter interval
    job._job_loop_future.result(timeout=10)
    elapsed = time.time() - start
    assert elapsed < 10, "Job did not cancel before the full sleep interval"


def test_dbm_async_job_run_sync(aggregator):
    job = JobForTesting(AgentCheck(), run_sync=True)
    job.run_job_loop([])
    assert job._job_loop_future is None
    aggregator.assert_metric("dbm.async_job_test.run_job")


def test_dbm_sync_job_rate_limit(aggregator):
    rate_limit = 1
    job = JobForTesting(AgentCheck(), run_sync=True, rate_limit=rate_limit)
    for _ in range(0, 2):
        # 2 runs out of 3 should be skipped
        job.run_job_loop([])
    time.sleep(1 / rate_limit)
    # this run should be allowed
    job.run_job_loop([])
    assert job.count_executed == 2


def test_dbm_sync_long_job_rate_limit(aggregator):
    collection_interval = 0.5
    rate_limit = 1 / collection_interval
    job = JobForTesting(AgentCheck(), run_sync=True, rate_limit=rate_limit, job_execution_time=2 * collection_interval)
    job.run_job_loop([])
    # despite jobs being executed one after another rate limiter shouldn't block execution
    # as jobs are slower than the collection interval
    job.run_job_loop([])
    assert job.count_executed == 2


def test_dbm_async_job_rate_limit(aggregator):
    # test the main collection loop rate limit
    rate_limit = 10
    limit_time = 1.0
    sleep_time = 0.9  # just below what the rate limit should hit to buffer before cancelling the loop

    job = JobForTesting(AgentCheck(), rate_limit=rate_limit)
    job.run_job_loop([])

    time.sleep(sleep_time)
    max_collections = int(rate_limit * limit_time) + 1
    job.cancel()

    metrics = aggregator.metrics("dbm.async_job_test.run_job")
    assert max_collections / 2.0 <= len(metrics) <= max_collections


def test_dbm_async_job_inactive_stop(aggregator):
    job = JobForTesting(AgentCheck(), rate_limit=10, min_collection_interval=1)
    job.run_job_loop([])
    job._job_loop_future.result()
    aggregator.assert_metric("dd.test-dbms.async_job.inactive_stop", tags=['job:test-job'])


@pytest.mark.parametrize(
    "input",
    [
        pytest.param({"foo": "bar"}, id='dict'),
        pytest.param({"foo": "bar", "baz": 1}, id='dict-with-multiple-keys'),
        pytest.param({"foo": "bar", "baz": 1, "qux": {"quux": "corge"}}, id='nested-dict'),
        pytest.param({"foo": b'bar'}, id='dict-with-bytes'),
        pytest.param({"foo": decimal.Decimal("1.0")}, id='dict-with-decimal'),
        pytest.param({"foo": datetime.datetime(2020, 1, 1, 0, 0, 0)}, id='dict-with-datetime'),
        pytest.param({"foo": datetime.date(2020, 1, 1)}, id='dict-with-date'),
        pytest.param({"foo": IPv4Address("192.168.1.1")}, id='dict-with-IPv4Address'),
    ],
)
def test_default_json_event_encoding(input):
    # assert that the default json event encoding can handle all defined types without raising TypeError
    assert json.encode(input, default=default_json_event_encoding)


def test_tracked_query(aggregator):
    with mock.patch('time.time', side_effect=[100, 101]):
        with tracked_query(
            check=AgentCheck(name="testcheck"),
            operation="test_query",
            tags=["test:tag"],
        ):
            pass
        aggregator.assert_metric(
            "dd.testcheck.operation.time", tags=["test:tag", "operation:test_query"], count=1, value=1000.0
        )


class TestTagManager:
    def test_init(self):
        """Test initialization of TagManager"""
        tag_manager = TagManager()
        assert tag_manager._tags == {}
        assert tag_manager._cached_tag_list is None
        assert tag_manager._keyless == TagType.KEYLESS

    @pytest.mark.parametrize(
        'key,value,expected_tags',
        [
            ('test_key', 'test_value', {'test_key': ['test_value']}),
            (None, 'test_value', {TagType.KEYLESS: ['test_value']}),
        ],
    )
    def test_set_tag(self, key, value, expected_tags):
        """Test setting tags with various combinations of key and value"""
        tag_manager = TagManager()
        tag_manager.set_tag(key, value)
        assert tag_manager._tags == expected_tags
        assert tag_manager._cached_tag_list is None

    def test_set_tag_existing_key_append(self):
        """Test appending a value to an existing key"""
        tag_manager = TagManager()
        tag_manager.set_tag('test_key', 'value1')
        tag_manager.set_tag('test_key', 'value2')
        assert tag_manager._tags == {'test_key': ['value1', 'value2']}
        assert tag_manager._cached_tag_list is None

    def test_set_tag_existing_key_replace(self):
        """Test replacing values for an existing key"""
        tag_manager = TagManager()
        tag_manager.set_tag('test_key', 'value1')
        tag_manager.set_tag('test_key', 'value2', replace=True)
        assert tag_manager._tags == {'test_key': ['value2']}
        assert tag_manager._cached_tag_list is None

    def test_set_tag_duplicate_value(self):
        """Test setting a duplicate value for a key"""
        tag_manager = TagManager()
        tag_manager.set_tag('test_key', 'test_value')
        tag_manager.set_tag('test_key', 'test_value')
        assert tag_manager._tags == {'test_key': ['test_value']}
        assert tag_manager._cached_tag_list is None

    @pytest.mark.parametrize(
        'key,values,delete_key,delete_value,expected_tags,description',
        [
            (
                'test_key',
                ['value1', 'value2'],
                'test_key',
                'value1',
                {'test_key': ['value2']},
                'deleting specific value',
            ),
            ('test_key', ['value1', 'value2'], 'test_key', None, {}, 'deleting all values for key'),
            (
                None,
                ['value1', 'value2'],
                None,
                'value1',
                {TagType.KEYLESS: ['value2']},
                'deleting specific keyless value',
            ),
            (None, ['value1', 'value2'], None, None, {}, 'deleting all keyless values'),
        ],
    )
    def test_delete_tag(self, key, values, delete_key, delete_value, expected_tags, description):
        """Test various tag deletion scenarios"""
        tag_manager = TagManager()
        # Set up initial tags
        for value in values:
            tag_manager.set_tag(key, value)

        # Generate initial cache
        tag_manager.get_tags()
        assert tag_manager._cached_tag_list is not None

        # Perform deletion
        assert tag_manager.delete_tag(delete_key, delete_value)

        # Verify cache is invalidated
        assert tag_manager._cached_tag_list is None

        # Verify internal state
        assert tag_manager._tags == expected_tags

    @pytest.mark.parametrize(
        'initial_tags,tag_list,replace,expected_tags,description',
        [
            (
                [],
                ['key1:value1', 'key2:value2', 'value3'],
                False,
                ['key1:value1', 'key2:value2', 'value3'],
                'setting new tags',
            ),
            (
                ['key1:old_value', 'key2:old_value', 'keyless1'],
                ['key1:new_value', 'key3:new_value', 'keyless2'],
                True,
                ['key1:new_value', 'key3:new_value', 'keyless2'],
                'replacing all existing tags with new ones',
            ),
            (
                ['key1:old_value'],
                ['key1:new_value'],
                False,
                ['key1:new_value', 'key1:old_value'],
                'appending to existing tags',
            ),
            ([], ['key1:value1', 'key1:value1'], False, ['key1:value1'], 'setting duplicate values'),
            (
                [],
                ['key1:value1', 'value2', 'key2:value3'],
                False,
                ['key1:value1', 'key2:value3', 'value2'],
                'setting mixed format tags',
            ),
        ],
    )
    def test_set_tags_from_list(self, initial_tags, tag_list, replace, expected_tags, description):
        """Test various tag list setting scenarios"""
        tag_manager = TagManager()
        # Set up initial tags if any
        for tag in initial_tags:
            if ':' in tag:
                key, value = tag.split(':', 1)
                tag_manager.set_tag(key, value)
            else:
                tag_manager.set_tag(None, tag)

        # Generate cache to ensure it exists
        _ = tag_manager.get_tags()
        assert tag_manager._cached_tag_list is not None

        tag_manager.set_tags_from_list(tag_list, replace=replace)

        # Verify cache was invalidated when needed
        if replace:
            assert tag_manager._cached_tag_list is None

        # Verify final state
        assert sorted(tag_manager.get_tags()) == sorted(expected_tags)

    def test_get_tags_empty(self):
        tag_manager = TagManager()
        assert tag_manager.get_tags() == []

    @pytest.mark.parametrize(
        'regular_tags,expected_tags',
        [
            ({'key1': ['value1']}, ['key1:value1']),
            ({'key1': ['value1', 'value2']}, ['key1:value1', 'key1:value2']),
        ],
    )
    def test_get_tags(self, regular_tags, expected_tags):
        """Test getting tags with various combinations of regular tags"""
        tag_manager = TagManager()

        # Set up regular tags
        for key, values in regular_tags.items():
            for value in values:
                tag_manager.set_tag(key, value)

        # Verify tags
        assert sorted(tag_manager.get_tags()) == sorted(expected_tags)

    def test_cache_management(self):
        """Test that tag caches are properly managed"""
        tag_manager = TagManager()

        # Set initial tags
        tag_manager.set_tag('regular_key', 'regular_value')

        # First call should generate cache
        _ = tag_manager.get_tags()
        assert tag_manager._cached_tag_list is not None

        # Modify regular tags
        tag_manager.set_tag('regular_key2', 'regular_value2')
        assert tag_manager._cached_tag_list is None

        # Verify all tags are included
        second_result = tag_manager.get_tags()
        assert sorted(second_result) == sorted(['regular_key:regular_value', 'regular_key2:regular_value2'])

    def test_get_tags_mutation(self):
        """Test that modifying the returned list from get_tags() does not affect the internal cache"""
        tag_manager = TagManager()
        tag_manager.set_tag('test_key', 'test_value')

        # Get the tags list
        tags = tag_manager.get_tags()
        assert tags == ['test_key:test_value']

        # Modify the returned list
        tags.append('modified_tag')
        tags[0] = 'modified_existing_tag'

        # Get tags again - should be unchanged
        new_tags = tag_manager.get_tags()
        assert new_tags == ['test_key:test_value']
        assert new_tags != tags  # The lists should be different objects

    # Normalization tests
    def mock_tag_normalizer(self, tag):
        """Mock normalizer that replaces spaces and hyphens with underscores and lowercases"""
        return tag.replace(' ', '_').replace('-', '_').lower()

    def test_init_with_normalizer(self):
        """Test initialization of TagManager with normalizer"""
        tag_manager = TagManager(normalizer=self.mock_tag_normalizer)
        assert tag_manager._normalizer == self.mock_tag_normalizer
        assert tag_manager._tags == {}
        assert tag_manager._cached_tag_list is None

    def test_set_tag_with_normalization(self):
        """Test setting tags with normalization enabled"""
        tag_manager = TagManager(normalizer=self.mock_tag_normalizer)

        # Test with normalize=True - only value should be normalized, not key
        tag_manager.set_tag('test-key', 'value with spaces', normalize=True)
        assert tag_manager._tags == {'test-key': ['value_with_spaces']}

        # Test keyless tag normalization
        tag_manager.set_tag(None, 'keyless value', normalize=True)
        assert TagType.KEYLESS in tag_manager._tags
        assert tag_manager._tags[TagType.KEYLESS] == ['keyless_value']

    def test_set_tag_without_normalization(self):
        """Test setting tags without normalization"""
        tag_manager = TagManager(normalizer=self.mock_tag_normalizer)

        # Test with normalize=False
        tag_manager.set_tag('test-key', 'value with spaces', normalize=False)
        assert tag_manager._tags == {'test-key': ['value with spaces']}

        # Test with no normalize parameter (should default to False)
        tag_manager.set_tag('another-key', 'another value')
        assert tag_manager._tags == {'test-key': ['value with spaces'], 'another-key': ['another value']}

    def test_set_tags_from_list_with_normalization(self):
        """Test setting tags from list with normalization enabled"""
        tag_manager = TagManager(normalizer=self.mock_tag_normalizer)

        tag_list = ['env:prod-test', 'service:web app', 'keyless-tag']
        tag_manager.set_tags_from_list(tag_list, normalize=True)

        expected_tags = sorted(['env:prod_test', 'service:web_app', 'keyless_tag'])
        assert sorted(tag_manager.get_tags()) == expected_tags

    def test_set_tags_from_list_without_normalization(self):
        """Test setting tags from list without normalization"""
        tag_manager = TagManager(normalizer=self.mock_tag_normalizer)

        tag_list = ['env:prod-test', 'service:web app', 'keyless-tag']
        tag_manager.set_tags_from_list(tag_list, normalize=False)

        expected_tags = sorted(['env:prod-test', 'service:web app', 'keyless-tag'])
        assert sorted(tag_manager.get_tags()) == expected_tags

    def test_delete_tag_with_normalization(self):
        """Test deleting tags with normalization enabled"""
        tag_manager = TagManager(normalizer=self.mock_tag_normalizer)

        # Set tag with normalization (only value normalized)
        tag_manager.set_tag('test-key', 'value with spaces', normalize=True)
        assert 'test-key' in tag_manager._tags
        assert tag_manager._tags['test-key'] == ['value_with_spaces']

        # Delete with normalization - should find the normalized value
        result = tag_manager.delete_tag('test-key', 'value with spaces', normalize=True)
        assert result is True
        assert tag_manager._tags == {}

    def test_delete_tag_without_normalization(self):
        """Test deleting tags without normalization"""
        tag_manager = TagManager(normalizer=self.mock_tag_normalizer)

        # Set tag without normalization
        tag_manager.set_tag('test-key', 'value with spaces', normalize=False)
        assert tag_manager._tags == {'test-key': ['value with spaces']}

        # Delete without normalization
        result = tag_manager.delete_tag('test-key', 'value with spaces', normalize=False)
        assert result is True
        assert tag_manager._tags == {}

    def test_delete_tag_normalization_mismatch(self):
        """Test that deletion fails when normalization doesn't match storage"""
        tag_manager = TagManager(normalizer=self.mock_tag_normalizer)

        # Set tag with normalization (only value normalized)
        tag_manager.set_tag('test-key', 'value with spaces', normalize=True)
        assert tag_manager._tags == {'test-key': ['value_with_spaces']}

        # Try to delete without normalization - should fail
        result = tag_manager.delete_tag('test-key', 'value with spaces', normalize=False)
        assert result is False
        assert tag_manager._tags == {'test-key': ['value_with_spaces']}

        # Delete with normalization - should succeed
        result = tag_manager.delete_tag('test-key', 'value with spaces', normalize=True)
        assert result is True
        assert tag_manager._tags == {}

    def test_delete_entire_key_with_normalization(self):
        """Test deleting entire key with normalization"""
        tag_manager = TagManager(normalizer=self.mock_tag_normalizer)

        # Set multiple values for a key with normalization (only values normalized)
        tag_manager.set_tag('test-key', 'value1', normalize=True)
        tag_manager.set_tag('test-key', 'value2', normalize=True)
        assert tag_manager._tags == {'test-key': ['value1', 'value2']}

        # Delete entire key - key doesn't need normalization
        result = tag_manager.delete_tag('test-key', normalize=True)
        assert result is True
        assert tag_manager._tags == {}

    def test_normalization_with_no_normalizer(self):
        """Test that normalize parameter is ignored when no normalizer is provided"""
        tag_manager = TagManager()  # No normalizer

        # Should work the same regardless of normalize parameter
        tag_manager.set_tag('test-key', 'value with spaces', normalize=True)
        assert tag_manager._tags == {'test-key': ['value with spaces']}

        tag_manager.set_tags_from_list(['env:prod-test'], normalize=True)
        expected_tags = sorted(['test-key:value with spaces', 'env:prod-test'])
        assert sorted(tag_manager.get_tags()) == expected_tags

        # Delete should also work
        result = tag_manager.delete_tag('test-key', 'value with spaces', normalize=True)
        assert result is True

    def test_case_sensitivity_normalization(self):
        """Test that normalization handles case sensitivity correctly (only values normalized)"""
        tag_manager = TagManager(normalizer=self.mock_tag_normalizer)

        # Test only value gets normalized, key assumed to be lowercase already
        tag_manager.set_tag('test_key', 'UPPERCASE-VALUE', normalize=True)
        assert tag_manager._tags == {'test_key': ['uppercase_value']}

        # Test mixed case value normalization
        tag_manager.set_tag('another_key', 'SoMe VaLuE', normalize=True)
        assert 'another_key' in tag_manager._tags
        assert tag_manager._tags['another_key'] == ['some_value']

        # Verify final tags - keys lowercase, values normalized
        expected_tags = sorted(['test_key:uppercase_value', 'another_key:some_value'])
        assert sorted(tag_manager.get_tags()) == expected_tags

        # Test deletion with case sensitivity
        result = tag_manager.delete_tag('test_key', 'UPPERCASE-VALUE', normalize=True)
        assert result is True
        assert tag_manager._tags == {'another_key': ['some_value']}

    def test_case_sensitivity_in_tag_list(self):
        """Test case sensitivity normalization in tag lists"""
        tag_manager = TagManager(normalizer=self.mock_tag_normalizer)

        tag_list = ['env:PRODUCTION', 'service:WEB-APP', 'datacenter:US-EAST-1', 'KEYLESS-TAG-UPPERCASE']
        tag_manager.set_tags_from_list(tag_list, normalize=True)

        # When normalize_tag is applied to the full tag string, it normalizes everything
        expected_tags = sorted(['env:production', 'service:web_app', 'datacenter:us_east_1', 'keyless_tag_uppercase'])
        assert sorted(tag_manager.get_tags()) == expected_tags

    def test_case_sensitivity_without_normalization(self):
        """Test that case sensitivity is preserved without normalization"""
        tag_manager = TagManager(normalizer=self.mock_tag_normalizer)

        # Set tags without normalization - case should be preserved
        tag_manager.set_tag('test_key', 'UPPERCASE-VALUE', normalize=False)
        assert tag_manager._tags == {'test_key': ['UPPERCASE-VALUE']}

        # Set tag list without normalization - case should be preserved
        tag_list = ['env:PRODUCTION', 'KEYLESS-TAG-UPPERCASE']
        tag_manager.set_tags_from_list(tag_list, normalize=False)

        expected_tags = sorted(['test_key:UPPERCASE-VALUE', 'env:PRODUCTION', 'KEYLESS-TAG-UPPERCASE'])
        assert sorted(tag_manager.get_tags()) == expected_tags<|MERGE_RESOLUTION|>--- conflicted
+++ resolved
@@ -124,9 +124,7 @@
         assert cache.acquire(i), "cache should be empty again so these keys should go in OK"
 
 
-<<<<<<< HEAD
 class DBExceptionForTests(Exception):
-=======
 def test_dbm_async_job_missed_collection_interval(aggregator):
     check = AgentCheck()
     health = Health(check)
@@ -155,7 +153,6 @@
 
 
 class DBExceptionForTests(BaseException):
->>>>>>> 79e52e38
     pass
 
 
