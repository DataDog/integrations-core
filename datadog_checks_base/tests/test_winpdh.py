# (C) Datadog, Inc. 2018-present
# All rights reserved
# Licensed under a 3-clause BSD style license (see LICENSE)
import logging
from collections import defaultdict

import pytest

<<<<<<< HEAD
from datadog_checks.dev.testing.requirements import requires_windows
=======
from datadog_checks.dev.testing import requires_windows
>>>>>>> 04d0fe98

try:
    from datadog_test_libs.win.pdh_mocks import (  # noqa: F401
        initialize_pdh_tests,
        pdh_mocks_fixture,
        pdh_mocks_fixture_bad_perf_strings,
    )

    from datadog_checks.checks.win.winpdh import SINGLE_INSTANCE_KEY, WinPDHCounter
except ImportError:
    import platform

    if platform.system() != 'Windows':
        pass

logger = logging.getLogger(__file__)


'''
WinPDHCounter tests.

Test specific behavior of the WinPDHCounter class, which provides
the interface to the OS API.
'''


@requires_windows
def test_winpdhcounter_bad_strings_english(pdh_mocks_fixture_bad_perf_strings):  # noqa F811
    initialize_pdh_tests()
    counter = WinPDHCounter('System', 'Processor Queue Length', logger)

    vals = counter.get_all_values()
    assert len(vals) == 1  # single instance key, should only have one value
    assert SINGLE_INSTANCE_KEY in vals


@requires_windows
def test_winpdhcounter_throws_on_bad_input(pdh_mocks_fixture):  # noqa F811
    initialize_pdh_tests()
    with pytest.raises(AttributeError):
        WinPDHCounter('Ssystem', 'Processor Queue Length', logger)

    with pytest.raises(AttributeError):
        WinPDHCounter('System', 'PProcessor Queue Length', logger)


@requires_windows
def test_winpdhcounter_throws_on_bad_input_with_bad_strings(pdh_mocks_fixture_bad_perf_strings):  # noqa F811
    initialize_pdh_tests()
    with pytest.raises(AttributeError):
        WinPDHCounter('Ssystem', 'Processor Queue Length', logger)

    with pytest.raises(AttributeError):
        WinPDHCounter('System', 'PProcessor Queue Length', logger)


@requires_windows
def test_winpdhcounter_bad_strings_not_english(pdh_mocks_fixture_bad_perf_strings):  # noqa F811
    WinPDHCounter._use_en_counter_names = False
    WinPDHCounter.pdh_counter_dict = defaultdict(list)

    initialize_pdh_tests(lang="se-sv")
    '''
    expectation is that the initialization will fail.  We attempt to fall
    back to english counters if the strings database isn't present; however,
    on non-english windows the english counters won't work
    '''
    with pytest.raises(AttributeError):
        WinPDHCounter('System', 'Processor Queue Length', logger)


@requires_windows
def test_winpdhcounter_non_english(pdh_mocks_fixture):  # noqa F811
    WinPDHCounter._use_en_counter_names = False
    WinPDHCounter.pdh_counter_dict = defaultdict(list)
    initialize_pdh_tests(lang="se-sv")
    counter = WinPDHCounter('System', 'Processor Queue Length', logger)

    vals = counter.get_all_values()
    assert len(vals) == 1  # single instance key, should only have one value
    assert SINGLE_INSTANCE_KEY in vals<|MERGE_RESOLUTION|>--- conflicted
+++ resolved
@@ -6,11 +6,7 @@
 
 import pytest
 
-<<<<<<< HEAD
-from datadog_checks.dev.testing.requirements import requires_windows
-=======
 from datadog_checks.dev.testing import requires_windows
->>>>>>> 04d0fe98
 
 try:
     from datadog_test_libs.win.pdh_mocks import (  # noqa: F401
