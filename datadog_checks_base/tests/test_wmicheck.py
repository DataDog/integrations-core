# (C) Datadog, Inc. 2020-present
# All rights reserved
# Licensed under a 3-clause BSD style license (see LICENSE)

import pytest
<<<<<<< HEAD
=======

>>>>>>> cb002bde
from datadog_checks.dev.testing.requirements import requires_windows

try:
    from datadog_checks.base.checks.win.wmi import WinWMICheck
except ImportError:
    pass


@requires_windows
@pytest.mark.unit
def test_get_running_sampler_does_not_leak():
    check = WinWMICheck('wmi_base_check', {}, [{}])
    with check.get_running_wmi_sampler(properties=[], filters=[]) as sampler:
        assert sampler is not None
        assert check.get_running_wmi_sampler(properties=[], filters=[]) is sampler<|MERGE_RESOLUTION|>--- conflicted
+++ resolved
@@ -3,10 +3,7 @@
 # Licensed under a 3-clause BSD style license (see LICENSE)
 
 import pytest
-<<<<<<< HEAD
-=======
 
->>>>>>> cb002bde
 from datadog_checks.dev.testing.requirements import requires_windows
 
 try:
