--- conflicted
+++ resolved
@@ -190,10 +190,6 @@
     """
     result = []
     host_tags = datadog_agent.get_host_tags()
-<<<<<<< HEAD
-    logger.info("natasha testing dups host tags: %s", host_tags)
-=======
->>>>>>> b0a19fd1
     if not host_tags:
         return result
     try:
