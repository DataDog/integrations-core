# (C) Datadog, Inc. 2019-present
# All rights reserved
# Licensed under a 3-clause BSD style license (see LICENSE)
import datetime
import decimal
import logging
import os
import socket
import threading
import time
from concurrent.futures.thread import ThreadPoolExecutor
from itertools import chain
from typing import Any, Callable, Dict, List, Optional, Tuple

from cachetools import TTLCache

from datadog_checks.base import is_affirmative
from datadog_checks.base.log import get_check_logger
from datadog_checks.base.utils.db.types import Transformer
from datadog_checks.base.utils.serialization import json

try:
    import datadog_agent
except ImportError:
    from ....stubs import datadog_agent

logger = logging.getLogger(__file__)

# AgentCheck methods to transformer name e.g. set_metadata -> metadata
SUBMISSION_METHODS = {
    'gauge': 'gauge',
    'count': 'count',
    'monotonic_count': 'monotonic_count',
    'rate': 'rate',
    'histogram': 'histogram',
    'historate': 'historate',
    'set_metadata': 'metadata',
    # These submission methods require more configuration than just a name
    # and a value and therefore must be defined as a custom transformer.
    'service_check': '__service_check',
}


def create_submission_transformer(submit_method):
    # type: (Any) -> Callable[[Any, Any, Any], Callable[[Any, List, Dict], Callable[[Any, Any, Any], Transformer]]]
    # During the compilation phase every transformer will have access to all the others and may be
    # passed the first arguments (e.g. name) that will be forwarded the actual AgentCheck methods.
    def get_transformer(_transformers, *creation_args, **modifiers):
        # type: (List[Transformer], Tuple, Dict[str, Any]) -> Transformer
        # The first argument of every transformer is a map of named references to collected values.
        def transformer(_sources, *call_args, **kwargs):
            # type: (Dict[str, Any], Tuple[str, Any], Dict[str, Any]) -> None
            kwargs.update(modifiers)

            # TODO: When Python 2 goes away simply do:
            # submit_method(*creation_args, *call_args, **kwargs)
            submit_method(*chain(creation_args, call_args), **kwargs)

        return transformer

    return get_transformer


def create_extra_transformer(column_transformer, source=None):
    # type: (Transformer, str) -> Transformer
    # Every column transformer expects a value to be given but in the post-processing
    # phase the values are determined by references, so to avoid redefining every
    # transformer we just map the proper source to the value.
    if source:

        def transformer(sources, **kwargs):
            return column_transformer(sources, sources[source], **kwargs)

    # Extra transformers that call regular transformers will want to pass values directly.
    else:

        transformer = column_transformer

    return transformer


class ConstantRateLimiter:
    """
    Basic rate limiter that sleeps long enough to ensure the rate limit is not exceeded. Not thread safe.
    """

    def __init__(self, rate_limit_s):
        """
        :param rate_limit_s: rate limit in seconds
        """
        self.rate_limit_s = max(rate_limit_s, 0)
        self.period_s = 1.0 / self.rate_limit_s if self.rate_limit_s > 0 else 0
        self.last_event = 0

    def sleep(self):
        """
        Sleeps long enough to enforce the rate limit
        """
        elapsed_s = time.time() - self.last_event
        sleep_amount = max(self.period_s - elapsed_s, 0)
        time.sleep(sleep_amount)
        self.last_event = time.time()


class RateLimitingTTLCache(TTLCache):
    """
    TTLCache wrapper used for rate limiting by key
    """

    def acquire(self, key):
        """
        :return: True if the key has not yet reached its rate limit
        """
        if len(self) >= self.maxsize:
            return False
        if key in self:
            return False
        self[key] = True
        return True


def resolve_db_host(db_host):
    agent_hostname = datadog_agent.get_hostname()
    if not db_host or db_host in {'localhost', '127.0.0.1'} or db_host.startswith('/'):
        return agent_hostname

    try:
        host_ip = socket.gethostbyname(db_host)
    except (socket.gaierror, UnicodeError) as e:
        # could be connecting via a unix domain socket
        logger.debug(
            "failed to resolve DB host '%s' due to %r. falling back to agent hostname: %s",
            db_host,
            e,
            agent_hostname,
        )
        return agent_hostname

    try:
        agent_host_ip = socket.gethostbyname(agent_hostname)
        if agent_host_ip == host_ip:
            return agent_hostname
    except (socket.gaierror, UnicodeError) as e:
        logger.debug(
            "failed to resolve agent host '%s' due to socket.gaierror(%s). using DB host: %s",
            agent_hostname,
            e,
            db_host,
        )

    return db_host


def default_json_event_encoding(o):
    if isinstance(o, decimal.Decimal):
        return float(o)
    if isinstance(o, (datetime.date, datetime.datetime)):
        return o.isoformat()
    raise TypeError


<<<<<<< HEAD
class DbRow:
    """
    DbRow is a wrapper for database rows that additionally holds metadata.
    """

    def __init__(self, row, metadata=None):
        # type: (Dict[str], Optional[Dict[str], DbRow.Metadata]) -> None
        self.data = row
        self.metadata = metadata if isinstance(metadata, self.Metadata) else self.Metadata(metadata)

    class Metadata:
        def __init__(self, metadata=None):
            # type: (Optional[Dict[str]]) -> None
            if not metadata:
                metadata = {}
            self.tables_csv = metadata.get('tables_csv', None)
            self.commands = metadata.get('commands', None)
            self.comments = metadata.get('comments', None)

        def parse_tables_csv(self):
            # type: () -> Optional[List[str]]
            """
            Parses out tables from the CSV format.
            e.g tables_csv = 'metrics,samples' -> ['metrics', 'samples']
            """
            return self.tables_csv.split(',') if self.tables_csv is not None and self.tables_csv != '' else None
=======
def obfuscate_sql_with_metadata(query, options=None):
    try:
        statement = datadog_agent.obfuscate_sql(query, options)
        statement_with_metadata = json.loads(statement)
    except json.JSONDecodeError:
        # Assume we're running against an older agent and return the obfuscated query without metadata.
        return statement
    except Exception as e:
        raise e

    metadata = statement_with_metadata.get('metadata', {})
    tables = metadata.pop('tables_csv', None)
    # The obfuscator will at least return an empty string. We need to check for this because we want to
    # omit None values later down the pipeline and splitting would result in [''].
    if tables == '':
        tables = None
    elif tables is not None:
        tables = tables.split(',')
    statement_with_metadata['metadata']['tables'] = tables
    return statement_with_metadata
>>>>>>> 2981c664


class DBMAsyncJob(object):
    # Set an arbitrary high limit so that dbm async jobs (which aren't CPU bound) don't
    # get artificially limited by the default max_workers count. Note that since threads are
    # created lazily, it's safe to set a high maximum
    executor = ThreadPoolExecutor(100000)

    """
    Runs Async Jobs
    """

    def __init__(
        self,
        check,
        config_host=None,
        min_collection_interval=15,
        dbms="TODO",
        rate_limit=1,
        run_sync=False,
        enabled=True,
        expected_db_exceptions=(),
        shutdown_callback=None,
        job_name=None,
    ):
        self._check = check
        self._config_host = config_host
        self._min_collection_interval = min_collection_interval
        # map[dbname -> psycopg connection]
        self._log = get_check_logger()
        self._job_loop_future = None
        self._cancel_event = threading.Event()
        self._tags = None
        self._tags_no_db = None
        self._run_sync = None
        self._db_hostname = None
        self._last_check_run = 0
        self._shutdown_callback = shutdown_callback
        self._dbms = dbms
        self._rate_limiter = ConstantRateLimiter(rate_limit)
        self._run_sync = run_sync
        self._enabled = enabled
        self._expected_db_exceptions = expected_db_exceptions
        self._job_name = job_name

    def cancel(self):
        self._cancel_event.set()

    def run_job_loop(self, tags):
        """
        :param tags:
        :return:
        """
        if not self._enabled:
            self._log.debug("[job=%s] Job not enabled.", self._job_name)
            return
        if not self._db_hostname:
            self._db_hostname = resolve_db_host(self._config_host)
        self._tags = tags
        self._tags_str = ','.join(self._tags)
        self._job_tags = self._tags + ["job:{}".format(self._job_name)]
        self._job_tags_str = ','.join(self._job_tags)
        self._last_check_run = time.time()
        if self._run_sync or is_affirmative(os.environ.get('DBM_THREADED_JOB_RUN_SYNC', "false")):
            self._log.debug("Running threaded job synchronously. job=%s", self._job_name)
            self._run_job_rate_limited()
        elif self._job_loop_future is None or not self._job_loop_future.running():
            self._job_loop_future = DBMAsyncJob.executor.submit(self._job_loop)
        else:
            self._log.debug("Job loop already running. job=%s", self._job_name)

    def _job_loop(self):
        try:
            self._log.info("[%s] Starting job loop", self._job_tags_str)
            while True:
                if self._cancel_event.isSet():
                    self._log.info("[%s] Job loop cancelled", self._job_tags_str)
                    self._check.count("dd.{}.async_job.cancel".format(self._dbms), 1, tags=self._job_tags, raw=True)
                    break
                if time.time() - self._last_check_run > self._min_collection_interval * 2:
                    self._log.info("[%s] Job loop stopping due to check inactivity", self._job_tags_str)
                    self._check.count(
                        "dd.{}.async_job.inactive_stop".format(self._dbms), 1, tags=self._job_tags, raw=True
                    )
                    break
                self._run_job_rate_limited()
        except self._expected_db_exceptions as e:
            self._log.warning(
                "[%s] Job loop database error: %s",
                self._job_tags_str,
                e,
                exc_info=self._log.getEffectiveLevel() == logging.DEBUG,
            )
            self._check.count(
                "dd.{}.async_job.error".format(self._dbms),
                1,
                tags=self._job_tags + ["error:database-{}".format(type(e))],
                raw=True,
            )
        except Exception as e:
            self._log.exception("[%s] Job loop crash", self._job_tags_str)
            self._check.count(
                "dd.{}.async_job.error".format(self._dbms),
                1,
                tags=self._job_tags + ["error:crash-{}".format(type(e))],
                raw=True,
            )
        finally:
            self._log.info("[%s] Shutting down job loop", self._job_tags_str)
            if self._shutdown_callback:
                self._shutdown_callback()

    def _set_rate_limit(self, rate_limit):
        if self._rate_limiter.rate_limit_s != rate_limit:
            self._rate_limiter = ConstantRateLimiter(rate_limit)

    def _run_job_rate_limited(self):
        self.run_job()
        self._rate_limiter.sleep()

    def run_job(self):
        raise NotImplementedError()<|MERGE_RESOLUTION|>--- conflicted
+++ resolved
@@ -10,7 +10,7 @@
 import time
 from concurrent.futures.thread import ThreadPoolExecutor
 from itertools import chain
-from typing import Any, Callable, Dict, List, Optional, Tuple
+from typing import Any, Callable, Dict, List, Tuple
 
 from cachetools import TTLCache
 
@@ -159,34 +159,6 @@
     raise TypeError
 
 
-<<<<<<< HEAD
-class DbRow:
-    """
-    DbRow is a wrapper for database rows that additionally holds metadata.
-    """
-
-    def __init__(self, row, metadata=None):
-        # type: (Dict[str], Optional[Dict[str], DbRow.Metadata]) -> None
-        self.data = row
-        self.metadata = metadata if isinstance(metadata, self.Metadata) else self.Metadata(metadata)
-
-    class Metadata:
-        def __init__(self, metadata=None):
-            # type: (Optional[Dict[str]]) -> None
-            if not metadata:
-                metadata = {}
-            self.tables_csv = metadata.get('tables_csv', None)
-            self.commands = metadata.get('commands', None)
-            self.comments = metadata.get('comments', None)
-
-        def parse_tables_csv(self):
-            # type: () -> Optional[List[str]]
-            """
-            Parses out tables from the CSV format.
-            e.g tables_csv = 'metrics,samples' -> ['metrics', 'samples']
-            """
-            return self.tables_csv.split(',') if self.tables_csv is not None and self.tables_csv != '' else None
-=======
 def obfuscate_sql_with_metadata(query, options=None):
     try:
         statement = datadog_agent.obfuscate_sql(query, options)
@@ -207,7 +179,6 @@
         tables = tables.split(',')
     statement_with_metadata['metadata']['tables'] = tables
     return statement_with_metadata
->>>>>>> 2981c664
 
 
 class DBMAsyncJob(object):
