--- conflicted
+++ resolved
@@ -55,13 +55,8 @@
     Tag name is determined by `column_name`. The column value represents a list of values. It is expected to be either
     a list of strings, or a comma-separated string.
 
-<<<<<<< HEAD
-    For example, if the column is named `server_tag` and the column returned the value 'us,primary', then all
-    submissions for that row will be tagged by 'server_tag:us' and 'server_tag:primary'.
-=======
     For example, if the column is named `server_tag` and the column returned the value `'us,primary'`, then all
     submissions for that row will be tagged by `server_tag:us` and `server_tag:primary`.
->>>>>>> e09f0e4b
     """
     template = '%s:{}' % column_name
 
