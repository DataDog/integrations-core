# (C) Datadog, Inc. 2018-present
# All rights reserved
# Licensed under a 3-clause BSD style license (see LICENSE)
from __future__ import division

import os
import re
from decimal import ROUND_HALF_UP, Decimal
from typing import TYPE_CHECKING

from six import PY3, iteritems, text_type
from six.moves.urllib.parse import urlparse

from .constants import MILLISECOND


def ensure_bytes(s):
    if isinstance(s, text_type):
        s = s.encode('utf-8')
    return s


def ensure_unicode(s):
    if isinstance(s, bytes):
        s = s.decode('utf-8')
    return s


<<<<<<< HEAD
to_native_string = ensure_unicode if PY3 else ensure_bytes
to_string = to_native_string  # For backwards compat before when this was renamed to `to_native_string`.
=======
if TYPE_CHECKING:
    to_string = str
else:
    to_string = ensure_unicode if PY3 else ensure_bytes
>>>>>>> 25062996


def compute_percent(part, total):
    if total:
        return part / total * 100

    return 0


def total_time_to_temporal_percent(total_time, scale=MILLISECOND):
    # This is really confusing, sorry.
    #
    # We get the `total_time` in `scale` since the start and we want to compute a percentage.
    # Since the time is monotonically increasing we can't just submit a point-in-time value but
    # rather it needs to be temporally aware, thus we submit the value as a rate.
    #
    # If we submit it as-is, that would be `scale` per second but we need seconds per second
    # since the Agent's check run interval is internally represented as seconds. Hence we divide
    # by 1000, for example, if the `scale` is milliseconds.
    #
    # At this point we have a number that will be no greater than 1 when compared to the last run.
    #
    # To turn it into a percentage we multiply by 100.
    return total_time / scale * 100


def exclude_undefined_keys(mapping):
    return {key: value for key, value in iteritems(mapping) if value is not None}


def round_value(value, precision=0, rounding_method=ROUND_HALF_UP):
    precision = '0.{}'.format('0' * precision)
    return float(Decimal(str(value)).quantize(Decimal(precision), rounding=rounding_method))


def get_docker_hostname():
    return urlparse(os.getenv('DOCKER_HOST', '')).hostname or 'localhost'


def pattern_filter(items, whitelist=None, blacklist=None, key=None):
    """This filters `items` by a regular expression `whitelist` and/or
    `blacklist`, with the `blacklist` taking precedence. An optional `key`
    function can be provided that will be passed each item.
    """
    key = key or __return_self
    if whitelist:
        whitelisted = _filter(items, whitelist, key)

        if blacklist:
            blacklisted = _filter(items, blacklist, key)
            # Remove any blacklisted items from the whitelisted ones.
            whitelisted.difference_update(blacklisted)

        return [item for item in items if key(item) in whitelisted]

    elif blacklist:
        blacklisted = _filter(items, blacklist, key)
        return [item for item in items if key(item) not in blacklisted]

    else:
        return items


def _filter(items, pattern_list, key):
    return {key(item) for pattern in pattern_list for item in items if re.search(pattern, key(item))}


def __return_self(obj):
    return obj<|MERGE_RESOLUTION|>--- conflicted
+++ resolved
@@ -26,15 +26,12 @@
     return s
 
 
-<<<<<<< HEAD
-to_native_string = ensure_unicode if PY3 else ensure_bytes
+if TYPE_CHECKING:
+    to_native_string = str
+else:
+    to_native_string = ensure_unicode if PY3 else ensure_bytes
+
 to_string = to_native_string  # For backwards compat before when this was renamed to `to_native_string`.
-=======
-if TYPE_CHECKING:
-    to_string = str
-else:
-    to_string = ensure_unicode if PY3 else ensure_bytes
->>>>>>> 25062996
 
 
 def compute_percent(part, total):
