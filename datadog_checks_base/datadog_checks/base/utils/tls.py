# (C) Datadog, Inc. 2020-present
# All rights reserved
# Licensed under a 3-clause BSD style license (see LICENSE)
import logging
import os
import ssl
from copy import deepcopy
from typing import TYPE_CHECKING, Any, AnyStr, Dict, Optional  # noqa: F401

from pydantic import BaseModel

from datadog_checks.base.config import is_affirmative

if TYPE_CHECKING:
    from datadog_checks.base.types import InstanceType  # noqa: F401

LOGGER = logging.getLogger(__file__)


# The TLSContextWrapper shares configuration options with the HTTP Request wrapper for simplicity of user configuration.
# To allow for a specific use case where an integraiton needs both a TLSContextWrapper plus the RequestsWrapper but with
# different option, there is the ability to have configuration option with higher priority by using the following
# prefix.
UNIQUE_FIELD_PREFIX = '_tls_context_'

# https://github.com/python/cpython/blob/ef516d11c1a0f885dba0aba8cf5366502077cdd4/Lib/ssl.py#L158-L165
DEFAULT_PROTOCOL_VERSIONS = ('SSLv3', 'TLSv1.2', 'TLSv1.3')
SUPPORTED_PROTOCOL_VERSIONS = ('SSLv3', 'TLSv1', 'TLSv1.1', 'TLSv1.2', 'TLSv1.3')

STANDARD_FIELDS = {
    'tls_verify': True,
    'tls_ca_cert': None,
    'tls_cert': None,
    'tls_private_key': None,
    'tls_private_key_password': None,
    'tls_validate_hostname': True,
    'tls_ciphers': 'ALL',
}


class TlsConfig(BaseModel, frozen=True):
    """
    Class used internally to cache HTTPS adapters with specific TLS configurations.
    """

    tls_ca_cert: str | bool | None = None
    tls_intermediate_ca_certs: tuple[str, ...] | None = None
    tls_cert: str | None = None
    tls_ciphers: str | tuple[str, ...] = 'ALL'
    tls_use_host_header: bool = False
    tls_ignore_warning: bool = False
    tls_private_key: str | None = None
    tls_private_key_password: str | None = None
    tls_protocols_allowed: tuple[str, ...] = DEFAULT_PROTOCOL_VERSIONS
    tls_validate_hostname: bool = True
    tls_verify: bool = True


<<<<<<< HEAD
def _load_certifi_fallback(context):
    """Attempt to load CA certificates from certifi as a fallback."""
    try:
        import certifi
    except ImportError:
        LOGGER.warning(
            'No CA certificates found in system default paths and certifi package is not installed. '
            'TLS verification may fail.'
        )
        return

    try:
        certifi_path = certifi.where()
        context.load_verify_locations(cafile=certifi_path)
        LOGGER.info('Successfully loaded CA certificates from certifi bundle: %s', certifi_path)
    except (FileNotFoundError, IOError) as e:
        LOGGER.error('Failed to load CA certificates from certifi bundle: %s. TLS verification may fail.', e)
    except Exception as e:
        LOGGER.error('Unexpected error loading certifi certificates: %s', e)


=======
>>>>>>> 574d63ba
def _load_ca_certs(context, config):
    # https://docs.python.org/3/library/ssl.html#ssl.SSLContext.load_verify_locations
    # https://docs.python.org/3/library/ssl.html#ssl.SSLContext.load_default_certs
    ca_cert = config.get('tls_ca_cert')
<<<<<<< HEAD

    # Handle user-provided CA cert
    if ca_cert:
        ca_cert = os.path.expanduser(ca_cert)
        try:
=======
    try:
        if ca_cert:
            ca_cert = os.path.expanduser(ca_cert)
>>>>>>> 574d63ba
            if os.path.isdir(ca_cert):
                context.load_verify_locations(cafile=None, capath=ca_cert, cadata=None)
            else:
                context.load_verify_locations(cafile=ca_cert, capath=None, cadata=None)
<<<<<<< HEAD
        except FileNotFoundError:
            LOGGER.warning(
                'TLS CA certificate file not found: %s. Please check the `tls_ca_cert` configuration option.',
                ca_cert,
            )
            return
    else:
        # Try to load system default certs
        try:
            context.load_default_certs(ssl.Purpose.SERVER_AUTH)
        except Exception as e:
            LOGGER.debug('Failed to load default CA certificates: %s', e)

        # Check if any certs were actually loaded
        if not context.get_ca_certs():
            LOGGER.debug('No CA certificates loaded from system default paths, attempting certifi fallback.')
            _load_certifi_fallback(context)

    # Load intermediate CA certs if provided
    intermediate_ca_certs = config.get('tls_intermediate_ca_certs')
    if intermediate_ca_certs:
        try:
            context.load_verify_locations(cadata='\n'.join(intermediate_ca_certs))
        except ssl.SSLError:
            LOGGER.warning(
                "TLS intermediate CA certificate(s) could not be loaded: %s. ",
                intermediate_ca_certs,
            )


def create_ssl_context(config):
    # https://docs.python.org/3/library/ssl.html#ssl.SSLContext
    # https://docs.python.org/3/library/ssl.html#ssl.PROTOCOL_TLS_CLIENT
    context = ssl.SSLContext(protocol=ssl.PROTOCOL_TLS)

    LOGGER.debug('Creating SSL context with config: %s', config)
    # https://docs.python.org/3/library/ssl.html#ssl.SSLContext.check_hostname
    context.check_hostname = is_affirmative(config['tls_verify']) and config.get('tls_validate_hostname', True)

    # https://docs.python.org/3/library/ssl.html#ssl.SSLContext.verify_mode
    context.verify_mode = ssl.CERT_REQUIRED if is_affirmative(config['tls_verify']) else ssl.CERT_NONE

    ciphers = config.get('tls_ciphers', [])
    if isinstance(ciphers, str):
        # If ciphers is a string, assume that it is formatted correctly
        configured_ciphers = "ALL" if "ALL" in ciphers else ciphers
    else:
        configured_ciphers = "ALL" if "ALL" in ciphers else ":".join(ciphers)
    if configured_ciphers:
        LOGGER.debug('Setting TLS ciphers to: %s', configured_ciphers)
        context.set_ciphers(configured_ciphers)

    if context.verify_mode == ssl.CERT_NONE:
        LOGGER.debug('TLS verification is disabled; skipping CA certificate configuration.')
    else:
        _load_ca_certs(context, config)
=======
        else:
            context.load_default_certs(ssl.Purpose.SERVER_AUTH)
            if not context.get_ca_certs():
                LOGGER.warning(
                    'No CA certificates loaded from system default paths. '
                    'This may indicate misconfigured SSL_CERT_FILE or SSL_CERT_DIR environment variables. '
                    'Falling back to certifi certificate bundle.'
                )
                try:
                    import certifi

                    context.load_verify_locations(cafile=certifi.where())
                except (ImportError, FileNotFoundError) as e:
                    LOGGER.error('Failed to load fallback certificates from certifi: %s', e)
    except FileNotFoundError:
        LOGGER.warning(
            'TLS CA certificate file not found: %s. Please check the `tls_ca_cert` configuration option.',
            ca_cert,
        )
    intermediate_ca_certs = config.get('tls_intermediate_ca_certs')
    try:
        if intermediate_ca_certs:
            context.load_verify_locations(cadata='\n'.join(intermediate_ca_certs))
    except ssl.SSLError:
        LOGGER.warning(
            "TLS intermediate CA certificate(s) could not be loaded: %s. ",
            intermediate_ca_certs,
        )
>>>>>>> 574d63ba


def create_ssl_context(config):
    # https://docs.python.org/3/library/ssl.html#ssl.SSLContext
    # https://docs.python.org/3/library/ssl.html#ssl.PROTOCOL_TLS_CLIENT
    context = ssl.SSLContext(protocol=ssl.PROTOCOL_TLS)

    LOGGER.debug('Creating SSL context with config: %s', config)
    # https://docs.python.org/3/library/ssl.html#ssl.SSLContext.check_hostname
    context.check_hostname = is_affirmative(config['tls_verify']) and config.get('tls_validate_hostname', True)

    # https://docs.python.org/3/library/ssl.html#ssl.SSLContext.verify_mode
    context.verify_mode = ssl.CERT_REQUIRED if is_affirmative(config['tls_verify']) else ssl.CERT_NONE

    ciphers = config.get('tls_ciphers', [])
    if isinstance(ciphers, str):
        # If ciphers is a string, assume that it is formatted correctly
        configured_ciphers = "ALL" if "ALL" in ciphers else ciphers
    else:
        configured_ciphers = "ALL" if "ALL" in ciphers else ":".join(ciphers)
    if configured_ciphers:
        LOGGER.debug('Setting TLS ciphers to: %s', configured_ciphers)
        context.set_ciphers(configured_ciphers)

    if context.verify_mode == ssl.CERT_NONE:
        LOGGER.debug('TLS verification is disabled; skipping CA certificate configuration.')
    else:
        _load_ca_certs(context, config)

    # https://docs.python.org/3/library/ssl.html#ssl.SSLContext.load_cert_chain
    client_cert, client_key = config.get('tls_cert'), config.get('tls_private_key')
    client_key_pass = config.get('tls_private_key_password')
    try:
        if client_key:
            client_key = os.path.expanduser(client_key)
        if client_cert:
            client_cert = os.path.expanduser(client_cert)
            context.load_cert_chain(client_cert, keyfile=client_key, password=client_key_pass)
    except FileNotFoundError:
        LOGGER.warning(
            'TLS client certificate file not found: %s. Please check the `tls_cert` configuration option.',
            client_cert,
        )

    return context


class TlsContextWrapper(object):
    __slots__ = ('logger', 'config', 'tls_context')

    def __init__(self, instance, remapper=None, overrides=None):
        default_fields = dict(STANDARD_FIELDS)

        # Override existing config options if there exists any overrides
        instance = deepcopy(instance)

        if overrides:
            for overridden_field, data in overrides.items():
                if instance.get(overridden_field):
                    instance[overridden_field] = data

        # Populate with the default values
        config = {field: instance.get(field, value) for field, value in default_fields.items()}
        for field in STANDARD_FIELDS:
            unique_name = UNIQUE_FIELD_PREFIX + field
            if unique_name in instance:
                config[unique_name] = instance[unique_name]

        if remapper is None:
            remapper = {}

        for remapped_field, data in remapper.items():
            field = data.get('name')

            if field.startswith(UNIQUE_FIELD_PREFIX):
                standard_field_name = field[len(UNIQUE_FIELD_PREFIX) :]
            else:
                standard_field_name = field

            # Ignore fields we don't recognize
            if standard_field_name not in STANDARD_FIELDS:
                continue

            # Ignore remapped fields if the standard one is already used
            if field in instance:
                continue

            # Invert default booleans if need be
            default = default_fields[standard_field_name]
            if data.get('invert'):
                default = not default

            # Get value, with a possible default
            value = instance.get(remapped_field, data.get('default', default))

            # Invert booleans if need be
            if data.get('invert'):
                value = not is_affirmative(value)

            config[field] = value

        if config['tls_ca_cert']:
            config['tls_verify'] = True

        # Populate with the higher-priority configuration options if set
        for field in default_fields:
            unique_name = UNIQUE_FIELD_PREFIX + field
            if unique_name in config:
                config[field] = config[unique_name]
                del config[unique_name]

        self.config = config
        self.tls_context = create_ssl_context(self.config)

    def refresh_tls_context(self):
        # type: () -> None
        self.tls_context = create_ssl_context(self.config)<|MERGE_RESOLUTION|>--- conflicted
+++ resolved
@@ -56,7 +56,6 @@
     tls_verify: bool = True
 
 
-<<<<<<< HEAD
 def _load_certifi_fallback(context):
     """Attempt to load CA certificates from certifi as a fallback."""
     try:
@@ -78,28 +77,19 @@
         LOGGER.error('Unexpected error loading certifi certificates: %s', e)
 
 
-=======
->>>>>>> 574d63ba
 def _load_ca_certs(context, config):
     # https://docs.python.org/3/library/ssl.html#ssl.SSLContext.load_verify_locations
     # https://docs.python.org/3/library/ssl.html#ssl.SSLContext.load_default_certs
     ca_cert = config.get('tls_ca_cert')
-<<<<<<< HEAD
 
     # Handle user-provided CA cert
     if ca_cert:
         ca_cert = os.path.expanduser(ca_cert)
         try:
-=======
-    try:
-        if ca_cert:
-            ca_cert = os.path.expanduser(ca_cert)
->>>>>>> 574d63ba
             if os.path.isdir(ca_cert):
                 context.load_verify_locations(cafile=None, capath=ca_cert, cadata=None)
             else:
                 context.load_verify_locations(cafile=ca_cert, capath=None, cadata=None)
-<<<<<<< HEAD
         except FileNotFoundError:
             LOGGER.warning(
                 'TLS CA certificate file not found: %s. Please check the `tls_ca_cert` configuration option.',
@@ -156,36 +146,6 @@
         LOGGER.debug('TLS verification is disabled; skipping CA certificate configuration.')
     else:
         _load_ca_certs(context, config)
-=======
-        else:
-            context.load_default_certs(ssl.Purpose.SERVER_AUTH)
-            if not context.get_ca_certs():
-                LOGGER.warning(
-                    'No CA certificates loaded from system default paths. '
-                    'This may indicate misconfigured SSL_CERT_FILE or SSL_CERT_DIR environment variables. '
-                    'Falling back to certifi certificate bundle.'
-                )
-                try:
-                    import certifi
-
-                    context.load_verify_locations(cafile=certifi.where())
-                except (ImportError, FileNotFoundError) as e:
-                    LOGGER.error('Failed to load fallback certificates from certifi: %s', e)
-    except FileNotFoundError:
-        LOGGER.warning(
-            'TLS CA certificate file not found: %s. Please check the `tls_ca_cert` configuration option.',
-            ca_cert,
-        )
-    intermediate_ca_certs = config.get('tls_intermediate_ca_certs')
-    try:
-        if intermediate_ca_certs:
-            context.load_verify_locations(cadata='\n'.join(intermediate_ca_certs))
-    except ssl.SSLError:
-        LOGGER.warning(
-            "TLS intermediate CA certificate(s) could not be loaded: %s. ",
-            intermediate_ca_certs,
-        )
->>>>>>> 574d63ba
 
 
 def create_ssl_context(config):
