# (C) Datadog, Inc. 2018-present
# All rights reserved
# Licensed under a 3-clause BSD style license (see LICENSE)


class DatadogAgentStub(object):
    def __init__(self):
        self._metadata = {}
<<<<<<< HEAD
        self._config = {}
=======
        self._config = self.get_default_config()

    def get_default_config(self):
        return {'enable_metadata_collection': True}
>>>>>>> dd388c9f

    def reset(self):
        self._metadata.clear()
        self._config = self.get_default_config()

    def assert_metadata(self, check_id, data):
        actual = {}
        for name in data:
            key = (check_id, name)
            if key in self._metadata:
                actual[name] = self._metadata[key]
        assert data == actual

    def assert_metadata_count(self, count):
        assert len(self._metadata) == count

    def get_hostname(self):
        return 'stubbed.hostname'

    def get_config(self, config_option):
<<<<<<< HEAD
        return self._config.get(config_option)

    def enable_metadata_collection(self):
        self._config['enable_metadata_collection'] = True
=======
        return self._config.get(config_option, '')
>>>>>>> dd388c9f

    def get_version(self):
        return '0.0.0'

    def log(self, *args, **kwargs):
        pass

    def set_check_metadata(self, check_id, name, value):
        self._metadata[(check_id, name)] = value

    def set_external_tags(self, *args, **kwargs):
        pass

    def tracemalloc_enabled(self, *args, **kwargs):
        return False


# Use the stub as a singleton
datadog_agent = DatadogAgentStub()<|MERGE_RESOLUTION|>--- conflicted
+++ resolved
@@ -6,14 +6,10 @@
 class DatadogAgentStub(object):
     def __init__(self):
         self._metadata = {}
-<<<<<<< HEAD
-        self._config = {}
-=======
         self._config = self.get_default_config()
 
     def get_default_config(self):
         return {'enable_metadata_collection': True}
->>>>>>> dd388c9f
 
     def reset(self):
         self._metadata.clear()
@@ -34,14 +30,7 @@
         return 'stubbed.hostname'
 
     def get_config(self, config_option):
-<<<<<<< HEAD
-        return self._config.get(config_option)
-
-    def enable_metadata_collection(self):
-        self._config['enable_metadata_collection'] = True
-=======
         return self._config.get(config_option, '')
->>>>>>> dd388c9f
 
     def get_version(self):
         return '0.0.0'
