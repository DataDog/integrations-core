--- conflicted
+++ resolved
@@ -181,11 +181,6 @@
         else:
             assert len(candidates) >= at_least, msg
 
-<<<<<<< HEAD
-    def assert_metric(
-        self, name, value=None, tags=None, count=None, at_least=1, hostname=None, metric_type=None, device=None
-    ):
-=======
     def assert_histogram_bucket(
         self, name, value, lower_bound, upper_bound, monotonic, hostname, tags, count=None, at_least=1
     ):
@@ -214,8 +209,9 @@
             condition=condition, msg=msg, expected_stub=expected_bucket, submitted_elements=self._histogram_buckets
         )
 
-    def assert_metric(self, name, value=None, tags=None, count=None, at_least=1, hostname=None, metric_type=None):
->>>>>>> b644aed0
+    def assert_metric(
+            self, name, value=None, tags=None, count=None, at_least=1, hostname=None, metric_type=None, device=None
+    ):
         """
         Assert a metric was processed by this stub
         """
