--- conflicted
+++ resolved
@@ -57,10 +57,6 @@
     def is_aggregate(cls, mtype):
         return mtype in cls.AGGREGATE_TYPES
 
-<<<<<<< HEAD
-    def submit_metric(self, check, check_id, mtype, name, value, tags, hostname, device=None):
-        self._metrics[name].append(MetricStub(name, mtype, value, tags, hostname, device))
-=======
     @classmethod
     def ignore_metric(cls, name):
         return name in cls.IGNORED_METRICS
@@ -73,7 +69,6 @@
         # Device is only present in metrics read from the real agent in e2e tests. Normally it is submitted as a tag
         if not self.ignore_metric(name):
             self._metrics[name].append(MetricStub(name, mtype, value, tags, hostname, device))
->>>>>>> 5ad7061a
 
     def submit_service_check(self, check, check_id, name, status, tags, hostname, message):
         self._service_checks[name].append(ServiceCheckStub(check_id, name, status, tags, hostname, message))
@@ -196,8 +191,6 @@
         else:
             assert len(candidates) >= at_least, msg
 
-<<<<<<< HEAD
-=======
     def assert_histogram_bucket(
         self, name, value, lower_bound, upper_bound, monotonic, hostname, tags, count=None, at_least=1
     ):
@@ -226,7 +219,6 @@
             condition=condition, msg=msg, expected_stub=expected_bucket, submitted_elements=self._histogram_buckets
         )
 
->>>>>>> 5ad7061a
     def assert_metric(
         self, name, value=None, tags=None, count=None, at_least=1, hostname=None, metric_type=None, device=None
     ):
