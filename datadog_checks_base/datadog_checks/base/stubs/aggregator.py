--- conflicted
+++ resolved
@@ -62,13 +62,6 @@
         return name in cls.IGNORED_METRICS
 
     def submit_metric(self, check, check_id, mtype, name, value, tags, hostname):
-<<<<<<< HEAD
-        self._metrics[name].append(MetricStub(name, mtype, value, tags, hostname, None))
-
-    def submit_metric_e2e(self, check, check_id, mtype, name, value, tags, hostname, device=None):
-        # Device is only present in metrics read from the real agent in e2e tests. Normally it is submitted as a tag
-        self._metrics[name].append(MetricStub(name, mtype, value, tags, hostname, device))
-=======
         if not self.ignore_metric(name):
             self._metrics[name].append(MetricStub(name, mtype, value, tags, hostname, None))
 
@@ -76,7 +69,6 @@
         # Device is only present in metrics read from the real agent in e2e tests. Normally it is submitted as a tag
         if not self.ignore_metric(name):
             self._metrics[name].append(MetricStub(name, mtype, value, tags, hostname, device))
->>>>>>> c6185212
 
     def submit_service_check(self, check, check_id, name, status, tags, hostname, message):
         self._service_checks[name].append(ServiceCheckStub(check_id, name, status, tags, hostname, message))
