--- conflicted
+++ resolved
@@ -75,10 +75,7 @@
         scores.append((score, 1))
 
     if expected_metric.device:
-<<<<<<< HEAD
-=======
         # device is only present in metrics coming from the real agent in e2e tests
->>>>>>> 5ad7061a
         score = _is_similar_text_score(expected_metric.device, candidate_metric.device)
         scores.append((score, 1))
 
