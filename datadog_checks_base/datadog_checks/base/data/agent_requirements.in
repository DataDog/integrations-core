--- conflicted
+++ resolved
@@ -64,13 +64,8 @@
 pydantic==2.0.2; python_version > '3.0'
 pyjwt==1.7.1; python_version < '3.0'
 pyjwt==2.8.0; python_version > '3.0'
-<<<<<<< HEAD
 pymongo[srv]==4.6.1; python_version >= '3.9'
-pymqi==1.12.10; sys_platform != 'darwin' or platform_machine != 'arm64'
-=======
-pymongo[srv]==4.3.3; python_version >= '3.9'
 pymqi==1.12.10; (sys_platform != 'darwin' or platform_machine != 'arm64') and python_version > '3.0'
->>>>>>> d2c9ca50
 pymysql==0.10.1; python_version < '3.0'
 pymysql==1.1.0; python_version > '3.0'
 pyodbc==5.0.1; (sys_platform != 'darwin' or platform_machine != 'arm64') and python_version > '3.0'
