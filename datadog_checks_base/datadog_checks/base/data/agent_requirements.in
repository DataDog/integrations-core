aerospike==4.0.0; sys_platform != 'win32' and sys_platform != 'darwin' and python_version < '3.0'
aerospike==7.1.1; sys_platform != 'win32' and sys_platform != 'darwin' and python_version > '3.0'
aws-requests-auth==0.4.3
azure-identity==1.15.0; python_version > '3.0'
beautifulsoup4==4.12.2; python_version > '3.0'
beautifulsoup4==4.9.3; python_version < '3.0'
binary==1.0.0
boto3==1.17.112; python_version < '3.0'
boto3==1.34.11; python_version > '3.0'
boto==2.49.0
botocore==1.20.112; python_version < '3.0'
botocore==1.34.11; python_version > '3.0'
cachetools==3.1.1; python_version < '3.0'
cachetools==5.3.2; python_version > '3.0'
clickhouse-cityhash==1.0.2.3; python_version < '3.0'
clickhouse-cityhash==1.0.2.4; python_version > '3.0'
clickhouse-driver==0.2.0; python_version < '3.0'
clickhouse-driver==0.2.6; python_version > '3.0'
cm-client==45.0.4
confluent-kafka==2.3.0; python_version > '3.0'
contextlib2==0.6.0.post1; python_version < '3.0'
cryptography==3.3.2; python_version < '3.0'
cryptography==41.0.7; python_version > '3.0'
ddtrace==0.32.2; sys_platform == 'win32' and python_version < '3.0'
ddtrace==0.53.2; sys_platform != 'win32' and python_version < '3.0'
ddtrace==1.11.2; python_version > '3.0'
dnspython==1.16.0; python_version < '3.0'
dnspython==2.4.2; python_version > '3.0'
enum34==1.1.10; python_version < '3.0'
foundationdb==6.3.24; python_version > '3.0'
futures==3.4.0; python_version < '3.0'
gearman==2.0.2; sys_platform != 'win32' and python_version < '3.0'
importlib-metadata==2.1.3; python_version < '3.8'
in-toto==2.0.0; python_version > '3.0'
ipaddress==1.0.23; python_version < '3.0'
jaydebeapi==1.2.3; python_version >= '3.0'
jellyfish==1.0.3; python_version > '3.0'
jpype1==1.5.0; python_version > '3.0'
kubernetes==18.20.0; python_version < '3.0'
kubernetes==28.1.0; python_version > '3.0'
ldap3==2.9.1
lxml==4.9.2
lz4==2.2.1; python_version < '3.0'
lz4==4.3.2; python_version > '3.0'
mmh3==2.5.1; python_version < '3.0'
mmh3==4.0.1; python_version > '3.0'
oauthlib==3.1.0; python_version < '3.0'
oauthlib==3.2.2; python_version > '3.0'
<<<<<<< HEAD
openstacksdk==1.5.0; python_version > '3.0'
=======
openstacksdk==2.0.0; python_version > '3.0'
>>>>>>> d8c5a341
oracledb==1.3.2; python_version >= '3.0'
orjson==3.9.7; python_version > '3.0'
packaging==23.2; python_version > '3.0'
paramiko==2.12.0; python_version < '3.0'
paramiko==3.4.0; python_version > '3.0'
ply==3.11
prometheus-client==0.12.0; python_version < '3.0'
prometheus-client==0.19.0; python_version > '3.0'
protobuf==3.17.3; python_version < '3.0'
protobuf==4.25.1; python_version > '3.0'
psutil==5.9.7
psycopg2-binary==2.9.9; python_version > '3.0'
pyasn1==0.4.6
pycryptodomex==3.19.1
pydantic==2.0.2; python_version > '3.0'
pyjwt==1.7.1; python_version < '3.0'
pyjwt==2.8.0; python_version > '3.0'
<<<<<<< HEAD
pymongo[srv]==4.3.3; python_version >= '3.9'
=======
pymongo[srv]==4.6.1; python_version >= '3.9'
>>>>>>> d8c5a341
pymqi==1.12.10; (sys_platform != 'darwin' or platform_machine != 'arm64') and python_version > '3.0'
pymysql==0.10.1; python_version < '3.0'
pymysql==1.1.0; python_version > '3.0'
pyodbc==5.0.1; (sys_platform != 'darwin' or platform_machine != 'arm64') and python_version > '3.0'
pysmi==0.3.4
pysnmp-mibs==0.1.6
pysnmp==4.4.9
pysocks==1.7.1
python-binary-memcached==0.26.1; sys_platform != 'win32' and python_version < '3.0'
python-binary-memcached==0.31.2; sys_platform != 'win32' and python_version > '3.0'
python-dateutil==2.8.2
python3-gearman==0.1.0; sys_platform != 'win32' and python_version > '3.0'
pyvmomi==8.0.2.0.1
pywin32==228; sys_platform == 'win32' and python_version < '3.0'
pywin32==306; sys_platform == 'win32' and python_version > '3.0'
pyyaml==5.4.1; python_version < '3.0'
pyyaml==6.0.1; python_version > '3.0'
redis==3.5.3; python_version < '3.0'
redis==5.0.1; python_version > '3.0'
requests-kerberos==0.12.0; python_version < '3.0'
requests-kerberos==0.14.0; python_version > '3.0'
requests-ntlm==1.1.0; python_version < '3.0'
requests-ntlm==1.2.0; python_version > '3.0'
requests-oauthlib==1.3.1
requests-toolbelt==1.0.0
requests-unixsocket==0.3.0
requests==2.27.1; python_version < '3.0'
requests==2.31.0; python_version > '3.0'
rethinkdb==2.4.9
scandir==1.10.0; python_version < '3.5'
securesystemslib[crypto,pynacl]==0.28.0; python_version > '3.0'
semver==2.13.0; python_version < '3.0'
semver==3.0.2; python_version > '3.0'
service-identity[idna]==21.1.0; python_version < '3.0'
service-identity[idna]==23.1.0; python_version > '3.0'
simplejson==3.19.2
six==1.16.0
snowflake-connector-python==3.6.0; python_version > '3.0'
supervisor==4.2.5
tuf==2.0.0; python_version > '3.0'
typing==3.10.0.0; python_version < '3.0'
uptime==3.0.1
vertica-python==1.2.0; python_version < '3.0'
vertica-python==1.3.8; python_version > '3.0'
win-inet-pton==1.1.0; sys_platform == 'win32' and python_version < '3.0'
wrapt==1.15.0; python_version < '3.0'
wrapt==1.16.0; python_version > '3.0'<|MERGE_RESOLUTION|>--- conflicted
+++ resolved
@@ -46,11 +46,7 @@
 mmh3==4.0.1; python_version > '3.0'
 oauthlib==3.1.0; python_version < '3.0'
 oauthlib==3.2.2; python_version > '3.0'
-<<<<<<< HEAD
-openstacksdk==1.5.0; python_version > '3.0'
-=======
 openstacksdk==2.0.0; python_version > '3.0'
->>>>>>> d8c5a341
 oracledb==1.3.2; python_version >= '3.0'
 orjson==3.9.7; python_version > '3.0'
 packaging==23.2; python_version > '3.0'
@@ -68,11 +64,7 @@
 pydantic==2.0.2; python_version > '3.0'
 pyjwt==1.7.1; python_version < '3.0'
 pyjwt==2.8.0; python_version > '3.0'
-<<<<<<< HEAD
-pymongo[srv]==4.3.3; python_version >= '3.9'
-=======
 pymongo[srv]==4.6.1; python_version >= '3.9'
->>>>>>> d8c5a341
 pymqi==1.12.10; (sys_platform != 'darwin' or platform_machine != 'arm64') and python_version > '3.0'
 pymysql==0.10.1; python_version < '3.0'
 pymysql==1.1.0; python_version > '3.0'
