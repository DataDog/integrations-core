# (C) Datadog, Inc. 2020-present
# All rights reserved
# Licensed under a 3-clause BSD style license (see LICENSE)

from itertools import tee

from prometheus_client.metrics_core import Metric
from prometheus_client.parser import _parse_sample, _replace_help_escaping
from six.moves import zip


def text_fd_to_metric_families(fd):
    raw_lines, input_lines = tee(fd, 2)
<<<<<<< HEAD
    try:
        for raw_line, metric_family in zip(raw_lines, _parse_payload(input_lines)):  # noqa: B007
            yield metric_family
    except Exception as e:
        raise ValueError("Failed to parse the metric response '{}': {}".format(raw_line, e))
=======
    # It's important to start parsing outside of the for-loop.
    # This way we treat crashes before we yield the first parsed line differently than crashes while yielding.
    parsed_lines = _parse_payload(input_lines)
    for raw_line, metric_family in zip(raw_lines, parsed_lines):
        try:
            yield metric_family
        except Exception as e:
            raise ValueError("Failed to parse the metric response '{}': {}".format(raw_line, e))
>>>>>>> de756fe2


# This copies most of the code from upstream at that version:
# https://github.com/prometheus/client_python/blob/049744296d216e6be65dc8f3d44650310f39c384/prometheus_client/parser.py#L144
# but reverting the behavior to a compatible version, which doesn't change counters to have a total suffix. See
# https://github.com/prometheus/client_python/commit/a4dd93bcc6a0422e10cfa585048d1813909c6786#diff-0adf47ea7f99c66d4866ccb4e557a865L158
def _parse_payload(fd):
    """Parse Prometheus text format from a file descriptor.

    This is a laxer parser than the main Go parser, so successful parsing does
    not imply that the parsed text meets the specification.

    Yields Metric's.
    """
    name = ''
    documentation = ''
    typ = 'untyped'
    samples = []
    allowed_names = []

    def build_metric(name, documentation, typ, samples):
        # This is where the change is happening: we don't munge counters as upstream does.
        metric = Metric(name, documentation, typ)
        metric.samples = samples
        return metric

    for line in fd:
        line = line.strip()

        if line.startswith('#'):
            parts = line.split(None, 3)
            if len(parts) < 2:
                continue
            if parts[1] == 'HELP':
                if parts[2] != name:
                    if name != '':
                        yield build_metric(name, documentation, typ, samples)
                    # New metric
                    name = parts[2]
                    typ = 'untyped'
                    samples = []
                    allowed_names = [parts[2]]
                if len(parts) == 4:
                    documentation = _replace_help_escaping(parts[3])
                else:
                    documentation = ''
            elif parts[1] == 'TYPE':
                if parts[2] != name:
                    if name != '':
                        yield build_metric(name, documentation, typ, samples)
                    # New metric
                    name = parts[2]
                    documentation = ''
                    samples = []
                typ = parts[3]
                allowed_names = {
                    'counter': [''],
                    'gauge': [''],
                    'summary': ['_count', '_sum', ''],
                    'histogram': ['_count', '_sum', '_bucket'],
                }.get(typ, [''])
                allowed_names = [name + n for n in allowed_names]
            else:
                # Ignore other comment tokens
                pass
        elif line == '':
            # Ignore blank lines
            pass
        else:
            sample = _parse_sample(line)
            if sample.name not in allowed_names:
                if name != '':
                    yield build_metric(name, documentation, typ, samples)
                # New metric, yield immediately as untyped singleton
                name = ''
                documentation = ''
                typ = 'untyped'
                samples = []
                allowed_names = []
                yield build_metric(sample[0], documentation, typ, [sample])
            else:
                samples.append(sample)

    if name != '':
        yield build_metric(name, documentation, typ, samples)<|MERGE_RESOLUTION|>--- conflicted
+++ resolved
@@ -11,13 +11,6 @@
 
 def text_fd_to_metric_families(fd):
     raw_lines, input_lines = tee(fd, 2)
-<<<<<<< HEAD
-    try:
-        for raw_line, metric_family in zip(raw_lines, _parse_payload(input_lines)):  # noqa: B007
-            yield metric_family
-    except Exception as e:
-        raise ValueError("Failed to parse the metric response '{}': {}".format(raw_line, e))
-=======
     # It's important to start parsing outside of the for-loop.
     # This way we treat crashes before we yield the first parsed line differently than crashes while yielding.
     parsed_lines = _parse_payload(input_lines)
@@ -26,7 +19,6 @@
             yield metric_family
         except Exception as e:
             raise ValueError("Failed to parse the metric response '{}': {}".format(raw_line, e))
->>>>>>> de756fe2
 
 
 # This copies most of the code from upstream at that version:
