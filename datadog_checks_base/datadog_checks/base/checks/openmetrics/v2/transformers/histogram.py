--- conflicted
+++ resolved
@@ -53,14 +53,9 @@
                                 continue
 
                             submit_histogram_bucket_method(
-                                metric_name, sample.value, lower_bound, upper_bound, True, hostname, tags
+                                metric_name, sample.value, lower_bound, upper_bound, True, hostname, tags, flush_first_value=runtime_data['has_successfully_executed']
                             )
 
-<<<<<<< HEAD
-                    submit_histogram_bucket_method(
-                        metric_name, sample.value, lower_bound, upper_bound, True, hostname, tags, flush_first_value=runtime_data['has_successfully_executed']
-                    )
-=======
             else:
 
                 def histogram(metric, sample_data, runtime_data):
@@ -79,9 +74,8 @@
                             continue
 
                         submit_histogram_bucket_method(
-                            metric_name, sample.value, lower_bound, upper_bound, True, hostname, tags
+                            metric_name, sample.value, lower_bound, upper_bound, True, hostname, tags, flush_first_value=runtime_data['has_successfully_executed']
                         )
->>>>>>> 71616b3d
 
         else:
             monotonic_count_method = check.monotonic_count
