--- conflicted
+++ resolved
@@ -808,11 +808,9 @@
             if not isinstance(value, text_type):
                 continue
             try:
-<<<<<<< HEAD
-                event[key] = to_string(value)
-=======
-                event[key] = to_string(event[key])  # type: ignore
->>>>>>> 25062996
+                event[key] = to_string(value)  # type: ignore
+                # ^ Mypy complains about dynamic key assignment -- arguably for good reason.
+                # Ideally we should convert this to a dict literal to only submit events with allowed keys.
             except UnicodeError:
                 self.log.warning('Encoding error with field `%s`, cannot submit event', key)
                 return
