--- conflicted
+++ resolved
@@ -234,11 +234,7 @@
 
         # Setup metric limits
         try:
-<<<<<<< HEAD
-            metric_limit = self.instance.get('max_returned_metrics', self.DEFAULT_METRIC_LIMIT)
-=======
             metric_limit = int(self.instance.get('max_returned_metrics', self.DEFAULT_METRIC_LIMIT))
->>>>>>> a6d5b1c1
             # Do not allow to disable limiting if the class has set a non-zero default value
             if metric_limit == 0 and self.DEFAULT_METRIC_LIMIT > 0:
                 metric_limit = self.DEFAULT_METRIC_LIMIT
