# (C) Datadog, Inc. 2018-present
# All rights reserved
# Licensed under a 3-clause BSD style license (see LICENSE)
import copy
import functools
import importlib
import inspect
import json
import logging
import re
import traceback
import unicodedata
from collections import deque
from os.path import basename
from typing import TYPE_CHECKING, Any, AnyStr, Callable, Deque, Dict, List, Optional, Sequence, Tuple, Union

import yaml
from six import PY2, binary_type, iteritems, raise_from, text_type

from ..config import is_affirmative
from ..constants import ServiceCheck
from ..errors import ConfigurationError
from ..types import (
    AgentConfigType,
    Event,
    ExternalTagType,
    InitConfigType,
    InstanceType,
    ProxySettings,
    ServiceCheckStatus,
)
from ..utils.agent.utils import should_profile_memory
from ..utils.common import ensure_bytes, to_native_string
from ..utils.http import RequestsWrapper
from ..utils.limiter import Limiter
from ..utils.metadata import MetadataManager
from ..utils.secrets import SecretsSanitizer
from ..utils.tagging import GENERIC_TAGS
from ..utils.tls import TlsContextWrapper

try:
    import datadog_agent

    from ..log import CheckLoggingAdapter, init_logging

    init_logging()
except ImportError:
    from ..stubs import datadog_agent
    from ..stubs.log import CheckLoggingAdapter, init_logging

    init_logging()

try:
    import aggregator

    using_stub_aggregator = False
except ImportError:
    from ..stubs import aggregator

    using_stub_aggregator = True


if datadog_agent.get_config('disable_unsafe_yaml'):
    from ..ddyaml import monkey_patch_pyyaml

    monkey_patch_pyyaml()

if not PY2:
    from pydantic import ValidationError

if TYPE_CHECKING:
    import ssl

# Metric types for which it's only useful to submit once per set of tags
ONE_PER_CONTEXT_METRIC_TYPES = [aggregator.GAUGE, aggregator.RATE, aggregator.MONOTONIC_COUNT]


class AgentCheck(object):
    """
    The base class for any Agent based integration.

    In general, you don't need to and you should not override anything from the base
    class except the `check` method but sometimes it might be useful for a Check to
    have its own constructor.

    When overriding `__init__` you have to remember that, depending on the configuration,
    the Agent might create several different Check instances and the method would be
    called as many times.

    Agent 6,7 signature:

        AgentCheck(name, init_config, instances)    # instances contain only 1 instance
        AgentCheck.check(instance)

    Agent 8 signature:

        AgentCheck(name, init_config, instance)     # one instance
        AgentCheck.check()                          # no more instance argument for check method

    !!! note
        when loading a Custom check, the Agent will inspect the module searching
        for a subclass of `AgentCheck`. If such a class exists but has been derived in
        turn, it'll be ignored - **you should never derive from an existing Check**.
    """

    # If defined, this will be the prefix of every metric/service check and the source type of events
    __NAMESPACE__ = ''

    OK, WARNING, CRITICAL, UNKNOWN = ServiceCheck

    # Used by `self.http` for an instance of RequestsWrapper
    HTTP_CONFIG_REMAPPER = None

    # Used by `create_tls_context` for an instance of RequestsWrapper
    TLS_CONFIG_REMAPPER = None

    # Used by `self.set_metadata` for an instance of MetadataManager
    #
    # This is a mapping of metadata names to functions. When you call `self.set_metadata(name, value, **options)`,
    # if `name` is in this mapping then the corresponding function will be called with the `value`, and the
    # return value(s) will be sent instead.
    #
    # Transformer functions must satisfy the following signature:
    #
    #    def transform_<NAME>(value: Any, options: dict) -> Union[str, Dict[str, str]]:
    #
    # If the return type is a string, then it will be sent as the value for `name`. If the return type is
    # a mapping type, then each key will be considered a `name` and will be sent with its (str) value.
    METADATA_TRANSFORMERS = None

    # Default fields to whitelist for metadata submission
    METADATA_DEFAULT_CONFIG_INIT_CONFIG = None
    METADATA_DEFAULT_CONFIG_INSTANCE = None

    FIRST_CAP_RE = re.compile(br'(.)([A-Z][a-z]+)')
    ALL_CAP_RE = re.compile(br'([a-z0-9])([A-Z])')
    METRIC_REPLACEMENT = re.compile(br'([^a-zA-Z0-9_.]+)|(^[^a-zA-Z]+)')
    TAG_REPLACEMENT = re.compile(br'[,\+\*\-/()\[\]{}\s]')
    MULTIPLE_UNDERSCORE_CLEANUP = re.compile(br'__+')
    DOT_UNDERSCORE_CLEANUP = re.compile(br'_*\._*')

    # allows to set a limit on the number of metric name and tags combination
    # this check can send per run. This is useful for checks that have an unbounded
    # number of tag values that depend on the input payload.
    # The logic counts one set of tags per gauge/rate/monotonic_count call, and de-duplicates
    # sets of tags for other metric types. The first N sets of tags in submission order will
    # be sent to the aggregator, the rest are dropped. The state is reset after each run.
    # See https://github.com/DataDog/integrations-core/pull/2093 for more information.
    DEFAULT_METRIC_LIMIT = 0

    def __init__(self, *args, **kwargs):
        # type: (*Any, **Any) -> None
        """
        - **name** (_str_) - the name of the check
        - **init_config** (_dict_) - the `init_config` section of the configuration.
        - **instance** (_List[dict]_) - a one-element list containing the instance options from the
                configuration file (a list is used to keep backward compatibility with
                older versions of the Agent).
        """
        # NOTE: these variable assignments exist to ease type checking when eventually assigned as attributes.
        name = kwargs.get('name', '')
        init_config = kwargs.get('init_config', {})
        agentConfig = kwargs.get('agentConfig', {})
        instances = kwargs.get('instances', [])

        if len(args) > 0:
            name = args[0]
        if len(args) > 1:
            init_config = args[1]
        if len(args) > 2:
            # agent pass instances as tuple but in test we are usually using list, so we are testing for both
            if len(args) > 3 or not isinstance(args[2], (list, tuple)) or 'instances' in kwargs:
                # old-style init: the 3rd argument is `agentConfig`
                agentConfig = args[2]
                if len(args) > 3:
                    instances = args[3]
            else:
                # new-style init: the 3rd argument is `instances`
                instances = args[2]

        # NOTE: Agent 6+ should pass exactly one instance... But we are not abiding by that rule on our side
        # everywhere just yet. It's complicated... See: https://github.com/DataDog/integrations-core/pull/5573
        instance = instances[0] if instances else None

        self.check_id = ''
        self.name = name  # type: str
        self.init_config = init_config  # type: InitConfigType
        self.agentConfig = agentConfig  # type: AgentConfigType
        self.instance = instance  # type: InstanceType
        self.instances = instances  # type: List[InstanceType]
        self.warnings = []  # type: List[str]
<<<<<<< HEAD
        self.check_generic_tags = is_affirmative(self.instance.get('check_generic_tags', False)) if instance else False
=======
>>>>>>> 6a7abf9c
        self.disable_generic_tags = (
            is_affirmative(self.instance.get('disable_generic_tags', False)) if instance else False
        )

        # `self.hostname` is deprecated, use `datadog_agent.get_hostname()` instead
        self.hostname = datadog_agent.get_hostname()  # type: str

        logger = logging.getLogger('{}.{}'.format(__name__, self.name))
        self.log = CheckLoggingAdapter(logger, self)

        # TODO: Remove with Agent 5
        # Set proxy settings
        self.proxies = self._get_requests_proxy()
        if not self.init_config:
            self._use_agent_proxy = True
        else:
            self._use_agent_proxy = is_affirmative(self.init_config.get('use_agent_proxy', True))

        # TODO: Remove with Agent 5
        self.default_integration_http_timeout = float(self.agentConfig.get('default_integration_http_timeout', 9))

        self._deprecations = {
            'increment': (
                False,
                (
                    'DEPRECATION NOTICE: `AgentCheck.increment`/`AgentCheck.decrement` are deprecated, please '
                    'use `AgentCheck.gauge` or `AgentCheck.count` instead, with a different metric name'
                ),
            ),
            'device_name': (
                False,
                (
                    'DEPRECATION NOTICE: `device_name` is deprecated, please use a `device:` '
                    'tag in the `tags` list instead'
                ),
            ),
            'in_developer_mode': (
                False,
                'DEPRECATION NOTICE: `in_developer_mode` is deprecated, please stop using it.',
            ),
            'no_proxy': (
                False,
                (
                    'DEPRECATION NOTICE: The `no_proxy` config option has been renamed '
                    'to `skip_proxy` and will be removed in a future release.'
                ),
            ),
            'service_tag': (
                False,
                (
                    'DEPRECATION NOTICE: The `service` tag is deprecated and has been renamed to `%s`. '
                    'Set `disable_legacy_service_tag` to `true` to disable this warning. '
                    'The default will become `true` and cannot be changed in Agent version 8.'
                ),
            ),
            '_config_renamed': (
                False,
                (
                    'DEPRECATION NOTICE: The `%s` config option has been renamed '
                    'to `%s` and will be removed in a future release.'
                ),
            ),
        }  # type: Dict[str, Tuple[bool, str]]

        # Setup metric limits
        self.metric_limiter = self._get_metric_limiter(self.name, instance=self.instance)

        # Lazily load and validate config
        self._config_model_instance = None  # type: Any
        self._config_model_shared = None  # type: Any

        # Functions that will be called exactly once (if successful) before the first check run
        self.check_initializations = deque([self.send_config_metadata])  # type: Deque[Callable[[], None]]

        if not PY2:
            self.check_initializations.append(self.load_configuration_models)

    def _get_metric_limiter(self, name, instance=None):
        # type: (str, InstanceType) -> Optional[Limiter]
        limit = self._get_metric_limit(instance=instance)

        if limit > 0:
            return Limiter(name, 'metrics', limit, self.warning)

        return None

    def _get_metric_limit(self, instance=None):
        # type: (InstanceType) -> int
        if instance is None:
            # NOTE: Agent 6+ will now always pass an instance when calling into a check, but we still need to
            # account for this case due to some tests not always passing an instance on init.
            self.log.debug(
                "No instance provided (this is deprecated!). Reverting to the default metric limit: %s",
                self.DEFAULT_METRIC_LIMIT,
            )
            return self.DEFAULT_METRIC_LIMIT

        max_returned_metrics = instance.get('max_returned_metrics', self.DEFAULT_METRIC_LIMIT)

        try:
            limit = int(max_returned_metrics)
        except (ValueError, TypeError):
            self.warning(
                "Configured 'max_returned_metrics' cannot be interpreted as an integer: %s. "
                "Reverting to the default limit: %s",
                max_returned_metrics,
                self.DEFAULT_METRIC_LIMIT,
            )
            return self.DEFAULT_METRIC_LIMIT

        # Do not allow to disable limiting if the class has set a non-zero default value.
        if limit == 0 and self.DEFAULT_METRIC_LIMIT > 0:
            self.warning(
                "Setting 'max_returned_metrics' to zero is not allowed. Reverting to the default metric limit: %s",
                self.DEFAULT_METRIC_LIMIT,
            )
            return self.DEFAULT_METRIC_LIMIT

        return limit

    @staticmethod
    def load_config(yaml_str):
        # type: (str) -> Any
        """
        Convenience wrapper to ease programmatic use of this class from the C API.
        """
        return yaml.safe_load(yaml_str)

    @property
    def http(self):
        # type: () -> RequestsWrapper
        """
        Provides logic to yield consistent network behavior based on user configuration.

        Only new checks or checks on Agent 6.13+ can and should use this for HTTP requests.
        """
        if not hasattr(self, '_http'):
            self._http = RequestsWrapper(self.instance or {}, self.init_config, self.HTTP_CONFIG_REMAPPER, self.log)

        return self._http

    def get_tls_context(self, refresh=False, overrides=None):
        # type: (bool, Dict[AnyStr, Any]) -> ssl.SSLContext
        """
        Creates and cache an SSLContext instance based on user configuration.
        Note that user configuration can be overridden by using `overrides`.
        This should only be applied to older integration that manually set config values.

        Since: Agent 7.24
        """
        if not hasattr(self, '_tls_context_wrapper'):
            self._tls_context_wrapper = TlsContextWrapper(
                self.instance or {}, self.TLS_CONFIG_REMAPPER, overrides=overrides
            )

        if refresh:
            self._tls_context_wrapper.refresh_tls_context()

        return self._tls_context_wrapper.tls_context

    @property
    def metadata_manager(self):
        # type: () -> MetadataManager
        """
        Used for sending metadata via Go bindings.
        """
        if not hasattr(self, '_metadata_manager'):
            if not self.check_id and not using_stub_aggregator:
                raise RuntimeError('Attribute `check_id` must be set')

            self._metadata_manager = MetadataManager(self.name, self.check_id, self.log, self.METADATA_TRANSFORMERS)

        return self._metadata_manager

    @property
    def check_version(self):
        # type: () -> str
        """
        Return the dynamically detected integration version.
        """
        if not hasattr(self, '_check_version'):
            # 'datadog_checks.<PACKAGE>.<MODULE>...'
            module_parts = self.__module__.split('.')
            package_path = '.'.join(module_parts[:2])
            package = importlib.import_module(package_path)

            # Provide a default just in case
            self._check_version = getattr(package, '__version__', '0.0.0')

        return self._check_version

    @property
    def in_developer_mode(self):
        # type: () -> bool
        self._log_deprecation('in_developer_mode')
        return False

    def load_configuration_models(self, package_path=None):
        if package_path is None:
            # 'datadog_checks.<PACKAGE>.<MODULE>...'
            module_parts = self.__module__.split('.')
            package_path = '{}.config_models'.format('.'.join(module_parts[:2]))

        if self._config_model_shared is None:
            raw_shared_config = self._get_config_model_initialization_data()
            raw_shared_config.update(self._get_shared_config())

            shared_config = self.load_configuration_model(package_path, 'SharedConfig', raw_shared_config)
            if shared_config is not None:
                self._config_model_shared = shared_config

        if self._config_model_instance is None:
            raw_instance_config = self._get_config_model_initialization_data()
            raw_instance_config.update(self._get_instance_config())

            instance_config = self.load_configuration_model(package_path, 'InstanceConfig', raw_instance_config)
            if instance_config is not None:
                self._config_model_instance = instance_config

    @staticmethod
    def load_configuration_model(import_path, model_name, config):
        try:
            package = importlib.import_module(import_path)
        # TODO: remove the type ignore when we drop Python 2
        except ModuleNotFoundError as e:  # type: ignore
            # Don't fail if there are no models
            if str(e).startswith('No module named '):
                return

            raise

        model = getattr(package, model_name, None)
        if model is not None:
            try:
                config_model = model(**config)
            # TODO: remove the type ignore when we drop Python 2
            except ValidationError as e:  # type: ignore
                errors = e.errors()
                num_errors = len(errors)
                message_lines = [
                    'Detected {} error{} while loading configuration model `{}`:'.format(
                        num_errors, 's' if num_errors > 1 else '', model_name
                    )
                ]

                for error in errors:
                    message_lines.append(
                        ' -> '.join(
                            # Start array indexes at one for user-friendliness
                            str(loc + 1) if isinstance(loc, int) else str(loc)
                            for loc in error['loc']
                        )
                    )
                    message_lines.append('  {}'.format(error['msg']))

                raise_from(ConfigurationError('\n'.join(message_lines)), None)
            else:
                return config_model

    def _get_shared_config(self):
        # Any extra fields will be available during a config model's initial validation stage
        return copy.deepcopy(self.init_config)

    def _get_instance_config(self):
        # Any extra fields will be available during a config model's initial validation stage
        return copy.deepcopy(self.instance)

    def _get_config_model_initialization_data(self):
        # Allow for advanced functionality during the initial root validation stage
        return {'__data': {'logger': self.log, 'warning': self.warning}}

    def register_secret(self, secret):
        # type: (str) -> None
        """
        Register a secret to be scrubbed by `.sanitize()`.
        """
        if not hasattr(self, '_sanitizer'):
            # Configure lazily so that checks that don't use sanitization aren't affected.
            self._sanitizer = SecretsSanitizer()
            self.log.setup_sanitization(sanitize=self.sanitize)

        self._sanitizer.register(secret)

    def sanitize(self, text):
        # type: (str) -> str
        """
        Scrub any registered secrets in `text`.
        """
        try:
            sanitizer = self._sanitizer
        except AttributeError:
            return text
        else:
            return sanitizer.sanitize(text)

    def _context_uid(self, mtype, name, tags=None, hostname=None):
        # type: (int, str, Sequence[str], str) -> str
        return '{}-{}-{}-{}'.format(mtype, name, tags if tags is None else hash(frozenset(tags)), hostname)

    def submit_histogram_bucket(
        self, name, value, lower_bound, upper_bound, monotonic, hostname, tags, raw=False, flush_first_value=False
    ):
        # type: (str, float, int, int, bool, str, Sequence[str], bool, bool) -> None
        if value is None:
            # ignore metric sample
            return

        # make sure the value (bucket count) is an integer
        try:
            value = int(value)
        except ValueError:
            err_msg = 'Histogram: {} has non integer value: {}. Only integer are valid bucket values (count).'.format(
                repr(name), repr(value)
            )
            if using_stub_aggregator:
                raise ValueError(err_msg)
            self.warning(err_msg)
            return

        tags = self._normalize_tags_type(tags, metric_name=name)
        if hostname is None:
            hostname = ''

        aggregator.submit_histogram_bucket(
            self,
            self.check_id,
            self._format_namespace(name, raw),
            value,
            lower_bound,
            upper_bound,
            monotonic,
            hostname,
            tags,
            flush_first_value,
        )

    def database_monitoring_query_sample(self, raw_event):
        # type: (str) -> None
        if raw_event is None:
            return

        aggregator.submit_event_platform_event(self, self.check_id, to_native_string(raw_event), "dbm-samples")

    def database_monitoring_query_metrics(self, raw_event):
        # type: (str) -> None
        if raw_event is None:
            return

        aggregator.submit_event_platform_event(self, self.check_id, to_native_string(raw_event), "dbm-metrics")

    def _submit_metric(
        self, mtype, name, value, tags=None, hostname=None, device_name=None, raw=False, flush_first_value=False
    ):
        # type: (int, str, float, Sequence[str], str, str, bool, bool) -> None
        if value is None:
            # ignore metric sample
            return

        tags = self._normalize_tags_type(tags or [], device_name, name)
        if hostname is None:
            hostname = ''

        if self.metric_limiter:
            if mtype in ONE_PER_CONTEXT_METRIC_TYPES:
                # Fast path for gauges, rates, monotonic counters, assume one set of tags per call
                if self.metric_limiter.is_reached():
                    return
            else:
                # Other metric types have a legit use case for several calls per set of tags, track unique sets of tags
                context = self._context_uid(mtype, name, tags, hostname)
                if self.metric_limiter.is_reached(context):
                    return

        try:
            value = float(value)
        except ValueError:
            err_msg = 'Metric: {} has non float value: {}. Only float values can be submitted as metrics.'.format(
                repr(name), repr(value)
            )
            if using_stub_aggregator:
                raise ValueError(err_msg)
            self.warning(err_msg)
            return

        aggregator.submit_metric(
            self, self.check_id, mtype, self._format_namespace(name, raw), value, tags, hostname, flush_first_value
        )

    def gauge(self, name, value, tags=None, hostname=None, device_name=None, raw=False):
        # type: (str, float, Sequence[str], str, str, bool) -> None
        """Sample a gauge metric.

        **Parameters:**

        - **name** (_str_) - the name of the metric
        - **value** (_float_) - the value for the metric
        - **tags** (_List[str]_) - a list of tags to associate with this metric
        - **hostname** (_str_) - a hostname to associate with this metric. Defaults to the current host.
        - **device_name** (_str_) - **deprecated** add a tag in the form `device:<device_name>` to the `tags`
            list instead.
        - **raw** (_bool_) - whether to ignore any defined namespace prefix
        """
        self._submit_metric(
            aggregator.GAUGE, name, value, tags=tags, hostname=hostname, device_name=device_name, raw=raw
        )

    def count(self, name, value, tags=None, hostname=None, device_name=None, raw=False):
        # type: (str, float, Sequence[str], str, str, bool) -> None
        """Sample a raw count metric.

        - **name** (_str_) - the name of the metric
        - **value** (_float_) - the value for the metric
        - **tags** (_List[str]_) - a list of tags to associate with this metric
        - **hostname** (_str_) - a hostname to associate with this metric. Defaults to the current host.
        - **device_name** (_str_) - **deprecated** add a tag in the form `device:<device_name>` to the `tags`
            list instead.
        - **raw** (_bool_) - whether to ignore any defined namespace prefix
        """
        self._submit_metric(
            aggregator.COUNT, name, value, tags=tags, hostname=hostname, device_name=device_name, raw=raw
        )

    def monotonic_count(
        self, name, value, tags=None, hostname=None, device_name=None, raw=False, flush_first_value=False
    ):
        # type: (str, float, Sequence[str], str, str, bool, bool) -> None
        """Sample an increasing counter metric.

        - **name** (_str_) - the name of the metric
        - **value** (_float_) - the value for the metric
        - **tags** (_List[str]_) - a list of tags to associate with this metric
        - **hostname** (_str_) - a hostname to associate with this metric. Defaults to the current host.
        - **device_name** (_str_) - **deprecated** add a tag in the form `device:<device_name>` to the `tags`
            list instead.
        - **raw** (_bool_) - whether to ignore any defined namespace prefix
        - **flush_first_value** (_bool_) - whether to sample the first value
        """
        self._submit_metric(
            aggregator.MONOTONIC_COUNT,
            name,
            value,
            tags=tags,
            hostname=hostname,
            device_name=device_name,
            raw=raw,
            flush_first_value=flush_first_value,
        )

    def rate(self, name, value, tags=None, hostname=None, device_name=None, raw=False):
        # type: (str, float, Sequence[str], str, str, bool) -> None
        """Sample a point, with the rate calculated at the end of the check.

        - **name** (_str_) - the name of the metric
        - **value** (_float_) - the value for the metric
        - **tags** (_List[str]_) - a list of tags to associate with this metric
        - **hostname** (_str_) - a hostname to associate with this metric. Defaults to the current host.
        - **device_name** (_str_) - **deprecated** add a tag in the form `device:<device_name>` to the `tags`
            list instead.
        - **raw** (_bool_) - whether to ignore any defined namespace prefix
        """
        self._submit_metric(
            aggregator.RATE, name, value, tags=tags, hostname=hostname, device_name=device_name, raw=raw
        )

    def histogram(self, name, value, tags=None, hostname=None, device_name=None, raw=False):
        # type: (str, float, Sequence[str], str, str, bool) -> None
        """Sample a histogram metric.

        - **name** (_str_) - the name of the metric
        - **value** (_float_) - the value for the metric
        - **tags** (_List[str]_) - a list of tags to associate with this metric
        - **hostname** (_str_) - a hostname to associate with this metric. Defaults to the current host.
        - **device_name** (_str_) - **deprecated** add a tag in the form `device:<device_name>` to the `tags`
            list instead.
        - **raw** (_bool_) - whether to ignore any defined namespace prefix
        """
        self._submit_metric(
            aggregator.HISTOGRAM, name, value, tags=tags, hostname=hostname, device_name=device_name, raw=raw
        )

    def historate(self, name, value, tags=None, hostname=None, device_name=None, raw=False):
        # type: (str, float, Sequence[str], str, str, bool) -> None
        """Sample a histogram based on rate metrics.

        - **name** (_str_) - the name of the metric
        - **value** (_float_) - the value for the metric
        - **tags** (_List[str]_) - a list of tags to associate with this metric
        - **hostname** (_str_) - a hostname to associate with this metric. Defaults to the current host.
        - **device_name** (_str_) - **deprecated** add a tag in the form `device:<device_name>` to the `tags`
            list instead.
        - **raw** (_bool_) - whether to ignore any defined namespace prefix
        """
        self._submit_metric(
            aggregator.HISTORATE, name, value, tags=tags, hostname=hostname, device_name=device_name, raw=raw
        )

    def increment(self, name, value=1, tags=None, hostname=None, device_name=None, raw=False):
        # type: (str, float, Sequence[str], str, str, bool) -> None
        """Increment a counter metric.

        - **name** (_str_) - the name of the metric
        - **value** (_float_) - the value for the metric
        - **tags** (_List[str]_) - a list of tags to associate with this metric
        - **hostname** (_str_) - a hostname to associate with this metric. Defaults to the current host.
        - **device_name** (_str_) - **deprecated** add a tag in the form `device:<device_name>` to the `tags`
            list instead.
        - **raw** (_bool_) - whether to ignore any defined namespace prefix
        """
        self._log_deprecation('increment')
        self._submit_metric(
            aggregator.COUNTER, name, value, tags=tags, hostname=hostname, device_name=device_name, raw=raw
        )

    def decrement(self, name, value=-1, tags=None, hostname=None, device_name=None, raw=False):
        # type: (str, float, Sequence[str], str, str, bool) -> None
        """Decrement a counter metric.

        - **name** (_str_) - the name of the metric
        - **value** (_float_) - the value for the metric
        - **tags** (_List[str]_) - a list of tags to associate with this metric
        - **hostname** (_str_) - a hostname to associate with this metric. Defaults to the current host.
        - **device_name** (_str_) - **deprecated** add a tag in the form `device:<device_name>` to the `tags`
            list instead.
        - **raw** (_bool_) - whether to ignore any defined namespace prefix
        """
        self._log_deprecation('increment')
        self._submit_metric(
            aggregator.COUNTER, name, value, tags=tags, hostname=hostname, device_name=device_name, raw=raw
        )

    def service_check(self, name, status, tags=None, hostname=None, message=None, raw=False):
        # type: (str, ServiceCheckStatus, Sequence[str], str, str, bool) -> None
        """Send the status of a service.

        - **name** (_str_) - the name of the service check
        - **status** (_int_) - a constant describing the service status.
        - **tags** (_List[str]_) - a list of tags to associate with this service check
        - **message** (_str_) - additional information or a description of why this status occurred.
        - **raw** (_bool_) - whether to ignore any defined namespace prefix
        """
        tags = self._normalize_tags_type(tags or [])
        if hostname is None:
            hostname = ''
        if message is None:
            message = ''
        else:
            message = to_native_string(message)

        message = self.sanitize(message)

        aggregator.submit_service_check(
            self, self.check_id, self._format_namespace(name, raw), status, tags, hostname, message
        )

    def _log_deprecation(self, deprecation_key, *args):
        # type: (str, *str) -> None
        """
        Logs a deprecation notice at most once per AgentCheck instance, for the pre-defined `deprecation_key`
        """
        sent, message = self._deprecations[deprecation_key]
        if sent:
            return

        self.warning(message, *args)
        self._deprecations[deprecation_key] = (True, message)

    # TODO: Remove once our checks stop calling it
    def service_metadata(self, meta_name, value):
        # type: (str, Any) -> None
        pass

    def set_metadata(self, name, value, **options):
        # type: (str, Any, **Any) -> None
        """Updates the cached metadata ``name`` with ``value``, which is then sent by the Agent at regular intervals.

        :param str name: the name of the metadata
        :param object value: the value for the metadata. if ``name`` has no transformer defined then the
                             raw ``value`` will be submitted and therefore it must be a ``str``
        :param options: keyword arguments to pass to any defined transformer
        """
        self.metadata_manager.submit(name, value, options)

    def send_config_metadata(self):
        # type: () -> None
        self.set_metadata('config', self.instance, section='instance', whitelist=self.METADATA_DEFAULT_CONFIG_INSTANCE)
        self.set_metadata(
            'config', self.init_config, section='init_config', whitelist=self.METADATA_DEFAULT_CONFIG_INIT_CONFIG
        )

    @staticmethod
    def is_metadata_collection_enabled():
        # type: () -> bool
        return is_affirmative(datadog_agent.get_config('enable_metadata_collection'))

    @classmethod
    def metadata_entrypoint(cls, method):
        # type: (Callable[..., None]) -> Callable[..., None]
        """
        Skip execution of the decorated method if metadata collection is disabled on the Agent.

        Usage:

        ```python
        class MyCheck(AgentCheck):
            @AgentCheck.metadata_entrypoint
            def collect_metadata(self):
                ...
        ```
        """

        @functools.wraps(method)
        def entrypoint(self, *args, **kwargs):
            # type: (AgentCheck, *Any, **Any) -> None
            if not self.is_metadata_collection_enabled():
                return

            # NOTE: error handling still at the discretion of the wrapped method.
            method(self, *args, **kwargs)

        return entrypoint

    def _persistent_cache_id(self, key):
        # type: (str) -> str
        return '{}_{}'.format(self.check_id, key)

    def read_persistent_cache(self, key):
        # type: (str) -> str
        """Returns the value previously stored with `write_persistent_cache` for the same `key`.

        - **key** (_str_) - The key to retrieve
        """
        return datadog_agent.read_persistent_cache(self._persistent_cache_id(key))

    def write_persistent_cache(self, key, value):
        # type: (str, str) -> None
        """Stores `value` in a persistent cache for this check instance.
        The cache is located in a path where the agent is guaranteed to have read & write permissions. Namely in
            - `%ProgramData%\\Datadog\\run` on Windows.
            - `/opt/datadog-agent/run` everywhere else.
        The cache is persistent between agent restarts but will be rebuilt if the check instance configuration changes.

        - **key** (_str_) - Identifier used to build the filename
        - **value** (_str_) - Value to store
        """
        datadog_agent.write_persistent_cache(self._persistent_cache_id(key), value)

    def set_external_tags(self, external_tags):
        # type: (Sequence[ExternalTagType]) -> None
        # Example of external_tags format
        # [
        #     ('hostname', {'src_name': ['test:t1']}),
        #     ('hostname2', {'src2_name': ['test2:t3']})
        # ]
        try:
            new_tags = []
            for hostname, source_map in external_tags:
                new_tags.append((to_native_string(hostname), source_map))
                for src_name, tags in iteritems(source_map):
                    source_map[src_name] = self._normalize_tags_type(tags)
            datadog_agent.set_external_tags(new_tags)
        except IndexError:
            self.log.exception('Unexpected external tags format: %s', external_tags)
            raise

    def convert_to_underscore_separated(self, name):
        # type: (Union[str, bytes]) -> bytes
        """
        Convert from CamelCase to camel_case
        And substitute illegal metric characters
        """
        name = ensure_bytes(name)
        metric_name = self.FIRST_CAP_RE.sub(br'\1_\2', name)
        metric_name = self.ALL_CAP_RE.sub(br'\1_\2', metric_name).lower()
        metric_name = self.METRIC_REPLACEMENT.sub(br'_', metric_name)
        return self.DOT_UNDERSCORE_CLEANUP.sub(br'.', metric_name).strip(b'_')

    def warning(self, warning_message, *args, **kwargs):
        # type: (str, *Any, **Any) -> None
        """Log a warning message and display it in the Agent's status page.

        Using *args is intended to make warning work like log.warn/debug/info/etc
        and make it compliant with flake8 logging format linter.

        :param str warning_message: the warning message.
        :param list args: format string args used to format warning_message e.g. `warning_message % args`
        :param dict kwargs: not used for now, but added to match Python logger's `warning` method signature
        """
        warning_message = to_native_string(warning_message)
        # Interpolate message only if args is not empty. Same behavior as python logger:
        # https://github.com/python/cpython/blob/1dbe5373851acb85ba91f0be7b83c69563acd68d/Lib/logging/__init__.py#L368-L369
        if args:
            warning_message = warning_message % args
        frame = inspect.currentframe().f_back  # type: ignore
        lineno = frame.f_lineno
        # only log the last part of the filename, not the full path
        filename = basename(frame.f_code.co_filename)

        self.log.warning(warning_message, extra={'_lineno': lineno, '_filename': filename, '_check_id': self.check_id})
        self.warnings.append(warning_message)

    def get_warnings(self):
        # type: () -> List[str]
        """
        Return the list of warnings messages to be displayed in the info page
        """
        warnings = self.warnings
        self.warnings = []
        return warnings

    def _get_requests_proxy(self):
        # type: () -> ProxySettings
        # TODO: Remove with Agent 5
        no_proxy_settings = {'http': None, 'https': None, 'no': []}  # type: ProxySettings

        # First we read the proxy configuration from datadog.conf
        proxies = self.agentConfig.get('proxy', datadog_agent.get_config('proxy'))
        if proxies:
            proxies = proxies.copy()

        # requests compliant dict
        if proxies and 'no_proxy' in proxies:
            proxies['no'] = proxies.pop('no_proxy')

        return proxies if proxies else no_proxy_settings

    def _format_namespace(self, s, raw=False):
        # type: (str, bool) -> str
        if not raw and self.__NAMESPACE__:
            return '{}.{}'.format(self.__NAMESPACE__, to_native_string(s))

        return to_native_string(s)

    def normalize(self, metric, prefix=None, fix_case=False):
        # type: (Union[str, bytes], Union[str, bytes], bool) -> str
        """
        Turn a metric into a well-formed metric name
        prefix.b.c
        :param metric The metric name to normalize
        :param prefix A prefix to to add to the normalized name, default None
        :param fix_case A boolean, indicating whether to make sure that the metric name returned is in "snake_case"
        """
        if isinstance(metric, text_type):
            metric = unicodedata.normalize('NFKD', metric).encode('ascii', 'ignore')

        if fix_case:
            name = self.convert_to_underscore_separated(metric)
            if prefix is not None:
                prefix = self.convert_to_underscore_separated(prefix)
        else:
            name = self.METRIC_REPLACEMENT.sub(br'_', metric)
            name = self.DOT_UNDERSCORE_CLEANUP.sub(br'.', name).strip(b'_')

        name = self.MULTIPLE_UNDERSCORE_CLEANUP.sub(br'_', name)

        if prefix is not None:
            name = ensure_bytes(prefix) + b"." + name

        return to_native_string(name)

    def normalize_tag(self, tag):
        # type: (Union[str, bytes]) -> str
        """Normalize tag values.

        This happens for legacy reasons, when we cleaned up some characters (like '-')
        which are allowed in tags.
        """
        if isinstance(tag, text_type):
            tag = tag.encode('utf-8', 'ignore')
        tag = self.TAG_REPLACEMENT.sub(br'_', tag)
        tag = self.MULTIPLE_UNDERSCORE_CLEANUP.sub(br'_', tag)
        tag = self.DOT_UNDERSCORE_CLEANUP.sub(br'.', tag).strip(b'_')
        return to_native_string(tag)

    def check(self, instance):
        # type: (InstanceType) -> None
        raise NotImplementedError

    def cancel(self):
        # type: () -> None
        """
        This method is called when the check in unscheduled by the agent. This
        is SIGNAL that the check is being unscheduled and can be called while
        the check is running. It's up to the python implementation to make sure
        cancel is thread safe and won't block.
        """
        pass

    def run(self):
        # type: () -> str
        try:
            while self.check_initializations:
                initialization = self.check_initializations.popleft()
                try:
                    initialization()
                except Exception:
                    self.check_initializations.appendleft(initialization)
                    raise

            instance = copy.deepcopy(self.instances[0])

            if 'set_breakpoint' in self.init_config:
                from ..utils.agent.debug import enter_pdb

                enter_pdb(self.check, line=self.init_config['set_breakpoint'], args=(instance,))
            elif 'profile_memory' in self.init_config or (
                datadog_agent.tracemalloc_enabled() and should_profile_memory(datadog_agent, self.name)
            ):
                from ..utils.agent.memory import profile_memory

                metrics = profile_memory(
                    self.check, self.init_config, namespaces=self.check_id.split(':', 1), args=(instance,)
                )

                tags = ['check_name:{}'.format(self.name), 'check_version:{}'.format(self.check_version)]
                tags.extend(instance.get('__memory_profiling_tags', []))
                for m in metrics:
                    self.gauge(m.name, m.value, tags=tags, raw=True)
            else:
                self.check(instance)

            result = ''
        except Exception as e:
            message = self.sanitize(str(e))
            tb = self.sanitize(traceback.format_exc())
            result = json.dumps([{'message': message, 'traceback': tb}])
        finally:
            if self.metric_limiter:
                self.metric_limiter.reset()

        return result

    def event(self, event):
        # type: (Event) -> None
        """Send an event.

        An event is a dictionary with the following keys and data types:

        ```python
        {
            "timestamp": int,        # the epoch timestamp for the event
            "event_type": str,       # the event name
            "api_key": str,          # the api key for your account
            "msg_title": str,        # the title of the event
            "msg_text": str,         # the text body of the event
            "aggregation_key": str,  # a key to use for aggregating events
            "alert_type": str,       # (optional) one of ('error', 'warning', 'success', 'info'), defaults to 'info'
            "source_type_name": str, # (optional) the source type name
            "host": str,             # (optional) the name of the host
            "tags": list,            # (optional) a list of tags to associate with this event
            "priority": str,         # (optional) specifies the priority of the event ("normal" or "low")
        }
        ```

        - **event** (_dict_) - the event to be sent
        """
        # Enforce types of some fields, considerably facilitates handling in go bindings downstream
        for key, value in iteritems(event):
            if not isinstance(value, (text_type, binary_type)):
                continue

            try:
                event[key] = to_native_string(value)  # type: ignore
                # ^ Mypy complains about dynamic key assignment -- arguably for good reason.
                # Ideally we should convert this to a dict literal so that submitted events only include known keys.
            except UnicodeError:
                self.log.warning('Encoding error with field `%s`, cannot submit event', key)
                return

        if event.get('tags'):
            event['tags'] = self._normalize_tags_type(event['tags'])
        if event.get('timestamp'):
            event['timestamp'] = int(event['timestamp'])
        if event.get('aggregation_key'):
            event['aggregation_key'] = to_native_string(event['aggregation_key'])

        if self.__NAMESPACE__:
            event.setdefault('source_type_name', self.__NAMESPACE__)

        aggregator.submit_event(self, self.check_id, event)

    def _normalize_tags_type(self, tags, device_name=None, metric_name=None):
        # type: (Sequence[Union[None, str, bytes]], str, str) -> List[str]
        """
        Normalize tags contents and type:
        - append `device_name` as `device:` tag
        - normalize tags type
        - doesn't mutate the passed list, returns a new list
        """
        normalized_tags = []

        if device_name:
            self._log_deprecation('device_name')
            try:
                normalized_tags.append('device:{}'.format(to_native_string(device_name)))
            except UnicodeError:
                self.log.warning(
                    'Encoding error with device name `%r` for metric `%r`, ignoring tag', device_name, metric_name
                )

        for tag in tags:
            if tag is None:
                continue
            try:
                tag = to_native_string(tag)
            except UnicodeError:
                self.log.warning('Encoding error with tag `%s` for metric `%s`, ignoring tag', tag, metric_name)
                continue
<<<<<<< HEAD
            if self.check_generic_tags or self.disable_generic_tags:
                tag_name, value = tag.split(':')
                tag_is_generic = tag_name in GENERIC_TAGS
                if not tag_is_generic or not self.disable_generic_tags:
                    normalized_tags.append(tag)
                if tag_is_generic:
                    new_name = '{}_{}'.format(self.name, tag_name)
                    normalized_tags.append('{}:{}'.format(new_name, value))
            else:
                normalized_tags.append(tag)

        return normalized_tags
=======
            if self.disable_generic_tags:
                normalized_tags.append(self.degeneralise_tag(tag))
            else:
                normalized_tags.append(tag)
        return normalized_tags

    def degeneralise_tag(self, tag):
        tag_name, value = tag.split(':')
        if tag_name in GENERIC_TAGS:
            new_name = '{}_{}'.format(self.name, tag_name)
            return '{}:{}'.format(new_name, value)
        else:
            return tag
>>>>>>> 6a7abf9c
<|MERGE_RESOLUTION|>--- conflicted
+++ resolved
@@ -189,10 +189,6 @@
         self.instance = instance  # type: InstanceType
         self.instances = instances  # type: List[InstanceType]
         self.warnings = []  # type: List[str]
-<<<<<<< HEAD
-        self.check_generic_tags = is_affirmative(self.instance.get('check_generic_tags', False)) if instance else False
-=======
->>>>>>> 6a7abf9c
         self.disable_generic_tags = (
             is_affirmative(self.instance.get('disable_generic_tags', False)) if instance else False
         )
@@ -1100,20 +1096,6 @@
             except UnicodeError:
                 self.log.warning('Encoding error with tag `%s` for metric `%s`, ignoring tag', tag, metric_name)
                 continue
-<<<<<<< HEAD
-            if self.check_generic_tags or self.disable_generic_tags:
-                tag_name, value = tag.split(':')
-                tag_is_generic = tag_name in GENERIC_TAGS
-                if not tag_is_generic or not self.disable_generic_tags:
-                    normalized_tags.append(tag)
-                if tag_is_generic:
-                    new_name = '{}_{}'.format(self.name, tag_name)
-                    normalized_tags.append('{}:{}'.format(new_name, value))
-            else:
-                normalized_tags.append(tag)
-
-        return normalized_tags
-=======
             if self.disable_generic_tags:
                 normalized_tags.append(self.degeneralise_tag(tag))
             else:
@@ -1126,5 +1108,4 @@
             new_name = '{}_{}'.format(self.name, tag_name)
             return '{}:{}'.format(new_name, value)
         else:
-            return tag
->>>>>>> 6a7abf9c
+            return tag