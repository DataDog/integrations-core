--- conflicted
+++ resolved
@@ -7,6 +7,7 @@
 import json
 import logging
 import re
+import typing
 import traceback
 import unicodedata
 from collections import defaultdict, deque
@@ -312,10 +313,6 @@
         # type: (...) -> str
         return '{}-{}-{}-{}'.format(mtype, name, tags if tags is None else hash(frozenset(tags)), hostname)
 
-    def _normalize_tags_type(self, tags=None, device_name=None, metric_name=None):
-        # type: (RawTags, str, str) -> NormalizedTags
-        raise NotImplementedError
-
     def submit_histogram_bucket(
         self,
         name,  # type: str
@@ -877,7 +874,7 @@
         aggregator.submit_event(self, self.check_id, event)
 
     def _normalize_tags_type(self, tags=None, device_name=None, metric_name=None):
-        # type: (RawTags, str, str) -> typing.List[str]
+        # type: (RawTags, str, str) -> NormalizedTags
         """
         Normalize tags contents and type:
         - append `device_name` as `device:` tag
@@ -888,78 +885,9 @@
 
         if device_name:
             self._log_deprecation('device_name')
-<<<<<<< HEAD
-            normalized_tags.append('device:{}'.format(ensure_unicode(device_name)))
-
-        if tags is not None:
-            for tag in tags:
-                if tag is None:
-                    continue
-                if not isinstance(tag, str):
-                    try:
-                        tag = tag.decode('utf-8')
-                    except Exception:
-                        self.log.warning(
-                            'Error decoding tag `%s` as utf-8 for metric `%s`, ignoring tag', tag, metric_name
-                        )
-                        continue
-
-                normalized_tags.append(tag)
-
-        return normalized_tags
-
-
-class __AgentCheckPy2(__AgentCheck):
-    """
-    Python2 version of the __AgentCheck base class, overrides few methods to
-    add compatibility with Python2.
-    """
-
-    def event(self, event):
-        # type: (Event) -> None
-        # Enforce types of some fields, considerably facilitates handling in go bindings downstream
-        for key, value in list(iteritems(event)):
-            # transform the unicode objects to plain strings with utf-8 encoding
-            if isinstance(value, text_type):
-                try:
-                    event[key] = event[key].encode('utf-8')
-                except UnicodeError:
-                    self.log.warning(
-                        "Error encoding unicode field '%s' to utf-8 encoded string, can't submit event", key
-                    )
-                    return
-
-        if event.get('tags'):
-            event['tags'] = self._normalize_tags_type(event['tags'])
-        if event.get('timestamp'):
-            event['timestamp'] = int(event['timestamp'])
-        if event.get('aggregation_key'):
-            event['aggregation_key'] = ensure_bytes(event['aggregation_key'])
-
-        if self.__NAMESPACE__:
-            event.setdefault('source_type_name', self.__NAMESPACE__)
-
-        aggregator.submit_event(self, self.check_id, event)
-
-    def _normalize_tags_type(self, tags=None, device_name=None, metric_name=None):
-        # type: (RawTags, str, str) -> NormalizedTags
-        """
-        Normalize tags contents and type:
-        - append `device_name` as `device:` tag
-        - normalize tags type
-        - doesn't mutate the passed list, returns a new list
-        """
-        normalized_tags = []
-
-        if device_name:
-            self._log_deprecation("device_name")
-            device_tag = self._to_bytes("device:{}".format(device_name))
-            if device_tag is None:
-=======
             try:
                 normalized_tags.append('device:{}'.format(to_string(device_name)))
             except UnicodeError:
->>>>>>> 6891eb96
                 self.log.warning(
                     'Encoding error with device name `%r` for metric `%r`, ignoring tag', device_name, metric_name
                 )
@@ -972,38 +900,7 @@
                 except UnicodeError:
                     self.log.warning('Encoding error with tag `%s` for metric `%s`, ignoring tag', tag, metric_name)
                     continue
-<<<<<<< HEAD
-                normalized_tags.append(encoded_tag)
-
-        return normalized_tags
-
-    def _to_bytes(self, data):
-        # type: (typing.Any) -> typing.Optional[bytes]
-        """
-        Normalize a text data to bytes (type `bytes`) so that the go bindings can
-        handle it easily.
-        """
-        # TODO: On Python 3, move this `if` line to the `except` branch
-        # as the common case will indeed no longer be bytes.
-        if not isinstance(data, bytes):
-            try:
-                return data.encode('utf-8')
-            except Exception:
-                return None
-
-        return data
-=======
->>>>>>> 6891eb96
 
                 normalized_tags.append(tag)
 
-<<<<<<< HEAD
-# Static type checkers don't support deriving from a dynamically-defined class,
-# so we define the default one statically, and make the switch in a type-ignored branch.
-# (This is why we can't use a ternary expression such as 'AgentCheck = ... if PY3 else ...'.)
-AgentCheck = __AgentCheckPy3
-if not PY3:
-    AgentCheck = __AgentCheckPy2  # type: ignore
-=======
-        return normalized_tags
->>>>>>> 6891eb96
+        return normalized_tags