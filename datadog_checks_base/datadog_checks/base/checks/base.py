--- conflicted
+++ resolved
@@ -628,15 +628,10 @@
         """
         Logs a deprecation notice at most once per AgentCheck instance, for the pre-defined `deprecation_key`
         """
-        if not self._deprecations[deprecation_key][0]:
-<<<<<<< HEAD
-            self.warning(self._deprecations[deprecation_key][1].format(*args))
-            deprecation = self._deprecations[deprecation_key]
-            self._deprecations[deprecation_key] = (True, deprecation[1])
-=======
-            self.warning(self._deprecations[deprecation_key][1], *args)
-            self._deprecations[deprecation_key][0] = True
->>>>>>> c7fc6d13
+        already_logged, message = self._deprecations[deprecation_key]
+        if not already_logged:
+            self.warning(message, *args)
+            self._deprecations[deprecation_key] = (True, message)
 
     # TODO: Remove once our checks stop calling it
     def service_metadata(self, meta_name, value):
