--- conflicted
+++ resolved
@@ -1,10 +1,7 @@
 # (C) Datadog, Inc. 2018-present
 # All rights reserved
 # Licensed under a 3-clause BSD style license (see LICENSE)
-<<<<<<< HEAD
-=======
 from collections import defaultdict
->>>>>>> 6e90f8b6
 from typing import Dict, List
 
 import win32wnet
@@ -38,33 +35,20 @@
         # TODO: Change signature to (self, name, init_config, instances, counter_list) once subclasses have been edited
         super(PDHBaseCheck, self).__init__(*args, **kwargs)
         self._missing_counters = {}  # type: Dict[str, tuple]
-<<<<<<< HEAD
-        self._metrics = []  # type: List[List]
-        self._tags = []  # type: List[str]
-=======
         self._metrics = defaultdict(list)  # type: Dict[int, List[List]]  # This dictionary only has one key
         self._tags = defaultdict(list)  # type: Dict[int, List[str]]  # This dictionary only has one key
->>>>>>> 6e90f8b6
         self.refresh_counters = is_affirmative(self.instance.get('refresh_counters', True))  # type: bool
         # TODO Remove once signature is restored to (self, name, init_config, instances, counter_list)
         counter_list = kwargs.get('counter_list', args[-1])  # type: List[List[str]]
 
         try:
-<<<<<<< HEAD
-            cfg_tags = self.instance.get('tags')
-=======
             self.instance_hash = hash_mutable(self.instance)  # type: int
             cfg_tags = self.instance.get('tags')  # type: List[str]
->>>>>>> 6e90f8b6
             if cfg_tags is not None:
                 if not isinstance(cfg_tags, list):
                     self.log.error("Tags must be configured as a list")
                     raise ValueError("Tags must be type list, not %s" % str(type(cfg_tags)))
-<<<<<<< HEAD
-                self._tags = list(cfg_tags)
-=======
                 self._tags[self.instance_hash] = list(cfg_tags)
->>>>>>> 6e90f8b6
 
             remote_machine = None
             host = self.instance.get('host')
@@ -108,32 +92,20 @@
                         else:
                             self.log.warning("Unknown data type %s", str(v))
 
-<<<<<<< HEAD
-            self._make_counters((counter_list, (datatypes, remote_machine, False, 'entry')))
-=======
             self._make_counters(counter_data=(counter_list, (datatypes, remote_machine, False, 'entry')))
->>>>>>> 6e90f8b6
 
             # get any additional metrics in the instance
             addl_metrics = self.instance.get('additional_metrics')
             if addl_metrics is not None:
-<<<<<<< HEAD
-                self._make_counters((addl_metrics, (datatypes, remote_machine, True, 'additional metric entry')))
-=======
                 self._make_counters(
                     counter_data=(addl_metrics, (datatypes, remote_machine, True, 'additional metric entry'))
                 )
->>>>>>> 6e90f8b6
 
         except Exception as e:
             self.log.debug("Exception in PDH init: %s", str(e))
             raise
 
-<<<<<<< HEAD
-        if not self._metrics or not hash_mutable(self.instance):
-=======
         if not self.instance_hash or not self._metrics.get(self.instance_hash):
->>>>>>> 6e90f8b6
             raise AttributeError('No valid counters to collect')
 
     def _get_netresource(self, remote_machine):
@@ -177,27 +149,15 @@
 
         if self.refresh_counters:
             for counter, values in list(iteritems(self._missing_counters)):
-<<<<<<< HEAD
-                self._make_counters(([counter], values))
-
-        for inst_name, dd_name, metric_func, counter in self._metrics:
-=======
                 self._make_counters(counter_data=([counter], values))
 
         for inst_name, dd_name, metric_func, counter in self._metrics[self.instance_hash]:
->>>>>>> 6e90f8b6
             try:
                 if self.refresh_counters:
                     counter.collect_counters()
                 vals = counter.get_all_values()
                 for instance_name, val in iteritems(vals):
-<<<<<<< HEAD
-                    tags = []
-                    if self._tags:
-                        tags = list(self._tags)
-=======
                     tags = list(self._tags.get(self.instance_hash, []))  # type: List[str]
->>>>>>> 6e90f8b6
 
                     if not counter.is_single_instance():
                         tag = "instance:%s" % instance_name
@@ -207,12 +167,8 @@
                 # don't give up on all of the metrics because one failed
                 self.log.error("Failed to get data for %s %s: %s", inst_name, dd_name, str(e))
 
-<<<<<<< HEAD
-    def _make_counters(self, counter_data):
-=======
     def _make_counters(self, key=None, counter_data=([], ())):  # Key left in for retrocompatibility
         # type: (int, tuple) -> None
->>>>>>> 6e90f8b6
         counter_list, (datatypes, remote_machine, check_instance, message) = counter_data
 
         # list of the metrics. Each entry is itself an entry,
@@ -249,11 +205,7 @@
 
             entry = [inst_name, dd_name, m, obj]
             self.log.debug('%s: %s', message, entry)
-<<<<<<< HEAD
-            self._metrics.append(entry)
-=======
             self._metrics[self.instance_hash].append(entry)
->>>>>>> 6e90f8b6
 
     @classmethod
     def _no_instance(cls, inst_name):
