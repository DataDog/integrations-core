--- conflicted
+++ resolved
@@ -31,14 +31,6 @@
     Windows only.
     """
 
-<<<<<<< HEAD
-    def __init__(self, name, init_config, instances, counter_list):
-        AgentCheck.__init__(self, name, init_config, instances)
-        self._missing_counters = {}
-        self._metrics = {}
-        self._tags = {}
-        key = None
-=======
     def __init__(self, *args, **kwargs):  # To support optional agentConfig
         # TODO: Change signature to (self, name, init_config, instances, counter_list) once subclasses have been edited
         super(PDHBaseCheck, self).__init__(*args, **kwargs)
@@ -48,7 +40,6 @@
         self.refresh_counters = is_affirmative(self.instance.get('refresh_counters', True))  # type: bool
         # TODO Remove once signature is restored to (self, name, init_config, instances, counter_list)
         counter_list = kwargs.get('counter_list', args[-1])  # type: List[List[str]]
->>>>>>> 3446f64e
 
         try:
             self.instance_hash = hash_mutable(self.instance)  # type: int
