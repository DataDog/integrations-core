--- conflicted
+++ resolved
@@ -1,8 +1,4 @@
 # (C) Datadog, Inc. 2018-present
 # All rights reserved
 # Licensed under a 3-clause BSD style license (see LICENSE)
-<<<<<<< HEAD
-__version__ = "25.3.1"
-=======
-__version__ = "25.4.0"
->>>>>>> e95e84a8
+__version__ = "25.4.0"