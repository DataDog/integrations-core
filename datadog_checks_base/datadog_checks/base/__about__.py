--- conflicted
+++ resolved
@@ -1,9 +1,6 @@
 # (C) Datadog, Inc. 2018
 # All rights reserved
 # Licensed under a 3-clause BSD style license (see LICENSE)
+#
 
-<<<<<<< HEAD
-__version__ = "9.4.0"
-=======
-__version__ = "9.4.2"
->>>>>>> 203a76f5
+__version__ = "9.4.2"