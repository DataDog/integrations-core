--- conflicted
+++ resolved
@@ -2,15 +2,13 @@
 
 ## Unreleased
 
-<<<<<<< HEAD
 ***Security***:
 
 * Update security dependencies ([#15667](https://github.com/DataDog/integrations-core/pull/15667))
   * in-toto: 2.0.0
   * securesystemslib: 0.28.0
-=======
+
 ## 33.0.1 / 2023-08-24
->>>>>>> 5244bc50
 
 ***Fixed***:
 
