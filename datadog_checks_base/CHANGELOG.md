# CHANGELOG - datadog_checks_base

<<<<<<< HEAD
## 25.3.1 / 2022-05-05

* [Fixed] Fallback Kubernetes client version to 22.6 to avoid failures on non-standard POD conditions. See [#11928](https://github.com/DataDog/integrations-core/pull/11928).
=======
## 25.4.0 / 2022-05-10

* [Added] Support dynamic bearer tokens (Bound Service Account Token Volume). See [#11915](https://github.com/DataDog/integrations-core/pull/11915).
* [Added] Refactor the QueryManager to support multiple instances in checks. See [#11869](https://github.com/DataDog/integrations-core/pull/11869).
* [Fixed] Fix incorrect OpenMetrics V2 check exposition format HTTP header. See [#11899](https://github.com/DataDog/integrations-core/pull/11899). Thanks [jalaziz](https://github.com/jalaziz).
* [Fixed] Allow tags that are just a value with no key. See [#11973](https://github.com/DataDog/integrations-core/pull/11973).
* [Fixed] Add the ability to exclude endpoint tag. See [#11956](https://github.com/DataDog/integrations-core/pull/11956).
* [Fixed] Don't pin urllib3. See [#11944](https://github.com/DataDog/integrations-core/pull/11944).
>>>>>>> e95e84a8

## 25.3.0 / 2022-04-28

* [Added] Upgrade `orjson` dependency. See [#11843](https://github.com/DataDog/integrations-core/pull/11843).

## 25.2.2 / 2022-04-12

* [Fixed] Fix obfuscate_sql_with_metadata wrapper memory usage. See [#11815](https://github.com/DataDog/integrations-core/pull/11815).

## 25.2.1 / 2022-04-11

* [Fixed] Fix `metric_patterns` option to support namespaces. See [#11795](https://github.com/DataDog/integrations-core/pull/11795).

## 25.2.0 / 2022-04-05

* [Added] Add integration_tracing option. See [#11761](https://github.com/DataDog/integrations-core/pull/11761).
* [Added] Add gssapi as a dependency. See [#11725](https://github.com/DataDog/integrations-core/pull/11725).
* [Added] Upgrade dependencies. See [#11726](https://github.com/DataDog/integrations-core/pull/11726).
* [Fixed] Support newer versions of `click`. See [#11746](https://github.com/DataDog/integrations-core/pull/11746).

## 25.1.0 / 2022-03-16

* [Added] Add `metric_patterns` options to filter all metric submission by a list of regexes. See [#11508](https://github.com/DataDog/integrations-core/pull/11508).
* [Added] Upgrade `requests` dependency. See [#11603](https://github.com/DataDog/integrations-core/pull/11603).

## 25.0.1 / 2022-02-24

* [Fixed] Properly raise scraper error in OpenMetrics v2. See [#11564](https://github.com/DataDog/integrations-core/pull/11564).

## 25.0.0 / 2022-02-19

* [Added] Add `pyproject.toml` file. See [#11301](https://github.com/DataDog/integrations-core/pull/11301).
* [Added] Detect and warn on potential typos in configuration options. See [#11211](https://github.com/DataDog/integrations-core/pull/11211).
* [Fixed] Add more error handling when detecting typos. See [#11519](https://github.com/DataDog/integrations-core/pull/11519).
* [Fixed] Fix edge case in tracing utils. See [#11516](https://github.com/DataDog/integrations-core/pull/11516).
* [Fixed] Properly create list of known options when detecting typos. See [#11482](https://github.com/DataDog/integrations-core/pull/11482).
* [Fixed] Fail gracefully when scraping OpenMetrics endpoints. See [#11281](https://github.com/DataDog/integrations-core/pull/11281).
* [Fixed] Update error message when unable to connect to any possible prometheus urls. See [#11197](https://github.com/DataDog/integrations-core/pull/11197).
* [Fixed] Update obfuscator wrapper to return empty string. See [#11277](https://github.com/DataDog/integrations-core/pull/11277).
* [Changed] *BREAKING CHANGE* Remove pyhdb. See [#11469](https://github.com/DataDog/integrations-core/pull/11469).

## 24.0.0 / 2022-02-02

* [Added] Upgrade psutil to 5.9.0. See [#11139](https://github.com/DataDog/integrations-core/pull/11139).
* [Changed] Add tls_protocols_allowed configuration option. See [#11237](https://github.com/DataDog/integrations-core/pull/11237).

## 23.7.6 / 2022-02-03 / Agent 7.34.0

* [Fixed] Update obfuscator wrapper to return empty string. See [#11277](https://github.com/DataDog/integrations-core/pull/11277).

## 23.7.5 / 2022-02-01

* [Fixed] Bump redis dependency to 4.0.2. See [#11247](https://github.com/DataDog/integrations-core/pull/11247).

## 23.7.4 / 2022-01-18

* [Fixed] Raise CheckException in case of connectivity issue for OpenMetrics-based checks. See [#11153](https://github.com/DataDog/integrations-core/pull/11153).

## 23.7.3 / 2022-01-12

* [Fixed] Fix obfuscate_sql_with_metadata query being None. See [#11094](https://github.com/DataDog/integrations-core/pull/11094).

## 23.7.2 / 2022-01-08 / Agent 7.33.0

* [Fixed] Add urllib3 as dependency. See [#11069](https://github.com/DataDog/integrations-core/pull/11069).

## 23.7.1 / 2022-01-07

* [Fixed] Fix tracing_method using self argument. See [#11042](https://github.com/DataDog/integrations-core/pull/11042).
* [Fixed] Fix obfuscate_sql_with_metadata wrapper not handling json.loads() edge case. See [#11038](https://github.com/DataDog/integrations-core/pull/11038).

## 23.7.0 / 2022-01-04

* [Added] Add obfuscate_sql_with_metadata wrapper and update stub. See [#10878](https://github.com/DataDog/integrations-core/pull/10878).
* [Added] Add new `tls_only` choice to the `bearer_token` parameter that sends the bearer token only to secure HTTPS endpoints. See [#10706](https://github.com/DataDog/integrations-core/pull/10706).
* [Added] Add Windows support to IBM MQ. See [#10737](https://github.com/DataDog/integrations-core/pull/10737).
* [Added] Add debug metrics for metric context limits. See [#10808](https://github.com/DataDog/integrations-core/pull/10808).
* [Added] Support custom transformer. See [#10753](https://github.com/DataDog/integrations-core/pull/10753).
* [Fixed] Don't add autogenerated comments to deprecation files. See [#11014](https://github.com/DataDog/integrations-core/pull/11014).
* [Fixed] Vendor flup client FCGIApp. See [#10953](https://github.com/DataDog/integrations-core/pull/10953).
* [Fixed] Fix obfuscate_sql wrapper None value. See [#11016](https://github.com/DataDog/integrations-core/pull/11016).
* [Fixed] Add comment to autogenerated model files. See [#10945](https://github.com/DataDog/integrations-core/pull/10945).
* [Fixed] Fix incorrect logging in case of exceptions thrown during job cancellation. See [#10934](https://github.com/DataDog/integrations-core/pull/10934).

## 23.6.0 / 2021-12-20

* [Security] Bump lxml package. See [#10904](https://github.com/DataDog/integrations-core/pull/10904).

## 23.5.0 / 2021-12-08

* [Added] Add decorator for tracking execution statistics of check methods. See [#10809](https://github.com/DataDog/integrations-core/pull/10809).
* [Added] Add detailed trace to all integrations. See [#10679](https://github.com/DataDog/integrations-core/pull/10679).
* [Fixed] Import ddtrace only when needed. See [#10800](https://github.com/DataDog/integrations-core/pull/10800).

## 23.4.0 / 2021-11-30

* [Added] [OpenMetricsV2] Support custom transformers by regex matching metric names. See [#10753](https://github.com/DataDog/integrations-core/pull/10753).
* [Fixed] Bump cachetools. See [#10742](https://github.com/DataDog/integrations-core/pull/10742).
* [Fixed] Bump redis dependency. See [#9383](https://github.com/DataDog/integrations-core/pull/9383).

## 23.3.3 / 2021-12-16

* [Fixed] Ensure TLSContextWrapper creates TLS context with the proper values. See [#10875](https://github.com/DataDog/integrations-core/pull/10875).

## 23.3.2 / 2021-11-23

* [Fixed] [PerfCountersBaseCheck] Improve logging when expected counters are not found. See [#10701](https://github.com/DataDog/integrations-core/pull/10701).
* [Fixed] [PerfCountersBaseCheck] Fix default machine connection. See [#10698](https://github.com/DataDog/integrations-core/pull/10698).

## 23.3.1 / 2021-11-19

* [Fixed] fix `mmh3.hash64` unicode exception with python2. See [#10685](https://github.com/DataDog/integrations-core/pull/10685).

## 23.3.0 / 2021-11-12

* [Added] Add new base class for monitoring Windows performance counters. See [#10504](https://github.com/DataDog/integrations-core/pull/10504).
* [Added] Update dependencies. See [#10580](https://github.com/DataDog/integrations-core/pull/10580).

## 23.2.0 / 2021-11-10

* [Added] Add option to collect OpenMetrics counters on first scrape. See [#10589](https://github.com/DataDog/integrations-core/pull/10589).
* [Added] Add support for OpenMetrics include_labels option. See [#10493](https://github.com/DataDog/integrations-core/pull/10493).
* [Added] Upgrade psycopg2 on Python 3. See [#10442](https://github.com/DataDog/integrations-core/pull/10442).
* [Added] Add more utilities. See [#10448](https://github.com/DataDog/integrations-core/pull/10448).
* [Added] Add support for other logical operators for multiple conditions of the same property. See [#10138](https://github.com/DataDog/integrations-core/pull/10138).
* [Fixed] Fix unintentional limit on dbm instances from ThreadPoolExecutor's default max_workers. See [#10460](https://github.com/DataDog/integrations-core/pull/10460).
* [Fixed] Revert "Upgrade psycopg2 on Python 3". See [#10456](https://github.com/DataDog/integrations-core/pull/10456).
* [Fixed] Update tuf to 0.19.0 for python 3. See [#10444](https://github.com/DataDog/integrations-core/pull/10444).
* [Fixed] [OpenMetricsV2] Allow empty namespaces. See [#10420](https://github.com/DataDog/integrations-core/pull/10420).
* [Fixed] Add warning when no query is configured. See [#10336](https://github.com/DataDog/integrations-core/pull/10336).

## 23.1.5 / 2021-10-22 / Agent 7.32.0

* [Fixed] Fix unintentional limit on dbm instances from ThreadPoolExecutor's default max_workers. See [#10460](https://github.com/DataDog/integrations-core/pull/10460).

## 23.1.4 / 2021-10-19

* [Fixed] Update tuf to 0.19.0 for Python 3. See [#10444](https://github.com/DataDog/integrations-core/pull/10444).

## 23.1.3 / 2021-10-15

* [Fixed] [OpenMetricsV2] Allow empty namespaces. See [#10420](https://github.com/DataDog/integrations-core/pull/10420).
* [Fixed] Add warning when no query is configured. See [#10336](https://github.com/DataDog/integrations-core/pull/10336).

## 23.1.2 / 2021-10-05

* [Fixed] Remove `server` from the list of generic tags. See [#10344](https://github.com/DataDog/integrations-core/pull/10344).

## 23.1.1 / 2021-10-05

* [Fixed] Add warning when no query is configured. See [#10336](https://github.com/DataDog/integrations-core/pull/10336).

## 23.1.0 / 2021-10-01

* [Added] Add only_custom_queries option to database utils. See [#10314](https://github.com/DataDog/integrations-core/pull/10314).
* [Added] Update dependencies. See [#10258](https://github.com/DataDog/integrations-core/pull/10258).

## 23.0.0 / 2021-09-29

* [Added] Update dependencies. See [#10228](https://github.com/DataDog/integrations-core/pull/10228)
* [Added] Add HTTP option to control the size of streaming responses. See [#10183](https://github.com/DataDog/integrations-core/pull/10183).
* [Added] Add new function to report dbm-activity events. See [#10223](https://github.com/DataDog/integrations-core/pull/10223).
* [Changed] DBMAsyncJob send internal metrics as raw. See [#10274](https://github.com/DataDog/integrations-core/pull/10274).

## 22.0.0 / 2021-09-24

* [Added] Upgrade python-dateutil to 2.8.2. See [#10206](https://github.com/DataDog/integrations-core/pull/10206).
* [Added] Add allow_redirect option. See [#10160](https://github.com/DataDog/integrations-core/pull/10160).
* [Removed] Drop snowflake support from py2, bump requests. See [#10105](https://github.com/DataDog/integrations-core/pull/10105).

## 21.3.0 / 2021-09-21

* [Added] Add force yaml loader utils. See [#10163](https://github.com/DataDog/integrations-core/pull/10163).

## 21.2.1 / 2021-09-20

* [Fixed] Add limit to tag split. See [#10165](https://github.com/DataDog/integrations-core/pull/10165).
* [Fixed] Revert "Allow non-default yaml loader and dumper (#10032)". See [#10154](https://github.com/DataDog/integrations-core/pull/10154).
* [Fixed] Fix mypy tests. See [#10134](https://github.com/DataDog/integrations-core/pull/10134).
* [Fixed] Add server as generic tag. See [#10100](https://github.com/DataDog/integrations-core/pull/10100).
* [Fixed] Fix TLSContextWrapper to not override tls_verify. See [#10098](https://github.com/DataDog/integrations-core/pull/10098).

## 21.2.0 / 2021-09-10

* [Added] Disable generic tags. See [#10027](https://github.com/DataDog/integrations-core/pull/10027).

## 21.1.0 / 2021-09-07

* [Added] Add dependency `foundationdb` version `6.3.18`. See [#10050](https://github.com/DataDog/integrations-core/pull/10050).
* [Fixed] Bump snowflake and requests for Py3. See [#10060](https://github.com/DataDog/integrations-core/pull/10060).
* [Fixed] Allow non-default yaml loader and dumper. See [#10032](https://github.com/DataDog/integrations-core/pull/10032).
* [Fixed] Set disable_unsafe_yaml default value. See [#10026](https://github.com/DataDog/integrations-core/pull/10026).

## 21.0.1 / 2021-08-23 / Agent 7.31.0

* [Fixed] Revert "Raise exception during tests for OK service checks sent with messages". See [#9936](https://github.com/DataDog/integrations-core/pull/9936).

## 21.0.0 / 2021-08-22

* [Added] Raise exception during tests for OK service checks sent with messages. See [#9898](https://github.com/DataDog/integrations-core/pull/9898).
* [Added] Add `kubernetes_state.statefulset.count` metric. See [#9813](https://github.com/DataDog/integrations-core/pull/9813).
* [Added] Bump openstacksdk and add missing metrics. See [#9861](https://github.com/DataDog/integrations-core/pull/9861).
* [Added] Extend `QueryManager` query type. See [#9874](https://github.com/DataDog/integrations-core/pull/9874).
* [Added] [OpenMetricsV2] Improve label sharing behavior. See [#9804](https://github.com/DataDog/integrations-core/pull/9804).
* [Added] Disable generic tags. See [#9791](https://github.com/DataDog/integrations-core/pull/9791).
* [Fixed] Revert requests bump back to 2.22.0. See [#9912](https://github.com/DataDog/integrations-core/pull/9912).
* [Fixed] Send the correct hostname with metrics when DBM is enabled. See [#9865](https://github.com/DataDog/integrations-core/pull/9865).
* [Fixed] Fix database checks' failure caused by a hostname that is too long. See [#9778](https://github.com/DataDog/integrations-core/pull/9778). Thanks [ichizero](https://github.com/ichizero).
* [Fixed] Check monotonic type when asserting histograms. See [#9825](https://github.com/DataDog/integrations-core/pull/9825).
* [Changed] Remove messages for integrations for OK service checks. See [#9888](https://github.com/DataDog/integrations-core/pull/9888).

## 20.2.0 / 2021-07-12 / Agent 7.30.0

* [Added] Upgrade downloader after ceremony. See [#9556](https://github.com/DataDog/integrations-core/pull/9556).

## 20.1.0 / 2021-07-08

* [Added] Add `db.utils.DBMAsyncJob`. See [#9656](https://github.com/DataDog/integrations-core/pull/9656).
* [Added] Add a `possible_prometheus_urls` parameter to the OpenMetrics base check. See [#9573](https://github.com/DataDog/integrations-core/pull/9573).
* [Added] Upgrade some core dependencies. See [#9499](https://github.com/DataDog/integrations-core/pull/9499).

## 20.0.1 / 2021-06-24

* [Fixed] Fix Python 2 integer division bug in db.util `ConstantRateLimiter`. See [#9592](https://github.com/DataDog/integrations-core/pull/9592).

## 20.0.0 / 2021-06-22

* [Added] Add `RateLimitingTTLCache` to `db.utils`. See [#9582](https://github.com/DataDog/integrations-core/pull/9582).
* [Added] Bump pymongo to 3.8. See [#9557](https://github.com/DataDog/integrations-core/pull/9557).
* [Added] Upgrade `aerospike` dependency on Python 3. See [#9552](https://github.com/DataDog/integrations-core/pull/9552).
* [Fixed] Upgrade pydantic to 1.8.2. See [#9533](https://github.com/DataDog/integrations-core/pull/9533).
* [Changed] Remove monotonic count from ignored types in no duplicate assertion. See [#9463](https://github.com/DataDog/integrations-core/pull/9463).
* [Changed] Upgrade psycopg2-binary to 2.8.6. See [#9535](https://github.com/DataDog/integrations-core/pull/9535).

## 19.0.0 / 2021-05-28 / Agent 7.29.0

* [Added] Remove unused dependency. See [#9435](https://github.com/DataDog/integrations-core/pull/9435).
* [Added] Support "ignore_tags" configuration. See [#9392](https://github.com/DataDog/integrations-core/pull/9392).
* [Added] Upgrade ClickHouse dependencies. See [#9344](https://github.com/DataDog/integrations-core/pull/9344).
* [Added] [OpenMetricsV2] Add an option to send sum and count information when using distribution metrics. See [#9301](https://github.com/DataDog/integrations-core/pull/9301).
* [Added] Improve performance of using extra tags when executing a QueryManager. See [#8466](https://github.com/DataDog/integrations-core/pull/8466).
* [Added] Add `hostname` parameter to QueryManager. See [#9260](https://github.com/DataDog/integrations-core/pull/9260).
* [Fixed] Fix AttributeError in AIA chasing. See [#9328](https://github.com/DataDog/integrations-core/pull/9328).
* [Fixed] Upgrade pyvmomi to 7.0.2. See [#9287](https://github.com/DataDog/integrations-core/pull/9287).
* [Changed] Add flush first value to Openmetrics histogram buckets. See [#9276](https://github.com/DataDog/integrations-core/pull/9276).
* [Changed] Change 'collision in cached query metrics' log from debug to error. See [#9268](https://github.com/DataDog/integrations-core/pull/9268).
* [Removed] Remove unused `utils.db.statement_samples` client. See [#9166](https://github.com/DataDog/integrations-core/pull/9166).
* [Removed] Remove unused apply_row_limits in statement_metrics.py. See [#9378](https://github.com/DataDog/integrations-core/pull/9378).

## 18.3.0 / 2021-04-27

* [Added] Add merging of duplicate rows in statement_metrics. See [#9227](https://github.com/DataDog/integrations-core/pull/9227).
* [Added] Upgrade `python-binary-memcached` dependency. See [#9251](https://github.com/DataDog/integrations-core/pull/9251).

## 18.2.0 / 2021-04-19 / Agent 7.28.0

* [Added] Allow the loading of arbitrary configuration models. See [#9180](https://github.com/DataDog/integrations-core/pull/9180).

## 18.1.0 / 2021-04-16

* [Added] Add unix_time format to QueryManager time_elapsed transformer. See [#9174](https://github.com/DataDog/integrations-core/pull/9174).
* [Added] Support new aggregator APIs for the event platform. See [#9165](https://github.com/DataDog/integrations-core/pull/9165).
* [Fixed] Upgrade ddtrace. See [#9127](https://github.com/DataDog/integrations-core/pull/9127).
* [Security] Upgrade lxml python package. See [#9173](https://github.com/DataDog/integrations-core/pull/9173).

## 18.0.0 / 2021-04-07

* [Added] Add testing module for frequently used `pytest`-related utilities. See [#9081](https://github.com/DataDog/integrations-core/pull/9081).
* [Added] Add `native_dynamic` OpenMetrics transformer. See [#9077](https://github.com/DataDog/integrations-core/pull/9077).
* [Changed] Refactor kubelet and eks_fargate checks to use `KubeletBase`. See [#8798](https://github.com/DataDog/integrations-core/pull/8798).

## 17.0.0 / 2021-03-30

* [Added] Add `KubeletBase` base class. See [#9051](https://github.com/DataDog/integrations-core/pull/9051).
* [Added] Upgrade cryptography to 3.4.6 on Python 3. See [#8764](https://github.com/DataDog/integrations-core/pull/8764).
* [Added] Make counter refresh-related code more reusable. See [#8822](https://github.com/DataDog/integrations-core/pull/8822).
* [Changed] Add a timeout for Kubernetes API calls. See [#9035](https://github.com/DataDog/integrations-core/pull/9035).

## 16.9.0 / 2021-03-22

* [Added] Add config spec data model consumer. See [#8675](https://github.com/DataDog/integrations-core/pull/8675).

## 16.8.0 / 2021-03-18

* [Added] AIA chasing for HTTP. See [#8725](https://github.com/DataDog/integrations-core/pull/8725).
* [Added] Upgrade pywin32 on Python 3. See [#8845](https://github.com/DataDog/integrations-core/pull/8845).

## 16.7.0 / 2021-03-16

* [Added] Add new precision time function. See [#8838](https://github.com/DataDog/integrations-core/pull/8838).

## 16.6.1 / 2021-03-12 / Agent 7.27.0

* [Fixed] Import kube client lazily. See [#8820](https://github.com/DataDog/integrations-core/pull/8820).

## 16.6.0 / 2021-03-05

* [Added] Upgrade PyJWT to 2.0.1 on Python 3. See [#8762](https://github.com/DataDog/integrations-core/pull/8762).
* [Fixed] Improve orjson compatibility. See [#8767](https://github.com/DataDog/integrations-core/pull/8767).

## 16.5.0 / 2021-03-04

* [Added] Add ability to look for wildcards in Prometheus metric transformers. See [#8750](https://github.com/DataDog/integrations-core/pull/8750).
* [Added] Add support for Kubernetes leader election based on Lease objects. See [#8535](https://github.com/DataDog/integrations-core/pull/8535).
* [Added] Collect postgres statement samples & execution plans for deep database monitoring. See [#8627](https://github.com/DataDog/integrations-core/pull/8627).
* [Added] Add cancel method to the AgentCheck base class, allowing cleanup of resources when checks are unscheduled.. See [#8463](https://github.com/DataDog/integrations-core/pull/8463).
* [Added] Add logical utility functions. See [#8590](https://github.com/DataDog/integrations-core/pull/8590).
* [Fixed] Remove unused AgentCheck attribute. See [#8619](https://github.com/DataDog/integrations-core/pull/8619).
* [Security] Upgrade pyyaml python package. See [#8707](https://github.com/DataDog/integrations-core/pull/8707).
* [Security] Upgrade cryptography python package. See [#8611](https://github.com/DataDog/integrations-core/pull/8611).

## 16.4.0 / 2021-02-09

* [Added] Upgrade JPype1 to 1.2.1. See [#8479](https://github.com/DataDog/integrations-core/pull/8479).
* [Added] Add support for legacy config to OpenMetricsCompatibilityScraper. See [#8507](https://github.com/DataDog/integrations-core/pull/8507).

## 16.3.2 / 2021-02-01 / Agent 7.26.0

* [Fixed] Fix histogram upper bound label name for new OpenMetrics implementation. See [#8505](https://github.com/DataDog/integrations-core/pull/8505).
* [Fixed] Provide error message on subprocess output. See [#8455](https://github.com/DataDog/integrations-core/pull/8455).

## 16.3.1 / 2021-01-29

* [Fixed] Fix Prometheus summary quantile metrics. See [#8488](https://github.com/DataDog/integrations-core/pull/8488).

## 16.3.0 / 2021-01-28

* [Security] Upgrade cryptography python package. See [#8476](https://github.com/DataDog/integrations-core/pull/8476).

## 16.2.0 / 2021-01-24

* [Added] Add `rate` OpenMetrics transformer. See [#8434](https://github.com/DataDog/integrations-core/pull/8434).
* [Added] Remove any OpenMetrics metric prefixes immediately during parsing. See [#8432](https://github.com/DataDog/integrations-core/pull/8432).
* [Added] Add OpenMetrics option to share labels conditionally based on sample values. See [#8431](https://github.com/DataDog/integrations-core/pull/8431).
* [Fixed] Remove class substitution logic for new OpenMetrics base class. See [#8435](https://github.com/DataDog/integrations-core/pull/8435).

## 16.1.0 / 2021-01-22

* [Added] Add new version of OpenMetrics base class. See [#8300](https://github.com/DataDog/integrations-core/pull/8300).
* [Fixed] Properly support check namespacing for the `submit_histogram_bucket` method. See [#8390](https://github.com/DataDog/integrations-core/pull/8390).

## 16.0.0 / 2021-01-13

* [Added] Add `no_op` utility. See [#8356](https://github.com/DataDog/integrations-core/pull/8356).
* [Added] Support tags set at runtime on the DB QueryManager. See [#8304](https://github.com/DataDog/integrations-core/pull/8304).
* [Added] Add the `host` tag to RDS instances' parsed tags. See [#8292](https://github.com/DataDog/integrations-core/pull/8292).
* [Added] Update prometheus mixin to use the request wrapper. See [#8223](https://github.com/DataDog/integrations-core/pull/8223).
* [Added] Add optional argument for overriding get_tls_context() parameters. See [#8275](https://github.com/DataDog/integrations-core/pull/8275).
* [Added] Allow semver version metadata to start with an optional `v`. See [#8303](https://github.com/DataDog/integrations-core/pull/8303).
* [Added] Update redis dependency. See [#8301](https://github.com/DataDog/integrations-core/pull/8301).
* [Fixed] Fix aggregator stub's `assert_histogram_bucket` method. See [#8291](https://github.com/DataDog/integrations-core/pull/8291).
* [Removed] Remove unneccessary `pytz` dependency. See [#8354](https://github.com/DataDog/integrations-core/pull/8354).

## 15.7.2 / 2020-12-23 / Agent 7.25.0

* [Fixed] Bump lxml to 4.6.2. See [#8249](https://github.com/DataDog/integrations-core/pull/8249).

## 15.7.1 / 2020-12-15

* [Fixed] openmetrics: fix error in label_joins when metrics in label_mapping are not present anymore in active_label_mapping. See [#8167](https://github.com/DataDog/integrations-core/pull/8167).

## 15.7.0 / 2020-12-10

* [Added] Add `tag_list` column type, allowing to ingest variable-size database-provided tags. See [#8147](https://github.com/DataDog/integrations-core/pull/8147).
* [Added] Update aerospike dependency. See [#8044](https://github.com/DataDog/integrations-core/pull/8044).
* [Fixed] Remove unused 'tls_load_default_certs' option. See [#8013](https://github.com/DataDog/integrations-core/pull/8013).

## 15.6.1 / 2020-11-10 / Agent 7.24.0

* [Fixed] Change DB utils behavior when a truncated row is found to only drop the row. See [#7983](https://github.com/DataDog/integrations-core/pull/7983).

## 15.6.0 / 2020-10-31

* [Added] Sample the first value of monotonic counts for Open Metrics checks. See [#7904](https://github.com/DataDog/integrations-core/pull/7904).
* [Added] Support `flush_first_value` flag for monotonic counts. See [#7901](https://github.com/DataDog/integrations-core/pull/7901).
* [Fixed] Change metadata errors log level. See [#7897](https://github.com/DataDog/integrations-core/pull/7897).

## 15.5.0 / 2020-10-30

* [Added] Adds support for OPTIONS method. See [#7804](https://github.com/DataDog/integrations-core/pull/7804).
* [Fixed] Add missing default HTTP headers: Accept, Accept-Encoding. See [#7725](https://github.com/DataDog/integrations-core/pull/7725).

## 15.4.0 / 2020-10-28

* [Added] Filter metrics by label keys and values. See [#7822](https://github.com/DataDog/integrations-core/pull/7822).
* [Security] Upgrade `cryptography` dependency. See [#7869](https://github.com/DataDog/integrations-core/pull/7869).
* [Security] Update TUF, in-toto and securesystemslib. See [#7844](https://github.com/DataDog/integrations-core/pull/7844).

## 15.3.0 / 2020-10-28

* [Added] [http] Support wildcard subdomain and single wildcard in proxies. See [#7767](https://github.com/DataDog/integrations-core/pull/7767).
* [Added] Support '*' (match all) in OpenMetrics labels_to_match - allows to apply labels to all timeseries. See [#7769](https://github.com/DataDog/integrations-core/pull/7769).
* [Fixed] Store english and localized counter classes for reusability. See [#7855](https://github.com/DataDog/integrations-core/pull/7855).

## 15.2.0 / 2020-10-27

* [Added] Add database statement-level metrics utils. See [#7837](https://github.com/DataDog/integrations-core/pull/7837).
* [Added] Tracemalloc: Rename white/blacklist to include/exclude. See [#7626](https://github.com/DataDog/integrations-core/pull/7626).
* [Added] Add a TLSContextWrapper to the base class. See [#7812](https://github.com/DataDog/integrations-core/pull/7812).
* [Added] Add type checking on PDHBaseCheck. See [#7817](https://github.com/DataDog/integrations-core/pull/7817).

## 15.1.0 / 2020-10-20

* [Added] Implements token reader for DC/OS Auth JWT token retrieval with login. See [#7785](https://github.com/DataDog/integrations-core/pull/7785).
* [Added] Make kafka_consumer (kazoo lib) available for Windows. See [#7781](https://github.com/DataDog/integrations-core/pull/7781).
* [Added] Add support for hashing sequences containing None on Python 3. See [#7779](https://github.com/DataDog/integrations-core/pull/7779).
* [Fixed] Fix `AttributeError` when using `additional_metrics` and counter `inst_name` is null. See [#7752](https://github.com/DataDog/integrations-core/pull/7752).

## 15.0.0 / 2020-10-13

* [Added] Add ability to dynamically get authentication information. See [#7660](https://github.com/DataDog/integrations-core/pull/7660).
* [Fixed] Update kafka-python to 2.0.2. See [#7718](https://github.com/DataDog/integrations-core/pull/7718).
* [Changed] QueryManager - Prevent queries leaking between check instances. See [#7750](https://github.com/DataDog/integrations-core/pull/7750).

## 14.0.1 / 2020-09-28 / Agent 7.23.0

* [Fixed] Normalize count metric type in `assert_metrics_using_metadata()`. See [#7666](https://github.com/DataDog/integrations-core/pull/7666).
* [Fixed] Do not emit insecure warning log for HTTP requests. See [#7661](https://github.com/DataDog/integrations-core/pull/7661).

## 14.0.0 / 2020-09-21

* [Added] New Integration: Snowflake. See [#7043](https://github.com/DataDog/integrations-core/pull/7043).
* [Added] Add Unix Domain Socket support to RequestsWrapper. See [#7585](https://github.com/DataDog/integrations-core/pull/7585).
* [Fixed] Better metric names handling when the namespace is empty. See [#7567](https://github.com/DataDog/integrations-core/pull/7567).
* [Fixed] Upgrade isort. See [#7539](https://github.com/DataDog/integrations-core/pull/7539).
* [Fixed] Add doc for get_check_logger. See [#7536](https://github.com/DataDog/integrations-core/pull/7536).
* [Changed] Replace InsecureRequestWarning with standard logs. See [#7512](https://github.com/DataDog/integrations-core/pull/7512).

## 13.1.0 / 2020-09-04

* [Added] Add the new env parameter to get_subprocess_output. See [#7479](https://github.com/DataDog/integrations-core/pull/7479).

## 13.0.0 / 2020-09-01

* [Fixed] Fix indentation of new "close" method in tailer. See [#7463](https://github.com/DataDog/integrations-core/pull/7463).
* [Added] Add close method to tailer. See [#7461](https://github.com/DataDog/integrations-core/pull/7461).
* [Added] Add RequestsWrapper option to support UTF-8 for basic auth. See [#7441](https://github.com/DataDog/integrations-core/pull/7441).
* [Added] Add function to parse RDS tags from the endpoint. See [#7353](https://github.com/DataDog/integrations-core/pull/7353).
* [Added] Upgrade psutil to 5.7.2. See [#7395](https://github.com/DataDog/integrations-core/pull/7395).
* [Fixed] Fix style for the latest release of Black. See [#7438](https://github.com/DataDog/integrations-core/pull/7438).
* [Fixed] Bump jaydebeapi and jpype1. See [#6963](https://github.com/DataDog/integrations-core/pull/6963).
* [Changed] Apply option to ignore InsecureRequestWarning permanently. See [#7424](https://github.com/DataDog/integrations-core/pull/7424).

## 12.0.0 / 2020-08-10 / Agent 7.22.0

* [Added] Support "*" wildcard in type_overrides configuration. See [#7071](https://github.com/DataDog/integrations-core/pull/7071).
* [Added] Add `get_check_logger`. See [#7126](https://github.com/DataDog/integrations-core/pull/7126).
* [Added] Collect metrics from Statistics Messages. See [#6945](https://github.com/DataDog/integrations-core/pull/6945).
* [Fixed] Ignore empty label_to_hostname label value. See [#7232](https://github.com/DataDog/integrations-core/pull/7232).
* [Fixed] Add open file debug log for tailer. See [#7205](https://github.com/DataDog/integrations-core/pull/7205).
* [Changed] Use requests wrapper and remove httplib2 dependency. See [#7247](https://github.com/DataDog/integrations-core/pull/7247).
* [Removed] Remove get_instance_proxy method from base class. See [#7036](https://github.com/DataDog/integrations-core/pull/7036).

## 11.12.0 / 2020-06-29 / Agent 7.21.0

* [Added] Upgrade pywin32 to 228. See [#6980](https://github.com/DataDog/integrations-core/pull/6980).
* [Added] Add MacOS Support. See [#6927](https://github.com/DataDog/integrations-core/pull/6927).

## 11.11.1 / 2020-06-17

* [Fixed] Gracefully skip quantile-less summary metrics. See [#6909](https://github.com/DataDog/integrations-core/pull/6909).

## 11.11.0 / 2020-06-11

* [Added] Document openmetrics interface and options. See [#6666](https://github.com/DataDog/integrations-core/pull/6666).
* [Added] Add methods for the persistent cache Agent interface. See [#6819](https://github.com/DataDog/integrations-core/pull/6819).
* [Added] Upgrade redis dependency to support `username` in connection strings. See [#6708](https://github.com/DataDog/integrations-core/pull/6708).
* [Added] Support multiple properties in tag_by. See [#6614](https://github.com/DataDog/integrations-core/pull/6614).

## 11.10.0 / 2020-05-25 / Agent 7.20.0

* [Added] Override CaseInsensitiveDict `copy()` function. See [#6715](https://github.com/DataDog/integrations-core/pull/6715).

## 11.9.0 / 2020-05-20

* [Added] Upgrade httplib2 to 0.18.1. See [#6702](https://github.com/DataDog/integrations-core/pull/6702).
* [Fixed] Fix time utilities. See [#6692](https://github.com/DataDog/integrations-core/pull/6692).

## 11.8.0 / 2020-05-17

* [Added] Add utilities for working with time. See [#6663](https://github.com/DataDog/integrations-core/pull/6663).
* [Added] Upgrade lxml to 4.5.0. See [#6661](https://github.com/DataDog/integrations-core/pull/6661).
* [Added] Add send_monotonic_with_gauge config option and refactor test. See [#6618](https://github.com/DataDog/integrations-core/pull/6618).
* [Added] Add developer docs. See [#6623](https://github.com/DataDog/integrations-core/pull/6623).
* [Fixed] Update scraper config with instance. See [#6664](https://github.com/DataDog/integrations-core/pull/6664).
* [Fixed] Fix thread leak in wmi checks. See [#6644](https://github.com/DataDog/integrations-core/pull/6644).

## 11.7.0 / 2020-05-08

* [Added] Allow optional dependency installation for all checks. See [#6589](https://github.com/DataDog/integrations-core/pull/6589).
* [Fixed] Fix a bug that caused win32_event_log integration to hang. See [#6576](https://github.com/DataDog/integrations-core/pull/6576).
* [Fixed] Allow to verify that no special hostname was submitted with a metric. See [#6529](https://github.com/DataDog/integrations-core/pull/6529).

## 11.6.0 / 2020-04-29

* [Added] Validate metrics using metadata.csv. See [#6027](https://github.com/DataDog/integrations-core/pull/6027).
* [Added] [WinWMICheck] Support latest Agent signature. See [#6324](https://github.com/DataDog/integrations-core/pull/6324).
* [Fixed] WMI base typing and instance free API. See [#6329](https://github.com/DataDog/integrations-core/pull/6329).
* [Fixed] Break reference cycle with log formatter. See [#6470](https://github.com/DataDog/integrations-core/pull/6470).
* [Fixed] Mark `instance` as non-`Optional`. See [#6350](https://github.com/DataDog/integrations-core/pull/6350).

## 11.5.1 / 2020-05-11 / Agent 7.19.2

* [Fixed] Fix a bug that caused win32_event_log integration to hang. See [#6576](https://github.com/DataDog/integrations-core/pull/6576).

## 11.5.0 / 2020-04-07 / Agent 7.19.0

* [Added] Update PyYAML to 5.3.1. See [#6276](https://github.com/DataDog/integrations-core/pull/6276).

## 11.4.0 / 2020-04-04

* [Added] Add option to set SNI hostname via the `Host` header for RequestsWrapper. See [#5833](https://github.com/DataDog/integrations-core/pull/5833).
* [Added] Upgrade psutil to 5.7.0. See [#6243](https://github.com/DataDog/integrations-core/pull/6243).
* [Added] Allow automatic joins to all kube_{object}_labels in KSM check. See [#5650](https://github.com/DataDog/integrations-core/pull/5650).
* [Added] Allow option to submit histogram/summary sum metric as monotonic count. See [#6127](https://github.com/DataDog/integrations-core/pull/6127).
* [Added] Add `@metadata_entrypoint` decorator. See [#6084](https://github.com/DataDog/integrations-core/pull/6084).
* [Added] Add RethinkDB integration. See [#5715](https://github.com/DataDog/integrations-core/pull/5715).
* [Fixed] Revert `to_native_string` to `to_string` for integrations. See [#6238](https://github.com/DataDog/integrations-core/pull/6238).
* [Fixed] Update prometheus_client. See [#6200](https://github.com/DataDog/integrations-core/pull/6200).
* [Fixed] Fix failing style checks. See [#6207](https://github.com/DataDog/integrations-core/pull/6207).
* [Fixed] Prevent out of bounds on systems with an odd number of counter strings. See [#6052](https://github.com/DataDog/integrations-core/pull/6052). Thanks [AdrianFletcher](https://github.com/AdrianFletcher).
* [Fixed] Update pdh agent signature. See [#6162](https://github.com/DataDog/integrations-core/pull/6162).

## 11.3.1 / 2020-03-26

* [Fixed] Cast to float before computing temporal percent. See [#6146](https://github.com/DataDog/integrations-core/pull/6146).

## 11.3.0 / 2020-03-26

* [Added] Use a faster JSON library. See [#6143](https://github.com/DataDog/integrations-core/pull/6143).
* [Added] Add secrets sanitization helpers. See [#6107](https://github.com/DataDog/integrations-core/pull/6107).

## 11.2.0 / 2020-03-24

* [Added] Add secrets sanitization helpers. See [#6107](https://github.com/DataDog/integrations-core/pull/6107).
* [Added] Upgrade `contextlib2` to 0.6.0. See [#6131](https://github.com/DataDog/integrations-core/pull/6131).
* [Added] PDH to be able to use new agent signature. See [#5936](https://github.com/DataDog/integrations-core/pull/5936).
* [Added] Upgrade pyyaml to 5.3. See [#6043](https://github.com/DataDog/integrations-core/pull/6043).
* [Added] Upgrade six to 1.14.0. See [#6040](https://github.com/DataDog/integrations-core/pull/6040).
* [Added] Expand tracing options and support threads. See [#5960](https://github.com/DataDog/integrations-core/pull/5960).
* [Added] Add and ship type annotations for base `AgentCheck` class. See [#5965](https://github.com/DataDog/integrations-core/pull/5965).
* [Added] Make `is_metadata_collection_enabled` static. See [#5863](https://github.com/DataDog/integrations-core/pull/5863).
* [Added] Improve assertion messages of aggregator stub. See [#5975](https://github.com/DataDog/integrations-core/pull/5975).
* [Added] Improve aggregator stub's `assert_all_metrics_covered` error message. See [#5970](https://github.com/DataDog/integrations-core/pull/5970).
* [Added] Mirror Agent's default behavior of `enable_metadata_collection` for `datadog_agent` stub. See [#5967](https://github.com/DataDog/integrations-core/pull/5967).
* [Added] Upgrade pymqi to 1.10.1. See [#5955](https://github.com/DataDog/integrations-core/pull/5955).
* [Fixed] Fix type hints for list-like parameters on `AgentCheck`. See [#6105](https://github.com/DataDog/integrations-core/pull/6105).
* [Fixed] Relax type of `ServiceCheck` enum items. See [#6064](https://github.com/DataDog/integrations-core/pull/6064).
* [Fixed] Fix type hint on `prefix` argument to `AgentCheck.normalize()`. See [#6008](https://github.com/DataDog/integrations-core/pull/6008).
* [Fixed] Explicitly check for event value type before coercing to text. See [#5997](https://github.com/DataDog/integrations-core/pull/5997).
* [Fixed] Rename `to_string()` utility to `to_native_string()`. See [#5996](https://github.com/DataDog/integrations-core/pull/5996).
* [Fixed] Do not fail on octet stream content type for OpenMetrics. See [#5843](https://github.com/DataDog/integrations-core/pull/5843).

## 11.1.0 / 2020-02-26 / Agent 7.18.0

* [Added] Bump securesystemslib to 0.14.2. See [#5890](https://github.com/DataDog/integrations-core/pull/5890).

## 11.0.0 / 2020-02-22

* [Fixed] Pin enum34 to 1.1.6. See [#5829](https://github.com/DataDog/integrations-core/pull/5829).
* [Fixed] Fix thread leak in WMI sampler. See [#5659](https://github.com/DataDog/integrations-core/pull/5659). Thanks [rlaveycal](https://github.com/rlaveycal).
* [Added] Improve performance of pattern matching in OpenMetrics. See [#5764](https://github.com/DataDog/integrations-core/pull/5764).
* [Added] Add a utility method to check if metadata collection is enabled. See [#5748](https://github.com/DataDog/integrations-core/pull/5748).
* [Added] Upgrade `aerospike` dependency. See [#5779](https://github.com/DataDog/integrations-core/pull/5779).
* [Added] Capture python warnings as logs. See [#5730](https://github.com/DataDog/integrations-core/pull/5730).
* [Added] Make `ignore_metrics` support `*` wildcard for OpenMetrics. See [#5759](https://github.com/DataDog/integrations-core/pull/5759).
* [Added] Add extra_headers option to http method call. See [#5753](https://github.com/DataDog/integrations-core/pull/5753).
* [Added] Upgrade kafka-python to 2.0.0. See [#5696](https://github.com/DataDog/integrations-core/pull/5696).
* [Fixed] Refactor initialization of metric limits. See [#5566](https://github.com/DataDog/integrations-core/pull/5566).
* [Added] Support `tls_ignore_warning` at init_config level. See [#5657](https://github.com/DataDog/integrations-core/pull/5657).
* [Changed] vSphere new implementation. See [#5251](https://github.com/DataDog/integrations-core/pull/5251).
* [Added] Upgrade supervisor dependency. See [#5627](https://github.com/DataDog/integrations-core/pull/5627).
* [Added] Update in-toto and its deps. See [#5599](https://github.com/DataDog/integrations-core/pull/5599).
* [Added] Refactor traced decorator and remove wrapt import. See [#5586](https://github.com/DataDog/integrations-core/pull/5586).
* [Fixed] Change wmi_check to use lists instead of tuples for filters. See [#5510](https://github.com/DataDog/integrations-core/pull/5510).
* [Added] Upgrade ddtrace to 0.32.2. See [#5491](https://github.com/DataDog/integrations-core/pull/5491).
* [Fixed] Enforce lazy logging. See [#5554](https://github.com/DataDog/integrations-core/pull/5554).
* [Fixed] Properly cast `max_returned_metrics` option to an integer. See [#5536](https://github.com/DataDog/integrations-core/pull/5536).
* [Fixed] Install typing dep only for Python 2. See [#5543](https://github.com/DataDog/integrations-core/pull/5543).
* [Added] Add new deprecation. See [#5539](https://github.com/DataDog/integrations-core/pull/5539).
* [Added] Allow deprecation notice strings to be formatted. See [#5533](https://github.com/DataDog/integrations-core/pull/5533).
* [Changed] Make deprecations apparent in UI. See [#5530](https://github.com/DataDog/integrations-core/pull/5530).
* [Added] Add ability to submit time deltas to database query utility. See [#5524](https://github.com/DataDog/integrations-core/pull/5524).

## 10.3.0 / 2020-01-21

* [Added] [pdh] Make the admin share configurable. See [#5485](https://github.com/DataDog/integrations-core/pull/5485).

## 10.2.1 / 2020-01-15

* [Fixed] Fix Kubelet credentials handling. See [#5455](https://github.com/DataDog/integrations-core/pull/5455).
* [Fixed] Re-introduce legacy cert option handling. See [#5443](https://github.com/DataDog/integrations-core/pull/5443).

## 10.2.0 / 2020-01-13

* [Added] Update TUF dependency. See [#5441](https://github.com/DataDog/integrations-core/pull/5441).
* [Fixed] Fix http handler. See [#5434](https://github.com/DataDog/integrations-core/pull/5434).
* [Added] Make OpenMetrics use the RequestsWrapper. See [#5414](https://github.com/DataDog/integrations-core/pull/5414).
* [Added] Use lazy logging format. See [#5398](https://github.com/DataDog/integrations-core/pull/5398).
* [Added] Use lazy logging format. See [#5377](https://github.com/DataDog/integrations-core/pull/5377).
* [Fixed] Upgrade vertica to stop logging to /dev/null. See [#5352](https://github.com/DataDog/integrations-core/pull/5352).

## 10.1.0 / 2020-01-03

* [Fixed] Ensure logs are lazily formatted. See [#5378](https://github.com/DataDog/integrations-core/pull/5378).
* [Fixed] Remove Agent 5 conditional imports. See [#5322](https://github.com/DataDog/integrations-core/pull/5322).
* [Added] Move unit conversion helpers to openmetrics mixin. See [#5364](https://github.com/DataDog/integrations-core/pull/5364).
* [Fixed] Only ship `contextlib2` on Python 2. See [#5348](https://github.com/DataDog/integrations-core/pull/5348).
* [Added] Support metadata and service checks for DB utility. See [#5317](https://github.com/DataDog/integrations-core/pull/5317).
* [Added] Add and prefer configuring an `auth_type` explicitly on RequestsWrapper. See [#5263](https://github.com/DataDog/integrations-core/pull/5263).
* [Fixed] Lower metadata transformer log level. See [#5282](https://github.com/DataDog/integrations-core/pull/5282).
* [Added] Add support for AWS Signature Version 4 Signing to the RequestsWrapper. See [#5249](https://github.com/DataDog/integrations-core/pull/5249).
* [Added] Add extra metrics to DB utility. See [#5225](https://github.com/DataDog/integrations-core/pull/5225).
* [Added] Upgrade `redis` to 3.3.11. See [#5150](https://github.com/DataDog/integrations-core/pull/5150).
* [Fixed] Update SNMP requirements. See [#5234](https://github.com/DataDog/integrations-core/pull/5234).
* [Fixed] Bump psutil to 5.6.7. See [#5210](https://github.com/DataDog/integrations-core/pull/5210).

## 10.0.2 / 2019-12-09 / Agent 7.16.0

* [Fixed] Fix normalize for invalid chars and underscore. See [#5172](https://github.com/DataDog/integrations-core/pull/5172).

## 10.0.1 / 2019-12-04

* [Fixed] Ensure metadata is submitted as strings. See [#5139](https://github.com/DataDog/integrations-core/pull/5139).

## 10.0.0 / 2019-12-02

* [Changed] Aligns `no_proxy` behavior to general convention. See [#5081](https://github.com/DataDog/integrations-core/pull/5081).

## 9.6.0 / 2019-11-28

* [Added] Support downloading universal and pure Python wheels. See [#4981](https://github.com/DataDog/integrations-core/pull/4981).
* [Added] Require boto3. See [#5101](https://github.com/DataDog/integrations-core/pull/5101).
* [Fixed] Fix warnings usage related to RequestsWrapper, Openmetrics and Prometheus. See [#5080](https://github.com/DataDog/integrations-core/pull/5080).
* [Fixed] Upgrade psutil dependency to 5.6.5. See [#5059](https://github.com/DataDog/integrations-core/pull/5059).
* [Added] Add ClickHouse integration. See [#4957](https://github.com/DataDog/integrations-core/pull/4957).
* [Added] Add database query utilities. See [#5045](https://github.com/DataDog/integrations-core/pull/5045).
* [Added] Upgrade cryptography to 2.8. See [#5047](https://github.com/DataDog/integrations-core/pull/5047).
* [Added] Upgrade pywin32 to 227. See [#5036](https://github.com/DataDog/integrations-core/pull/5036).
* [Added] Add SAP HANA integration. See [#4502](https://github.com/DataDog/integrations-core/pull/4502).
* [Added] Better metadata assertion output. See [#4953](https://github.com/DataDog/integrations-core/pull/4953).
* [Added] Use a stub class for metadata testing. See [#4919](https://github.com/DataDog/integrations-core/pull/4919).
* [Added] Extract version utils and use semver for version comparison. See [#4844](https://github.com/DataDog/integrations-core/pull/4844).
* [Added] Add new version metadata scheme. See [#4929](https://github.com/DataDog/integrations-core/pull/4929).
* [Added] Add total_time_to_temporal_percent utility. See [#4924](https://github.com/DataDog/integrations-core/pull/4924).
* [Added] Standardize logging format. See [#4906](https://github.com/DataDog/integrations-core/pull/4906).
* [Added] Add auth type to RequestsWrapper. See [#4708](https://github.com/DataDog/integrations-core/pull/4708).
* [Fixed] Fix no instances case for AgentCheck signature and add more tests. See [#4784](https://github.com/DataDog/integrations-core/pull/4784).

## 9.5.0 / 2019-10-22

* [Added] Upgrade psycopg2-binary to 2.8.4. See [#4840](https://github.com/DataDog/integrations-core/pull/4840).
* [Added] Add mechanism to submit metadata from OpenMetrics checks. See [#4757](https://github.com/DataDog/integrations-core/pull/4757).
* [Added] Properly fall back to wildcards when defined OpenMetrics transformers do not get a match. See [#4757](https://github.com/DataDog/integrations-core/pull/4757).

## 9.4.2 / 2019-10-17 / Agent 6.15.0

* [Fixed] Fix RequestsWrapper session `timeout`. See [#4811](https://github.com/DataDog/integrations-core/pull/4811).

## 9.4.1 / 2019-10-17

* [Fixed] Avoid sending additional gauges for openmetrics histograms if using distribution metrics. See [#4780](https://github.com/DataDog/integrations-core/pull/4780).

## 9.4.0 / 2019-10-11

* [Added] Add an option to send histograms/summary counts as monotonic counters. See [#4629](https://github.com/DataDog/integrations-core/pull/4629).
* [Added] Add option for device testing in e2e. See [#4693](https://github.com/DataDog/integrations-core/pull/4693).
* [Added] Update self.warning to accept `*args`. See [#4731](https://github.com/DataDog/integrations-core/pull/4731).
* [Added] Send configuration metadata by default. See [#4730](https://github.com/DataDog/integrations-core/pull/4730).
* [Added] Add mechanism to execute setup steps before the first check run. See [#4713](https://github.com/DataDog/integrations-core/pull/4713).
* [Added] Implement Python API for setting check metadata. See [#4686](https://github.com/DataDog/integrations-core/pull/4686).
* [Added] Upgrade Paramiko to version 2.6.0. See [#4685](https://github.com/DataDog/integrations-core/pull/4685). Thanks [daniel-savo](https://github.com/daniel-savo).
* [Added] Add support for fetching consumer offsets stored in Kafka to `monitor_unlisted_consumer_groups`. See [#3957](https://github.com/DataDog/integrations-core/pull/3957). Thanks [jeffwidman](https://github.com/jeffwidman).
* [Added] Support submitting memory profiling metrics during E2E. See [#4635](https://github.com/DataDog/integrations-core/pull/4635).
* [Added] Add a way to submit non-namespaced metrics and service checks. See [#4637](https://github.com/DataDog/integrations-core/pull/4637).
* [Added] Add duplication assertion methods to aggregator stub. See [#4521](https://github.com/DataDog/integrations-core/pull/4521).
* [Added] Add option to override KRB5CCNAME env var. See [#4578](https://github.com/DataDog/integrations-core/pull/4578).
* [Deprecated] Add a deprecated warning message to NetworkCheck. See [#4560](https://github.com/DataDog/integrations-core/pull/4560).
* [Added] Upgrade pywin32 to 225. See [#4563](https://github.com/DataDog/integrations-core/pull/4563).
* [Fixed] Upgrade psutil dependency to 5.6.3. See [#4442](https://github.com/DataDog/integrations-core/pull/4442).

## 9.3.2 / 2019-08-30 / Agent 6.14.0

* [Fixed] Update class signature to support the RequestsWrapper. See [#4469](https://github.com/DataDog/integrations-core/pull/4469).

## 9.3.1 / 2019-08-28

* [Fixed] Fix decumulating bucket on multiple contexts. See [#4446](https://github.com/DataDog/integrations-core/pull/4446).

## 9.3.0 / 2019-08-24

* [Added] Add each checks' unique ID to logs. See [#4410](https://github.com/DataDog/integrations-core/pull/4410).
* [Added] Support continuous memory profiling metric submission. See [#4409](https://github.com/DataDog/integrations-core/pull/4409).
* [Fixed] Remove unused dependencies. See [#4405](https://github.com/DataDog/integrations-core/pull/4405).
* [Added] Upgrade pyasn1. See [#4289](https://github.com/DataDog/integrations-core/pull/4289).
* [Fixed] Fix http invert without explicit default. See [#4277](https://github.com/DataDog/integrations-core/pull/4277).
* [Added] Bump Kazoo to 2.6.1 to pull in some minor bugfixes. See [#4260](https://github.com/DataDog/integrations-core/pull/4260). Thanks [jeffwidman](https://github.com/jeffwidman).
* [Added] Support memory profiling metrics. See [#4239](https://github.com/DataDog/integrations-core/pull/4239).
* [Added] Set timeout from init_config in requests wrapper as default. See [#4226](https://github.com/DataDog/integrations-core/pull/4226).
* [Fixed] Fix prometheus and openmetric unicode labels. See [#4157](https://github.com/DataDog/integrations-core/pull/4157).
* [Added] Add the version of an AgentCheck as a property. See [#4228](https://github.com/DataDog/integrations-core/pull/4228).
* [Added] Upgrade JPype1 to 0.7.0. See [#4211](https://github.com/DataDog/integrations-core/pull/4211).
* [Added] Add option for specifying extra headers in RequestsWrapper. See [#4208](https://github.com/DataDog/integrations-core/pull/4208).
* [Added] Add the ability to debug memory usage. See [#4166](https://github.com/DataDog/integrations-core/pull/4166).
* [Fixed] Fix openmetrics telemetry memory usage in mixins. See [#4193](https://github.com/DataDog/integrations-core/pull/4193).
* [Added] Add tuple timeout format to Request Remapper. See [#4172](https://github.com/DataDog/integrations-core/pull/4172).

## 9.2.1 / 2019-07-19 / Agent 6.13.0

* [Fixed] Fix openmetrics mixins telemetry metrics. See [#4155](https://github.com/DataDog/integrations-core/pull/4155).

## 9.2.0 / 2019-07-19

* [Added] Add telemetry metrics counter by ksm collector. See [#4125](https://github.com/DataDog/integrations-core/pull/4125).

## 9.1.0 / 2019-07-13

* [Added] Telemetry check's metrics. See [#4025](https://github.com/DataDog/integrations-core/pull/4025). Thanks [clamoriniere](https://github.com/clamoriniere).

## 9.0.0 / 2019-07-12

* [Changed] Add SSL support for psycopg2, remove pg8000. See [#4096](https://github.com/DataDog/integrations-core/pull/4096).
* [Added] Upgrade pymongo to 3.8. See [#4095](https://github.com/DataDog/integrations-core/pull/4095).
* [Fixed] Fix label encoding. See [#4073](https://github.com/DataDog/integrations-core/pull/4073) and [#4089](https://github.com/DataDog/integrations-core/pull/4089).

## 8.6.0 / 2019-07-09

* [Added] Output similar metrics on failed aggregator stub assertions to help debugging. See [#4035](https://github.com/DataDog/integrations-core/pull/4035) and [#4076](https://github.com/DataDog/integrations-core/pull/4076).
* [Fixed] Avoid WMISampler inheriting from Thread. See [#4051](https://github.com/DataDog/integrations-core/pull/4051).

## 8.5.0 / 2019-07-04

* [Fixed] Make WMISampler hashable. See [#4043](https://github.com/DataDog/integrations-core/pull/4043).
* [Added] Support SOCKS proxies. See [#4021](https://github.com/DataDog/integrations-core/pull/4021).
* [Added] Update cryptography version. See [#4000](https://github.com/DataDog/integrations-core/pull/4000).
* [Added] Add others forms of auth to RequestsWrapper. See [#3956](https://github.com/DataDog/integrations-core/pull/3956).
* [Fixed] Fix busy loop in WMI implementation. See [#4018](https://github.com/DataDog/integrations-core/pull/4018).
* [Added] Add others forms of auth to RequestsWrapper. See [#3956](https://github.com/DataDog/integrations-core/pull/3956).
* [Added] Better log message for unsafe yaml loading/dumping. See [#3771](https://github.com/DataDog/integrations-core/pull/3771).

## 8.4.1 / 2019-06-29 / Agent 6.12.2

* [Fixed] Change WMISampler class to create a single thread, owned by the object. See [#3987](https://github.com/DataDog/integrations-core/pull/3987).

## 8.4.0 / 2019-06-18

* [Added] Support E2E testing. See [#3896](https://github.com/DataDog/integrations-core/pull/3896).

## 8.3.3 / 2019-06-05 / Agent 6.12.0

* [Fixed] Revert "[openmetrics] allow blacklisting of strings". See [#3867](https://github.com/DataDog/integrations-core/pull/3867).
* [Fixed] Encode hostname in set_external_tags. See [#3866](https://github.com/DataDog/integrations-core/pull/3866).

## 8.3.2 / 2019-06-04

* [Fixed] Revert: Properly utilize the provided `metrics_mapper`. See [#3861](https://github.com/DataDog/integrations-core/pull/3861).

## 8.3.1 / 2019-06-02

* [Fixed] Fix package order of `get_datadog_wheels`. See [#3847](https://github.com/DataDog/integrations-core/pull/3847).

## 8.3.0 / 2019-06-01

* [Added] [openmetrics] Use Kube service account bearer token for authentication. See [#3829](https://github.com/DataDog/integrations-core/pull/3829).
* [Fixed] Add upper_bound tag for the total count when collecting histograms buckets. See [#3777](https://github.com/DataDog/integrations-core/pull/3777).

## 8.2.0 / 2019-05-21

* [Added] Upgrade requests to 2.22.0. See [#3778](https://github.com/DataDog/integrations-core/pull/3778).

## 8.1.0 / 2019-05-14

* [Fixed] Fix the initialization of ignored metrics for OpenMetrics. See [#3736](https://github.com/DataDog/integrations-core/pull/3736).
* [Fixed] Fixed decoding warning for None tags for python2 check base class. See [#3665](https://github.com/DataDog/integrations-core/pull/3665).
* [Added] Add logging support to RequestsWrapper. See [#3737](https://github.com/DataDog/integrations-core/pull/3737).

## 8.0.0 / 2019-05-06

* [Added] Add easier namespacing for data submission. See [#3718](https://github.com/DataDog/integrations-core/pull/3718).
* [Added] Upgrade pyyaml to 5.1. See [#3698](https://github.com/DataDog/integrations-core/pull/3698).
* [Fixed] Improve resiliency of logging initialization phase. See [#3705](https://github.com/DataDog/integrations-core/pull/3705).
* [Added] Upgrade psutil dependency to 5.6.2. See [#3684](https://github.com/DataDog/integrations-core/pull/3684).
* [Changed] Remove every default header except `User-Agent`. See [#3644](https://github.com/DataDog/integrations-core/pull/3644).
* [Fixed] Handle more tag decoding errors. See [#3671](https://github.com/DataDog/integrations-core/pull/3671).
* [Added] Adhere to code style. See [#3496](https://github.com/DataDog/integrations-core/pull/3496).
* [Fixed] Properly utilize the provided `metrics_mapper`. See [#3446](https://github.com/DataDog/integrations-core/pull/3446). Thanks [casidiablo](https://github.com/casidiablo).
* [Added] Upgrade psycopg2-binary to 2.8.2. See [#3649](https://github.com/DataDog/integrations-core/pull/3649).

## 7.0.0 / 2019-04-18

* [Added] Add service_identity dependency. See [#3256](https://github.com/DataDog/integrations-core/pull/3256).
* [Changed] Standardize TLS/SSL protocol naming. See [#3620](https://github.com/DataDog/integrations-core/pull/3620).
* [Fixed] Parse timeouts as floats in RequestsWrapper. See [#3448](https://github.com/DataDog/integrations-core/pull/3448).
* [Added] Support Python 3. See [#3605](https://github.com/DataDog/integrations-core/pull/3605).

## 6.6.1 / 2019-04-04 / Agent 6.11.0

* [Fixed] Don't ship `pyodbc` on macOS as SQLServer integration is not shipped on macOS. See [#3461](https://github.com/DataDog/integrations-core/pull/3461).

## 6.6.0 / 2019-03-29

* [Added] Upgrade in-toto. See [#3411](https://github.com/DataDog/integrations-core/pull/3411).
* [Added] Support Python 3. See [#3425](https://github.com/DataDog/integrations-core/pull/3425).

## 6.5.0 / 2019-03-29

* [Added] Add tagging utility and stub to access the new tagger API. See [#3413](https://github.com/DataDog/integrations-core/pull/3413).

## 6.4.0 / 2019-03-22

* [Added] Add external_host_tags wrapper to checks_base. See [#3316](https://github.com/DataDog/integrations-core/pull/3316).
* [Added] Add ability to debug checks with pdb. See [#2690](https://github.com/DataDog/integrations-core/pull/2690).
* [Added] Add a wrapper for requests. See [#3310](https://github.com/DataDog/integrations-core/pull/3310).
* [Fixed] Ensure the use of relative imports to avoid circular dependencies. See [#3326](https://github.com/DataDog/integrations-core/pull/3326).
* [Fixed] Remove uuid dependency. See [#3309](https://github.com/DataDog/integrations-core/pull/3309).
* [Fixed] Properly ship flup on Python 3. See [#3304](https://github.com/DataDog/integrations-core/pull/3304).

## 6.3.0 / 2019-03-14

* [Added] Add rfc3339 utilities. See [#3189](https://github.com/DataDog/integrations-core/pull/3189).
* [Added] Backport Agent V6 utils to the AgentCheck class. See [#3261](https://github.com/DataDog/integrations-core/pull/3261).

## 6.2.0 / 2019-03-10

* [Added] Upgrade protobuf to 3.7.0. See [#3272](https://github.com/DataDog/integrations-core/pull/3272).
* [Added] Upgrade requests to 2.21.0. See [#3274](https://github.com/DataDog/integrations-core/pull/3274).
* [Added] Upgrade six to 1.12.0. See [#3276](https://github.com/DataDog/integrations-core/pull/3276).
* [Added] Add iter_unique util. See [#3269](https://github.com/DataDog/integrations-core/pull/3269).
* [Fixed] Fixed decoding warning for None tags. See [#3249](https://github.com/DataDog/integrations-core/pull/3249).
* [Added] Upgrade aerospike dependency. See [#3235](https://github.com/DataDog/integrations-core/pull/3235).
* [Fixed] ensure_unicode with normalize for py3 compatibility. See [#3218](https://github.com/DataDog/integrations-core/pull/3218).

## 6.1.0 / 2019-02-20

* [Added] Add openstacksdk option to openstack_controller. See [#3109](https://github.com/DataDog/integrations-core/pull/3109).

## 6.0.1 / 2019-02-20 / Agent 6.10.0

* [Fixed] Import kubernetes lazily to reduce memory footprint. See [#3166](https://github.com/DataDog/integrations-core/pull/3166).

## 6.0.0 / 2019-02-12

* [Added] Expose the single check instance as an attribute. See [#3093](https://github.com/DataDog/integrations-core/pull/3093).
* [Added] Parse raw yaml instances and init_config with dedicated base class method. See [#3098](https://github.com/DataDog/integrations-core/pull/3098).
* [Added] Add datadog-checks-downloader. See [#3026](https://github.com/DataDog/integrations-core/pull/3026).
* [Fixed] Resolve flake8 issues. See [#3060](https://github.com/DataDog/integrations-core/pull/3060).
* [Fixed] Properly prevent critical logs during testing. See [#3053](https://github.com/DataDog/integrations-core/pull/3053).
* [Changed] Fix riakcs dependencies. See [#3033](https://github.com/DataDog/integrations-core/pull/3033).
* [Added] Support Python 3 Base WMI. See [#3036](https://github.com/DataDog/integrations-core/pull/3036).
* [Added] Upgrade psutil. See [#3019](https://github.com/DataDog/integrations-core/pull/3019).
* [Fixed] Remove extra log about error encoding tag. See [#2976](https://github.com/DataDog/integrations-core/pull/2976).
* [Added] Support Python 3. See [#2835](https://github.com/DataDog/integrations-core/pull/2835).
* [Fixed] Improve log messages for when tags aren't utf-8. See [#2966](https://github.com/DataDog/integrations-core/pull/2966).

## 5.2.0 / 2019-01-16

* [Added] Make service check statuses available as constants. See [#2960][1].

## 5.1.0 / 2019-01-15

* [Fixed] Always ensure_unicode for subprocess output. See [#2941][2].
* [Added] Add round method to checks base. See [#2931][3].
* [Added] Added lxml dependency. See [#2846][4].
* [Fixed] Include count as an aggregate type in tests. See [#2920][5].
* [Added] Support unicode for Python 3 bindings. See [#2869][6].

## 5.0.1 / 2019-01-07 / Agent 6.9.0

* [Fixed] Fix context limit logic for OpenMetrics checks. See [#2877][7].

## 5.0.0 / 2019-01-04

* [Added] Add kube_controller_manager integration. See [#2845][8].
* [Added] Add kube_leader mixin to monitor leader elections. See [#2796][9].
* [Fixed] Use 'format()' function to create device tag. See [#2822][10].
* [Added] Prevent caching of PDH counter instances by default. See [#2654][11].
* [Added] Prevent critical logs during testing. See [#2840][12].
* [Added] Support trace logging. See [#2838][13].
* [Fixed] Bump pyodbc for python3.7 compatibility. See [#2801][14].
* [Added] Bump psycopg2-binary version to 2.7.5. See [#2799][15].
* [Fixed] Fix metric normalization function for Python 3. See [#2784][16].
* [Added] Support Python 3. See [#2780][17].
* [Changed] Bump kafka-python and kazoo. See [#2766][18].
* [Added] Support Python 3. See [#2738][19].

## 4.6.0 / 2018-12-07 / Agent 6.8.0

* [Added] Fix unicode handling of log messages. See [#2698][20].
* [Fixed] Ensure unicode for subprocess output. See [#2697][21].

## 4.5.0 / 2018-12-02

* [Added] Improve OpenMetrics label joins. See [#2624][22].

## 4.4.0 / 2018-11-30

* [Added] Add linux as supported OS. See [#2614][23].
* [Added] Upgrade cryptography. See [#2659][24].
* [Added] Upgrade requests. See [#2656][25].
* [Fixed] Fix not_asserted aggregator stub function. See [#2639][26].
* [Added] Log line where `AgentCheck.warning` was called in the check. See [#2620][27].
* [Fixed] Fix requirements-agent-release.txt updating. See [#2617][28].

## 4.3.0 / 2018-11-12

* [Added] Add option to prevent subprocess command logging. See [#2565][29].
* [Added] Support Kerberos auth. See [#2516][30].
* [Added] Add option to send additional metric tags for Open Metrics. See [#2514][31].
* [Added] Add standard ssl_verify option to Open Metrics. See [#2507][32].
* [Added] Winpdh improve exception messages. See [#2486][33].
* [Added] Upgrade requests. See [#2481][34].
* [Fixed] Fix bug making the network check read /proc instead of /host/proc on containers. See [#2460][35].
* [Added] Fix unicode handling on A6. See [#2435][36].

## 4.2.0 / 2018-10-16 / Agent 6.6.0

* [Added] Expose text conversion methods. See [#2420][37].
* [Fixed] Handle unicode strings in non-float handler's error message. See [#2419][38].

## 4.1.0 / 2018-10-12

* [Added] Expose core functionality at the root. See [#2394][39].
* [Added] base: add check name to Limiter warning message. See [#2391][40].
* [Fixed] Fix import of _get_py_loglevel. See [#2383][41].
* [Fixed] Fix hostname override and type for status_report.count metrics. See [#2372][42].

## 4.0.0 / 2018-10-11

* [Added] Added generic error class ConfigurationError. See [#2367][43].
* [Changed] Add base subpackage to datadog_checks_base. See [#2331][44].
* [Added] Freeze Agent requirements. See [#2328][45].
* [Added] Pin pywin32 dependency. See [#2322][46].

## 3.0.0 / 2018-09-25

* [Added] Adds ability to Trace "check" function with DD APM. See [#2079][47].
* [Changed] Catch exception when string sent as metric value. See [#2293][48].
* [Changed] Revert default prometheus metric limit to 2000. See [#2248][49].
* [Fixed] Fix base class imports for Agent 5. See [#2232][50].

## 2.2.1 / 2018-09-11 / Agent 6.5.0

* [Fixed] Temporarily increase the limit of prometheus metrics sent for 6.5. See [#2214][51].

## 2.2.0 / 2018-09-06

* [Changed] Freeze pyVmomi dep in base check. See [#2181][52].

## 2.1.0 / 2018-09-05

* [Changed] Change order of precedence of whitelist and blacklist for pattern filtering. See [#2174][53].

## 2.0.0 / 2018-09-04

* [Added] Add cluster-name suffix to node-names in kubernetes state. See [#2069][54].
* [Added] Limit Prometheus/OpenMetrics checks to 2000 metrics per run by default. See [#2093][55].
* [Changed] Allow checks to manually specify in their configuration which defaults to use. See [#2145][56].
* [Fixed] Moves WMI Check to Pytest. See [#2133][57].
* [Changed] Use different defaults if scraper_config is created by OpenMetricsBaseCheck. See [#2135][58].
* [Fixed] Fix Prometheus scraping for Python 3. See [#2128][59].
* [Changed] Drop protobuf support for OpenMetrics. See [#2098][60].
* [Added] Add code coverage. See [#2105][61].
* [Changed] Create OpenMetricsBaseCheck, an improved version of GenericPrometheusCheck. See [#1976][62].
* [Fixed] Move RiakCS to pytest, fixes duped tags in RiakCS, adds google_cloud_engine pip dep. See [#2081][63].

## 1.5.0 / 2018-08-19

* [Added] Allow installation of base dependencies. See [#2067][64].
* [Fixed] Retrieve no_proxy directly from the Datadog Agent's configuration. See [#2004][65].
* [Added] Support Python 3 for datadog_checks_base. See [#1957][66].
* [Fixed] Properly skip proxy environment variables. See [#1935][67].
* [Fixed] Update cryptography to 2.3. See [#1927][68].

## 1.4.0 / 2018-07-18 / Agent 6.4.0

* [Fixed] fix packaging of agent requirements. See [#1911][69].
* [Fixed] Properly use skip_proxy for instance configuration. See [#1880][70].
* [Fixed] Sync WMI utils from dd-agent to datadog-checks-base. See [#1897][71].
* [Fixed] Improve check performance by filtering it's input before parsing. See [#1875][72].
* [Changed] Bump prometheus client library to 0.3.0. See [#1866][73].
* [Added] Make HTTP request timeout configurable in prometheus checks. See [#1790][74].

## 1.3.2 / 2018-06-15

* [Changed] Bump requests to 2.19.1. See [#1743][75].

## 1.3.1 / 2018-06-13

* [Fixed] upgrade requests dependency. See [#1734][76].
* [Changed] Set requests stream option to false when scraping Prometheus endpoints. See [#1596][77].

## 1.3.0 / 2018-06-07

* [Fixed] change default value of AgentCheck.check_id for Agent 6. See [#1652][78].
* [Added] Support for gathering metrics from prometheus endpoint for the kubelet itself.. See [#1581][79].
* [Added] include wmi for compat. See [#1565][80].
* [Added] added missing tailfile util. See [#1566][81].
* [Fixed] [base] when running A6, mirror logging behavior. See [#1561][82].

## 1.2.2 / 2018-05-11

* [FEATURE] The generic Prometheus check will now send counter as monotonic counter.
* [BUG] Prometheus requests can use an insecure option
* [BUG] Correctly handle missing counters/strings in PDH checks when possible
* [BUG] Fix Prometheus Scrapper logger
* [SANITY] Clean-up export for `PDHBaseCheck` + export `WinPDHCounter`. [#1183][83]
* [IMPROVEMENT] Discard metrics with invalid values

## 1.2.1 / 2018-03-23

* [BUG] Correctly handle internationalized versions of Windows in the PDH library.
* [FEATURE] Keep track of Service Checks in the Aggregator stub.

## 1.1.0 / 2018-03-23

* [FEATURE] Add a generic prometheus check base class & rework prometheus check using a mixin

## 1.0.0 / 2017-03-22

* [FEATURE] adds `datadog_checks`

<!--- The following link definition list is generated by PimpMyChangelog --->
[1]: https://github.com/DataDog/integrations-core/pull/2960
[2]: https://github.com/DataDog/integrations-core/pull/2941
[3]: https://github.com/DataDog/integrations-core/pull/2931
[4]: https://github.com/DataDog/integrations-core/pull/2846
[5]: https://github.com/DataDog/integrations-core/pull/2920
[6]: https://github.com/DataDog/integrations-core/pull/2869
[7]: https://github.com/DataDog/integrations-core/pull/2877
[8]: https://github.com/DataDog/integrations-core/pull/2845
[9]: https://github.com/DataDog/integrations-core/pull/2796
[10]: https://github.com/DataDog/integrations-core/pull/2822
[11]: https://github.com/DataDog/integrations-core/pull/2654
[12]: https://github.com/DataDog/integrations-core/pull/2840
[13]: https://github.com/DataDog/integrations-core/pull/2838
[14]: https://github.com/DataDog/integrations-core/pull/2801
[15]: https://github.com/DataDog/integrations-core/pull/2799
[16]: https://github.com/DataDog/integrations-core/pull/2784
[17]: https://github.com/DataDog/integrations-core/pull/2780
[18]: https://github.com/DataDog/integrations-core/pull/2766
[19]: https://github.com/DataDog/integrations-core/pull/2738
[20]: https://github.com/DataDog/integrations-core/pull/2698
[21]: https://github.com/DataDog/integrations-core/pull/2697
[22]: https://github.com/DataDog/integrations-core/pull/2624
[23]: https://github.com/DataDog/integrations-core/pull/2614
[24]: https://github.com/DataDog/integrations-core/pull/2659
[25]: https://github.com/DataDog/integrations-core/pull/2656
[26]: https://github.com/DataDog/integrations-core/pull/2639
[27]: https://github.com/DataDog/integrations-core/pull/2620
[28]: https://github.com/DataDog/integrations-core/pull/2617
[29]: https://github.com/DataDog/integrations-core/pull/2565
[30]: https://github.com/DataDog/integrations-core/pull/2516
[31]: https://github.com/DataDog/integrations-core/pull/2514
[32]: https://github.com/DataDog/integrations-core/pull/2507
[33]: https://github.com/DataDog/integrations-core/pull/2486
[34]: https://github.com/DataDog/integrations-core/pull/2481
[35]: https://github.com/DataDog/integrations-core/pull/2460
[36]: https://github.com/DataDog/integrations-core/pull/2435
[37]: https://github.com/DataDog/integrations-core/pull/2420
[38]: https://github.com/DataDog/integrations-core/pull/2419
[39]: https://github.com/DataDog/integrations-core/pull/2394
[40]: https://github.com/DataDog/integrations-core/pull/2391
[41]: https://github.com/DataDog/integrations-core/pull/2383
[42]: https://github.com/DataDog/integrations-core/pull/2372
[43]: https://github.com/DataDog/integrations-core/pull/2367
[44]: https://github.com/DataDog/integrations-core/pull/2331
[45]: https://github.com/DataDog/integrations-core/pull/2328
[46]: https://github.com/DataDog/integrations-core/pull/2322
[47]: https://github.com/DataDog/integrations-core/pull/2079
[48]: https://github.com/DataDog/integrations-core/pull/2293
[49]: https://github.com/DataDog/integrations-core/pull/2248
[50]: https://github.com/DataDog/integrations-core/pull/2232
[51]: https://github.com/DataDog/integrations-core/pull/2214
[52]: https://github.com/DataDog/integrations-core/pull/2181
[53]: https://github.com/DataDog/integrations-core/pull/2174
[54]: https://github.com/DataDog/integrations-core/pull/2069
[55]: https://github.com/DataDog/integrations-core/pull/2093
[56]: https://github.com/DataDog/integrations-core/pull/2145
[57]: https://github.com/DataDog/integrations-core/pull/2133
[58]: https://github.com/DataDog/integrations-core/pull/2135
[59]: https://github.com/DataDog/integrations-core/pull/2128
[60]: https://github.com/DataDog/integrations-core/pull/2098
[61]: https://github.com/DataDog/integrations-core/pull/2105
[62]: https://github.com/DataDog/integrations-core/pull/1976
[63]: https://github.com/DataDog/integrations-core/pull/2081
[64]: https://github.com/DataDog/integrations-core/pull/2067
[65]: https://github.com/DataDog/integrations-core/pull/2004
[66]: https://github.com/DataDog/integrations-core/pull/1957
[67]: https://github.com/DataDog/integrations-core/pull/1935
[68]: https://github.com/DataDog/integrations-core/pull/1927
[69]: https://github.com/DataDog/integrations-core/pull/1911
[70]: https://github.com/DataDog/integrations-core/pull/1880
[71]: https://github.com/DataDog/integrations-core/pull/1897
[72]: https://github.com/DataDog/integrations-core/pull/1875
[73]: https://github.com/DataDog/integrations-core/pull/1866
[74]: https://github.com/DataDog/integrations-core/pull/1790
[75]: https://github.com/DataDog/integrations-core/pull/1743
[76]: https://github.com/DataDog/integrations-core/pull/1734
[77]: https://github.com/DataDog/integrations-core/pull/1596
[78]: https://github.com/DataDog/integrations-core/pull/1652
[79]: https://github.com/DataDog/integrations-core/pull/1581
[80]: https://github.com/DataDog/integrations-core/pull/1565
[81]: https://github.com/DataDog/integrations-core/pull/1566
[82]: https://github.com/DataDog/integrations-core/pull/1561
[83]: https://github.com/DataDog/integrations-core/issues/1183<|MERGE_RESOLUTION|>--- conflicted
+++ resolved
@@ -1,10 +1,5 @@
 # CHANGELOG - datadog_checks_base
 
-<<<<<<< HEAD
-## 25.3.1 / 2022-05-05
-
-* [Fixed] Fallback Kubernetes client version to 22.6 to avoid failures on non-standard POD conditions. See [#11928](https://github.com/DataDog/integrations-core/pull/11928).
-=======
 ## 25.4.0 / 2022-05-10
 
 * [Added] Support dynamic bearer tokens (Bound Service Account Token Volume). See [#11915](https://github.com/DataDog/integrations-core/pull/11915).
@@ -13,7 +8,10 @@
 * [Fixed] Allow tags that are just a value with no key. See [#11973](https://github.com/DataDog/integrations-core/pull/11973).
 * [Fixed] Add the ability to exclude endpoint tag. See [#11956](https://github.com/DataDog/integrations-core/pull/11956).
 * [Fixed] Don't pin urllib3. See [#11944](https://github.com/DataDog/integrations-core/pull/11944).
->>>>>>> e95e84a8
+
+## 25.3.1 / 2022-05-05
+
+* [Fixed] Fallback Kubernetes client version to 22.6 to avoid failures on non-standard POD conditions. See [#11928](https://github.com/DataDog/integrations-core/pull/11928).
 
 ## 25.3.0 / 2022-04-28
 
