--- conflicted
+++ resolved
@@ -2,9 +2,6 @@
 
 <!-- towncrier release notes start -->
 
-<<<<<<< HEAD
-## 37.20.0 / 2025-09-17 / Agent 7.71.0
-=======
 ## 37.21.0 / 2025-09-30
 
 ***Added***:
@@ -13,8 +10,7 @@
 * Add DatabaseCheck base class for database integrations ([#21202](https://github.com/DataDog/integrations-core/pull/21202))
 * Add tag normalization support to TagManager with optional tag_normalizer parameter and normalize flags for set_tag/set_tags_from_list/delete_tag methods. ([#21474](https://github.com/DataDog/integrations-core/pull/21474))
 
-## 37.20.0 / 2025-09-17
->>>>>>> 0616652b
+## 37.20.0 / 2025-09-17 / Agent 7.71.0
 
 ***Added***:
 
