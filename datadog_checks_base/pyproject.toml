--- conflicted
+++ resolved
@@ -36,13 +36,8 @@
 deps = [
     "binary==1.0.1",
     "cachetools==5.5.2",
-<<<<<<< HEAD
     "cryptography==44.0.2",
-    "ddtrace==2.10.6",
-=======
-    "cryptography==44.0.1",
     "ddtrace==2.21.4",
->>>>>>> 5534987f
     "jellyfish==1.1.3",
     "lazy-loader==0.4",
     "prometheus-client==0.21.1",
