--- conflicted
+++ resolved
@@ -10,8 +10,7 @@
 
 ### Installation
 
-<<<<<<< HEAD
-The DCGM check is included in the [Datadog Agent][1] package. However, you need to spin up the DCGM Exporter container to expose the GPU metrics in order for the Agent to collect this data. As the default counters are not sufficient, Datadog recommends using the following DCGM configuration to cover the same ground as the NVML integration in addition to having useful metrics.
+Starting from Agent release 7.47.0, the DCGM check is included in the [Datadog Agent][1] package. However, you need to spin up the DCGM Exporter container to expose the GPU metrics in order for the Agent to collect this data. As the default counters are not sufficient, Datadog recommends using the following DCGM configuration to cover the same ground as the NVML integration in addition to having useful metrics.
 
 ```
 # Format
@@ -113,11 +112,6 @@
 DCGM_FI_DEV_BRAND                                                 ,label                  ,
 DCGM_FI_DEV_SERIAL                                                ,label                  ,
 ```
-=======
-Starting from Agent release 7.47.0, The DCGM check is included in the [Datadog Agent][1] package.
-
-To start collecting data with the Agent, the DCGM Exporter container needs to be up and exposing GPU metrics.
->>>>>>> c9f17efa
 
 <!-- xxx tabs xxx -->
 <!-- xxx tab "Host | Docker" xxx -->
@@ -126,67 +120,21 @@
 
 To configure the exporter in a Docker environment:
 
-<<<<<<< HEAD
 1. Create the file `$PWD/default-counters.csv` which contains the default fields from NVIDIA `etc/default-counters.csv` as well as additional Datadog-recommended fields. To add more fields for collection, follow [these instructions][9]. For the complete list of fields, see the [DCGM API reference manual][10].
 2. Run the Docker container using the following command:
-   ```
-=======
-1. Create the a file at `$PWD/default-counters.csv` which contains the default fields from `etc/default-counters.csv`. To add more fields for collection, follow [these instructions][9]. For the complete list of fields, see the [DCGM API reference manual][10].
-   
-   Datadog recommends adding the following fields to cover the same ground as the [NVML integration][17]:
-
-   ```
-   DCGM_FI_DEV_COUNT,                       counter, Number of Devices on the node.
-   DCGM_FI_DEV_FAN_SPEED,                   gauge,   Fan speed for the device in percent 0-100.
-   DCGM_FI_PROCESS_NAME,                    label,   The Process Name.
-   DCGM_FI_PROF_PCIE_TX_BYTES,              counter, Total number of bytes transmitted through PCIe TX (in KB) via NVML.
-   DCGM_FI_PROF_PCIE_RX_BYTES,              counter, Total number of bytes received through PCIe RX (in KB) via NVML.
-   ```
-
-   It is also recommended enabling the following default counters and labels:
-   - `DCGM_FI_DEV_MEMORY_TEMP`
-   - `DCGM_FI_DEV_GPU_TEMP`
-   - `DCGM_FI_DEV_POWER_USAGE`
-   - `DCGM_FI_DEV_TOTAL_ENERGY_CONSUMPTION`
-   - `DCGM_FI_DEV_GPU_UTIL`
-   - `DCGM_FI_DEV_MEM_COPY_UTIL`
-   - `DCGM_FI_DEV_FB_FREE`
-   - `DCGM_FI_DEV_FB_USED`
-   - `DCGM_FI_DRIVER_VERSION`
-   - `DCGM_FI_DEV_NAME`
-   - `DCGM_FI_DEV_BRAND`
-   - `DCGM_FI_DEV_SERIAL`
-
-   The following non-default fields and labels are also recommended:
-   ```
-   DCGM_FI_DEV_SLOWDOWN_TEMP,              gauge, Slowdown temperature for the device.
-   DCGM_FI_DEV_POWER_MGMT_LIMIT,           gauge, Current power limit for the device.
-   DCGM_FI_DEV_PSTATE,                     gauge, Performance state (P-State) 0-15. 0=highest
-   DCGM_FI_DEV_FB_TOTAL,                   gauge,
-   DCGM_FI_DEV_FB_RESERVED,                gauge,
-   DCGM_FI_DEV_FB_USED_PERCENT,            gauge,
-   DCGM_FI_DEV_CLOCK_THROTTLE_REASONS,     gauge, Current clock throttle reasons (bitmask of DCGM_CLOCKS_THROTTLE_REASON_*)
-   DCGM_FI_CUDA_DRIVER_VERSION,            label,
-   DCGM_FI_DEV_NAME,                       label,
-   DCGM_FI_DEV_MINOR_NUMBER,               label,
-   ```
-
-2. Run the Docker container using the following command:
    ```shell
->>>>>>> c9f17efa
    sudo docker run --pid=host --privileged -e DCGM_EXPORTER_INTERVAL=3 --gpus all -d -v /proc:/proc -v $PWD/default-counters.csv:/etc/dcgm-exporter/default-counters.csv -p 9400:9400 --name dcgm-exporter nvcr.io/nvidia/k8s/dcgm-exporter:3.1.7-3.1.4-ubuntu20.04
    ```
 
 <!-- xxz tab xxx -->
 <!-- xxx tab "Kubernetes" xxx -->
 
-<<<<<<< HEAD
 #### Kubernetes (DCGM exporter Helm chart)
 
 The DCGM exporter can quickly be installed in a Kubernetes environment using the NVIDIA DCGM Exporter Helm chart. The instructions below are derived from the template provided by NVIDIA [here](https://github.com/NVIDIA/dcgm-exporter#quickstart-on-kubernetes).
 
 1. Add the NVIDIA DCGM Exporter Helm repository and ensure it is up-to-date :
-   ```bash
+   ```shell
    helm repo add gpu-helm-charts https://nvidia.github.io/dcgm-exporter/helm-charts && helm repo update
    ```
 2. Create a `ConfigMap` containing the Datadog-recommended metrics from [Installation](#Installation), as well as the `RoleBinding` and `Role` used by the DCGM pods to retrieve the `ConfigMap` using the manifest below :
@@ -248,30 +196,21 @@
      enabled: false
    ```
 4. Install the DCGM Exporter Helm chart in the `default` namespace with the following command, while being in the directory with your `dcgm-values.yaml` :
-   ```bash
+   ```shell
    helm install dcgm-datadog gpu-helm-charts/dcgm-exporter -n default -f dcgm-values.yaml
    ```
 
 **Note**: You can modify the release name `dcgm-datadog` as well as the namespace, but you must modify accordingly the manifest from step 1.
-=======
-#### Kubernetes
-
-To configure the Exporter in a Kubernetes environment, review the template provided by NVIDIA here:
-
-- https://github.com/iliakur/dcgm-exporter#quickstart-on-kubernetes
-
->>>>>>> c9f17efa
 
 <!-- xxz tab xxx -->
 <!-- xxx tab "Operator" xxx -->
 
-<<<<<<< HEAD
 #### Kubernetes (NVIDIA GPU Operator)
 
 The DCGM exporter can be installed in a Kubernetes environment by using NVIDIA GPU Operator. The instructions below are derived from the template provided by NVIDIA [here](https://docs.nvidia.com/datacenter/cloud-native/gpu-operator/latest/getting-started.html).
 
 1. Add the NVIDIA GPU Operator Helm repository and ensure it is up-to-date :
-   ```bash
+   ```shell
    helm repo add nvidia https://helm.ngc.nvidia.com/nvidia && helm repo update
    ```
 2. Follow the [Custom Metrics Config](https://docs.nvidia.com/datacenter/cloud-native/gpu-operator/latest/getting-started.html#custom-metrics-config) instructions with the CSV from [Installation](#installation) :
@@ -312,13 +251,6 @@
    ```bash
    helm install datadog-dcgm-gpu-operator -n gpu-operator nvidia/gpu-operator -f dcgm-values.yaml
    ```
-=======
-#### Operator
-
-To configure the Exporter in an Operator environment, review the template provided by NVIDIA here:
-
-- https://docs.nvidia.com/datacenter/cloud-native/gpu-operator/getting-started.html#gpu-telemetry
->>>>>>> c9f17efa
 
 <!-- xxz tab xxx -->
 <!-- xxz tabs xxx -->
@@ -368,13 +300,10 @@
 
 #### Kubernetes
 
-<<<<<<< HEAD
 **Note**: If you followed the instructions for the [DCGM Exporter Helm chart](#kubernetes-dcgm-exporter-helm-chart) or [GPU Operator](#kubernetes-nvidia-gpu-operator), the annotations are already applied to the pods and the instructions below can be ignored.
 
 1. To configure this check for an Agent running on Kubernetes:
 
-=======
->>>>>>> c9f17efa
 ##### Metric collection
 
 Set [Autodiscovery Integrations Templates][12] as pod annotations on your application container. Aside from this, templates can also be configured with [a file, a configmap, or a key-value store][11].
@@ -453,15 +382,9 @@
 
 ### DCGM field is enabled but not being submitted?
 
-<<<<<<< HEAD
-It may happen that you've enabled the collection of a field in `default-counters.csv`, but it doesn't appear up in Datadog, even after making a `curl` request to `host:9400/metrics`.
-To figure out why this field is not being collected, [dcgm-exporter developers recommend][14] looking at the file `var/log/nv-hostengine.log`.
-Keep in mind that `dcgm-exporter` is a thin wrapper around lower-level libraries and drivers which do the actual reporting.
-=======
 If a field is not being collected even after enabling it in `default-counters.csv` and performing a `curl` request to `host:9400/metrics`, the [dcgm-exporter developers recommend][14] looking at the log file at `var/log/nv-hostengine.log`.
 
 **Note:** The `dcgm-exporter` is a thin wrapper around lower-level libraries and drivers which do the actual reporting.
->>>>>>> c9f17efa
 
 ### Need help?
 
