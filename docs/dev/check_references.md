---
title: Integration Assets Reference
kind: documentation
description: Learn about the various assets that need to be included when preparing a Datadog integration.
further_reading:
  - link: "https://github.com/DataDog/documentation/blob/master/CONTRIBUTING.md"
    tag: "GitHub"
    text: "Contributing Guidelines for the Documentation Site"
  - link: "/developers/integrations/"
    tag: "Documentation"
    text: "Learn about creating an Agent or API-based integration"
  - link: "/developers/integrations/oauth_for_integrations/"
    tag: "Documentation"
    text: "Learn about using OAuth for integrations"
---

## Overview

This page walks you through how to develop an offering on the [**Integrations** page][12] or the [**Marketplace** page][11]. 

## Configuration file

When preparing a new integration, you must include an example configuration that contains the necessary options and reasonable defaults. The example configuration file—which in this case, is located at `<CHECK_NAME>/datadog_checks/<CHECK_NAME>/data/conf.yaml.example`—has two top-level elements: `init_config` and `instances`. 

The configuration under `init_config` is applied to the integration globally, and is used in every instantiation of the integration, whereas anything within `instances` is specific to a given instantiation.

Configuration blocks in either section take the following form:

```yaml
## @<COMMAND> [- <ARGS>]
## <DESCRIPTION LINE 1>
## <DESCRIPTION LINE 2>
#
<KEY>: <VALUE>
```

Configuration blocks follow a few guidelines:

- Descriptions must not be empty.
- Always follow this format: `<THIS_IS_A_PLACEHOLDER>` for placeholders. For more information, see the [Documentation Site's contributing guidelines][1].
- All required parameters are **not** commented by default.
- All optional parameters are commented by default.
- If a placeholder has a default value for an integration (like the status endpoint of an integration), it can be used instead of a generic placeholder.

### `@param` specification

You can use the `@param` command to describe configuration blocks and provide documentation for your configuration. 

`@param` is implemented using one of the following forms:

```text
@param <name> - <type> - required
@param <name> - <type> - optional
@param <name> - <type> - optional - default: <defval>
```

**Arguments**:

- `name`: The name of the parameter, such as `search_string` (mandatory).
- `type`: The data type for the parameter value (mandatory).
          Possible values include the following: _boolean_, _string_, _integer_, _double_, _float_, _dictionary_, _list\*_, and _object\*_.
- `defval`: Default value for the parameter; can be empty (optional).

`list` and `object` variables span over multiple lines and have special rules.

- In a `list`, individual elements are not documented with the `@param` specification.
- In an `object`, you can choose to either document elements individually with the `@param` specification or have a common top-level description following the specification of the object itself.

### Optional parameters

An optional parameter must be commented by default. Before every line the parameter spans on, add `#` with the same indentation as the `@param` specification.

### Block comments

You can add a block comment anywhere in the configuration file with the following rules:

- Comments start with `##`.
- Comments should be indented like any variable (the hyphen doesn't count).

For more information about YAML syntax, see the [Wikipedia article about YAML][2]. You can also explore the [Online YAML Parser][3].

## Manifest file

Every offering on the [**Integrations** page][4] or the [**Marketplace** page][11] contains a `manifest.json` file that defines operating parameters, positioning within the greater Datadog integration ecosystem, and additional metadata.

{{% integration-assets-reference %}}

### Classifier tags

You can set multiple categories and define submitted or queried data types for the integration using the `classifier_tags` parameter.

You can find the complete list of classifier tags for the `manifest.json` file below: 

{{% integration_categories %}}

## Service check file

The `service_check.json` file describes the service checks made by the integration.

You can find the complete list of mandatory attributes for the `service_checks.json` file below: 

| Attribute       | Description                                                                                                                |
| --------------- | -------------------------------------------------------------------------------------------------------------------------- |
| `agent_version` | Minimum Agent version supported.                                                                                           |
<<<<<<< HEAD
| `integration`   | The name of the integration that emits this service check. Must be the non-normalized `tile.title` from `manifest.json`. |
| `check`         | Name of the Service Check. It must be unique.                                                                              |
=======
| `integration`   | The name of the integration that emits this service check. Must be the non-normalized `display_name` from `manifest.json`. |
| `check`         | Name of the service check. It must be unique.                                                                              |
>>>>>>> 8704454c
| `statuses`      | List of different status of the check, to choose among `ok`, `warning`, and `critical`. `unknown` is also a possibility.   |
| `groups`        | [Tags][8] sent with the service check.                                                                                     |
| `name`          | Displayed name of the service check. The displayed name must be self-explanatory and unique across all integrations.       |
| `description`   | Description of the service check.                                                                                           |


## Metrics metadata file

The `metadata.csv` file describes all of the metrics that can be collected by the integration.

You can find the complete list of mandatory and optional attributes for the `metadata.csv` file below: 

| Column name     | Mandatory or Optional | Description                                                                                                                                                                                                                                                                                                                             |
| --------------- | ------------------ | --------------------------------------------------------------------------------------------------------------------------------------------------------------------------------------------------------------------------------------------------------------------------------------------------------------------------------------- |
| `metric_name`   | Mandatory          | Name of the metric.                                                                                                                                                                                                                                                                                                                     |
| `metric_type`   | Mandatory          | Type of the metric. For a list of available metric submission types, see [Metrics Types][6].                                                                                                                                                                                                                                                                                                                |
| `interval`      | Optional           | Collection interval of the metric in seconds.                                                                                                                                                                                                                                                                                            |
| `unit_name`     | Optional           | Unit of the metric. For a complete list of supported units, see [Metrics Units][7].                                                                                                                                                                                                                                                                              |
| `per_unit_name` | Optional           | If there is a unit sub-division, such as `request per second`.                                                                                                                                                                                                                                                                               |
| `description`   | Optional           | Description of the metric.                                                                                                                                                                                                                                                                                                              |
<<<<<<< HEAD
| `orientation`   | Mandatory          | Set to `1` if the metric should go up, i.e `myapp.turnover`. Set to `0` if the metric variations are irrelevant. Set to `-1` if the metric should go down, i.e `myapp.latency`.                                                                                                                                                         |
| `integration`   | Mandatory          | The name of the integration that emits the metric. Must be the normalized version of the `tile.title` from the `manifest.json` file. Any character besides letters, underscores, dashes, and numbers are converted to underscores, for example: `Openstack Controller` -> `openstack_controller`and `ASP.NET` -> `asp_net` and `CRI-o` -> `cri-o`. |
| `short_name`    | Mandatory          | Explicit Unique ID for the metric.                                                                                                                                                                                                                                                                                                      |
=======
| `orientation`   | Mandatory          | Set to `1` if the metric should go up, such as `myapp.turnover`. Set to `0` if the metric variations are irrelevant. Set to `-1` if the metric should go down, such as `myapp.latency`.                                                                                                                                                         |
| `integration`   | Mandatory          | The name of the integration that emits the metric. Must be the normalized version of the `display_name` from the `manifest.json` file. Any character besides letters, underscores, dashes, and numbers are converted to underscores. For example: `Openstack Controller` -> `openstack_controller`, `ASP.NET` -> `asp_net`, and `CRI-o` -> `cri-o`. |
| `short_name`    | Mandatory          | Explicit unique ID for the metric.                                                                                                                                                                                                                                                                                                      |
>>>>>>> 8704454c
| `curated_metric`| Optional           | Marks which metrics for an integration are noteworthy for a given type (`cpu` and `memory` are both accepted). These are displayed in the UI above the other integration metrics.

## Further Reading

{{< partial name="whats-next/whats-next.html" >}}

[1]: https://github.com/DataDog/documentation/blob/master/CONTRIBUTING.md#code-substitution
[2]: https://en.wikipedia.org/wiki/YAML
[3]: http://yaml-online-parser.appspot.com/
[4]: https://docs.datadoghq.com/integrations/
[5]: https://www.uuidgenerator.net
[6]: https://docs.datadoghq.com/metrics/types/#metric-types
[7]: https://docs.datadoghq.com/metrics/units/#unit-list
[8]: https://docs.datadoghq.com/getting_started/tagging/
[9]: https://docs.datadoghq.com/developers/marketplace/
[10]: https://docs.datadoghq.com/developers/datadog_apps/
[11]: https://docs.datadoghq.com/developers/marketplace/
[12]: https://app.datadoghq.com/integrations<|MERGE_RESOLUTION|>--- conflicted
+++ resolved
@@ -102,13 +102,8 @@
 | Attribute       | Description                                                                                                                |
 | --------------- | -------------------------------------------------------------------------------------------------------------------------- |
 | `agent_version` | Minimum Agent version supported.                                                                                           |
-<<<<<<< HEAD
-| `integration`   | The name of the integration that emits this service check. Must be the non-normalized `tile.title` from `manifest.json`. |
-| `check`         | Name of the Service Check. It must be unique.                                                                              |
-=======
-| `integration`   | The name of the integration that emits this service check. Must be the non-normalized `display_name` from `manifest.json`. |
+| `integration`   | The name of the integration that emits this service check. Must be the non-normalized `tile.title` from `manifest.json`.   |
 | `check`         | Name of the service check. It must be unique.                                                                              |
->>>>>>> 8704454c
 | `statuses`      | List of different status of the check, to choose among `ok`, `warning`, and `critical`. `unknown` is also a possibility.   |
 | `groups`        | [Tags][8] sent with the service check.                                                                                     |
 | `name`          | Displayed name of the service check. The displayed name must be self-explanatory and unique across all integrations.       |
@@ -129,15 +124,9 @@
 | `unit_name`     | Optional           | Unit of the metric. For a complete list of supported units, see [Metrics Units][7].                                                                                                                                                                                                                                                                              |
 | `per_unit_name` | Optional           | If there is a unit sub-division, such as `request per second`.                                                                                                                                                                                                                                                                               |
 | `description`   | Optional           | Description of the metric.                                                                                                                                                                                                                                                                                                              |
-<<<<<<< HEAD
-| `orientation`   | Mandatory          | Set to `1` if the metric should go up, i.e `myapp.turnover`. Set to `0` if the metric variations are irrelevant. Set to `-1` if the metric should go down, i.e `myapp.latency`.                                                                                                                                                         |
-| `integration`   | Mandatory          | The name of the integration that emits the metric. Must be the normalized version of the `tile.title` from the `manifest.json` file. Any character besides letters, underscores, dashes, and numbers are converted to underscores, for example: `Openstack Controller` -> `openstack_controller`and `ASP.NET` -> `asp_net` and `CRI-o` -> `cri-o`. |
-| `short_name`    | Mandatory          | Explicit Unique ID for the metric.                                                                                                                                                                                                                                                                                                      |
-=======
 | `orientation`   | Mandatory          | Set to `1` if the metric should go up, such as `myapp.turnover`. Set to `0` if the metric variations are irrelevant. Set to `-1` if the metric should go down, such as `myapp.latency`.                                                                                                                                                         |
-| `integration`   | Mandatory          | The name of the integration that emits the metric. Must be the normalized version of the `display_name` from the `manifest.json` file. Any character besides letters, underscores, dashes, and numbers are converted to underscores. For example: `Openstack Controller` -> `openstack_controller`, `ASP.NET` -> `asp_net`, and `CRI-o` -> `cri-o`. |
+| `integration`   | Mandatory          | The name of the integration that emits the metric. Must be the normalized version of the `tile.title` from the `manifest.json` file. Any character besides letters, underscores, dashes, and numbers are converted to underscores. For example: `Openstack Controller` -> `openstack_controller`, `ASP.NET` -> `asp_net`, and `CRI-o` -> `cri-o`. |
 | `short_name`    | Mandatory          | Explicit unique ID for the metric.                                                                                                                                                                                                                                                                                                      |
->>>>>>> 8704454c
 | `curated_metric`| Optional           | Marks which metrics for an integration are noteworthy for a given type (`cpu` and `memory` are both accepted). These are displayed in the UI above the other integration metrics.
 
 ## Further Reading
