# Dashboards

-----

Datadog dashboards enable you to efficiently monitor your infrastructure and integrations by displaying and tracking key metrics.

## Integration Preset Dashboards

If you would like to create a default dashboard for an integration, follow the guidelines in the [Best Practices](#best-practices) section.

### Exporting a dashboard payload

When you've created a dashboard in the Datadog UI, you can export the dashboard payload to be included in its integration's assets directory.

Ensure that you have [set](../ddev/cli.md#ddev-config-set) an `api_key` and `app_key` for the org that contains the new dashboard in the [`ddev` configuration](../ddev/configuration.md#organization).

Run the following command to [export the dashboard](../ddev/cli.md#ddev-meta-dash-export):

```console
ddev meta dash export <URL_OF_DASHBOARD> <INTEGRATION>
```

!!! tip
    If the dashboard is for a contributor-maintained integration in the `integration-extras` repo, run the command with the `--extras` or `-e` flag.

The command will add the dashboard definition to the `manifest.json` file of the integration.
The dashboard JSON payload will be available in `/assets/dashboards/<DASHBOARD_TITLE>.json`.

Commit the changes and create a pull request.

### Verify the Preset Dashboard

Once your PR is merged and synced on production, you can find your dashboard in the Dashboard List page.

!!! tip
    Make sure the integration tile is `Installed` in order to see the preset dashboard in the list.

Ensure logos render correctly on the Dashboard List page and within the preset dashboard.

## Best Practices

### Example of a great integration dashboard

![Full length example](../assets/images/example_full_length.png)

- [x] Attention-grabbing "about" section with a banner image, concise copy, useful links, and a good typography hierarchy
- [x] A brief, annotated "overview" section with the most important statistics, right at the top
- [x] Simple graph titles and title-case group names
- [x] Nearly symmetrical in high density mode
- [x] Well formatted, concise notes
- [x] Color coordination between related groups, notes within groups, and graphs within groups

Follow the guidelines below as you build your dashboard to achieve something similar.

### General

1. When creating a new dashboard, select the default dashboard type (internally called multisize layout).

1. Dashboard titles should contain the integration name. Some examples of a good dashboard title are `Syclla` and `Cilium Overview`.

    !!! warning
        Avoid using ++hyphen++ (hyphen) in the dashboard title as the dashboard URL is generated from the title.
        
1. Add a logo. The integration logo will automatically appear in the header, next to the dashboard title, if the icon exists [here](http://app.datadoghq.com/internal/styleguide/logos/logo-gallery?variant=avatar) and the `integration_id` matches the icon name. That means it will only appear when the dashboard you're working on is made into the official integration dashboard.
   ![Logo in header](../assets/images/logo_header.png)

1. Always include an "about" group for the integration containing a brief description and helpful links. Also include an "overview" group containing a few of the most important metrics, and place it at the top of the dashboard. Edit the "about" group and select the "banner" display option, then link to a banner image like this: `/static/images/integration_dashboard/your-image.png`. For instructions on how to create and upload a banner image, go to the [DRUIDS logo gallery](http://app.datadoghq.com/internal/styleguide/logos/logo-gallery), click the relevant logo, and click the "MSL Dashboard" tab. The "about" section should contain content, not data; the "overview" section should contain data. Avoid making the "about" section full-width.
   ![About and overview groups](../assets/images/about_and_overview_groups.png)
   
1. Research the metrics supported by the integration and consider grouping them in relevant categories.
Important metrics that are key to the performance and overview of the integration should be at the top.

<<<<<<< HEAD
=======
1. Always include an "about" group for the integration containing a brief description and helpful links. Also include an "overview" group containing a few of the most important metrics, and place it at the top of the dashboard. Edit the "about" group and select the "banner" display option, then link to a banner image like this: `/static/images/integration_dashboard/your-image.png`. (If an [illustrated banner image](https://static.datadoghq.com/static/images/integration_dashboard/tomcat_hero_2.png) hasn't already been created, generate a temporary one [here](https://app.datadoghq.com/internal/styleguide/logos/logo-gallery) by clicking on your integration and selecting the "MSL Dashboard" tab.)

The "about" section should contain content, not data; the "overview" section should contain data. Avoid making the "about" section full-width.
   ![Elasticsearch dashboard](../assets/images/example_dashboard.png)

>>>>>>> 8e91d029
1. Use Group widgets to title and group sections, rather than note widgets as you might on a screenboard. Use partial width groups to display groups side-by-side. Most dashboards should display every widget within a group.
   ![Group titles](../assets/images/group_titles.png)

1. Timeseries widgets should be at least 4 columns wide in order not to appear squashed on smaller displays

1. Stream widgets should be at least 6 columns wide (half the dashboard width) for readability. You should place them at the end of a dashboard so they don't "trap" scrolling. It's useful to put stream widgets in a group by themselves so they can be collapsed. Add an event stream only if the service monitored by the dashboard is reporting events. Use `sources:service_name`.
   ![Stream widgets](../assets/images/stream_widgets.png)

1. Which widgets best represent your data? Try using a mix of widget types and sizes. Explore visualizations and formatting options until you're confident your dashboard is as clear as it can be. Sometimes a whole dashboard of timeseries is ok, but other times variety can improve things. The most commonly used metric widgets are [timeseries](https://docs.datadoghq.com/dashboards/widgets/timeseries/), [query values](https://docs.datadoghq.com/dashboards/widgets/query_value/), and [tables](https://docs.datadoghq.com/dashboards/widgets/table/). For more information on the available widget types, see the [list of supported dashboard widgets](https://docs.datadoghq.com/dashboards/widgets/).
<<<<<<< HEAD
=======
   ![Variety of widgets](../assets/images/variety.png)

1. Add a logo to the dashboard header. The integration logo will automatically appear in the header if the icon exists [here](https://app.datadoghq.com/internal/styleguide/logos/logo-gallery?variant=avatar) and the `integration_id` matches the icon name. That means it will only appear when the dashboard you're working on is made into the official integration board.
   ![Logo in header](../assets/images/logo_header.png)
>>>>>>> 8e91d029

1. Try to make the left and right halves of your dashboard symmetrical in high density mode. Users with large monitors will see your dashboard in high density mode by default, so it's important to make sure the group relationships make sense, and the dashboard looks good. You can adjust group heights to achieve this, and move groups between the left and right halves.

    a. _(perfectly symmetrical)_
       ![Symmetrical example 1](../assets/images/symmetrical_example_1.png)

    b. _(close enough)_
       ![Symmetrical example 2](../assets/images/symmetrical_example_2.png)

1. [Template variables](https://docs.datadoghq.com/dashboards/template_variables/) allow you to dynamically filter one or more widgets in a dashboard. Template variables must be universal and accessible by any user or account using the monitored service. Make sure all relevant graphs are listening to the relevant template variable filters.

    !!! tip
        Adding `*=scope` as a template variable is useful since users can access all their own tags.

### Copy

1. Prefer concise graph titles that start with the most important information. Avoid common phrases such as "number of", and don't include the integration title e.g. "Memcached Load".

    | Concise title (good) | Verbose title (bad) |
    | - | - |
    | Events per node | Number of Kubernetes events per node |
    | Pending tasks: [$node_name] | Total number of pending tasks in [$node_name] |
    | Read/write operations | Number of read/write operations |
    | Connections to server - rate | Rate of connections to server |
    | Load | Memcached Load |

1. Avoid repeating the group title or integration name in every widget in a group, especially if the widgets are query values with a custom unit of the same name. Note the word "shards" in each widget title in the group named "shards".
   ![Name repetition](../assets/images/name_repetition.png)

1. Always alias formulas

1. Group titles should be title case. Widget titles should be sentence case.

1. If you're showing a legend, make sure the aliases are easy to understand.

1. Graph titles should summarize the queried metric. Do not indicate the unit in the graph title because unit types are displayed automatically from metadata. An exception to this is if the calculation of the query represents a different type of unit.

### QA

1. Always check a dashboard at 1280px wide and 2560px wide to see how it looks on a smaller laptop and a larger monitor. The most common screen widths for dashboards are 1920, 1680, 1440, 2560, and 1280px, making up more than half of all dashboard page views combined.
   ![QA at different widths](../assets/images/qa_widths.png)

    !!! tip
        If your monitor isn't large enough for high density mode, use the browser zoom controls to zoom out.

### Visual Style

1. Format notes to make them fit their use case. Try the presets "caption", "annotation", or "header", or pick your own combination of styles. Avoid using the smallest font size for notes that are long or include complex formatting, like bulleted lists or code blocks.

1. Use colors to highlight important relationships and to improve readability, not for style. If several groups are related, apply the same group header color to all of them. If you've applied a green header color to a group, try making its notes green as well. If two groups are related, but one is more important, try using the "vivid" color on the important group and the "light" color on the less important group. Don't be afraid to leave groups with white headers, and be careful not to overuse color e.g. don't make every group on a dashboard vivid blue. Also avoid using gray headers.
   ![Header color usage](../assets/images/header_color_usage.png)

1. Use legends when they make sense. Legends make it easy to read a graph without having to hover over each series or maximize the widget. Make sure you use aliases so the legend is easy to read. Automatic mode for legends is a great option that hides legends when space is tight and shows them when there's room.
   ![Use legends](../assets/images/use_legends.png)

1. If you want users to compare two graphs side-by-side, make sure their x-axes align. If one graph is showing a legend and the other isn't, the x-axes won't align - make sure they either both show a legend or both do not.
   ![X axes alignment](../assets/images/x_axes_alignment.png)

1. For timeseries, base the display type on the type of metric

    | Types of metric | Display type |
    | - | - |
    | Volume (e.g. Number of connections) | `area` |
    | Counts (e.g. Number of errors) | `bars` |
    | Multiple groups or default | `lines` |<|MERGE_RESOLUTION|>--- conflicted
+++ resolved
@@ -61,7 +61,7 @@
     !!! warning
         Avoid using ++hyphen++ (hyphen) in the dashboard title as the dashboard URL is generated from the title.
         
-1. Add a logo. The integration logo will automatically appear in the header, next to the dashboard title, if the icon exists [here](http://app.datadoghq.com/internal/styleguide/logos/logo-gallery?variant=avatar) and the `integration_id` matches the icon name. That means it will only appear when the dashboard you're working on is made into the official integration dashboard.
+1. Add a logo to the dashboard header. The integration logo will automatically appear in the header if the icon exists [here](http://app.datadoghq.com/internal/styleguide/logos/logo-gallery?variant=avatar) and the `integration_id` matches the icon name. That means it will only appear when the dashboard you're working on is made into the official integration board.
    ![Logo in header](../assets/images/logo_header.png)
 
 1. Always include an "about" group for the integration containing a brief description and helpful links. Also include an "overview" group containing a few of the most important metrics, and place it at the top of the dashboard. Edit the "about" group and select the "banner" display option, then link to a banner image like this: `/static/images/integration_dashboard/your-image.png`. For instructions on how to create and upload a banner image, go to the [DRUIDS logo gallery](http://app.datadoghq.com/internal/styleguide/logos/logo-gallery), click the relevant logo, and click the "MSL Dashboard" tab. The "about" section should contain content, not data; the "overview" section should contain data. Avoid making the "about" section full-width.
@@ -70,14 +70,6 @@
 1. Research the metrics supported by the integration and consider grouping them in relevant categories.
 Important metrics that are key to the performance and overview of the integration should be at the top.
 
-<<<<<<< HEAD
-=======
-1. Always include an "about" group for the integration containing a brief description and helpful links. Also include an "overview" group containing a few of the most important metrics, and place it at the top of the dashboard. Edit the "about" group and select the "banner" display option, then link to a banner image like this: `/static/images/integration_dashboard/your-image.png`. (If an [illustrated banner image](https://static.datadoghq.com/static/images/integration_dashboard/tomcat_hero_2.png) hasn't already been created, generate a temporary one [here](https://app.datadoghq.com/internal/styleguide/logos/logo-gallery) by clicking on your integration and selecting the "MSL Dashboard" tab.)
-
-The "about" section should contain content, not data; the "overview" section should contain data. Avoid making the "about" section full-width.
-   ![Elasticsearch dashboard](../assets/images/example_dashboard.png)
-
->>>>>>> 8e91d029
 1. Use Group widgets to title and group sections, rather than note widgets as you might on a screenboard. Use partial width groups to display groups side-by-side. Most dashboards should display every widget within a group.
    ![Group titles](../assets/images/group_titles.png)
 
@@ -87,13 +79,6 @@
    ![Stream widgets](../assets/images/stream_widgets.png)
 
 1. Which widgets best represent your data? Try using a mix of widget types and sizes. Explore visualizations and formatting options until you're confident your dashboard is as clear as it can be. Sometimes a whole dashboard of timeseries is ok, but other times variety can improve things. The most commonly used metric widgets are [timeseries](https://docs.datadoghq.com/dashboards/widgets/timeseries/), [query values](https://docs.datadoghq.com/dashboards/widgets/query_value/), and [tables](https://docs.datadoghq.com/dashboards/widgets/table/). For more information on the available widget types, see the [list of supported dashboard widgets](https://docs.datadoghq.com/dashboards/widgets/).
-<<<<<<< HEAD
-=======
-   ![Variety of widgets](../assets/images/variety.png)
-
-1. Add a logo to the dashboard header. The integration logo will automatically appear in the header if the icon exists [here](https://app.datadoghq.com/internal/styleguide/logos/logo-gallery?variant=avatar) and the `integration_id` matches the icon name. That means it will only appear when the dashboard you're working on is made into the official integration board.
-   ![Logo in header](../assets/images/logo_header.png)
->>>>>>> 8e91d029
 
 1. Try to make the left and right halves of your dashboard symmetrical in high density mode. Users with large monitors will see your dashboard in high density mode by default, so it's important to make sure the group relationships make sense, and the dashboard looks good. You can adjust group heights to achieve this, and move groups between the left and right halves.
 
