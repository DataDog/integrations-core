--- conflicted
+++ resolved
@@ -3,6 +3,8 @@
 -----
 
 ## Changelog entries
+
+Every PR must add a changelog entry to each integration that has had its shipped code modified.
 
 Every integration that can be installed on the Agent has its own `CHANGELOG.md` file at the root of its
 directory. Entries accumulate under the `Unreleased` section and at release time get put under their own
@@ -13,11 +15,6 @@
 
 ## Unreleased
 
-<<<<<<< HEAD
-## Changelog
-
-To document your changes, you must manually apply the `changelog/<TYPE>` label. 
-=======
 ***Changed***:
 
 * Made a breaking change (#9000)
@@ -34,30 +31,37 @@
 
 ...
 ```
->>>>>>> 0b868e76
 
-Unless you have applied the `changelog/no-changelog` label, you must also edit the `CHANGELOG.md` file in the integration you have modified. Below are the guidelines for the correct formatting for changelogs: 
+Unless you have applied the `changelog/no-changelog` label, you must also edit the `CHANGELOG.md` file in 
+the integration you have modified. Below are the guidelines for the correct formatting for changelogs: 
 
 ### Spacing
 
-* There should be one empty line between all text of different format. This means that there should be an empty line between all of the following sections of text:
+* There should be one empty line between all text of different format. This means that there should be an 
+empty line between all of the following sections of text:
   * Changelog file header
   * Unreleased header
   * Version / Date header
   * Change type (ex: fixed, added, etc)
   * Specific descriptions of changes (note: within this section itself, there should NOT be new lines between bullets)
 
-* `Extra spacing on line {line number}`: you have an extra empty line on the line referenced in the error. There should be only one line of spacing!
+* `Extra spacing on line {line number}`: you have an extra empty line on the line referenced in the error. 
+There should be only one line of spacing!
 * `Missing spacing on line {line number}`: you need to add an empty line to the referenced lie
 
 ### Integration Version Header
 
-* The header for an integration version should be in the following fashion: version number / YYYY-MM-DD / Agent Version Number. The Agent version number is not necessary, but a valid version number and date are required. The first header after the file's title can be `Unreleased`. The content under this section is the same as any other. 
-* `Version is formatted incorrectly on line {line number}`: The version you inputted is not a valid version, or there is no / separator between the version and date in your header.
+* The header for an integration version should be in the following fashion: `version number / YYYY-MM-DD / Agent Version Number`. 
+The Agent version number is not necessary, but a valid version number and date are required. The first header after the 
+file's title can be `Unreleased`. The content under this section is the same as any other. 
+* `Version is formatted incorrectly on line {line number}`: The version you inputted is not a valid version, or there is 
+no / separator between the version and date in your header.
 * `Date is formatted incorrectly on line {line number}`: The date must be formatted as YYYY-MM-DD, with no spaces in between. 
 
 ### Changelog Content
-* The changelog content is broken down by the different type of change that was made. For changelog types, we adhere to those defined by [Keep a Changelog][keepachangelog-types]. For each different version, they must be written in the following order, by priority:
+* The changelog content is broken down by the different type of change that was made. For changelog types, we adhere 
+to those defined by [Keep a Changelog][keepachangelog-types]. For each different version, they must be written in the 
+following order, by priority:
   * ***Removed***: for now removed features.
   * ***Changed***: for changes in existing functionality.
   * ***Security***: in case of vulnerabilities.
@@ -66,41 +70,11 @@
   * ***Fixed***: for any bug fixes.
 * The changelog header must be capitalized and written in this format: `***HEADER***:` It should be bolded and italicized!
 * `Changelog type is incorrect on line {line count}`: The changelog header on that line is not one of the 6 valid changelog types
-* `Changelog header order is incorrect on line {line count}`: The changelog header on that line is in the wrong order. Double check the ordering of the changelogs and ensure that the headers for the changelog types are correctly ordered by priority. 
-* `Changelogs should start with asterisks, on line {line count}`: All changelog details below each header should be bullet points, using asterisks. 
-
-Below is an example of a correctly formatted changelog:
-
-```
-# CHANGELOG - apache
-
-## Unreleased
-
-## 4.2.2 / 2023-07-10
-
-***Removed***:
-
-* Removed information
-* Removed something else
-
-***Security***:
-
-* Added new security feature
-
-***Fixed***:
-
-* Bump Python version from py3.8 to py3.9. See [#14701](https://github.com/DataDog/integrations-core/pull/14701).
-
-## 4.2.1 / 2023-04-14 / Agent 7.45.0
-
-***Fixed***:
-
-* Fix a typo in the `disable_generic_tags` option description. See [#14246](https://github.com/DataDog/integrations-core/pull/14246).
-```
-
-Every PR must add a changelog entry to each integration that has had its shipped code modified.
-
-The first line of every new changelog entry must end with a link to the PR in which the change
+* `Changelog header order is incorrect on line {line count}`: The changelog header on that line is in the wrong order. 
+Double check the ordering of the changelogs and ensure that the headers for the changelog types are correctly ordered by priority. 
+* `Changelogs should start with asterisks, on line {line count}`: All changelog details below each header should be 
+bullet points, using asterisks. 
+* The first line of every new changelog entry must end with a link to the PR in which the change
 occurred. To automatically apply this suffix to manually added entries, you may run the
 [`release changelog fix`](../ddev/cli.md#ddev-release-changelog-fix) command. To create new
 entries, you may use the [`release changelog new`](../ddev/cli.md#ddev-release-changelog-new)
