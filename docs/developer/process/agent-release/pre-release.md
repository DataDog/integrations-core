# Pre release

-----

<div align="center">
    <video preload="auto" autoplay loop muted>
        <source src="https://media.giphy.com/media/12FdFGei62ZKKI/giphy.mp4" type="video/mp4"></source>
    </video>
</div>

A new minor version of the Agent is released every 6 weeks (approximately). Each release
ships a snapshot of [integrations-core][].

## Setup

Ensure that you have configured the following:

- [GitHub](../../ddev/configuration.md#github) credentials
- [Trello](../../ddev/configuration.md#trello) credentials

## Before Freeze

1. Make a dependency update PR 1 week before freeze:
    * Create a new branch
    * Run `ddev dep updates --sync`
    * Run `ddev dep sync`
    * Create a PR with the updated dependencies
    * If CI is failing and there are compatibility reasons, investigate the errors. You may have to add the dependency to the set of [IGNORED_DEPS](https://github.com/DataDog/integrations-core/blob/master/datadog_checks_dev/datadog_checks/dev/tooling/commands/dep.py) and revert that change.
    
    !!! tip
        Revert the changes and rerun `ddev dep updates --sync` with the `--check-python-classifiers` flag if there are many CI failures on your PR. Running it with the flag will not update a dependency to the newest version if the python classifiers do not match the marker. Although sometimes classifiers are inaccurate on PyPI and could miss a version update, using the flag does reduce errors overall.

2. Update [style dependencies](https://github.com/DataDog/integrations-core/blob/master/datadog_checks_dev/datadog_checks/dev/plugin/tox.py) to latest versions (except if comments say otherwise) via PR. Example: `ISORT_DEP`, `BLACK_DEP`, etc.
3. Manually run and fix if needed the [base package dependency check build](https://dev.azure.com/datadoghq/integrations-core/_build?definitionId=52).
4. Check that the [master](https://dev.azure.com/datadoghq/integrations-core/_build?definitionId=29), [py2](https://dev.azure.com/datadoghq/integrations-core/_build?definitionId=38) and [base_check](https://dev.azure.com/datadoghq/integrations-core/_build?definitionId=52) builds are green.


## Freeze

At midnight (EDT/EST) on the Friday before QA week we freeze, at which point the release manager will release
all integrations with pending changes then branch off. If no new PRs are active at the end of business hours (EDT/EST), try to make the initial [release](#release) then, so that the QA process can start on the next Monday morning. 

### Release

1. Make a pull request to release [any new integrations](../integration-release.md#new-integrations), then merge it and pull `master`
1. Make a pull request to release [all changed integrations](../integration-release.md#bulk-releases), then merge it and pull `master`
    * Get 2+ thorough reviews on the changelogs. Entries should have appropriate SemVer levels (e.g. `Changed` entries must refer to breaking changes only). See also [PR guidelines](../../guidelines/pr.md).
    * Consider x-posting the PR to Agent teams that have integrations in `integrations-core`, so they can check relevant changelogs too.

!!! important
    [Update PyPI](../integration-release.md#pypi) if you released `datadog_checks_base` or `datadog_checks_dev`.


### Branch

We create a release branch on `integrations-core` at the beginning of freeze. The purpose of this branch is to track all of the integrations that are shipped with the agent for each release. The agent RCs will be built including the source code of the integrations that is on the release branch. 

1. Create a branch based on `master` named after the highest version of the Agent being released in the form `<MAJOR>.<MINOR>.x`
1. Push the branch to GitHub

### Tag

Run:

```
git tag <MAJOR>.<MINOR>.0-rc.1 -m <MAJOR>.<MINOR>.0-rc.1
git push origin <MAJOR>.<MINOR>.0-rc.1
```

## QA week

We test all changes to integrations that were introduced since the last release.

### Create items

Create an item for every change in [our board](https://trello.com/b/ICjijxr4/agent-release-sprint) using
the Trello subcommand called [testable](../../ddev/cli.md#ddev-release-trello-testable).

For example:

```
ddev release trello testable 7.17.1 7.18.0-rc.1
```
or if the tag is not ready yet:
```
ddev release trello testable 7.17.1 origin/master
```

would select all commits that were merged between the Git references.

The command will display each change and prompt you to assign a team or skip. Purely documentation changes are automatically skipped.

Cards are automatically assigned to members of [the team](../../ddev/configuration.md#card-assignment).

### Release candidates

The main Agent release manager will increment and build a new `rc` every day a bug fix needs to be tested until all QA is complete.

Before each build is triggered:

1. Merge any fixes that have been approved, then pull `master`
1. Release [all changed integrations](../integration-release.md#bulk-releases) with the exception of `datadog_checks_dev`

For each fix merged, you must cherry-pick to the [branch](#branch):

1. The commit to `master` itself
1. The release commit, so the shipped versions match the individually released integrations

After all fixes have been cherry-picked:

1. Push the changes to GitHub
1. [Tag](#tag) with the appropriate `rc` number even if there were no changes

After the RC build is done:

1. Manually run an [Agent Azure Pipeline](https://dev.azure.com/datadoghq/integrations-core/_build?definitionId=60) using the [release branch](#branch), and the latest RC built. Select the options to run both Python 2 and Python 3 tests. This will run all the e2e tests against the current agent docker RCs. 

<<<<<<< HEAD
    !!! note
        Image for Windows-Python 2 might not be built automatically for each RC. In order to build it, trigger the [dev_branch-a6-windows](https://github.com/DataDog/datadog-agent/blob/1b99fefa1d31eef8631e6343bdd2a4cf2b11f82d/.gitlab/image_deploy/docker_windows.yml#L43-L61) job in the datadog-agent Gitlab pipeline building the RC (link shared by the release coordinator).

    !!! note
        In some cases, the CI may be broken on both the release branch and `master` during release week due to testing limits or developement dependency changes and **not** code changes. Fixes for these issues will be merged to `master`, and if they aren't include on the release branch the Azure pipelines will fail. If these changes are only test related (no code change), the CI fixes can be cherry-picked to the release branch and don't need a release. This will ensure that the Azure pipelines only fail on code-related errors.

2. Create and assign new [QA cards](#create-items) for the newly built RC based off of the newest tag, for example, if the new RC is 7.8.0-rc.8, you will run:
```
ddev release trello testable 7.8.0-rc.7 7.8.0-rc.8
```
=======
!!! note
    In some cases, the CI may be broken on both the release branch and `master` during release week due to testing limits or development dependency changes and **not** code changes. Fixes for these issues will be merged to the `master` branch, and if they aren't include on the release branch the Azure pipelines will fail. If these changes are only test related (no code change), the CI fixes can be cherry-picked to the release branch and don't need a release. This will ensure that the Azure pipelines only fail on code-related errors.
>>>>>>> 2f66aa22


### Communication

The Agent Release Manager will post a [daily status](../../ddev/cli.md#ddev-release-trello-status) for the entire release cycle.
Reply in the thread with any pending PRs meant for the next RC and update the spreadsheet `PRs included in Agent RCs`. 

Since it can be hard to predict when and if a new RC will be built, it is better to cherry-pick, release, and tag new integrations for RCs proactively so the creation of RCs is not held back. If new fixes for integrations are discovered after you have already tagged the branch, then you can always delete the tag from Github and locally, release the new changes, and re-tag. 

### Logs

Each release candidate is deployed in a staging environment. We observe the `WARN` or `ERROR` level logs filtered with the facets
 `Service:datadog-agent` and `index:main` and `LogMessage` to see if any unexpected or frequent errors start occurring that was not caught
 during QA.


## Post Freeze

After QA week ends, the code freeze is lifted when all original QA cards are tested. Bugfixes will be introduced and need to be tested, but that does not block lifting the freeze. The release manager will continue
the same process outlined above, but with more complexities due to the freeze being lifted.

Notify the Agent Release Manager when code freeze ends.

### Releasing integrations off of the release branch post-freeze

If the freeze has lifted and changes to an integration have been merged after freeze and before a bugfix for an RC, you will need to release an integration off the release branch. See this [section](post-release.md#multiple-check-releases-between-bugfix-release) for more details. After releasing, continue following the same steps for creating [release candidates](#release-candidates)


!!! note
    Sometimes, an RC will need to be made with an integration that can be released off of the release branch, and an integration that can be released off of `master`. In this case, you can make two release PRs, one for the release branch, and one for `master`. The order of creation for these does not matter. 
<|MERGE_RESOLUTION|>--- conflicted
+++ resolved
@@ -115,21 +115,16 @@
 
 1. Manually run an [Agent Azure Pipeline](https://dev.azure.com/datadoghq/integrations-core/_build?definitionId=60) using the [release branch](#branch), and the latest RC built. Select the options to run both Python 2 and Python 3 tests. This will run all the e2e tests against the current agent docker RCs. 
 
-<<<<<<< HEAD
     !!! note
         Image for Windows-Python 2 might not be built automatically for each RC. In order to build it, trigger the [dev_branch-a6-windows](https://github.com/DataDog/datadog-agent/blob/1b99fefa1d31eef8631e6343bdd2a4cf2b11f82d/.gitlab/image_deploy/docker_windows.yml#L43-L61) job in the datadog-agent Gitlab pipeline building the RC (link shared by the release coordinator).
 
     !!! note
-        In some cases, the CI may be broken on both the release branch and `master` during release week due to testing limits or developement dependency changes and **not** code changes. Fixes for these issues will be merged to `master`, and if they aren't include on the release branch the Azure pipelines will fail. If these changes are only test related (no code change), the CI fixes can be cherry-picked to the release branch and don't need a release. This will ensure that the Azure pipelines only fail on code-related errors.
+        In some cases, the CI may be broken on both the release branch and `master` during release week due to testing limits or development dependency changes and **not** code changes. Fixes for these issues will be merged to the `master` branch, and if they aren't include on the release branch the Azure pipelines will fail. If these changes are only test related (no code change), the CI fixes can be cherry-picked to the release branch and don't need a release. This will ensure that the Azure pipelines only fail on code-related errors.
 
 2. Create and assign new [QA cards](#create-items) for the newly built RC based off of the newest tag, for example, if the new RC is 7.8.0-rc.8, you will run:
 ```
 ddev release trello testable 7.8.0-rc.7 7.8.0-rc.8
 ```
-=======
-!!! note
-    In some cases, the CI may be broken on both the release branch and `master` during release week due to testing limits or development dependency changes and **not** code changes. Fixes for these issues will be merged to the `master` branch, and if they aren't include on the release branch the Azure pipelines will fail. If these changes are only test related (no code change), the CI fixes can be cherry-picked to the release branch and don't need a release. This will ensure that the Azure pipelines only fail on code-related errors.
->>>>>>> 2f66aa22
 
 
 ### Communication
