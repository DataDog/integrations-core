# Agent Check: Apache Web Server

![Apache Dashboard][1]

## Overview

The Apache check tracks requests per second, bytes served, number of worker threads, service uptime, and more.

## Setup

### Installation

The Apache check is packaged with the [Datadog Agent][2]. To start gathering your Apache metrics and logs, you need to:

1. [Install the Agent][3] on your Apache servers.

2. Install `mod_status` on your Apache servers and enable `ExtendedStatus`.

### Configuration

<!-- xxx tabs xxx -->
<!-- xxx tab "Host" xxx -->

#### Host

To configure this check for an Agent running on a host:

##### Metric collection

1. Edit the `apache.d/conf.yaml` file in the `conf.d/` folder at the root of your [Agent's configuration directory][4] to start collecting your Apache metrics. See the [sample apache.d/conf.yaml][5] for all available configuration options.

   ```yaml
   init_config:

   instances:
     ## @param apache_status_url - string - required
     ## Status url of your Apache server.
     #
     - apache_status_url: http://localhost/server-status?auto
   ```

2. [Restart the Agent][6].

##### Log collection

_Available for Agent versions >6.0_

1. Collecting logs is disabled by default in the Datadog Agent. Enable it in `datadog.yaml`:

   ```yaml
   logs_enabled: true
   ```

2. Add this configuration block to your `apache.d/conf.yaml` file to start collecting your Apache logs, adjusting the `path` and `service` values to configure them for your environment:

   ```yaml
   logs:
     - type: file
       path: /path/to/your/apache/access.log
       source: apache
       service: apache
       sourcecategory: http_web_access

     - type: file
       path: /path/to/your/apache/error.log
       source: apache
       service: apache
       sourcecategory: http_web_error
   ```

    See the [sample apache.d/conf.yaml][5] for all available configuration options.

3. [Restart the Agent][6].

<!-- xxz tab xxx -->
<!-- xxx tab "Docker" xxx -->

#### Docker

To configure this check for an Agent running on a container:

##### Metric collection

Set [Autodiscovery Integrations Templates][7] as Docker labels on your application container:

```yaml
LABEL "com.datadoghq.ad.check_names"='["apache"]'
LABEL "com.datadoghq.ad.init_configs"='[{}]'
LABEL "com.datadoghq.ad.instances"='[{"apache_status_url": "http://%%host%%/server-status?auto"}]'
```

##### Log collection


<<<<<<< HEAD
Collecting logs is disabled by default in the Datadog Agent. To enable it, see the [Docker log collection documentation][8].
=======
Collecting logs is disabled by default in the Datadog Agent. To enable it, see [Docker Log Collection][7].
>>>>>>> b7b251f2

Then, set [Log Integrations][9] as Docker labels:

```yaml
LABEL "com.datadoghq.ad.logs"='[{"source": "apache", "service": "<SERVICE_NAME>"}]'
```

<!-- xxz tab xxx -->
<!-- xxx tab "Kubernetes" xxx -->

#### Kubernetes

To configure this check for an Agent running on Kubernetes:

##### Metric collection

Set [Autodiscovery Integrations Templates][10] as pod annotations on your application container. Aside from this, templates can also be configured with [a file, a configmap, or a key-value store][11].

```yaml
apiVersion: v1
kind: Pod
metadata:
  name: apache
  annotations:
    ad.datadoghq.com/apache.check_names: '["apache"]'
    ad.datadoghq.com/apache.init_configs: '[{}]'
    ad.datadoghq.com/apache.instances: |
      [
        {
          "apache_status_url": "http://%%host%%/server-status?auto"
        }
      ]
spec:
  containers:
    - name: apache
```

##### Log collection


<<<<<<< HEAD
Collecting logs is disabled by default in the Datadog Agent. To enable it, see the [Kubernetes log collection documentation][12].
=======
Collecting logs is disabled by default in the Datadog Agent. To enable it, see [Kubernetes Log Collection][11].
>>>>>>> b7b251f2

Then, set [Log Integrations][9] as pod annotations. This can also be configured with [a file, a configmap, or a key-value store][13].

```yaml
apiVersion: v1
kind: Pod
metadata:
  name: apache
  annotations:
    ad.datadoghq.com/apache.logs: '[{"source":"apache","service":"<SERVICE_NAME>"}]'
spec:
  containers:
    - name: apache
```


<!-- xxz tab xxx -->
<!-- xxx tab "ECS" xxx -->

#### ECS

To configure this check for an Agent running on ECS:

##### Metric collection

Set [Autodiscovery Integrations Templates][7] as Docker labels on your application container:

```json
{
  "containerDefinitions": [{
    "name": "apache",
    "image": "apache:latest",
    "dockerLabels": {
      "com.datadoghq.ad.check_names": "[\"apache\"]",
      "com.datadoghq.ad.init_configs": "[{}]",
      "com.datadoghq.ad.instances": "[{\"apache_status_url\": \"http://%%host%%/server-status?auto\"}]"
    }
  }]
}
```

##### Log collection


<<<<<<< HEAD
Collecting logs is disabled by default in the Datadog Agent. To enable it, see the [ECS log collection documentation][14].
=======
Collecting logs is disabled by default in the Datadog Agent. To enable it, see [ECS Log Collection][13].
>>>>>>> b7b251f2

Then, set [Log Integrations][9] as Docker labels:

```json
{
  "containerDefinitions": [{
    "name": "apache",
    "image": "apache:latest",
    "dockerLabels": {
      "com.datadoghq.ad.logs": "[{\"source\":\"apache\",\"service\":\"<YOUR_APP_NAME>\"}]"
    }
  }]
}
```

<!-- xxz tab xxx -->
<!-- xxz tabs xxx -->

### Validation

[Run the Agent's status subcommand][15] and look for `apache` under the Checks section.

## Data Collected

### Metrics

See [metadata.csv][16] for a list of metrics provided by this check.

### Events

The Apache check does not include any events.

### Service Checks

See [service_checks.json][17] for a list of service checks provided by this integration.

## Troubleshooting

### Apache status URL

If you are having issues with your Apache integration, it is mostly like due to the Agent not being able to access your Apache status URL. Try running curl for the `apache_status_url` listed in [your `apache.d/conf.yaml` file][5] (include your login credentials if applicable).

- [Apache SSL certificate issues][18]

## Further Reading

Additional helpful documentation, links, and articles:

- [Deploying and configuring Datadog with CloudFormation][19]
- [Monitoring Apache web server performance][20]
- [How to collect Apache performance metrics][21]
- [How to monitor Apache web server with Datadog][22]

[1]: https://raw.githubusercontent.com/DataDog/integrations-core/master/apache/images/apache_dashboard.png
[2]: https://app.datadoghq.com/account/settings#agent
[3]: https://docs.datadoghq.com/agent/
[4]: https://docs.datadoghq.com/agent/guide/agent-configuration-files/#agent-configuration-directory
[5]: https://github.com/DataDog/integrations-core/blob/master/apache/datadog_checks/apache/data/conf.yaml.example
[6]: https://docs.datadoghq.com/agent/guide/agent-commands/#start-stop-and-restart-the-agent
[7]: https://docs.datadoghq.com/agent/docker/integrations/?tab=docker
[8]: https://docs.datadoghq.com/agent/docker/log/?tab=containerinstallation#installation
[9]: https://docs.datadoghq.com/agent/docker/log/?tab=containerinstallation#log-integrations
[10]: https://docs.datadoghq.com/agent/kubernetes/integrations/?tab=kubernetes
[11]: https://docs.datadoghq.com/agent/kubernetes/integrations/?tab=kubernetes#configuration
[12]: https://docs.datadoghq.com/agent/kubernetes/log/?tab=containerinstallation#setup
[13]: https://docs.datadoghq.com/agent/kubernetes/log/?tab=daemonset#configuration
[14]: https://docs.datadoghq.com/agent/amazon_ecs/logs/?tab=linux
[15]: https://docs.datadoghq.com/agent/guide/agent-commands/#agent-status-and-information
[16]: https://github.com/DataDog/integrations-core/blob/master/apache/metadata.csv
[17]: https://github.com/DataDog/integrations-core/blob/master/apache/assets/service_checks.json
[18]: https://docs.datadoghq.com/integrations/faq/apache-ssl-certificate-issues/
[19]: https://www.datadoghq.com/blog/deploying-datadog-with-cloudformation
[20]: https://www.datadoghq.com/blog/monitoring-apache-web-server-performance
[21]: https://www.datadoghq.com/blog/collect-apache-performance-metrics
[22]: https://www.datadoghq.com/blog/monitor-apache-web-server-datadog<|MERGE_RESOLUTION|>--- conflicted
+++ resolved
@@ -92,11 +92,7 @@
 ##### Log collection
 
 
-<<<<<<< HEAD
-Collecting logs is disabled by default in the Datadog Agent. To enable it, see the [Docker log collection documentation][8].
-=======
-Collecting logs is disabled by default in the Datadog Agent. To enable it, see [Docker Log Collection][7].
->>>>>>> b7b251f2
+Collecting logs is disabled by default in the Datadog Agent. To enable it, see [Docker Log Collection][8].
 
 Then, set [Log Integrations][9] as Docker labels:
 
@@ -137,11 +133,7 @@
 ##### Log collection
 
 
-<<<<<<< HEAD
-Collecting logs is disabled by default in the Datadog Agent. To enable it, see the [Kubernetes log collection documentation][12].
-=======
-Collecting logs is disabled by default in the Datadog Agent. To enable it, see [Kubernetes Log Collection][11].
->>>>>>> b7b251f2
+Collecting logs is disabled by default in the Datadog Agent. To enable it, see [Kubernetes Log Collection][12].
 
 Then, set [Log Integrations][9] as pod annotations. This can also be configured with [a file, a configmap, or a key-value store][13].
 
@@ -186,11 +178,7 @@
 ##### Log collection
 
 
-<<<<<<< HEAD
-Collecting logs is disabled by default in the Datadog Agent. To enable it, see the [ECS log collection documentation][14].
-=======
-Collecting logs is disabled by default in the Datadog Agent. To enable it, see [ECS Log Collection][13].
->>>>>>> b7b251f2
+Collecting logs is disabled by default in the Datadog Agent. To enable it, see [ECS Log Collection][14].
 
 Then, set [Log Integrations][9] as Docker labels:
 
