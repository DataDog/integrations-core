init_config:

instances:
    
  ## @param apache_status_url - string - required
  ## Status url of your Apache server.
  #
  - apache_status_url: http://localhost/server-status?auto

  ## @param apache_user - string - optional
  ## Username for the Apache status endpoint authentication.
  #
  #  apache_user: <USERNAME>

  ## @param apache_password - string - optional
  ## Password for the Apache status endpoint authentication.
  #
  #  apache_password: <PASSWORD>

  ## @param tags  - list of key:value elements - optional
  ## List of tags to attach to every metric, event and service check emitted by this integration.
  ##
  ## Learn more about tagging: https://docs.datadoghq.com/tagging/
  #
  #  tags:
  #    - <KEY_1>:<VALUE_1>
  #    - <KEY_2>:<VALUE_2>

  ## @param disable_ssl_validation - boolean - optional - default: false
  ## Instructs the check to skip the validation of the SSL certificate of the URL being tested.
  ## Defaults to false, set to true if you want to disable SSL certificate validation.
  #
  #  disable_ssl_validation: false

  ## @param connect_timeout - integer - optional
  ## Overrides the default connection timeout value, 
  ## and fails the check if the time to establish the (TCP) connection 
  ## exceeds the connect_timeout value (in seconds)
  #
  #  connect_timeout: <VALUE_IN_SECOND>
    
  ## @param receive_timeout - integer - optional
  ## Overrides the default received timeout value, and fails the check if the time to receive 
  ## the server status from the Apache server exceeds the receive_timeout value (in seconds)
  #
  #  receive_timeout: <VALUE_IN_SECOND>


## Log Section (Available for Agent >=6.0)
##
## type - mandatory - Type of log input source (tcp / udp / file / windows_event)
## port / path / channel - mandatory - Set port if type is tcp or udp. Set path if type is file and channel if windows_event
## service - mandatory - Name of the service owning the log
## source  - mandatory - Attribute that defines which integration is sending the logs
## sourcecategory - optional - Multiple value attribute. Can be used to refine the source attribtue
## tags: - optional - Add tags to each logs collected
##
## Discover Datadog log collection: https://docs.datadoghq.com/logs/log_collection/

#logs:
<<<<<<< HEAD
#  - type: file
#    path: /var/log/apache2/access.log
#    source: apache
#    sourcecategory: http_web_access
#    service: apache
=======

    # - type : (mandatory) type of log input source (tcp / udp / file)
    #   port / path : (mandatory) Set port if type is tcp or udp. Set path if type is file
    #   service : (mandatory) name of the service owning the log
    #   source : (mandatory) attribute that defines which integration is sending the logs
    #   sourcecategory : (optional) Multiple value attribute. Can be used to refine the source attribute
    #   tags: (optional) add tags to each logs collected
    
    # - type: file
    #   path: /var/log/apache2/access.log
    #   source: apache
    #   sourcecategory: http_web_access
    #   service: apache
>>>>>>> c7811d0e
       
#  - type: file
#    path: /var/log/apache2/error.log
#    source: apache
#    sourcecategory: http_web_access
#    service: apache<|MERGE_RESOLUTION|>--- conflicted
+++ resolved
@@ -58,28 +58,11 @@
 ## Discover Datadog log collection: https://docs.datadoghq.com/logs/log_collection/
 
 #logs:
-<<<<<<< HEAD
 #  - type: file
 #    path: /var/log/apache2/access.log
 #    source: apache
 #    sourcecategory: http_web_access
 #    service: apache
-=======
-
-    # - type : (mandatory) type of log input source (tcp / udp / file)
-    #   port / path : (mandatory) Set port if type is tcp or udp. Set path if type is file
-    #   service : (mandatory) name of the service owning the log
-    #   source : (mandatory) attribute that defines which integration is sending the logs
-    #   sourcecategory : (optional) Multiple value attribute. Can be used to refine the source attribute
-    #   tags: (optional) add tags to each logs collected
-    
-    # - type: file
-    #   path: /var/log/apache2/access.log
-    #   source: apache
-    #   sourcecategory: http_web_access
-    #   service: apache
->>>>>>> c7811d0e
-       
 #  - type: file
 #    path: /var/log/apache2/error.log
 #    source: apache
