--- conflicted
+++ resolved
@@ -2,12 +2,6 @@
 
 ## Unreleased
 
-<<<<<<< HEAD
-***Fixed***:
-
-* test
-  * testing
-=======
 ## 4.3.0 / 2023-08-10
 
 ***Added***:
@@ -17,7 +11,6 @@
 ***Fixed***:
 
 * Fix types for generated config models. See [#15334](https://github.com/DataDog/integrations-core/pull/15334).
->>>>>>> 2719f7dd
 
 ## 4.2.2 / 2023-07-10
 
