--- conflicted
+++ resolved
@@ -19,11 +19,7 @@
             "prefix": "app_name"
         }
     ],
-<<<<<<< HEAD
     "title": "Databricks Overview",
-=======
-    "title": "Databricks Spark Overview",
->>>>>>> b1d15b19
     "widgets": [
         {
             "definition": {
@@ -293,11 +289,7 @@
                                         {
                                             "data_source": "metrics",
                                             "name": "query1",
-<<<<<<< HEAD
                                             "query": "sum:system.cpu.system{$spark_node,$databricks_cluster_name,$app_name}"
-=======
-                                            "query": "sum:system.cpu.pct{$spark_node,$databricks_cluster_name,$app_name}"
->>>>>>> b1d15b19
                                         }
                                     ],
                                     "response_format": "timeseries",
@@ -334,30 +326,6 @@
                     },
                     {
                         "definition": {
-<<<<<<< HEAD
-=======
-                            "background_color": "white",
-                            "content": "",
-                            "font_size": "14",
-                            "has_padding": true,
-                            "show_tick": false,
-                            "text_align": "left",
-                            "tick_edge": "left",
-                            "tick_pos": "50%",
-                            "type": "note",
-                            "vertical_align": "top"
-                        },
-                        "id": 2976438119047954,
-                        "layout": {
-                            "height": 3,
-                            "width": 4,
-                            "x": 4,
-                            "y": 0
-                        }
-                    },
-                    {
-                        "definition": {
->>>>>>> b1d15b19
                             "legend_columns": [
                                 "avg",
                                 "min",
@@ -375,15 +343,10 @@
                                             "formula": "query1"
                                         }
                                     ],
-<<<<<<< HEAD
-=======
-                                    "on_right_yaxis": false,
->>>>>>> b1d15b19
-                                    "queries": [
-                                        {
-                                            "data_source": "metrics",
-                                            "name": "query1",
-<<<<<<< HEAD
+                                    "queries": [
+                                        {
+                                            "data_source": "metrics",
+                                            "name": "query1",
                                             "query": "sum:system.load.1{$spark_node,$databricks_cluster_name,$app_name}"
                                         }
                                     ],
@@ -406,20 +369,13 @@
                                             "data_source": "metrics",
                                             "name": "query1",
                                             "query": "sum:system.load.5{$spark_node,$databricks_cluster_name,$app_name}"
-=======
-                                            "query": "sum:system.mem.free{$spark_node,$databricks_cluster_name,$app_name}"
->>>>>>> b1d15b19
-                                        }
-                                    ],
-                                    "response_format": "timeseries",
-                                    "style": {
-                                        "line_type": "solid",
-                                        "line_width": "normal",
-<<<<<<< HEAD
-                                        "palette": "dog_classic"
-=======
-                                        "palette": "purple"
->>>>>>> b1d15b19
+                                        }
+                                    ],
+                                    "response_format": "timeseries",
+                                    "style": {
+                                        "line_type": "solid",
+                                        "line_width": "normal",
+                                        "palette": "dog_classic"
                                     }
                                 },
                                 {
@@ -429,30 +385,18 @@
                                             "formula": "query1"
                                         }
                                     ],
-<<<<<<< HEAD
-=======
-                                    "on_right_yaxis": false,
->>>>>>> b1d15b19
-                                    "queries": [
-                                        {
-                                            "data_source": "metrics",
-                                            "name": "query1",
-<<<<<<< HEAD
+                                    "queries": [
+                                        {
+                                            "data_source": "metrics",
+                                            "name": "query1",
                                             "query": "sum:system.load.15{$spark_node,$databricks_cluster_name,$app_name}"
-=======
-                                            "query": "sum:system.mem.total{$spark_node,$databricks_cluster_name,$app_name}"
->>>>>>> b1d15b19
-                                        }
-                                    ],
-                                    "response_format": "timeseries",
-                                    "style": {
-                                        "line_type": "solid",
-                                        "line_width": "normal",
-<<<<<<< HEAD
-                                        "palette": "dog_classic"
-=======
-                                        "palette": "grey"
->>>>>>> b1d15b19
+                                        }
+                                    ],
+                                    "response_format": "timeseries",
+                                    "style": {
+                                        "line_type": "solid",
+                                        "line_width": "normal",
+                                        "palette": "dog_classic"
                                     }
                                 }
                             ],
@@ -460,11 +404,7 @@
                             "time": {
                                 "live_span": "4h"
                             },
-<<<<<<< HEAD
                             "title": "System load",
-=======
-                            "title": "System memory",
->>>>>>> b1d15b19
                             "title_align": "left",
                             "title_size": "16",
                             "type": "timeseries",
@@ -476,21 +416,12 @@
                                 "scale": "linear"
                             }
                         },
-<<<<<<< HEAD
                         "id": 6868952846105808,
                         "layout": {
                             "height": 3,
                             "width": 4,
                             "x": 4,
                             "y": 0
-=======
-                        "id": 3201874791576104,
-                        "layout": {
-                            "height": 3,
-                            "width": 4,
-                            "x": 0,
-                            "y": 3
->>>>>>> b1d15b19
                         }
                     },
                     {
@@ -512,30 +443,19 @@
                                             "formula": "query1"
                                         }
                                     ],
-<<<<<<< HEAD
                                     "on_right_yaxis": false,
-=======
->>>>>>> b1d15b19
-                                    "queries": [
-                                        {
-                                            "data_source": "metrics",
-                                            "name": "query1",
-<<<<<<< HEAD
+                                    "queries": [
+                                        {
+                                            "data_source": "metrics",
+                                            "name": "query1",
                                             "query": "sum:system.mem.free{$spark_node,$databricks_cluster_name,$app_name}"
-=======
-                                            "query": "sum:system.load.1{$spark_node,$databricks_cluster_name,$app_name}"
->>>>>>> b1d15b19
-                                        }
-                                    ],
-                                    "response_format": "timeseries",
-                                    "style": {
-                                        "line_type": "solid",
-                                        "line_width": "normal",
-<<<<<<< HEAD
+                                        }
+                                    ],
+                                    "response_format": "timeseries",
+                                    "style": {
+                                        "line_type": "solid",
+                                        "line_width": "normal",
                                         "palette": "purple"
-=======
-                                        "palette": "dog_classic"
->>>>>>> b1d15b19
                                     }
                                 },
                                 {
@@ -545,51 +465,19 @@
                                             "formula": "query1"
                                         }
                                     ],
-<<<<<<< HEAD
                                     "on_right_yaxis": false,
-=======
->>>>>>> b1d15b19
-                                    "queries": [
-                                        {
-                                            "data_source": "metrics",
-                                            "name": "query1",
-<<<<<<< HEAD
+                                    "queries": [
+                                        {
+                                            "data_source": "metrics",
+                                            "name": "query1",
                                             "query": "sum:system.mem.total{$spark_node,$databricks_cluster_name,$app_name}"
-=======
-                                            "query": "sum:system.load.5{$spark_node,$databricks_cluster_name,$app_name}"
->>>>>>> b1d15b19
-                                        }
-                                    ],
-                                    "response_format": "timeseries",
-                                    "style": {
-                                        "line_type": "solid",
-                                        "line_width": "normal",
-<<<<<<< HEAD
+                                        }
+                                    ],
+                                    "response_format": "timeseries",
+                                    "style": {
+                                        "line_type": "solid",
+                                        "line_width": "normal",
                                         "palette": "grey"
-=======
-                                        "palette": "dog_classic"
-                                    }
-                                },
-                                {
-                                    "display_type": "line",
-                                    "formulas": [
-                                        {
-                                            "formula": "query1"
-                                        }
-                                    ],
-                                    "queries": [
-                                        {
-                                            "data_source": "metrics",
-                                            "name": "query1",
-                                            "query": "sum:system.load.15{$spark_node,$databricks_cluster_name,$app_name}"
-                                        }
-                                    ],
-                                    "response_format": "timeseries",
-                                    "style": {
-                                        "line_type": "solid",
-                                        "line_width": "normal",
-                                        "palette": "dog_classic"
->>>>>>> b1d15b19
                                     }
                                 }
                             ],
@@ -597,11 +485,7 @@
                             "time": {
                                 "live_span": "4h"
                             },
-<<<<<<< HEAD
                             "title": "System memory",
-=======
-                            "title": "System load",
->>>>>>> b1d15b19
                             "title_align": "left",
                             "title_size": "16",
                             "type": "timeseries",
@@ -613,7 +497,6 @@
                                 "scale": "linear"
                             }
                         },
-<<<<<<< HEAD
                         "id": 3201874791576104,
                         "layout": {
                             "height": 3,
@@ -636,9 +519,6 @@
                             "vertical_align": "top"
                         },
                         "id": 2010657842575070,
-=======
-                        "id": 6868952846105808,
->>>>>>> b1d15b19
                         "layout": {
                             "height": 3,
                             "width": 4,
