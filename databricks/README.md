--- conflicted
+++ resolved
@@ -51,11 +51,7 @@
 3. In the **Reference Tables** tab, click **Add New Reference Table**.
 4. Provide the **Reference table name**, **Databricks table name**, and **Primary key** of your Databricks view or table.
 
-<<<<<<< HEAD
   * For optimal results, create a view in Databricks that includes only the specific data you want to send to Datadog. This means generating a dedicated table that reflects the exact scope needed for your use case.
-=======
-  * For the best results, generate and use a view with the exact scope required.
->>>>>>> a7efedc7
 
 5. Click **Save**.
 
