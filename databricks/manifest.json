--- conflicted
+++ resolved
@@ -19,8 +19,6 @@
       "Supported OS::Windows",
       "Supported OS::macOS",
       "Offering::Integration"
-<<<<<<< HEAD
-=======
     ],
     "resources": [
       {
@@ -35,7 +33,6 @@
         "resource_type": "blog",
         "url": "https://www.datadoghq.com/blog/databricks-monitoring-datadog/"
       }
->>>>>>> de756fe2
     ]
   },
   "author": {
