--- conflicted
+++ resolved
@@ -55,13 +55,9 @@
       "auto_install": true
     },
     "dashboards": {
-<<<<<<< HEAD
       "Databricks Overview Dashboard": "assets/dashboards/overview_dashboard.json",
       "Databricks Clusters Dashboard": "assets/dashboards/clusters_dashboard.json",
-      "Databricks Cost Dashboard": "assets/dashboards/cost_dashboard.json"
-=======
       "databricks-cost-overview": "assets/dashboards/databricks_cost_overview.json"
->>>>>>> f68d51ca
     },
     "logs": {
       "source": "spark"
