{
  "manifest_version": "2.0.0",
  "app_uuid": "f99b6e79-f50a-479d-b916-955a577e4f41",
  "app_id": "databricks",
  "display_on_public_website": true,
  "tile": {
    "overview": "README.md#Overview",
    "configuration": "README.md#Setup",
    "support": "README.md#Support",
    "changelog": "CHANGELOG.md",
    "description": "Monitor the performance, reliability, and cost of your Apache Spark and Databricks jobs.",
    "title": "Databricks",
    "media": [],
    "classifier_tags": [
      "Category::Cloud",
      "Category::Cost Management",
      "Category::Log Collection",
      "Supported OS::Linux",
      "Supported OS::Windows",
      "Supported OS::macOS",
      "Offering::Integration"
    ],
    "resources": [
      {
        "resource_type": "blog",
        "url": "https://www.datadoghq.com/blog/data-jobs-monitoring/"
      },
      {
        "resource_type": "blog",
        "url": "https://www.datadoghq.com/blog/data-observability-monitoring/"
      },
      {
        "resource_type": "blog",
        "url": "https://www.datadoghq.com/blog/databricks-monitoring-datadog/"
      }
    ]
  },
  "author": {
    "support_email": "help@datadoghq.com",
    "name": "Datadog",
    "homepage": "https://www.datadoghq.com",
    "sales_email": "info@datadoghq.com"
  },
  "assets": {
    "integration": {
      "source_type_name": "Databricks",
      "configuration": {},
      "events": {
        "creates_events": false
      },
      "metrics": {
        "prefix": "databricks.model_serving.",
        "check": "databricks.model_serving.cpu_usage",
        "metadata_path": "metadata.csv"
      },
      "service_checks": {
        "metadata_path": "assets/service_checks.json"
      },
      "source_type_id": 10152,
      "auto_install": true
    },
    "dashboards": {
<<<<<<< HEAD
      "Databricks Model Serving Overview": "assets/dashboards/model_serving_overview.json"
    },
    "monitors": {
      "Databricks Model Serving: High count 4xx errors": "assets/monitors/4xx_errors.json",
      "Databricks Model Serving: High count 5xx errors": "assets/monitors/5xx_errors.json",
      "Databricks Model Serving: High memory utilization": "assets/monitors/memory_utilization_high.json",
      "Databricks Model Serving: High CPU utilization": "assets/monitors/cpu_utilization_high.json"
=======
      "Databricks Overview Dashboard": "assets/dashboards/overview_dashboard.json",
      "Databricks Clusters Dashboard": "assets/dashboards/clusters_dashboard.json",
      "databricks_cost_overview": "assets/dashboards/databricks_cost_overview.json"
>>>>>>> 1583b101
    },
    "logs": {
      "source": "spark"
    }
  }
}<|MERGE_RESOLUTION|>--- conflicted
+++ resolved
@@ -60,7 +60,9 @@
       "auto_install": true
     },
     "dashboards": {
-<<<<<<< HEAD
+      "Databricks Overview Dashboard": "assets/dashboards/overview_dashboard.json",
+      "Databricks Clusters Dashboard": "assets/dashboards/clusters_dashboard.json",
+      "databricks_cost_overview": "assets/dashboards/databricks_cost_overview.json",
       "Databricks Model Serving Overview": "assets/dashboards/model_serving_overview.json"
     },
     "monitors": {
@@ -68,11 +70,6 @@
       "Databricks Model Serving: High count 5xx errors": "assets/monitors/5xx_errors.json",
       "Databricks Model Serving: High memory utilization": "assets/monitors/memory_utilization_high.json",
       "Databricks Model Serving: High CPU utilization": "assets/monitors/cpu_utilization_high.json"
-=======
-      "Databricks Overview Dashboard": "assets/dashboards/overview_dashboard.json",
-      "Databricks Clusters Dashboard": "assets/dashboards/clusters_dashboard.json",
-      "databricks_cost_overview": "assets/dashboards/databricks_cost_overview.json"
->>>>>>> 1583b101
     },
     "logs": {
       "source": "spark"
