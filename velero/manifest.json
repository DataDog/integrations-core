{
  "manifest_version": "2.0.0",
  "app_uuid": "e4199d9b-74fe-4af2-9afb-bbcde0f729f6",
  "app_id": "velero",
  "display_on_public_website": false,
  "tile": {
    "overview": "README.md#Overview",
    "configuration": "README.md#Setup",
    "support": "README.md#Support",
    "changelog": "CHANGELOG.md",
    "description": "Monitor the performance and usage of your Velero deployments.",
    "title": "Velero",
    "media": [],
    "classifier_tags": [
      "Supported OS::Linux",
      "Supported OS::Windows",
      "Supported OS::macOS",
      "Category::Cloud",
      "Category::Kubernetes",
      "Category::Provisioning",
      "Category::Log Collection",
      "Offering::Integration",
      "Submitted Data Type::Metrics",
      "Submitted Data Type::Logs"
    ]
  },
  "assets": {
    "integration": {
      "auto_install": true,
      "source_type_id": 38596867,
      "source_type_name": "Velero",
      "configuration": {
        "spec": "assets/configuration/spec.yaml"
      },
      "events": {
        "creates_events": false
      },
      "metrics": {
        "prefix": "velero.",
        "check": "velero.backup.attempt.count",
        "metadata_path": "metadata.csv"
      },
      "service_checks": {
        "metadata_path": "assets/service_checks.json"
      },
      "process_signatures": [
        "velero"
      ]
    },
    "monitors": {
      "Backup Failures": "assets/monitors/backup_failures.json",
      "Restore Failures": "assets/monitors/restore_failures.json",
      "Backup Staleness": "assets/monitors/backup_staleness.json"
    },
<<<<<<< HEAD
    "dashboards": {
      "Velero Overview": "assets/dashboards/velero_overview.json"
=======
    "saved_views": {
      "Velero Logs Overview": "assets/saved_views/logs_overview.json",
      "Velero Error Logs Overview": "assets/saved_views/error_logs_overview.json"
>>>>>>> 378c0688
    }
  },
  "author": {
    "support_email": "help@datadoghq.com",
    "name": "Datadog",
    "homepage": "https://www.datadoghq.com",
    "sales_email": "info@datadoghq.com"
  }
}<|MERGE_RESOLUTION|>--- conflicted
+++ resolved
@@ -52,14 +52,12 @@
       "Restore Failures": "assets/monitors/restore_failures.json",
       "Backup Staleness": "assets/monitors/backup_staleness.json"
     },
-<<<<<<< HEAD
     "dashboards": {
       "Velero Overview": "assets/dashboards/velero_overview.json"
-=======
+    },
     "saved_views": {
       "Velero Logs Overview": "assets/saved_views/logs_overview.json",
       "Velero Error Logs Overview": "assets/saved_views/error_logs_overview.json"
->>>>>>> 378c0688
     }
   },
   "author": {
