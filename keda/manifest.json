--- conflicted
+++ resolved
@@ -8,13 +8,8 @@
     "configuration": "README.md#Setup",
     "support": "README.md#Support",
     "changelog": "CHANGELOG.md",
-<<<<<<< HEAD
-    "description": "<FILL IN - A brief description of what this offering provides>",
+    "description": "Monitor the health and performance of KEDA",
     "title": "KEDA",
-=======
-    "description": "Monitor the health and performance of KEDA",
-    "title": "Keda",
->>>>>>> 66004a89
     "media": [],
     "classifier_tags": [
       "Supported OS::Linux",
