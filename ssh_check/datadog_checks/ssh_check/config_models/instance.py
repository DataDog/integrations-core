--- conflicted
+++ resolved
@@ -18,10 +18,6 @@
         allow_mutation = False
 
     add_missing_keys: Optional[bool]
-<<<<<<< HEAD
-    check_generic_tags: Optional[bool]
-=======
->>>>>>> 6a7abf9c
     disable_generic_tags: Optional[bool]
     empty_default_hostname: Optional[bool]
     host: str
