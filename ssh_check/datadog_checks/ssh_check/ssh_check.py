# (C) Datadog, Inc. 2018-present
# All rights reserved
# Licensed under a 3-clause BSD style license (see LICENSE)
import re
import time

import paramiko

from datadog_checks.base import AgentCheck, is_affirmative

# Example ssh remote version: http://supervisord.org/changes.html
#   - SSH-2.0-OpenSSH_8.1
SSH_REMOTE_VERSION_PATTERN = re.compile(
    r"""
    ^.*_
    (?P<major>0|[1-9]\d*)
    \.
    (?P<minor>0|[1-9]\d*)
    (?P<release>p[1-9]\d*)?
    """,
    re.VERBOSE,
)


class CheckSSH(AgentCheck):
    SSH_SERVICE_CHECK_NAME = 'ssh.can_connect'
    SFTP_SERVICE_CHECK_NAME = 'sftp.can_connect'

    def __init__(self, name, init_config, instances):
        super(CheckSSH, self).__init__(name, init_config, instances)
        self.host = self.instance['host']
        self.port = int(self.instance.get('port', 22))
        self.username = self.instance['username']
        self.password = self.instance.get('password')
        self.private_key_file = self.instance.get('private_key_file')
        self.private_key_type = self.instance.get('private_key_type', 'rsa')
        self.sftp_check = is_affirmative(self.instance.get('sftp_check', True))
        self.add_missing_keys = is_affirmative(self.instance.get('add_missing_keys'))
        self.base_tags = self.instance.get('tags', [])
        self.base_tags.append("instance:{0}-{1}".format(self.host, self.port))

    def check(self, _):
        private_key = None

        if self.private_key_file is not None:
            try:
                if self.private_key_type == 'ecdsa':
                    private_key = paramiko.ECDSAKey.from_private_key_file(self.private_key_file, password=self.password)
                else:
                    private_key = paramiko.RSAKey.from_private_key_file(self.private_key_file, password=self.password)
            except IOError:
                self.warning("Unable to find private key file: %s", self.private_key_file)
            except paramiko.ssh_exception.PasswordRequiredException:
                self.warning("Private key file is encrypted but no password was given")
            except paramiko.ssh_exception.SSHException:
                self.warning("Private key file is invalid")

        client = paramiko.SSHClient()
        if self.add_missing_keys:
            client.set_missing_host_key_policy(paramiko.AutoAddPolicy())
        client.load_system_host_keys()

        exception_message = "No errors occurred"
        try:
            # Try to connect to check status of SSH
            try:
                if not private_key:
                    client.connect(self.host, port=self.port, username=self.username, password=self.password)
                else:
                    # If the private key is not valid and we pass password instead of passphrase it will attempt to
                    # connect using the password and the error will be misleading
                    client.connect(
                        self.host, port=self.port, username=self.username, passphrase=self.password, pkey=private_key
                    )
                self.service_check(self.SSH_SERVICE_CHECK_NAME, AgentCheck.OK, tags=self.base_tags)

            except Exception as e:
                exception_message = str(e)
                status = AgentCheck.CRITICAL
                self.service_check(self.SSH_SERVICE_CHECK_NAME, status, tags=self.base_tags, message=exception_message)
                if self.sftp_check:
                    self.service_check(
                        self.SFTP_SERVICE_CHECK_NAME, status, tags=self.base_tags, message=exception_message
                    )
                raise

            self._collect_metadata(client)

            # Open sftp session on the existing connection to check status of SFTP
            if self.sftp_check:
                try:
                    sftp = client.open_sftp()
                    # Check response time of SFTP
                    start_time = time.time()
                    sftp.listdir('.')
                    status = AgentCheck.OK
                    end_time = time.time()
                    time_taken = end_time - start_time
                    self.gauge('sftp.response_time', time_taken, tags=self.base_tags)

                except Exception as e:
                    exception_message = str(e)
                    status = AgentCheck.CRITICAL

<<<<<<< HEAD
                if status is AgentCheck.OK:
                    exception_message = None
=======
                if exception_message is None:
                    exception_message = "No errors occurred"
>>>>>>> 3bf453a3

                self.service_check(self.SFTP_SERVICE_CHECK_NAME, status, tags=self.base_tags, message=exception_message)
        finally:
            # Always close the client, failure to do so leaks one thread per connection left open
            client.close()

    def _collect_metadata(self, client):
        try:
            version = client.get_transport().remote_version
        except Exception as e:
            self.log.warning("Error collecting version: %s", e)
            return

        if 'OpenSSH' in version:
            flavor = 'OpenSSH'
        else:
            flavor = 'unknown'

        self.log.debug('Version collected: %s, flavor: %s', version, flavor)

        self.set_metadata('version', version, scheme='regex', pattern=SSH_REMOTE_VERSION_PATTERN)
        self.set_metadata('flavor', flavor)<|MERGE_RESOLUTION|>--- conflicted
+++ resolved
@@ -102,13 +102,8 @@
                     exception_message = str(e)
                     status = AgentCheck.CRITICAL
 
-<<<<<<< HEAD
                 if status is AgentCheck.OK:
                     exception_message = None
-=======
-                if exception_message is None:
-                    exception_message = "No errors occurred"
->>>>>>> 3bf453a3
 
                 self.service_check(self.SFTP_SERVICE_CHECK_NAME, status, tags=self.base_tags, message=exception_message)
         finally:
