# CHANGELOG - Envoy

<<<<<<< HEAD
## 1.18.0 / 2020-09-21 / Agent 7.23.0
=======
## 1.19.0 / 2020-10-07

* [Added] Add encoding in log config sample. See [#7708](https://github.com/DataDog/integrations-core/pull/7708).
* [Fixed] Update Watchdog metrics. See [#7740](https://github.com/DataDog/integrations-core/pull/7740).
* [Fixed] Properly handle a parsing edge case. See [#7717](https://github.com/DataDog/integrations-core/pull/7717).

## 1.18.0 / 2020-09-21
>>>>>>> 35925410

* [Added] Add RequestsWrapper option to support UTF-8 for basic auth. See [#7441](https://github.com/DataDog/integrations-core/pull/7441).
* [Fixed] Do not render null defaults for config spec example consumer. See [#7503](https://github.com/DataDog/integrations-core/pull/7503).
* [Fixed] Update proxy section in conf.yaml. See [#7336](https://github.com/DataDog/integrations-core/pull/7336).

## 1.17.0 / 2020-08-10 / Agent 7.22.0

* [Added] envoy config specs. See [#7157](https://github.com/DataDog/integrations-core/pull/7157).
* [Fixed] Update logs config service field to optional. See [#7209](https://github.com/DataDog/integrations-core/pull/7209).
* [Fixed] DOCS-838 Template wording. See [#7038](https://github.com/DataDog/integrations-core/pull/7038).
* [Fixed] Use inclusive naming. See [#7156](https://github.com/DataDog/integrations-core/pull/7156).
* [Fixed] Update ntlm_domain example. See [#7118](https://github.com/DataDog/integrations-core/pull/7118).

## 1.16.0 / 2020-06-29 / Agent 7.21.0

* [Added] Add note about warning concurrency. See [#6967](https://github.com/DataDog/integrations-core/pull/6967).

## 1.15.2 / 2020-05-26 / Agent 7.20.0

* [Fixed] Handle server info for envoy <= 1.8. See [#6740](https://github.com/DataDog/integrations-core/pull/6740).

## 1.15.1 / 2020-05-19

* [Fixed] Safer metadata error handling. See [#6685](https://github.com/DataDog/integrations-core/pull/6685).

## 1.15.0 / 2020-05-17

* [Added] Collect version metadata. See [#6595](https://github.com/DataDog/integrations-core/pull/6595).
* [Added] Allow optional dependency installation for all checks. See [#6589](https://github.com/DataDog/integrations-core/pull/6589).
* [Fixed] Fix style to account for new flake8 rules. See [#6620](https://github.com/DataDog/integrations-core/pull/6620).

## 1.14.0 / 2020-04-04 / Agent 7.19.0

* [Added] Update doc about whitelist and blacklist. See [#5875](https://github.com/DataDog/integrations-core/pull/5875).
* [Fixed] Update deprecated imports. See [#6088](https://github.com/DataDog/integrations-core/pull/6088).
* [Fixed] Remove logs sourcecategory. See [#6121](https://github.com/DataDog/integrations-core/pull/6121).

## 1.13.0 / 2020-02-22 / Agent 7.18.0

* [Added] Add support for more metrics in Envoy integration. See [#5537](https://github.com/DataDog/integrations-core/pull/5537). Thanks [csssuf](https://github.com/csssuf).

## 1.12.0 / 2020-01-13 / Agent 7.17.0

* [Added] Use lazy logging format. See [#5377](https://github.com/DataDog/integrations-core/pull/5377).

## 1.11.0 / 2019-12-02 / Agent 7.16.0

* [Added] Add new metrics for Redis. See [#4946](https://github.com/DataDog/integrations-core/pull/4946). Thanks [tony612](https://github.com/tony612).
* [Added] Add auth type to RequestsWrapper. See [#4708](https://github.com/DataDog/integrations-core/pull/4708).

## 1.10.0 / 2019-10-11 / Agent 6.15.0

* [Added] Add xDS-related metrics. See [#4634](https://github.com/DataDog/integrations-core/pull/4634). Thanks [csssuf](https://github.com/csssuf).
* [Added] Add option to override KRB5CCNAME env var. See [#4578](https://github.com/DataDog/integrations-core/pull/4578).

## 1.9.0 / 2019-08-24 / Agent 6.14.0

* [Added] Add RequestsWrapper to envoy. See [#4120](https://github.com/DataDog/integrations-core/pull/4120).

## 1.8.0 / 2019-07-04 / Agent 6.13.0

* [Added] Add cluster.ssl metrics to Envoy integration. See [#3976](https://github.com/DataDog/integrations-core/pull/3976). Thanks [csssuf](https://github.com/csssuf).
* [Added] Add Envoy upstream_rq_completed cluster metrics. See [#3955](https://github.com/DataDog/integrations-core/pull/3955). Thanks [csssuf](https://github.com/csssuf).

## 1.7.0 / 2019-06-19

* [Added] Add more listener metrics. See [#3922](https://github.com/DataDog/integrations-core/pull/3922).

## 1.6.0 / 2019-06-18

* [Added] Add logs config to envoy. See [#3918](https://github.com/DataDog/integrations-core/pull/3918).

## 1.5.0 / 2019-03-29 / Agent 6.11.0

* [Added] Adhere to style. See [#3366](https://github.com/DataDog/integrations-core/pull/3366).

## 1.4.0 / 2018-09-05 / Agent 6.5.0

* [Changed] Change order of precedence of whitelist and blacklist for pattern filtering. See [#2174][1].

## 1.3.0 / 2018-08-06

* [Added] Add ability to whitelist/blacklist metrics. See [#1975][2].
* [Changed] Add data files to the wheel package. See [#1727][3].

## 1.2.1 / 2018-06-14 / Agent 6.4.0

* [Fixed] properly send tags for histograms. See [#1741][4].

## 1.2.0 / 2018-06-07

* [Added] support histograms, fix count submission. See [#1616][5].

## 1.1.0 / 2018-05-11

* [FEATURE] add newly-documented metrics. See #1326
* [IMPROVEMENT] tags can now contain the dot metric delimiter itself. See #1404

## 1.0.0 / 2018-03-23

* [FEATURE] add Envoy integration. See #1156

<!--- The following link definition list is generated by PimpMyChangelog --->
[1]: https://github.com/DataDog/integrations-core/pull/2174
[2]: https://github.com/DataDog/integrations-core/pull/1975
[3]: https://github.com/DataDog/integrations-core/pull/1727
[4]: https://github.com/DataDog/integrations-core/pull/1741
[5]: https://github.com/DataDog/integrations-core/pull/1616<|MERGE_RESOLUTION|>--- conflicted
+++ resolved
@@ -1,16 +1,12 @@
 # CHANGELOG - Envoy
 
-<<<<<<< HEAD
-## 1.18.0 / 2020-09-21 / Agent 7.23.0
-=======
 ## 1.19.0 / 2020-10-07
 
 * [Added] Add encoding in log config sample. See [#7708](https://github.com/DataDog/integrations-core/pull/7708).
 * [Fixed] Update Watchdog metrics. See [#7740](https://github.com/DataDog/integrations-core/pull/7740).
 * [Fixed] Properly handle a parsing edge case. See [#7717](https://github.com/DataDog/integrations-core/pull/7717).
 
-## 1.18.0 / 2020-09-21
->>>>>>> 35925410
+## 1.18.0 / 2020-09-21 / Agent 7.23.0
 
 * [Added] Add RequestsWrapper option to support UTF-8 for basic auth. See [#7441](https://github.com/DataDog/integrations-core/pull/7441).
 * [Fixed] Do not render null defaults for config spec example consumer. See [#7503](https://github.com/DataDog/integrations-core/pull/7503).
