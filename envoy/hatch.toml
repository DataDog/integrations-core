--- conflicted
+++ resolved
@@ -6,15 +6,7 @@
 ]
 
 [[envs.default.matrix]]
-<<<<<<< HEAD
-python = ["2.7"]
-api-version = ["2"]
-
-[[envs.default.matrix]]
-python = ["3.12"]
-=======
-python = ["3.11"]
->>>>>>> 795b67e7
+python = [3.12]
 api-version = ["2", "3"]
 
 [envs.default.overrides]
