# Agent Check: Envoy

## Overview

This check collects distributed system observability metrics from [Envoy][1].

## Setup

### Installation

The Envoy check is included in the [Datadog Agent][2] package, so you don't need to install anything else on your server.

#### Istio

If you are using Envoy as part of [Istio][3], configure the Envoy integration to collect metrics from the Istio proxy metrics endpoint.

    ```yaml
    instances:
      - openmetrics_endpoint: localhost:15090/stats/prometheus
    ```

#### Standard

There are 2 ways to setup the `/stats` endpoint:

##### Unsecured stats endpoint

Here's an example Envoy admin configuration:

```yaml
admin:
  access_log_path: "/dev/null"
  address:
    socket_address:
      address: 0.0.0.0
      port_value: 8001
```

##### Secured stats endpoint

Create a listener/vhost that routes to the [admin endpoint][5] (Envoy connecting to itself), but only has a route for `/stats`; all other routes get a static/error response. Additionally, this allows nice integration with L3 filters for auth, for example.

Here's an example config from [envoy_secured_stats_config.json][6]:

```yaml
admin:
  access_log_path: /dev/null
  address:
    socket_address:
      protocol: TCP
      address: 127.0.0.1
      port_value: 8081
static_resources:
  listeners:
    - address:
        socket_address:
          protocol: TCP
          address: 0.0.0.0
          port_value: 80
      filter_chains:
        - filters:
            - name: envoy.http_connection_manager
              config:
                codec_type: AUTO
                stat_prefix: ingress_http
                route_config:
                  virtual_hosts:
                    - name: backend
                      domains:
                        - "*"
                      routes:
                        - match:
                            prefix: /stats
                          route:
                            cluster: service_stats
                http_filters:
                  - name: envoy.router
                    config:
  clusters:
    - name: service_stats
      connect_timeout: 0.250s
      type: LOGICAL_DNS
      lb_policy: ROUND_ROBIN
      hosts:
        - socket_address:
            protocol: TCP
            address: 127.0.0.1
            port_value: 8001
```

### Configuration

<!-- xxx tabs xxx -->
<!-- xxx tab "Host" xxx -->

#### Host

To configure this check for an Agent running on a host:

##### Metric collection

1. Edit the `envoy.d/conf.yaml` file, in the `conf.d/` folder at the root of your [Agent's configuration directory][7] to start collecting your Envoy performance data. See the [sample envoy.d/conf.yaml][8] for all available configuration options.

    ```yaml
    init_config:

    instances:
        ## @param openmetrics_endpoint - string - required
        ## The URL exposing metrics in the OpenMetrics format.
        #
      - openmetrics_endpoint: http://localhost:8001/stats/prometheus

    ```

2. Check if the Datadog Agent can access Envoy's [admin endpoint][5].
3. [Restart the Agent][9].

<<<<<<< HEAD
=======
###### Metric filtering

Metrics can be filtered with the parameters`included_metrics` or `excluded_metrics` using regular expressions. If both parameters are used, `included_metrics` is applied first, then `excluded_metrics` is applied on the resulting set.

The filtering occurs before tag extraction, so you have the option to have certain tags decide whether or not to keep or ignore metrics. An exhaustive list of all metrics and tags can be found in [metrics.py][10]. Let's walk through an example of Envoy metric tagging!

```python
...
'cluster.grpc.success': {
    'tags': (
        ('<CLUSTER_NAME>', ),
        ('<GRPC_SERVICE>', '<GRPC_METHOD>', ),
        (),
    ),
    ...
},
...
```

Here there are `3` tag sequences: `('<CLUSTER_NAME>')`, `('<GRPC_SERVICE>', '<GRPC_METHOD>')`, and empty `()`. The number of sequences corresponds exactly to how many metric parts there are. For this metric, there are `3` parts: `cluster`, `grpc`, and `success`. Envoy separates everything with a `.`, hence the final metric name would be:

`cluster.<CLUSTER_NAME>.grpc.<GRPC_SERVICE>.<GRPC_METHOD>.success`

If you care only about the cluster name and grpc service, you would add this to your `included_metrics`:

`^cluster\.<CLUSTER_NAME>\.grpc\.<GRPC_SERVICE>\.`

>>>>>>> 014ed23b
##### Log collection

<!-- partial
{{< site-region region="us3" >}}
**Log collection is not supported for the Datadog {{< region-param key="dd_site_name" >}} site**.
{{< /site-region >}}
partial -->

_Available for Agent versions >6.0_

1. Collecting logs is disabled by default in the Datadog Agent, enable it in your `datadog.yaml` file:

   ```yaml
   logs_enabled: true
   ```

2. Next, edit `envoy.d/conf.yaml` by uncommenting the `logs` lines at the bottom. Update the logs `path` with the correct path to your Envoy log files.

   ```yaml
   logs:
     - type: file
       path: /var/log/envoy.log
       source: envoy
       service: envoy
   ```

3. [Restart the Agent][9].

<!-- xxz tab xxx -->
<!-- xxx tab "Containerized" xxx -->

#### Containerized

For containerized environments, see the [Autodiscovery Integration Templates][11] for guidance on applying the parameters below.

##### Metric collection

| Parameter            | Value                                       |
| -------------------- | ------------------------------------------- |
| `<INTEGRATION_NAME>` | `envoy`                                     |
| `<INIT_CONFIG>`      | blank or `{}`                               |
| `<INSTANCE_CONFIG>`  | `{"openmetrics_endpoint": "http://%%host%%:80/stats/prometheus"}` |

##### Log collection

<!-- partial
{{< site-region region="us3" >}}
**Log collection is not supported for the Datadog {{< region-param key="dd_site_name" >}} site**.
{{< /site-region >}}
partial -->

_Available for Agent versions >6.0_

Collecting logs is disabled by default in the Datadog Agent. To enable it, see [Kubernetes Log Collection][12].

| Parameter      | Value                                              |
| -------------- | -------------------------------------------------- |
| `<LOG_CONFIG>` | `{"source": "envoy", "service": "<SERVICE_NAME>"}` |

<!-- xxz tab xxx -->
<!-- xxz tabs xxx -->

### Validation

[Run the Agent's status subcommand][13] and look for `envoy` under the Checks section.

## Data Collected

### Metrics

See [metadata.csv][14] for a list of metrics provided by this integration.

See [metrics.py][10] for a list of tags sent by each metric.

### Events

The Envoy check does not include any events.

### Service Checks

See [service_checks.json][15] for a list of service checks provided by this integration.

## Troubleshooting

### Common problems

#### Endpoint `/server_info` unreachable
- Disable the `collect_server_info` option in your Envoy configuration, if the endpoint is not available in your Envoy environment, to minimize error logs.

**Note**: Envoy version data is not collected.

Need help? Contact [Datadog support][16].

[1]: https://www.envoyproxy.io
[2]: https://app.datadoghq.com/account/settings#agent
[3]: https://istio.io
[4]: https://istio.io/latest/docs/ops/deployment/requirements/#ports-used-by-istio
[5]: https://www.envoyproxy.io/docs/envoy/latest/operations/admin
[6]: https://gist.github.com/ofek/6051508cd0dfa98fc6c13153b647c6f8
[7]: https://docs.datadoghq.com/agent/guide/agent-configuration-files/#agent-configuration-directory
[8]: https://github.com/DataDog/integrations-core/blob/master/envoy/datadog_checks/envoy/data/conf.yaml.example
[9]: https://docs.datadoghq.com/agent/guide/agent-commands/#start-stop-and-restart-the-agent
[10]: https://github.com/DataDog/integrations-core/blob/master/envoy/datadog_checks/envoy/metrics.py
[11]: https://docs.datadoghq.com/agent/kubernetes/integrations/
[12]: https://docs.datadoghq.com/agent/kubernetes/log/
[13]: https://docs.datadoghq.com/agent/guide/agent-commands/#agent-status-and-information
[14]: https://github.com/DataDog/integrations-core/blob/master/envoy/metadata.csv
[15]: https://github.com/DataDog/integrations-core/blob/master/envoy/assets/service_checks.json
[16]: https://docs.datadoghq.com/help/<|MERGE_RESOLUTION|>--- conflicted
+++ resolved
@@ -115,36 +115,6 @@
 2. Check if the Datadog Agent can access Envoy's [admin endpoint][5].
 3. [Restart the Agent][9].
 
-<<<<<<< HEAD
-=======
-###### Metric filtering
-
-Metrics can be filtered with the parameters`included_metrics` or `excluded_metrics` using regular expressions. If both parameters are used, `included_metrics` is applied first, then `excluded_metrics` is applied on the resulting set.
-
-The filtering occurs before tag extraction, so you have the option to have certain tags decide whether or not to keep or ignore metrics. An exhaustive list of all metrics and tags can be found in [metrics.py][10]. Let's walk through an example of Envoy metric tagging!
-
-```python
-...
-'cluster.grpc.success': {
-    'tags': (
-        ('<CLUSTER_NAME>', ),
-        ('<GRPC_SERVICE>', '<GRPC_METHOD>', ),
-        (),
-    ),
-    ...
-},
-...
-```
-
-Here there are `3` tag sequences: `('<CLUSTER_NAME>')`, `('<GRPC_SERVICE>', '<GRPC_METHOD>')`, and empty `()`. The number of sequences corresponds exactly to how many metric parts there are. For this metric, there are `3` parts: `cluster`, `grpc`, and `success`. Envoy separates everything with a `.`, hence the final metric name would be:
-
-`cluster.<CLUSTER_NAME>.grpc.<GRPC_SERVICE>.<GRPC_METHOD>.success`
-
-If you care only about the cluster name and grpc service, you would add this to your `included_metrics`:
-
-`^cluster\.<CLUSTER_NAME>\.grpc\.<GRPC_SERVICE>\.`
-
->>>>>>> 014ed23b
 ##### Log collection
 
 <!-- partial
