--- conflicted
+++ resolved
@@ -23,16 +23,11 @@
     DOCKER*
     COMPOSE*
 setenv =
-<<<<<<< HEAD
-    FLAVOR=default
-    ENVOY_VERSION=1.14.1
-    DDEV_SKIP_GENERIC_TAGS_CHECK=true
-=======
     2: FLAVOR=api_v2
     2: ENVOY_VERSION=1.14.1
     3: FLAVOR=api_v3
     3: ENVOY_VERSION=1.18.3
->>>>>>> 8920f58d
+    DDEV_SKIP_GENERIC_TAGS_CHECK=true
 commands =
     pip install -r requirements.in
     pytest -v {posargs} --benchmark-skip
