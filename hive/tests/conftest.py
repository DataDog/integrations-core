# (C) Datadog, Inc. 2019-present
# All rights reserved
# Licensed under a 3-clause BSD style license (see LICENSE)

import os

import pytest

from datadog_checks.dev import docker_run
from datadog_checks.dev.conditions import CheckDockerLogs
from datadog_checks.dev.utils import load_jmx_config

from .common import HERE, HOST, METASTORE_PORT, SERVER_PORT


@pytest.fixture(scope="session")
def dd_environment():
    compose_file = os.path.join(HERE, 'compose', 'docker-compose.yaml')
    with docker_run(
        compose_file,
        conditions=[
            CheckDockerLogs(
                compose_file,
                [r'datanode:\d+ is available', 'Starting Hive Metastore Server', 'Starting HiveServer2'],
                matches='all',
            )
        ],
    ):
<<<<<<< HEAD
        instance = {'host': 'localhost', 'port': 8809}
        config = load_jmx_config()
        config['instances'] = [instance]
=======
        instance_metastore = {'host': HOST, 'port': METASTORE_PORT}
        instance_server = {'host': HOST, 'port': SERVER_PORT}
        config = load_jmx_config()
        config['instances'] = [instance_metastore, instance_server]
>>>>>>> d57710e9
        yield config, {'use_jmx': True}<|MERGE_RESOLUTION|>--- conflicted
+++ resolved
@@ -26,14 +26,8 @@
             )
         ],
     ):
-<<<<<<< HEAD
-        instance = {'host': 'localhost', 'port': 8809}
-        config = load_jmx_config()
-        config['instances'] = [instance]
-=======
         instance_metastore = {'host': HOST, 'port': METASTORE_PORT}
         instance_server = {'host': HOST, 'port': SERVER_PORT}
         config = load_jmx_config()
         config['instances'] = [instance_metastore, instance_server]
->>>>>>> d57710e9
         yield config, {'use_jmx': True}