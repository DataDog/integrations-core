--- conflicted
+++ resolved
@@ -35,11 +35,7 @@
 | ------------------------------- | -------------------------------------------------------------------------- |
 | Client ID                       | The Client ID from Sophos Central Cloud.                                         |
 | Client Secret                   | The Client Secret from Sophos Central Cloud.                                     |
-<<<<<<< HEAD
-| Get Endpoint Details            | Set to "true" to collect endpoint details for Sophos Central Cloud Alert and Event Logs, otherwise set to "false".                 |
-=======
 | Get Endpoint Details            | Set to "true" to collect endpoint details for Sophos Central Cloud Alert and Event Logs, otherwise set to "false". Default is "true".                 |
->>>>>>> d0ac99c1
 
 ## Data Collected
 
