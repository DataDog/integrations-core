{
  "manifest_version": "2.0.0",
  "app_uuid": "d0c1b332-dc56-46c8-ab6a-048052f91e41",
  "app_id": "infiniband",
  "display_on_public_website": true,
  "tile": {
    "overview": "README.md#Overview",
    "configuration": "README.md#Setup",
    "support": "README.md#Support",
    "changelog": "CHANGELOG.md",
    "description": "Collect and graph InfiniBand performance and statistics",
    "title": "InfiniBand",
    "media": [],
    "classifier_tags": [
      "Supported OS::Linux",
      "Category::Network",
      "Offering::Integration",
      "Queried Data Type::Metrics",
      "Submitted Data Type::Metrics"
    ]
  },
  "assets": {
    "integration": {
      "auto_install": true,
      "source_type_id": 40961727,
      "source_type_name": "Infiniband",
      "configuration": {
        "spec": "assets/configuration/spec.yaml"
      },
      "events": {
        "creates_events": false
      },
      "metrics": {
        "prefix": "infiniband.",
        "check": "infiniband.VL15_dropped",
        "metadata_path": "metadata.csv"
      }
    },
<<<<<<< HEAD
    "monitors": {
      "port_state": "assets/monitors/port_state.json",
      "physical_state": "assets/monitors/physical_state.json"
=======
    "dashboards": {
      "InfiniBand Overview": "assets/dashboards/infiniband_overview.json"
>>>>>>> 7623157f
    }
  },
  "author": {
    "support_email": "help@datadoghq.com",
    "name": "Datadog",
    "homepage": "https://www.datadoghq.com",
    "sales_email": "info@datadoghq.com"
  }
}<|MERGE_RESOLUTION|>--- conflicted
+++ resolved
@@ -36,14 +36,12 @@
         "metadata_path": "metadata.csv"
       }
     },
-<<<<<<< HEAD
     "monitors": {
       "port_state": "assets/monitors/port_state.json",
       "physical_state": "assets/monitors/physical_state.json"
-=======
+    },
     "dashboards": {
       "InfiniBand Overview": "assets/dashboards/infiniband_overview.json"
->>>>>>> 7623157f
     }
   },
   "author": {
