# CHANGELOG - cisco_secure_web_appliance

<!-- towncrier release notes start -->

<<<<<<< HEAD
## 1.1.0 / 2025-10-02 / Agent 7.72.0
=======
## 1.2.0 / 2025-10-31

***Added***:

* Update python classifier to python 3.13 ([#21473](https://github.com/DataDog/integrations-core/pull/21473))

## 1.1.0 / 2025-10-02
>>>>>>> 756f7d10

***Added***:

* Bump datadog-checks-base to 37.21.0 ([#21477](https://github.com/DataDog/integrations-core/pull/21477))

## 1.0.0 / 2025-03-19 / Agent 7.65.0

***Added***:

* Initial Release ([#18717](https://github.com/DataDog/integrations-core/pull/18717))<|MERGE_RESOLUTION|>--- conflicted
+++ resolved
@@ -2,17 +2,13 @@
 
 <!-- towncrier release notes start -->
 
-<<<<<<< HEAD
-## 1.1.0 / 2025-10-02 / Agent 7.72.0
-=======
 ## 1.2.0 / 2025-10-31
 
 ***Added***:
 
 * Update python classifier to python 3.13 ([#21473](https://github.com/DataDog/integrations-core/pull/21473))
 
-## 1.1.0 / 2025-10-02
->>>>>>> 756f7d10
+## 1.1.0 / 2025-10-02 / Agent 7.72.0
 
 ***Added***:
 
