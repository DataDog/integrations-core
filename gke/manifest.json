--- conflicted
+++ resolved
@@ -16,8 +16,8 @@
       "Supported OS::macOS",
       "Supported OS::Windows",
       "Category::Containers",
-<<<<<<< HEAD
-      "Category::Orchestration"
+      "Category::Orchestration",
+      "Offering::Integration"
     ],
     "resources": [
       {
@@ -36,10 +36,6 @@
         "resource_type": "blog",
         "url": "https://www.datadoghq.com/blog/gke-dashboards-integration-improvements/"
       }
-=======
-      "Category::Orchestration",
-      "Offering::Integration"
->>>>>>> d49c572f
     ]
   },
   "author": {
