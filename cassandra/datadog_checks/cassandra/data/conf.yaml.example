--- conflicted
+++ resolved
@@ -15,21 +15,6 @@
     #
     cassandra_aliasing: true
 
-<<<<<<< HEAD
-  ## @param tags  - list of key:value element - optional
-  ## List of tags to attach to every metric, event and service check emitted by this integration.
-  ## The 'environment' tag depends on the <cluster_name> in Cassandra configuration:
-  ##   - if the environment information (eg 'prod' or 'test') is included in the <cluster_name>, just use <cluster_name>.
-  ##   - otherwise it's good to add the information to the 'environment' tag (eg 'prod-<cluster_name>').
-  ## This will prevent aggregating metrics matchingly named clusters in distinct environments.
-  ## The 'datacenter' tag should be the name of the Cassandra data center the node belongs to.
-  ##
-  ## Learn more about tagging: https://docs.datadoghq.com/tagging/
-  #
-  #  tags:
-  #    - environment:default_environment
-  #    - datacenter:default_datacenter
-=======
     ## @param tags  - list of key:value element - optional
     ## List of tags to attach to every metric, event and service check emitted by this integration.
     ## The 'environment' tag depends on the <cluster_name> in Cassandra configuration:
@@ -41,9 +26,8 @@
     ## Learn more about tagging: https://docs.datadoghq.com/tagging/
     #
     # tags:
-    #   - environment: default_environment
-    #   - datacenter: default_datacenter
->>>>>>> 56447f7f
+    #   - environment:default_environment
+    #   - datacenter:default_datacenter
 
     ## @param user - string - optional
     ## Username from the credentials needed to connect to the host.
