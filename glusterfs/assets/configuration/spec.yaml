--- conflicted
+++ resolved
@@ -4,18 +4,6 @@
   options:
   - template: init_config
     options:
-<<<<<<< HEAD
-=======
-    - name: gstatus_path
-      description: |
-        Path to the gstatus command.
-
-        A version of the gstatus is shipped with the Agent binary.
-        If you are using a source install, specify the location of gstatus.
-      value:
-        type: string
-        example: <datadog-agent>/embedded/sbin/gstatus
->>>>>>> e83973e3
     - template: init_config/default
   - template: instances
     options:
