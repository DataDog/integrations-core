--- conflicted
+++ resolved
@@ -2,17 +2,6 @@
 #
 init_config:
 
-<<<<<<< HEAD
-=======
-    ## @param gstatus_path - string - optional - default: <datadog-agent>/embedded/sbin/gstatus
-    ## Path to the gstatus command.
-    ##
-    ## A version of the gstatus is shipped with the Agent binary.
-    ## If you are using a source install, specify the location of gstatus.
-    #
-    # gstatus_path: <datadog-agent>/embedded/sbin/gstatus
-
->>>>>>> e83973e3
     ## @param service - string - optional
     ## Attach the tag `service:<SERVICE>` to every metric, event, and service check emitted by this integration.
     ##
