# (C) Datadog, Inc. 2020-present
# All rights reserved
# Licensed under a 3-clause BSD style license (see LICENSE)
import json

try:
    from json.decoder import JSONDecodeError
except ImportError:
    from simplejson import JSONDecodeError

import os
import subprocess
from typing import Dict, List  # noqa: F401

from datadog_checks.base import AgentCheck, ConfigurationError
from datadog_checks.base.config import is_affirmative

try:
    import datadog_agent
except ImportError:
    from datadog_checks.base.stubs import datadog_agent

from .metrics import BRICK_STATS, CLUSTER_STATS, PARSE_METRICS, VOL_SUBVOL_STATS, VOLUME_STATS

from .glusterlib.cluster import Cluster


GLUSTER_VERSION = 'glfs_version'
CLUSTER_STATUS = 'cluster_status'

<<<<<<< HEAD
=======
GSTATUS_PATH_SUFFIX = '/embedded/sbin/gstatus'

>>>>>>> e83973e3

class GlusterfsCheck(AgentCheck):
    __NAMESPACE__ = 'glusterfs'

    CLUSTER_SC = "cluster.health"
    VOLUME_SC = "volume.health"
    BRICK_SC = "brick.health"

    def __init__(self, name, init_config, instances):
        # type: (str, Dict, List[Dict]) -> None
        super(GlusterfsCheck, self).__init__(name, init_config, instances)
        self._tags = self.instance.get('tags', [])
<<<<<<< HEAD
        self.use_sudo = is_affirmative(self.instance.get('use_sudo', True))

=======

        # Check if customer set gstatus path
        if init_config.get('gstatus_path'):
            self.gstatus_cmd = init_config.get('gstatus_path')
        else:
            path = datadog_agent.get_config('run_path')
            if path.endswith('/run'):
                path = path[:-4]
            path = path + GSTATUS_PATH_SUFFIX
            if os.path.exists(path):
                self.gstatus_cmd = path
            else:
                raise ConfigurationError(
                    'Glusterfs check requires `gstatus` to be installed or set the path to the installed version.'
                )
        self.log.debug("Using gstatus path `%s`", self.gstatus_cmd)
        self.use_sudo = is_affirmative(self.instance.get('use_sudo', True))

    def get_gstatus_output(self, cmd):
        res = subprocess.run(cmd.split(), capture_output=True, text=True)
        return res.stdout, res.stderr, res.returncode

>>>>>>> e83973e3
    def check(self, _):
        gstatus = json.loads(self.get_gstatus_data())
        if 'data' in gstatus:
            data = gstatus['data']
            self.submit_metrics(data, 'cluster', CLUSTER_STATS, self._tags)

            self.submit_version_metadata(data)

            volume_info = data.get('volume_summary', [])
            self.parse_volume_summary(volume_info)

            if CLUSTER_STATUS in data:
                status = data[CLUSTER_STATUS].lower()
                if status == 'healthy':
                    self.service_check(self.CLUSTER_SC, AgentCheck.OK, tags=self._tags)
                elif status == 'degraded':
                    self.service_check(
                        self.CLUSTER_SC, AgentCheck.CRITICAL, tags=self._tags, message="Cluster status is %s" % status
                    )
                else:
                    self.service_check(
                        self.CLUSTER_SC, AgentCheck.WARNING, tags=self._tags, message="Cluster status is %s" % status
                    )
        else:
            self.log.warning("No data from gstatus: %s", gstatus)

    @AgentCheck.metadata_entrypoint
    def submit_version_metadata(self, data):
        raw_version = data.get(GLUSTER_VERSION)
        if not raw_version:
            self.log.warning('Could not retrieve GlusterFS version info: %s', raw_version)
            return

        self.log.debug('Found GlusterFS version: %s', raw_version)
        try:
            major, minor, patch = self.parse_version(raw_version)
            version_parts = {'major': str(int(major)), 'minor': str(int(minor))}
            if patch:
                version_parts['patch'] = str(int(patch))
            self.set_metadata('version', raw_version, scheme='parts', part_map=version_parts)
        except Exception as e:
            self.log.debug("Could not handle GlusterFS version: %s", str(e))

    def parse_version(self, version):
        # type (str) -> str, str, str
        """
        GlusterFS versions are in format <major>.<minor>
        """
        major, minor, patch = None, None, None
        try:
            split_version = version.split('.')
            major, minor = split_version[0:2]
            if len(split_version) > 2:
                patch = split_version[2]
        except ValueError as e:
            self.log.debug("Unable to parse GlusterFS version %s: %s", str(version), str(e))
        return major, minor, patch

    def parse_volume_summary(self, output):
        for volume in output:
            volume_tags = ["vol_name:{}".format(volume.get('name')), "vol_type:{}".format(volume.get('type'))]
            volume_tags.extend(self._tags)
            self.submit_metrics(volume, 'volume', VOLUME_STATS, volume_tags)

            if 'subvols' in volume:
                self.parse_subvols_stats(volume.get('subvols', []), volume_tags)

            self.submit_service_check(self.VOLUME_SC, volume.get('health'), volume_tags)

    def parse_subvols_stats(self, subvols, volume_tags):
        for subvol in subvols:
            subvol_tags = volume_tags + ['subvol_name:{}'.format(subvol.get('name'))]
            self.submit_metrics(subvol, 'subvol', VOL_SUBVOL_STATS, subvol_tags)
            self.submit_service_check(self.BRICK_SC, subvol['health'], subvol_tags)

            for brick in subvol.get('bricks', []):
                brick_name = brick['name'].split(":")
                brick_server = brick_name[0]
                brick_export = brick_name[1]
                brick_type = brick['type']
                brick_device = brick['device']
                fs_name = brick['fs_name']
                tags = [
                    'brick_server:{}'.format(brick_server),
                    'brick_export:{}'.format(brick_export),
                    'type:{}'.format(brick_type),
                    'device:{}'.format(brick_device),
                    'fs_name:{}'.format(fs_name),
                ]
                tags.extend(subvol_tags)
                self.submit_metrics(brick, 'brick', BRICK_STATS, tags)

    def submit_metrics(self, payload, prefix, metric_mapping, tags):
        """
        Parse a payload with a given metric_mapping and submit metric for valid values.
        Some values contain measurements like `GiB` which should be removed and only submitted if consistent
        """
        for key, metric in metric_mapping.items():
            if key in payload:
                value = payload[key]

                if key in PARSE_METRICS:
                    try:
                        value_parsed = value.split(" ")
                        value = float(value_parsed[0])
                    except ValueError as e:
                        self.log.debug("Unable to parse value for %s: %s", key, str(e))
                        continue
                self.gauge('{}.'.format(prefix) + metric, value, tags)
            else:
                self.log.debug("Field not found in %s data: %s", prefix, key)

    def submit_service_check(self, sc_name, val, tags):
        msg = "Health in state: %s" % val
        status = val.lower()
        if status == 'up':
            self.service_check(sc_name, AgentCheck.OK, tags=tags)
        elif status == 'partial':
            self.service_check(sc_name, AgentCheck.WARNING, tags=tags, message=msg)
        elif status == 'degraded' or status == 'down':
            self.service_check(sc_name, AgentCheck.CRITICAL, tags=tags, message=msg)
        else:
            self.service_check(sc_name, AgentCheck.UNKNOWN, tags=tags, message=msg)


    def get_gstatus_data(self):
        options = type('', (), {})()
        options.volumes = False
        options.alldata = True
        options.brickinfo = False
        options.displayquota = False
        options.displaysnap = False
        options.units = "g"
        options.output_mode = "json"

        cluster = Cluster(options, None)
        # check_version(cluster)
        cluster.gather_data()

        return self.return_json(cluster)

    def return_json(self, data):
        from datetime import datetime

        # Build the cluster data for json
        gstatus = {}
        gstatus['cluster_status']  = data.cluster_status
        gstatus['glfs_version']    = data.glusterfs_version
        gstatus['node_count']      = data.nodes
        gstatus['nodes_active']    = data.nodes_reachable
        gstatus['volume_count']    = data.volume_count
        gstatus['volumes_started'] = data.volumes_started
        if data.volume_count:
            gstatus['volume_summary'] = data.volume_data

        return json.dumps({
            "last_updated": str(datetime.now()),
            "data": gstatus
        })<|MERGE_RESOLUTION|>--- conflicted
+++ resolved
@@ -28,11 +28,6 @@
 GLUSTER_VERSION = 'glfs_version'
 CLUSTER_STATUS = 'cluster_status'
 
-<<<<<<< HEAD
-=======
-GSTATUS_PATH_SUFFIX = '/embedded/sbin/gstatus'
-
->>>>>>> e83973e3
 
 class GlusterfsCheck(AgentCheck):
     __NAMESPACE__ = 'glusterfs'
@@ -45,33 +40,8 @@
         # type: (str, Dict, List[Dict]) -> None
         super(GlusterfsCheck, self).__init__(name, init_config, instances)
         self._tags = self.instance.get('tags', [])
-<<<<<<< HEAD
         self.use_sudo = is_affirmative(self.instance.get('use_sudo', True))
 
-=======
-
-        # Check if customer set gstatus path
-        if init_config.get('gstatus_path'):
-            self.gstatus_cmd = init_config.get('gstatus_path')
-        else:
-            path = datadog_agent.get_config('run_path')
-            if path.endswith('/run'):
-                path = path[:-4]
-            path = path + GSTATUS_PATH_SUFFIX
-            if os.path.exists(path):
-                self.gstatus_cmd = path
-            else:
-                raise ConfigurationError(
-                    'Glusterfs check requires `gstatus` to be installed or set the path to the installed version.'
-                )
-        self.log.debug("Using gstatus path `%s`", self.gstatus_cmd)
-        self.use_sudo = is_affirmative(self.instance.get('use_sudo', True))
-
-    def get_gstatus_output(self, cmd):
-        res = subprocess.run(cmd.split(), capture_output=True, text=True)
-        return res.stdout, res.stderr, res.returncode
-
->>>>>>> e83973e3
     def check(self, _):
         gstatus = json.loads(self.get_gstatus_data())
         if 'data' in gstatus:
