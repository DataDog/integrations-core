--- conflicted
+++ resolved
@@ -20,18 +20,14 @@
       "Supported OS::Windows",
       "Supported OS::macOS",
       "Submitted Data Type::Metrics",
-<<<<<<< HEAD
-      "Submitted Data Type::Logs"
+      "Submitted Data Type::Logs",
+      "Offering::Integration"
     ],
     "resources": [
       {
         "resource_type": "blog",
         "url": "https://www.datadoghq.com/blog/monitor-cockroachdb-performance-metrics-with-datadog"
       }
-=======
-      "Submitted Data Type::Logs",
-      "Offering::Integration"
->>>>>>> d49c572f
     ]
   },
   "author": {
