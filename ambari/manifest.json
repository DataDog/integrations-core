--- conflicted
+++ resolved
@@ -1,29 +1,4 @@
 {
-<<<<<<< HEAD
-  "display_name": "Ambari",
-  "maintainer": "help@datadoghq.com",
-  "manifest_version": "1.0.0",
-  "name": "ambari",
-  "metric_prefix": "ambari.",
-  "metric_to_check": "ambari.cpu.cpu_user",
-  "creates_events": false,
-  "short_description": "Get metrics by host or service for all your ambari managed clusters",
-  "guid": "4f518f2c-cfa7-4763-ac33-b1c8846eb738",
-  "support": "core",
-  "supported_os": [
-    "linux",
-    "mac_os"
-  ],
-  "public_title": "Ambari",
-  "categories": [
-    "processing",
-    "log collection",
-    "autodiscovery"
-  ],
-  "type": "check",
-  "is_public": true,
-  "integration_id": "ambari",
-=======
   "manifest_version": "2.0.0",
   "app_uuid": "081f9cd9-a86a-4cea-ae5b-b4f7e163f413",
   "app_id": "ambari",
@@ -51,7 +26,6 @@
     "sales_email": "info@datadoghq.com"
   },
   "oauth": {},
->>>>>>> 076cd0ec
   "assets": {
     "integration": {
       "source_type_name": "Ambari",
