--- conflicted
+++ resolved
@@ -6,14 +6,9 @@
 
 
 CLUSTERS_URL = "http://{ambari_server}:{ambari_port}/api/v1/clusters"
-<<<<<<< HEAD
-HOSTS_URL = "http://{ambari_server}:{ambari_port}/api/v1/clusters/{cluster_name}/hosts/{host_name}"
 HOST_URL = "http://{ambari_server}:{ambari_port}/api/v1/clusters/{cluster_name}/hosts/{host_name}"
-=======
 HOSTS_URL = "http://{ambari_server}:{ambari_port}/api/v1/clusters/{cluster_name}/hosts?fields=metrics"
 SERVICES_URL = "http://{ambari_server}:{ambari_port}/api/v1/clusters/{cluster_name}/services"
-
->>>>>>> cc9466cb
 
 class AmbariCheck(AgentCheck):
     
@@ -105,12 +100,4 @@
         # )
         # self.metric_type_mapping[child.tag](metric_name, value, tags=tags)
         import pdb; pdb.set_trace()
-<<<<<<< HEAD
-        server = instance.get("url")
-        port = instance.get("port")
-        endpoint = CLUSTERS_URL.format(ambari_server=server, ambari_port=port)
-        url = urljoin(server, endpoint)
-        response = self.http.get(url).json()
-=======
-        self.gauge(name, value, tags)
->>>>>>> cc9466cb
+        self.gauge(name, value, tags)