machine:
    python:
        version: 2.7.12
    services:
        - docker
    environment:
        NOSE_FILTER: 'not windows and not fixme'
        VOLATILE_DIR: '/tmp/integration-sdk-testing'
        SKIP_CLEANUP: 'true'
        INTEGRATIONS_DIR: "$HOME/embedded"
        PIP_CACHE: "$HOME/.cache/pip"
        SDK_TESTING: "true"
        DD_AGENT_BRANCH: "jaime/sdk_loadclass"

general:
  branches:
    only:
      - /jaime.*/  # for now - whitelisting
      - /tristan.*/ # for now - whitelisting

dependencies:
    pre:
        - sudo apt-get update ; sudo apt-get install -y curl apt-transport-https git libpq-dev
        - git clone -b $DD_AGENT_BRANCH --depth 1 https://github.com/DataDog/dd-agent.git $HOME/dd-agent
        - echo "$HOME/dd-agent/" > ~/virtualenvs/venv-2.7.3/lib/python2.7/site-packages/datadog-agent.pth
        - pip install pip --upgrade
        - pip install docker-compose
        - pip install pylint
        - if [ -e ~/$CIRCLE_PROJECT_REPONAME/requirements.txt ]; then pip install -r ~/$CIRCLE_PROJECT_REPONAME/requirements.txt; fi
        - if [ -e ~/$CIRCLE_PROJECT_REPONAME/requirements-test.txt ]; then pip install -r ~/$CIRCLE_PROJECT_REPONAME/requirements-test.txt; fi
        - if [ -e ~/$CIRCLE_PROJECT_REPONAME/requirements-opt.txt ]; then pip install -r ~/$CIRCLE_PROJECT_REPONAME/requirements-opt.txt; fi
        - if [ -e ~/dd-agent/requirements.txt ]; then pip install -r ~/dd-agent/requirements.txt; fi
        - if [ -e ~/$CIRCLE_PROJECT_REPONAME/Gemfile ]; then cd ~/$CIRCLE_PROJECT_REPONAME ; bundle install; cd - ; fi

test:
    override:
        - bundle exec rake prep_travis_ci
        - rake ci:run[default]
        - rake ci:run[mysql]
        - rake ci:run[twemproxy]
        - rake ci:run[tokumx]
        - rake ci:run[postgres]
        - rake ci:run[supervisord]
        - rake ci:run[mongo]
        - rake ci:run[fluentd]
        - rake ci:run[rabbitmq]
        - rake ci:run[cassandra]
        - rake ci:run[tomcat]
        - rake ci:run[gearmand]
        - rake ci:run[redisdb]
        - rake ci:run[ssh_check]
        - rake ci:run[haproxy]
        - rake ci:run[go_expvar]
        - rake ci:run[kong]
        - rake ci:run[nginx]
        - rake ci:run[zk]
        - rake ci:run[riak]
        - rake ci:run[pgbouncer]
        - rake ci:run[apache]
        - rake ci:run[couch]
        - rake ci:run[elastic]
        - rake ci:run[snmp]
        - rake ci:run[etcd]
        - rake ci:run[gunicorn]
        - rake ci:run[mcache]
        - rake ci:run[lighttpd]
        - rake ci:run[statsd]
        - rake ci:run[solr]
        - rake ci:run[powerdns_recursor]
        - rake ci:run[kyototycoon]
        - rake ci:run[consul]
        - rake ci:run[activemq_xml]
        - rake ci:run[sqlserver]
        - rake ci:run[openstack]
        - rake ci:run[php_fpm]
<<<<<<< HEAD
        - rake ci:run[win32_event_log]
=======
        - rake ci:run[kafka_consumer]
>>>>>>> ead49357
        - bundle exec rake requirements
    post:
        - if [[ $(docker ps -a -q) ]]; then docker stop $(docker ps -a -q); fi<|MERGE_RESOLUTION|>--- conflicted
+++ resolved
@@ -73,11 +73,8 @@
         - rake ci:run[sqlserver]
         - rake ci:run[openstack]
         - rake ci:run[php_fpm]
-<<<<<<< HEAD
         - rake ci:run[win32_event_log]
-=======
         - rake ci:run[kafka_consumer]
->>>>>>> ead49357
         - bundle exec rake requirements
     post:
         - if [[ $(docker ps -a -q) ]]; then docker stop $(docker ps -a -q); fi