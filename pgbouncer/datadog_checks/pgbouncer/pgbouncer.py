# (C) Datadog, Inc. 2018-present
# All rights reserved
# Licensed under Simplified BSD License (see LICENSE)
import re

import psycopg2 as pg
import psycopg2.extras as pgextras
from six.moves.urllib.parse import urlparse

from datadog_checks.base import ConfigurationError
from datadog_checks.checks import AgentCheck
from datadog_checks.config import is_affirmative
<<<<<<< HEAD
from datadog_checks.errors import CheckException, ConfigurationError
=======
>>>>>>> dd388c9f
from datadog_checks.pgbouncer.metrics import DATABASES_METRICS, POOLS_METRICS, STATS_METRICS


class ShouldRestartException(Exception):
    pass


class PgBouncer(AgentCheck):
    """Collects metrics from pgbouncer"""

    DB_NAME = 'pgbouncer'
    SERVICE_CHECK_NAME = 'pgbouncer.can_connect'

    def __init__(self, name, init_config, instances):
<<<<<<< HEAD
        AgentCheck.__init__(self, name, init_config, instances)
=======
        super(PgBouncer, self).__init__(name, init_config, instances)
>>>>>>> dd388c9f
        self.host = self.instance.get('host', '')
        self.port = self.instance.get('port', '')
        self.user = self.instance.get('username', '')
        self.password = self.instance.get('password', '')
        self.tags = self.instance.get('tags', [])
        self.database_url = self.instance.get('database_url')
        self.use_cached = is_affirmative(self.instance.get('use_cached', True))

        if not self.database_url:
            if not self.host:
                raise ConfigurationError("Please specify a PgBouncer host to connect to.")
            if not self.user:
                raise ConfigurationError("Please specify a user to connect to PgBouncer as.")
        self.connection = None

    def _get_service_checks_tags(self):
        host = self.host
        port = self.port
        if self.database_url:
            parsed_url = urlparse(self.database_url)
            host = parsed_url.hostname
            port = parsed_url.port

        service_checks_tags = ["host:%s" % host, "port:%s" % port, "db:%s" % self.DB_NAME]
        service_checks_tags.extend(self.tags)
        service_checks_tags = list(set(service_checks_tags))

        return service_checks_tags

    def _collect_stats(self, db):
        """Query pgbouncer for various metrics"""

        metric_scope = [STATS_METRICS, POOLS_METRICS, DATABASES_METRICS]

        try:
            with db.cursor(cursor_factory=pgextras.DictCursor) as cursor:
                for scope in metric_scope:
                    descriptors = scope['descriptors']
                    metrics = scope['metrics']
                    query = scope['query']

                    try:
                        self.log.debug("Running query: %s", query)
                        cursor.execute(query)

                        rows = cursor.fetchall()

                    except pg.Error:
                        self.log.exception("Not all metrics may be available")

                    else:
                        for row in rows:
                            self.log.debug("Processing row: %r", row)

                            # Skip the "pgbouncer" database
                            if row['database'] == self.DB_NAME:
                                continue

                            tags = list(self.tags)
                            tags += ["%s:%s" % (tag, row[column]) for (column, tag) in descriptors if column in row]
                            for (column, (name, reporter)) in metrics:
                                if column in row:
                                    reporter(self, name, row[column], tags)

                        if not rows:
                            self.log.warning("No results were found for query: %s", query)

        except pg.Error:
            self.log.exception("Connection error")

            raise ShouldRestartException

    def _get_connect_kwargs(self):
        """
        Get the params to pass to psycopg2.connect() based on passed-in vals
        from yaml settings file
        """
        if self.database_url:
            return {'dsn': self.database_url}

        if self.host in ('localhost', '127.0.0.1') and self.password == '':
            # Use ident method
            return {'dsn': "user={} dbname={}".format(self.user, self.DB_NAME)}

<<<<<<< HEAD
        if self.port:
            return {
                'host': self.host,
                'user': self.user,
                'password': self.password,
                'database': self.DB_NAME,
                'port': self.port,
            }

        return {'host': self.host, 'user': self.user, 'password': self.password, 'database': self.DB_NAME}
=======
        args = {
            'host': self.host,
            'user': self.user,
            'password': self.password,
            'database': self.DB_NAME,
        }
        if self.port:
            args['port'] = self.port

        return args
>>>>>>> dd388c9f

    def _get_connection(self, use_cached=None):
        """Get and memoize connections to instances"""
        use_cached = use_cached if use_cached is not None else self.use_cached
        if self.connection and use_cached:
            return self.connection
        try:
            connect_kwargs = self._get_connect_kwargs()
<<<<<<< HEAD

=======
>>>>>>> dd388c9f
            connection = pg.connect(**connect_kwargs)
            connection.set_isolation_level(pg.extensions.ISOLATION_LEVEL_AUTOCOMMIT)
        except Exception:
            redacted_url = self._get_redacted_dsn()
            message = u'Cannot establish connection to {}'.format(redacted_url)

            self.service_check(
                self.SERVICE_CHECK_NAME, AgentCheck.CRITICAL, tags=self._get_service_checks_tags(), message=message,
            )
            raise

        self.connection = connection
        return connection

    def _get_redacted_dsn(self):
        if not self.database_url:
            return u'pgbouncer://%s:******@%s:%s/%s' % (self.user, self.host, self.port, self.DB_NAME)

        parsed_url = urlparse(self.database_url)
        if parsed_url.password:
            return self.database_url.replace(parsed_url.password, '******')
        return self.database_url

    def check(self, instance):
        try:
            db = self._get_connection()
            self._collect_stats(db)
        except ShouldRestartException:
            self.log.info("Resetting the connection")
            db = self._get_connection(use_cached=False)
            self._collect_stats(db)

        redacted_dsn = self._get_redacted_dsn()
        message = u'Established connection to {}'.format(redacted_dsn)
        self.service_check(
            self.SERVICE_CHECK_NAME, AgentCheck.OK, tags=self._get_service_checks_tags(), message=message,
<<<<<<< HEAD
        )
        self._set_metadata()

    def _set_metadata(self):
        if self.is_metadata_collection_enabled():
            pgbouncer_version = self.get_version()
            self.set_metadata('version', pgbouncer_version)

    def get_version(self):
        db = self._get_connection()
        regex = r'\d\.\d\.\d'
        with db.cursor(cursor_factory=pgextras.DictCursor) as cursor:
            cursor.execute('SHOW VERSION;')
            if db.notices:
                res = re.findall(regex, db.notices[0])
                if res:
                    return res[0]
            return None
=======
        )
>>>>>>> dd388c9f
<|MERGE_RESOLUTION|>--- conflicted
+++ resolved
@@ -10,10 +10,6 @@
 from datadog_checks.base import ConfigurationError
 from datadog_checks.checks import AgentCheck
 from datadog_checks.config import is_affirmative
-<<<<<<< HEAD
-from datadog_checks.errors import CheckException, ConfigurationError
-=======
->>>>>>> dd388c9f
 from datadog_checks.pgbouncer.metrics import DATABASES_METRICS, POOLS_METRICS, STATS_METRICS
 
 
@@ -28,11 +24,7 @@
     SERVICE_CHECK_NAME = 'pgbouncer.can_connect'
 
     def __init__(self, name, init_config, instances):
-<<<<<<< HEAD
-        AgentCheck.__init__(self, name, init_config, instances)
-=======
         super(PgBouncer, self).__init__(name, init_config, instances)
->>>>>>> dd388c9f
         self.host = self.instance.get('host', '')
         self.port = self.instance.get('port', '')
         self.user = self.instance.get('username', '')
@@ -117,18 +109,6 @@
             # Use ident method
             return {'dsn': "user={} dbname={}".format(self.user, self.DB_NAME)}
 
-<<<<<<< HEAD
-        if self.port:
-            return {
-                'host': self.host,
-                'user': self.user,
-                'password': self.password,
-                'database': self.DB_NAME,
-                'port': self.port,
-            }
-
-        return {'host': self.host, 'user': self.user, 'password': self.password, 'database': self.DB_NAME}
-=======
         args = {
             'host': self.host,
             'user': self.user,
@@ -139,7 +119,6 @@
             args['port'] = self.port
 
         return args
->>>>>>> dd388c9f
 
     def _get_connection(self, use_cached=None):
         """Get and memoize connections to instances"""
@@ -148,10 +127,6 @@
             return self.connection
         try:
             connect_kwargs = self._get_connect_kwargs()
-<<<<<<< HEAD
-
-=======
->>>>>>> dd388c9f
             connection = pg.connect(**connect_kwargs)
             connection.set_isolation_level(pg.extensions.ISOLATION_LEVEL_AUTOCOMMIT)
         except Exception:
@@ -188,7 +163,6 @@
         message = u'Established connection to {}'.format(redacted_dsn)
         self.service_check(
             self.SERVICE_CHECK_NAME, AgentCheck.OK, tags=self._get_service_checks_tags(), message=message,
-<<<<<<< HEAD
         )
         self._set_metadata()
 
@@ -206,7 +180,4 @@
                 res = re.findall(regex, db.notices[0])
                 if res:
                     return res[0]
-            return None
-=======
-        )
->>>>>>> dd388c9f
+            return None