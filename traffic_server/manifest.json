--- conflicted
+++ resolved
@@ -31,20 +31,15 @@
       "spec": "assets/configuration/spec.yaml"
     },
     "dashboards": {},
-<<<<<<< HEAD
-    "monitors": {},
+    "monitors": {
+      "[Traffic Server] 4xx Errors higher than usual": "assets/monitors/4xx.json",
+      "[Traffic Server] 5xx Errors higher than usual": "assets/monitors/5xx.json"
+    },
     "saved_views": {
       "traffic_server_error_logs": "assets/saved_views/traffic_server_error_logs.json",
       "traffic_server_overview": "assets/saved_views/traffic_server_overview.json",
       "traffic_server_patterns": "assets/saved_views/traffic_server_error_patterns.json"
     },
-=======
-    "monitors": {
-      "[Traffic Server] 4xx Errors higher than usual": "assets/monitors/4xx.json",
-      "[Traffic Server] 5xx Errors higher than usual": "assets/monitors/5xx.json"
-    },
-    "saved_views": {},
->>>>>>> 99e23cfa
     "service_checks": "assets/service_checks.json",
     "logs": {
       "source": "traffic_server"
