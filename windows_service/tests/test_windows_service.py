# (C) Datadog, Inc. 2018-present
# All rights reserved
# Licensed under a 3-clause BSD style license (see LICENSE)
import ctypes

import pytest
import pywintypes
import win32service
import winerror
from mock import patch

from datadog_checks.windows_service import WindowsService


<<<<<<< HEAD
class Service:
=======
class ServiceAssertion:
>>>>>>> 939cbcf8
    def __init__(self, name, state, extra_tags=None, count=1):
        self.name = name
        self.check_status = WindowsService.STATE_TO_STATUS.get(state, WindowsService.UNKNOWN)
        self.tags = [
            f'windows_service:{name}',
            f'windows_service_state:{WindowsService.STATE_TO_STRING.get(state, WindowsService.UNKNOWN_LITERAL)}',
        ] + (extra_tags or [])
        self.count = count


def assert_service_check_and_metrics(aggregator, services):
    for service in services:
        aggregator.assert_service_check(
            WindowsService.SERVICE_CHECK_NAME,
            status=service.check_status,
            tags=service.tags,
            count=service.count,
        )
        aggregator.assert_metric(
            'windows_service.uptime',
            tags=service.tags,
            count=service.count,
        )
        aggregator.assert_metric(
            'windows_service.state',
            tags=service.tags,
            value=1,
            count=service.count,
        )
<<<<<<< HEAD
        aggregator.assert_metric(
            'windows_service.restarts',
            tags=service.tags,
            value=0,
            count=service.count,
        )
=======
>>>>>>> 939cbcf8


def test_bad_config(check, instance_bad_config):
    c = check(instance_bad_config)
    with pytest.raises(ValueError):
        c.check(instance_bad_config)


def test_basic(aggregator, check, instance_basic):
    c = check(instance_basic)
    c.check(instance_basic)
    services = [
<<<<<<< HEAD
        Service('EventLog', win32service.SERVICE_RUNNING, extra_tags=['service:EventLog', 'optional:tag1']),
        Service('Dnscache', win32service.SERVICE_RUNNING, extra_tags=['service:Dnscache', 'optional:tag1']),
        Service('NonExistentService', -1, extra_tags=['service:NonExistentService', 'optional:tag1']),
=======
        ServiceAssertion('EventLog', win32service.SERVICE_RUNNING, extra_tags=['service:EventLog', 'optional:tag1']),
        ServiceAssertion('Dnscache', win32service.SERVICE_RUNNING, extra_tags=['service:Dnscache', 'optional:tag1']),
        ServiceAssertion('NonExistentService', -1, extra_tags=['service:NonExistentService', 'optional:tag1']),
>>>>>>> 939cbcf8
    ]
    assert_service_check_and_metrics(aggregator, services)


def test_wildcard(aggregator, check, instance_wildcard):
    c = check(instance_wildcard)
    c.check(instance_wildcard)
    services = [
<<<<<<< HEAD
        Service('EventLog', win32service.SERVICE_RUNNING, extra_tags=['service:EventLog']),
        Service('EventSystem', win32service.SERVICE_RUNNING, extra_tags=['service:EventSystem']),
        Service('Dnscache', win32service.SERVICE_RUNNING, extra_tags=['service:Dnscache']),
=======
        ServiceAssertion('EventLog', win32service.SERVICE_RUNNING, extra_tags=['service:EventLog']),
        ServiceAssertion('EventSystem', win32service.SERVICE_RUNNING, extra_tags=['service:EventSystem']),
        ServiceAssertion('Dnscache', win32service.SERVICE_RUNNING, extra_tags=['service:Dnscache']),
>>>>>>> 939cbcf8
    ]
    assert_service_check_and_metrics(aggregator, services)


def test_all(aggregator, check, instance_all):
    c = check(instance_all)
    c.check(instance_all)
    services = [
<<<<<<< HEAD
        Service('EventLog', win32service.SERVICE_RUNNING, extra_tags=['service:EventLog']),
        Service('EventSystem', win32service.SERVICE_RUNNING, extra_tags=['service:EventSystem']),
        Service('Dnscache', win32service.SERVICE_RUNNING, extra_tags=['service:Dnscache']),
=======
        ServiceAssertion('EventLog', win32service.SERVICE_RUNNING, extra_tags=['service:EventLog']),
        ServiceAssertion('EventSystem', win32service.SERVICE_RUNNING, extra_tags=['service:EventSystem']),
        ServiceAssertion('Dnscache', win32service.SERVICE_RUNNING, extra_tags=['service:Dnscache']),
>>>>>>> 939cbcf8
    ]
    assert_service_check_and_metrics(aggregator, services)
    msg = 'The `service` tag is deprecated and has been renamed to `windows_service`'
    assert msg in c.warnings[0]


def test_startup_type_filter_automatic(aggregator, check, instance_startup_type_filter):
    instance_startup_type_filter['services'] = [
        {'startup_type': 'automatic'},
    ]
    c = check(instance_startup_type_filter)
    c.check(instance_startup_type_filter)

    # Make sure we got at least one
    aggregator.assert_service_check(c.SERVICE_CHECK_NAME, status=c.OK, at_least=1)
    # Assert all found were automatic
    for sc in aggregator.service_checks(c.SERVICE_CHECK_NAME):
        assert 'windows_service_startup_type:automatic' in sc.tags
    # Assert uptime metrics were sent
    aggregator.assert_metric('windows_service.uptime', at_least=1)


def test_startup_type_filter_automatic_and_delayed(aggregator, check, instance_startup_type_filter):
    instance_startup_type_filter['services'] = [
        {'startup_type': 'automatic'},
        {'startup_type': 'automatic_delayed_start'},
    ]
    c = check(instance_startup_type_filter)
    c.check(instance_startup_type_filter)

    # Make sure we got at least one
    aggregator.assert_service_check(c.SERVICE_CHECK_NAME, status=c.OK, at_least=1)
    # Assert all found were automatic or delayed
    for sc in aggregator.service_checks(c.SERVICE_CHECK_NAME):
        assert (
            'windows_service_startup_type:automatic' in sc.tags
            or 'windows_service_startup_type:automatic_delayed_start' in sc.tags
        )
    # Assert uptime metrics were sent
    aggregator.assert_metric('windows_service.uptime', at_least=1)


def test_name_dict_basic(aggregator, check, instance_basic_dict):
    c = check(instance_basic_dict)
    c.check(instance_basic_dict)

    services = [
<<<<<<< HEAD
        Service('EventLog', win32service.SERVICE_RUNNING, extra_tags=['optional:tag1']),
        Service('Dnscache', win32service.SERVICE_RUNNING, extra_tags=['optional:tag1']),
        Service('NonExistentService', -1, extra_tags=['optional:tag1']),
=======
        ServiceAssertion('EventLog', win32service.SERVICE_RUNNING, extra_tags=['optional:tag1']),
        ServiceAssertion('Dnscache', win32service.SERVICE_RUNNING, extra_tags=['optional:tag1']),
        ServiceAssertion('NonExistentService', -1, extra_tags=['optional:tag1']),
>>>>>>> 939cbcf8
    ]
    assert_service_check_and_metrics(aggregator, services)


def test_name_dict_wildcard_with_wmi_compat(aggregator, check, instance_wildcard_dict):
    c = check(instance_wildcard_dict)
    c.check(instance_wildcard_dict)

    services = [
<<<<<<< HEAD
        Service('EventLog', win32service.SERVICE_RUNNING),
        Service('EventSystem', win32service.SERVICE_RUNNING),
        Service('Dnscache', win32service.SERVICE_RUNNING),
=======
        ServiceAssertion('EventLog', win32service.SERVICE_RUNNING),
        ServiceAssertion('EventSystem', win32service.SERVICE_RUNNING),
        ServiceAssertion('Dnscache', win32service.SERVICE_RUNNING),
>>>>>>> 939cbcf8
    ]
    assert_service_check_and_metrics(aggregator, services)


def test_startup_type_filter_name_dict_wildcard_without_wmi_compat(aggregator, check, instance_wildcard_dict):
    del instance_wildcard_dict['host']

    c = check(instance_wildcard_dict)
    c.check(instance_wildcard_dict)

    services = [
<<<<<<< HEAD
        Service('EventLog', win32service.SERVICE_RUNNING),
        Service('EventSystem', win32service.SERVICE_RUNNING),
        Service('Dnscache', -1, count=0),
=======
        ServiceAssertion('EventLog', win32service.SERVICE_RUNNING),
        ServiceAssertion('EventSystem', win32service.SERVICE_RUNNING),
        ServiceAssertion('Dnscache', -1, count=0),
>>>>>>> 939cbcf8
    ]
    assert_service_check_and_metrics(aggregator, services)


def test_startup_type_filter_automatic_single_without_tag(aggregator, check, instance_startup_type_filter):
    instance_startup_type_filter['services'] = [
        {
            'startup_type': 'automatic',
            'name': 'EventLog',
        },
    ]
    instance_startup_type_filter['windows_service_startup_type_tag'] = False

    c = check(instance_startup_type_filter)
    c.check(instance_startup_type_filter)

    services = [
<<<<<<< HEAD
        Service('EventLog', win32service.SERVICE_RUNNING),
=======
        ServiceAssertion('EventLog', win32service.SERVICE_RUNNING),
>>>>>>> 939cbcf8
    ]
    assert_service_check_and_metrics(aggregator, services)


def test_basic_disable_service_tag(aggregator, check, instance_basic_disable_service_tag):
    c = check(instance_basic_disable_service_tag)
    c.check(instance_basic_disable_service_tag)
    services = [
<<<<<<< HEAD
        Service('EventLog', win32service.SERVICE_RUNNING, extra_tags=['optional:tag1']),
        Service('Dnscache', win32service.SERVICE_RUNNING, extra_tags=['optional:tag1']),
        Service('NonExistentService', -1, extra_tags=['optional:tag1']),
=======
        ServiceAssertion('EventLog', win32service.SERVICE_RUNNING, extra_tags=['optional:tag1']),
        ServiceAssertion('Dnscache', win32service.SERVICE_RUNNING, extra_tags=['optional:tag1']),
        ServiceAssertion('NonExistentService', -1, extra_tags=['optional:tag1']),
>>>>>>> 939cbcf8
    ]
    assert_service_check_and_metrics(aggregator, services)


def test_startup_type_tag(aggregator, check, instance_basic):
    instance_basic['windows_service_startup_type_tag'] = True
    c = check(instance_basic)
    c.check(instance_basic)
    services = [
<<<<<<< HEAD
        Service(
=======
        ServiceAssertion(
>>>>>>> 939cbcf8
            'EventLog',
            win32service.SERVICE_RUNNING,
            extra_tags=['service:EventLog', 'windows_service_startup_type:automatic', 'optional:tag1'],
            count=1,
        ),
<<<<<<< HEAD
        Service(
=======
        ServiceAssertion(
>>>>>>> 939cbcf8
            'Dnscache',
            win32service.SERVICE_RUNNING,
            extra_tags=['service:Dnscache', 'windows_service_startup_type:automatic', 'optional:tag1'],
            count=1,
        ),
<<<<<<< HEAD
        Service(
=======
        ServiceAssertion(
>>>>>>> 939cbcf8
            'NonExistentService',
            -1,
            extra_tags=['service:NonExistentService', 'windows_service_startup_type:unknown', 'optional:tag1'],
            count=1,
        ),
    ]
    assert_service_check_and_metrics(aggregator, services)


def test_display_name_tag(aggregator, check, instance_basic):
    instance_basic['collect_display_name_as_tag'] = True
    c = check(instance_basic)
    c.check(instance_basic)
    services = [
<<<<<<< HEAD
        Service(
=======
        ServiceAssertion(
>>>>>>> 939cbcf8
            'EventLog',
            win32service.SERVICE_RUNNING,
            extra_tags=['service:EventLog', 'display_name:Windows Event Log', 'optional:tag1'],
            count=1,
        ),
<<<<<<< HEAD
        Service(
=======
        ServiceAssertion(
>>>>>>> 939cbcf8
            'Dnscache',
            win32service.SERVICE_RUNNING,
            extra_tags=['service:Dnscache', 'display_name:DNS Client', 'optional:tag1'],
            count=1,
        ),
<<<<<<< HEAD
        Service(
=======
        ServiceAssertion(
>>>>>>> 939cbcf8
            'NonExistentService',
            -1,
            extra_tags=['service:NonExistentService', 'display_name:Not_Found', 'optional:tag1'],
            count=1,
        ),
    ]
    assert_service_check_and_metrics(aggregator, services)


def test_openservice_failure(aggregator, check, instance_basic_dict, caplog):
    instance_basic_dict['services'].append('EventLog')

    instance_basic_dict['windows_service_startup_type_tag'] = True
    c = check(instance_basic_dict)

    with patch('win32service.OpenService', side_effect=pywintypes.error('mocked error')):
        c.check(instance_basic_dict)

    assert 'Failed to query EventLog service config' in caplog.text


def test_invalid_pattern_type(aggregator, check, instance_basic_dict):
    # Array is not valid type
    instance_basic_dict['services'].append(
        ['foo'],
    )

    instance_basic_dict['windows_service_startup_type_tag'] = True
    c = check(instance_basic_dict)

    with pytest.raises(Exception, match="Invalid type 'list' for service"):
        c.check(instance_basic_dict)


def test_invalid_pattern_regex(aggregator, check, instance_basic_dict):
    instance_basic_dict['services'].append('(foo')

    instance_basic_dict['windows_service_startup_type_tag'] = True
    c = check(instance_basic_dict)

    with pytest.raises(Exception, match=r"Regular expression syntax error in '\(foo':"):
        c.check(instance_basic_dict)


def test_trigger_start(aggregator, check, instance_trigger_start):
    c = check(instance_trigger_start)
    c.check(instance_trigger_start)
    services = [
<<<<<<< HEAD
        Service('EventLog', win32service.SERVICE_RUNNING, extra_tags=['optional:tag1']),
        Service('dnscache', -1, extra_tags=['optional:tag1']),
=======
        ServiceAssertion('EventLog', win32service.SERVICE_RUNNING, extra_tags=['optional:tag1']),
        ServiceAssertion('dnscache', -1, extra_tags=['optional:tag1']),
>>>>>>> 939cbcf8
    ]
    assert_service_check_and_metrics(aggregator, services)


def test_trigger_count_failure(aggregator, check, instance_trigger_start, caplog):
    c = check(instance_trigger_start)

    with patch(
        'datadog_checks.windows_service.windows_service.QueryServiceConfig2W',
        side_effect=[ctypes.WinError(winerror.ERROR_INSUFFICIENT_BUFFER), ctypes.WinError(1)] * 2,
    ):
        c.check(instance_trigger_start)

    assert 'OSError: [WinError 1] Incorrect function' in caplog.text


def test_name_regex_order(aggregator, check, instance_name_regex_prefix):
    """
    This helps us check that we handle an issue that results from configs like the following
    services:
        - foobar
        - foobarbaz
    Since the name regex is executed as a PREFIX match, `foobar` will match for both `foobar` and `foobarbaz`.
    This sends a status metric for both/all services that match.
    Since the service patterns are "first come first serve", now `foobarbaz` pattern does not match
    any of the remaining services, and will report UNKNOWN.
    Sorting in reverse order puts the more specific (longer) prefix first.
    See https://github.com/DataDog/integrations-core/pull/4503
    """
    c = check(instance_name_regex_prefix)
    c.check(instance_name_regex_prefix)

    services = [
        # More specific names should match
<<<<<<< HEAD
        Service('EventLog', win32service.SERVICE_RUNNING),
        Service('EventSystem', win32service.SERVICE_RUNNING),
        # The prefix match should go unmatched, even though it is listed first in the config
        Service('event', -1, count=1),
    ]
    assert_service_check_and_metrics(aggregator, services)


def test_service_restart_detection(aggregator, check, instance_basic):
    """
    Test that service restarts are detected when the service PID changes between checks.
    """
    c = check(instance_basic)

    mock_services = [
        {
            'ServiceName': 'EventLog',
            'DisplayName': 'Windows Event Log',
            'CurrentState': win32service.SERVICE_RUNNING,
            'ProcessId': 1234,
        },
        {
            'ServiceName': 'Dnscache',
            'DisplayName': 'DNS Client',
            'CurrentState': win32service.SERVICE_RUNNING,
            'ProcessId': 5678,
        },
    ]

    with patch('win32service.EnumServicesStatusEx', return_value=mock_services):
        c.check(instance_basic)

    # On first check, restarts should be 0
    aggregator.assert_metric(
        'windows_service.restarts',
        value=0,
        tags=['windows_service:EventLog', 'windows_service_state:running', 'service:EventLog', 'optional:tag1'],
    )
    aggregator.assert_metric(
        'windows_service.restarts',
        value=0,
        tags=['windows_service:Dnscache', 'windows_service_state:running', 'service:Dnscache', 'optional:tag1'],
    )

    aggregator.reset()

    # Only change the PID of EventLog
    mock_services[0]['ProcessId'] = 9999

    with patch('win32service.EnumServicesStatusEx', return_value=mock_services):
        c.check(instance_basic)

    # On second check, EventLog should have restarts=1
    aggregator.assert_metric(
        'windows_service.restarts',
        value=1,
        tags=['windows_service:EventLog', 'windows_service_state:running', 'service:EventLog', 'optional:tag1'],
    )
    # Dnscache should still have restarts=0
    aggregator.assert_metric(
        'windows_service.restarts',
        value=0,
        tags=['windows_service:Dnscache', 'windows_service_state:running', 'service:Dnscache', 'optional:tag1'],
    )
=======
        ServiceAssertion('EventLog', win32service.SERVICE_RUNNING),
        ServiceAssertion('EventSystem', win32service.SERVICE_RUNNING),
        # The prefix match should go unmatched, even though it is listed first in the config
        ServiceAssertion('event', -1, count=1),
    ]
    assert_service_check_and_metrics(aggregator, services)
>>>>>>> 939cbcf8


@pytest.mark.e2e
def test_basic_e2e(dd_agent_check, check, instance_basic):
    aggregator = dd_agent_check(instance_basic)

    services = [
<<<<<<< HEAD
        Service('EventLog', win32service.SERVICE_RUNNING, extra_tags=['service:EventLog', 'optional:tag1']),
        Service('Dnscache', win32service.SERVICE_RUNNING, extra_tags=['service:Dnscache', 'optional:tag1']),
        Service('NonExistentService', -1, extra_tags=['service:NonExistentService', 'optional:tag1']),
=======
        ServiceAssertion('EventLog', win32service.SERVICE_RUNNING, extra_tags=['service:EventLog', 'optional:tag1']),
        ServiceAssertion('Dnscache', win32service.SERVICE_RUNNING, extra_tags=['service:Dnscache', 'optional:tag1']),
        ServiceAssertion('NonExistentService', -1, extra_tags=['service:NonExistentService', 'optional:tag1']),
>>>>>>> 939cbcf8
    ]
    assert_service_check_and_metrics(aggregator, services)<|MERGE_RESOLUTION|>--- conflicted
+++ resolved
@@ -12,11 +12,7 @@
 from datadog_checks.windows_service import WindowsService
 
 
-<<<<<<< HEAD
-class Service:
-=======
 class ServiceAssertion:
->>>>>>> 939cbcf8
     def __init__(self, name, state, extra_tags=None, count=1):
         self.name = name
         self.check_status = WindowsService.STATE_TO_STATUS.get(state, WindowsService.UNKNOWN)
@@ -46,15 +42,6 @@
             value=1,
             count=service.count,
         )
-<<<<<<< HEAD
-        aggregator.assert_metric(
-            'windows_service.restarts',
-            tags=service.tags,
-            value=0,
-            count=service.count,
-        )
-=======
->>>>>>> 939cbcf8
 
 
 def test_bad_config(check, instance_bad_config):
@@ -67,15 +54,9 @@
     c = check(instance_basic)
     c.check(instance_basic)
     services = [
-<<<<<<< HEAD
-        Service('EventLog', win32service.SERVICE_RUNNING, extra_tags=['service:EventLog', 'optional:tag1']),
-        Service('Dnscache', win32service.SERVICE_RUNNING, extra_tags=['service:Dnscache', 'optional:tag1']),
-        Service('NonExistentService', -1, extra_tags=['service:NonExistentService', 'optional:tag1']),
-=======
         ServiceAssertion('EventLog', win32service.SERVICE_RUNNING, extra_tags=['service:EventLog', 'optional:tag1']),
         ServiceAssertion('Dnscache', win32service.SERVICE_RUNNING, extra_tags=['service:Dnscache', 'optional:tag1']),
         ServiceAssertion('NonExistentService', -1, extra_tags=['service:NonExistentService', 'optional:tag1']),
->>>>>>> 939cbcf8
     ]
     assert_service_check_and_metrics(aggregator, services)
 
@@ -84,15 +65,9 @@
     c = check(instance_wildcard)
     c.check(instance_wildcard)
     services = [
-<<<<<<< HEAD
-        Service('EventLog', win32service.SERVICE_RUNNING, extra_tags=['service:EventLog']),
-        Service('EventSystem', win32service.SERVICE_RUNNING, extra_tags=['service:EventSystem']),
-        Service('Dnscache', win32service.SERVICE_RUNNING, extra_tags=['service:Dnscache']),
-=======
         ServiceAssertion('EventLog', win32service.SERVICE_RUNNING, extra_tags=['service:EventLog']),
         ServiceAssertion('EventSystem', win32service.SERVICE_RUNNING, extra_tags=['service:EventSystem']),
         ServiceAssertion('Dnscache', win32service.SERVICE_RUNNING, extra_tags=['service:Dnscache']),
->>>>>>> 939cbcf8
     ]
     assert_service_check_and_metrics(aggregator, services)
 
@@ -101,15 +76,9 @@
     c = check(instance_all)
     c.check(instance_all)
     services = [
-<<<<<<< HEAD
-        Service('EventLog', win32service.SERVICE_RUNNING, extra_tags=['service:EventLog']),
-        Service('EventSystem', win32service.SERVICE_RUNNING, extra_tags=['service:EventSystem']),
-        Service('Dnscache', win32service.SERVICE_RUNNING, extra_tags=['service:Dnscache']),
-=======
         ServiceAssertion('EventLog', win32service.SERVICE_RUNNING, extra_tags=['service:EventLog']),
         ServiceAssertion('EventSystem', win32service.SERVICE_RUNNING, extra_tags=['service:EventSystem']),
         ServiceAssertion('Dnscache', win32service.SERVICE_RUNNING, extra_tags=['service:Dnscache']),
->>>>>>> 939cbcf8
     ]
     assert_service_check_and_metrics(aggregator, services)
     msg = 'The `service` tag is deprecated and has been renamed to `windows_service`'
@@ -157,15 +126,9 @@
     c.check(instance_basic_dict)
 
     services = [
-<<<<<<< HEAD
-        Service('EventLog', win32service.SERVICE_RUNNING, extra_tags=['optional:tag1']),
-        Service('Dnscache', win32service.SERVICE_RUNNING, extra_tags=['optional:tag1']),
-        Service('NonExistentService', -1, extra_tags=['optional:tag1']),
-=======
         ServiceAssertion('EventLog', win32service.SERVICE_RUNNING, extra_tags=['optional:tag1']),
         ServiceAssertion('Dnscache', win32service.SERVICE_RUNNING, extra_tags=['optional:tag1']),
         ServiceAssertion('NonExistentService', -1, extra_tags=['optional:tag1']),
->>>>>>> 939cbcf8
     ]
     assert_service_check_and_metrics(aggregator, services)
 
@@ -175,15 +138,9 @@
     c.check(instance_wildcard_dict)
 
     services = [
-<<<<<<< HEAD
-        Service('EventLog', win32service.SERVICE_RUNNING),
-        Service('EventSystem', win32service.SERVICE_RUNNING),
-        Service('Dnscache', win32service.SERVICE_RUNNING),
-=======
         ServiceAssertion('EventLog', win32service.SERVICE_RUNNING),
         ServiceAssertion('EventSystem', win32service.SERVICE_RUNNING),
         ServiceAssertion('Dnscache', win32service.SERVICE_RUNNING),
->>>>>>> 939cbcf8
     ]
     assert_service_check_and_metrics(aggregator, services)
 
@@ -195,15 +152,9 @@
     c.check(instance_wildcard_dict)
 
     services = [
-<<<<<<< HEAD
-        Service('EventLog', win32service.SERVICE_RUNNING),
-        Service('EventSystem', win32service.SERVICE_RUNNING),
-        Service('Dnscache', -1, count=0),
-=======
         ServiceAssertion('EventLog', win32service.SERVICE_RUNNING),
         ServiceAssertion('EventSystem', win32service.SERVICE_RUNNING),
         ServiceAssertion('Dnscache', -1, count=0),
->>>>>>> 939cbcf8
     ]
     assert_service_check_and_metrics(aggregator, services)
 
@@ -221,11 +172,7 @@
     c.check(instance_startup_type_filter)
 
     services = [
-<<<<<<< HEAD
-        Service('EventLog', win32service.SERVICE_RUNNING),
-=======
         ServiceAssertion('EventLog', win32service.SERVICE_RUNNING),
->>>>>>> 939cbcf8
     ]
     assert_service_check_and_metrics(aggregator, services)
 
@@ -234,15 +181,9 @@
     c = check(instance_basic_disable_service_tag)
     c.check(instance_basic_disable_service_tag)
     services = [
-<<<<<<< HEAD
-        Service('EventLog', win32service.SERVICE_RUNNING, extra_tags=['optional:tag1']),
-        Service('Dnscache', win32service.SERVICE_RUNNING, extra_tags=['optional:tag1']),
-        Service('NonExistentService', -1, extra_tags=['optional:tag1']),
-=======
         ServiceAssertion('EventLog', win32service.SERVICE_RUNNING, extra_tags=['optional:tag1']),
         ServiceAssertion('Dnscache', win32service.SERVICE_RUNNING, extra_tags=['optional:tag1']),
         ServiceAssertion('NonExistentService', -1, extra_tags=['optional:tag1']),
->>>>>>> 939cbcf8
     ]
     assert_service_check_and_metrics(aggregator, services)
 
@@ -252,31 +193,19 @@
     c = check(instance_basic)
     c.check(instance_basic)
     services = [
-<<<<<<< HEAD
-        Service(
-=======
-        ServiceAssertion(
->>>>>>> 939cbcf8
+        ServiceAssertion(
             'EventLog',
             win32service.SERVICE_RUNNING,
             extra_tags=['service:EventLog', 'windows_service_startup_type:automatic', 'optional:tag1'],
             count=1,
         ),
-<<<<<<< HEAD
-        Service(
-=======
-        ServiceAssertion(
->>>>>>> 939cbcf8
+        ServiceAssertion(
             'Dnscache',
             win32service.SERVICE_RUNNING,
             extra_tags=['service:Dnscache', 'windows_service_startup_type:automatic', 'optional:tag1'],
             count=1,
         ),
-<<<<<<< HEAD
-        Service(
-=======
-        ServiceAssertion(
->>>>>>> 939cbcf8
+        ServiceAssertion(
             'NonExistentService',
             -1,
             extra_tags=['service:NonExistentService', 'windows_service_startup_type:unknown', 'optional:tag1'],
@@ -291,31 +220,19 @@
     c = check(instance_basic)
     c.check(instance_basic)
     services = [
-<<<<<<< HEAD
-        Service(
-=======
-        ServiceAssertion(
->>>>>>> 939cbcf8
+        ServiceAssertion(
             'EventLog',
             win32service.SERVICE_RUNNING,
             extra_tags=['service:EventLog', 'display_name:Windows Event Log', 'optional:tag1'],
             count=1,
         ),
-<<<<<<< HEAD
-        Service(
-=======
-        ServiceAssertion(
->>>>>>> 939cbcf8
+        ServiceAssertion(
             'Dnscache',
             win32service.SERVICE_RUNNING,
             extra_tags=['service:Dnscache', 'display_name:DNS Client', 'optional:tag1'],
             count=1,
         ),
-<<<<<<< HEAD
-        Service(
-=======
-        ServiceAssertion(
->>>>>>> 939cbcf8
+        ServiceAssertion(
             'NonExistentService',
             -1,
             extra_tags=['service:NonExistentService', 'display_name:Not_Found', 'optional:tag1'],
@@ -364,13 +281,8 @@
     c = check(instance_trigger_start)
     c.check(instance_trigger_start)
     services = [
-<<<<<<< HEAD
-        Service('EventLog', win32service.SERVICE_RUNNING, extra_tags=['optional:tag1']),
-        Service('dnscache', -1, extra_tags=['optional:tag1']),
-=======
         ServiceAssertion('EventLog', win32service.SERVICE_RUNNING, extra_tags=['optional:tag1']),
         ServiceAssertion('dnscache', -1, extra_tags=['optional:tag1']),
->>>>>>> 939cbcf8
     ]
     assert_service_check_and_metrics(aggregator, services)
 
@@ -405,79 +317,12 @@
 
     services = [
         # More specific names should match
-<<<<<<< HEAD
-        Service('EventLog', win32service.SERVICE_RUNNING),
-        Service('EventSystem', win32service.SERVICE_RUNNING),
-        # The prefix match should go unmatched, even though it is listed first in the config
-        Service('event', -1, count=1),
-    ]
-    assert_service_check_and_metrics(aggregator, services)
-
-
-def test_service_restart_detection(aggregator, check, instance_basic):
-    """
-    Test that service restarts are detected when the service PID changes between checks.
-    """
-    c = check(instance_basic)
-
-    mock_services = [
-        {
-            'ServiceName': 'EventLog',
-            'DisplayName': 'Windows Event Log',
-            'CurrentState': win32service.SERVICE_RUNNING,
-            'ProcessId': 1234,
-        },
-        {
-            'ServiceName': 'Dnscache',
-            'DisplayName': 'DNS Client',
-            'CurrentState': win32service.SERVICE_RUNNING,
-            'ProcessId': 5678,
-        },
-    ]
-
-    with patch('win32service.EnumServicesStatusEx', return_value=mock_services):
-        c.check(instance_basic)
-
-    # On first check, restarts should be 0
-    aggregator.assert_metric(
-        'windows_service.restarts',
-        value=0,
-        tags=['windows_service:EventLog', 'windows_service_state:running', 'service:EventLog', 'optional:tag1'],
-    )
-    aggregator.assert_metric(
-        'windows_service.restarts',
-        value=0,
-        tags=['windows_service:Dnscache', 'windows_service_state:running', 'service:Dnscache', 'optional:tag1'],
-    )
-
-    aggregator.reset()
-
-    # Only change the PID of EventLog
-    mock_services[0]['ProcessId'] = 9999
-
-    with patch('win32service.EnumServicesStatusEx', return_value=mock_services):
-        c.check(instance_basic)
-
-    # On second check, EventLog should have restarts=1
-    aggregator.assert_metric(
-        'windows_service.restarts',
-        value=1,
-        tags=['windows_service:EventLog', 'windows_service_state:running', 'service:EventLog', 'optional:tag1'],
-    )
-    # Dnscache should still have restarts=0
-    aggregator.assert_metric(
-        'windows_service.restarts',
-        value=0,
-        tags=['windows_service:Dnscache', 'windows_service_state:running', 'service:Dnscache', 'optional:tag1'],
-    )
-=======
         ServiceAssertion('EventLog', win32service.SERVICE_RUNNING),
         ServiceAssertion('EventSystem', win32service.SERVICE_RUNNING),
         # The prefix match should go unmatched, even though it is listed first in the config
         ServiceAssertion('event', -1, count=1),
     ]
     assert_service_check_and_metrics(aggregator, services)
->>>>>>> 939cbcf8
 
 
 @pytest.mark.e2e
@@ -485,14 +330,8 @@
     aggregator = dd_agent_check(instance_basic)
 
     services = [
-<<<<<<< HEAD
-        Service('EventLog', win32service.SERVICE_RUNNING, extra_tags=['service:EventLog', 'optional:tag1']),
-        Service('Dnscache', win32service.SERVICE_RUNNING, extra_tags=['service:Dnscache', 'optional:tag1']),
-        Service('NonExistentService', -1, extra_tags=['service:NonExistentService', 'optional:tag1']),
-=======
         ServiceAssertion('EventLog', win32service.SERVICE_RUNNING, extra_tags=['service:EventLog', 'optional:tag1']),
         ServiceAssertion('Dnscache', win32service.SERVICE_RUNNING, extra_tags=['service:Dnscache', 'optional:tag1']),
         ServiceAssertion('NonExistentService', -1, extra_tags=['service:NonExistentService', 'optional:tag1']),
->>>>>>> 939cbcf8
     ]
     assert_service_check_and_metrics(aggregator, services)