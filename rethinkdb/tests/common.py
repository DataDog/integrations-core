--- conflicted
+++ resolved
@@ -88,24 +88,14 @@
 
 CONFIG_METRICS = (
     (
-<<<<<<< HEAD
         'rethinkdb.config.servers',
-=======
-        'rethinkdb.servers',
->>>>>>> 9b8ec587
         AggregatorStub.GAUGE,
         lambda disconnected_servers: len(SERVERS) - len(disconnected_servers),
         [],
     ),
-<<<<<<< HEAD
     ('rethinkdb.config.databases', AggregatorStub.GAUGE, 1, []),
     ('rethinkdb.config.tables_per_database', AggregatorStub.GAUGE, 1, ['database:{}'.format(DATABASE)]),
     ('rethinkdb.config.secondary_indexes_per_table', AggregatorStub.GAUGE, 1, ['table:{}'.format(HEROES_TABLE)]),
-=======
-    ('rethinkdb.databases', AggregatorStub.GAUGE, 1, []),
-    ('rethinkdb.tables_per_database', AggregatorStub.GAUGE, 1, ['database:{}'.format(DATABASE)]),
-    ('rethinkdb.secondary_indexes_per_table', AggregatorStub.GAUGE, 1, ['table:{}'.format(HEROES_TABLE)]),
->>>>>>> 9b8ec587
 )  # type: Tuple[Tuple[str, int, Union[int, Callable[[set], int]], List[str]], ...]
 
 CLUSTER_STATISTICS_METRICS = (
@@ -157,13 +147,7 @@
     'rethinkdb.table_status.status.all_replicas_ready',
 )
 
-<<<<<<< HEAD
-TABLE_STATUS_METRICS = (
-    ('rethinkdb.table_status.shards', AggregatorStub.GAUGE),
-)  # type: Tuple[Tuple[str, int], ...]
-=======
 TABLE_STATUS_METRICS = (('rethinkdb.table_status.shards', AggregatorStub.GAUGE),)  # type: Tuple[Tuple[str, int], ...]
->>>>>>> 9b8ec587
 
 TABLE_STATUS_SHARDS_METRICS = (
     ('rethinkdb.table_status.shards.replicas', AggregatorStub.GAUGE),
