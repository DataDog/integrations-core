--- conflicted
+++ resolved
@@ -8,27 +8,11 @@
 
 from datadog_checks.base import AgentCheck
 
-<<<<<<< HEAD
 from . import operations, queries
 from .config import Config
 from .document_db import DocumentQuery
 from .document_db.types import Metric
 from .types import Instance
-=======
-from . import operations
-from .config import Config
-from .metrics.config_summary import collect_config_summary
-from .metrics.current_issues import collect_current_issues
-from .metrics.statistics import (
-    collect_cluster_statistics,
-    collect_replica_statistics,
-    collect_server_statistics,
-    collect_table_statistics,
-)
-from .metrics.statuses import collect_server_status, collect_table_status
-from .metrics.system_jobs import collect_system_jobs
-from .types import Instance, Metric
->>>>>>> 9b8ec587
 from .version import parse_version
 
 SERVICE_CHECK_CONNECT = 'rethinkdb.can_connect'
@@ -42,9 +26,8 @@
     def __init__(self, *args, **kwargs):
         # type: (*Any, **Any) -> None
         super(RethinkDBCheck, self).__init__(*args, **kwargs)
-<<<<<<< HEAD
-        self._config = Config(cast(Instance, self.instance))
-        self._queries = (
+        self.config = Config(cast(Instance, self.instance))
+        self.queries = (
             queries.config_summary,
             queries.cluster_statistics,
             queries.server_statistics,
@@ -55,39 +38,10 @@
             queries.system_jobs,
             queries.current_issues_summary,
         )  # type: Sequence[DocumentQuery]
-=======
-        self.config = Config(cast(Instance, self.instance))
-        self.collect_funcs = (
-            collect_config_summary,
-            collect_cluster_statistics,
-            collect_server_statistics,
-            collect_table_statistics,
-            collect_replica_statistics,
-            collect_server_status,
-            collect_table_status,
-            collect_system_jobs,
-            collect_current_issues,
-        )  # type: Sequence[Callable]
->>>>>>> 9b8ec587
 
     @contextmanager
-    def _connect_submitting_service_checks(self):
+    def connect_submitting_service_checks(self):
         # type: () -> Iterator[rethinkdb.net.Connection]
-<<<<<<< HEAD
-        tags = [
-            'host:{}'.format(self._config.host),
-            'port:{}'.format(self._config.port),
-        ]
-        tags.extend(self._config.tags)
-
-        try:
-            with rethinkdb.r.connect(
-                host=self._config.host,
-                port=self._config.port,
-                user=self._config.user,
-                password=self._config.password,
-                ssl={'ca_certs': self._config.tls_ca_cert} if self._config.tls_ca_cert is not None else None,
-=======
         config = self.config
 
         tags = ['host:{}'.format(config.host), 'port:{}'.format(config.port)]
@@ -100,7 +54,6 @@
                 user=config.user,
                 password=config.password,
                 ssl={'ca_certs': config.tls_ca_cert} if config.tls_ca_cert is not None else None,
->>>>>>> 9b8ec587
             ) as conn:
                 yield conn
         except rethinkdb.errors.ReqlDriverError as exc:
@@ -116,62 +69,39 @@
         else:
             self.service_check(SERVICE_CHECK_CONNECT, self.OK, tags=tags)
 
-<<<<<<< HEAD
-    def _collect_metrics(self, conn):
-=======
     def collect_metrics(self, conn):
->>>>>>> 9b8ec587
         # type: (rethinkdb.net.Connection) -> Iterator[Metric]
         """
         Collect metrics from the RethinkDB cluster we are connected to.
         """
-<<<<<<< HEAD
-        for query in self._queries:
+        for query in self.queries:
             for metric in query.run(conn):
                 yield metric
 
-    def _collect_connected_server_version(self, conn):
-=======
-        for collect in self.collect_funcs:
-            for metric in collect(conn):
-                yield metric
-
     def collect_connected_server_version(self, conn):
->>>>>>> 9b8ec587
         # type: (rethinkdb.net.Connection) -> str
         """
         Return the version of RethinkDB run by the server at the other end of the connection, in SemVer format.
         """
-<<<<<<< HEAD
         version_string = operations.get_connected_server_version_string(conn)
         return parse_version(version_string)
 
-    def __submit_metric(self, metric):
-=======
-        version_string = operations.query_connected_server_version_string(conn)
-        return parse_version(version_string)
-
     def submit_metric(self, metric):
->>>>>>> 9b8ec587
         # type: (Metric) -> None
         metric_type = metric['type']
         name = metric['name']
         value = metric['value']
-        tags = self._config.tags + metric['tags']
+        tags = self.config.tags + metric['tags']
 
         self.log.debug('submit_metric type=%r name=%r value=%r tags=%r', metric_type, name, value, tags)
 
         submit = getattr(self, metric_type)  # type: Callable
         submit(name, value, tags=tags)
 
-    def _submit_version_metadata(self, conn):
+    def submit_version_metadata(self, conn):
         # type: (rethinkdb.net.Connection) -> None
         try:
-<<<<<<< HEAD
-            version = self._collect_connected_server_version(conn)
-=======
             version = self.collect_connected_server_version(conn)
->>>>>>> 9b8ec587
         except ValueError as exc:
             self.log.error(exc)
         else:
@@ -179,17 +109,11 @@
 
     def check(self, instance):
         # type: (Any) -> None
-        self.log.debug('check config=%r', self._config)
+        self.log.debug('check config=%r', self.config)
 
-<<<<<<< HEAD
-        with self._connect_submitting_service_checks() as conn:
-            for metric in self._collect_metrics(conn):
-                self.__submit_metric(metric)
-=======
         with self.connect_submitting_service_checks() as conn:
             for metric in self.collect_metrics(conn):
                 self.submit_metric(metric)
->>>>>>> 9b8ec587
 
             if self.is_metadata_collection_enabled():
-                self._submit_version_metadata(conn)+                self.submit_version_metadata(conn)