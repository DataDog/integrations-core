version: '{branch}.{build}'
shallow_clone: true
environment:
  TRAVIS_BUILD_DIR: c:\projects\integrations-core
  INTEGRATIONS_DIR: c:\projects\integrations-core\embedded
  PIP_CACHE: c:\projects\integrations-core\.cache\pip
  VOLATILE_DIR: c:\projects
  NOSE_FILTER: not unix and not fixme and not winfixme
  PYWIN_PATH: C:\projects\integrations-core\.cache\pywin32-py2.7.exe
  SKIP_LINT: true
  DD_AGENT_BRANCH: master
  SDK_TESTING: true
  PYTHON: C:\Python27-x64
  PYTHON_VERSION: 2.7.13
  PYTHON_ARCH: 64
  PYWIN32_URL: https://downloads.sourceforge.net/project/pywin32/pywin32/Build%20219/pywin32-219.win-amd64-py2.7.exe
  PYWIN32_INSTALL_DIR: pywin32-219-py2.7-win-amd64.egg
init:
  - set PATH=%PYTHON%;%PYTHON%\Scripts;%PATH%
cache:
  - C:\projects\integrations-core\.cache
  - C:\projects\integrations-core\vendor\cache
  - C:\projects\integrations-core\embedded
services:
  - iis
  # - mssql2008r2sp2 # FIXME: re-enable when we can launch multiple mssql instances at once
  - mssql2012sp1
  # - mssql2014 # FIXME: re-enable when we can launch multiple mssql instances at once
install:
  # Use the 64-bit ruby so that all the Powershell classes are accessible when running shell commands from ruby
  - set PATH=C:\Ruby22-x64\bin;%PATH%
  - bundle install
  - bundle package
  - git clone -b %DD_AGENT_BRANCH% https://github.com/DataDog/dd-agent.git c:\projects\dd-agent
  - if not exist %PIP_CACHE% mkdir %PIP_CACHE%
  - ps: If (-Not (Test-Path $env:PYWIN_PATH)) {(new-object net.webclient).DownloadFile("$env:PYWIN32_URL", "$env:PYWIN_PATH")}
  - "%PYTHON%/Scripts/easy_install.exe %PYWIN_PATH%"
  - ps: mkdir -p $(python -m site --user-site)
  - ps: echo "C:\projects\dd-agent" | out-file "$(python -m site --user-site)/datadog-agent.pth" -encoding ASCII
  - ps: (& "$env:PYTHON/python.exe" -m pip install --upgrade pip)
  - ps: '& "$env:PYTHON/Scripts/pip.exe" install -r c:\projects\dd-agent\requirements.txt'
  # Remove the adodbapi module shipped with pywin32: it conflicts with the pip-installed adodbapi
  - ps: rm $env:PYTHON/lib/site-packages/$env:PYWIN32_INSTALL_DIR/adodbapi/__init__.py
  - ps: rm $env:PYTHON/lib/site-packages/$env:PYWIN32_INSTALL_DIR/adodbapi/__init__.pyc
  - ps: (& "$env:PYTHON/Scripts/pip.exe" install tox)
  - ps: choco install docker-compose
  - ps: (& "$env:PYTHON/Scripts/pip.exe" install invoke)
  - ps: (& "$env:PYTHON/Scripts/pip.exe" install pip-tools)
  - cd datadog_checks_base
  - ps: (& "$env:PYTHON/Scripts/pip.exe" install .)
  - cd ..
  - cd sqlserver
  - ps: (& "$env:PYTHON/Scripts/pip.exe" install -r requirements.txt)
  - ps: (& "$env:PYTHON/Scripts/pip.exe" install .)
  - cd ..
  - cd iis
  - ps: (& "$env:PYTHON/Scripts/pip.exe" install .)
  - cd ..
  - cd windows_service
  - ps: (& "$env:PYTHON/Scripts/pip.exe" install .)
  - cd ..
  - cd wmi_check
  - ps: (& "$env:PYTHON/Scripts/pip.exe" install .)
  - cd ..
  - cd pdh_check
  - ps: (& "$env:PYTHON/Scripts/pip.exe" install .)
  - cd ..
  - cd aspdotnet
  - ps: (& "$env:PYTHON/Scripts/pip.exe" install .)
  - cd ..
  - cd active_directory
  - ps: (& "$env:PYTHON/Scripts/pip.exe" install .)
  - cd ..
  - cd dotnetclr
  - ps: (& "$env:PYTHON/Scripts/pip.exe" install .)
  - cd ..
  - cd exchange_server
  - ps: (& "$env:PYTHON/Scripts/pip.exe" install .)
  - cd ..
build: off
test_script:
  - bundle exec rake ci:run[default]
  - bundle exec rake ci:run[sqlserver]
<<<<<<< HEAD
  - bundle exec rake ci:run[iis]
  - bundle exec rake ci:run[windows_service]
  - bundle exec rake ci:run[wmi_check]
  - bundle exec rake ci:run[pdh_check]
  - inv test --targets="datadog_checks_base,datadog-checks-tests-helper,aspdotnet,active_directory,dotnetclr"
=======
  - bundle exec rake ci:run[dotnetclr]
  - bundle exec rake ci:run[windows_service]
  - bundle exec rake ci:run[wmi_check]
  - bundle exec rake ci:run[pdh_check]
  - inv test --targets="datadog_checks_base,datadog-checks-tests-helper,aspdotnet,active_directory,iis"
>>>>>>> b9c3fee8
<|MERGE_RESOLUTION|>--- conflicted
+++ resolved
@@ -81,16 +81,7 @@
 test_script:
   - bundle exec rake ci:run[default]
   - bundle exec rake ci:run[sqlserver]
-<<<<<<< HEAD
-  - bundle exec rake ci:run[iis]
   - bundle exec rake ci:run[windows_service]
   - bundle exec rake ci:run[wmi_check]
   - bundle exec rake ci:run[pdh_check]
-  - inv test --targets="datadog_checks_base,datadog-checks-tests-helper,aspdotnet,active_directory,dotnetclr"
-=======
-  - bundle exec rake ci:run[dotnetclr]
-  - bundle exec rake ci:run[windows_service]
-  - bundle exec rake ci:run[wmi_check]
-  - bundle exec rake ci:run[pdh_check]
-  - inv test --targets="datadog_checks_base,datadog-checks-tests-helper,aspdotnet,active_directory,iis"
->>>>>>> b9c3fee8
+  - inv test --targets="datadog_checks_base,datadog-checks-tests-helper,aspdotnet,active_directory,dotnetclr,iis"
