{
  "manifest_version": "2.0.0",
  "app_uuid": "b978d452-7008-49d0-bb87-62d8639b2205",
  "app_id": "prometheus",
  "display_on_public_website": true,
  "tile": {
    "overview": "README.md#Overview",
    "configuration": "README.md#Setup",
    "support": "README.md#Support",
    "changelog": "CHANGELOG.md",
    "description": "Prometheus is an open source monitoring system for timeseries metric data",
    "title": "Prometheus (legacy)",
    "media": [],
    "classifier_tags": [
      "Supported OS::Linux",
      "Supported OS::Windows",
      "Category::Metrics",
<<<<<<< HEAD
      "Supported OS::macOS"
    ],
    "resources": [
      {
        "resource_type": "blog",
        "url": "https://www.datadoghq.com/blog/monitor-prometheus-metrics"
      },
      {
        "resource_type": "documentation",
        "url": "https://docs.datadoghq.com/agent/prometheus/"
      },
      {
        "resource_type": "documentation",
        "url": "https://docs.datadoghq.com/developers/prometheus/"
      }
=======
      "Supported OS::macOS",
      "Offering::Integration"
>>>>>>> d49c572f
    ]
  },
  "author": {
    "support_email": "help@datadoghq.com",
    "name": "Datadog",
    "homepage": "https://www.datadoghq.com",
    "sales_email": "info@datadoghq.com"
  },
  "assets": {
    "integration": {
      "source_type_name": "Prometheus",
      "configuration": {
        "spec": "assets/configuration/spec.yaml"
      },
      "events": {
        "creates_events": false
      },
      "service_checks": {
        "metadata_path": "assets/service_checks.json"
      },
      "source_type_id": 10013,
      "auto_install": true
    }
  }
}<|MERGE_RESOLUTION|>--- conflicted
+++ resolved
@@ -15,8 +15,8 @@
       "Supported OS::Linux",
       "Supported OS::Windows",
       "Category::Metrics",
-<<<<<<< HEAD
-      "Supported OS::macOS"
+      "Supported OS::macOS",
+      "Offering::Integration"
     ],
     "resources": [
       {
@@ -31,10 +31,6 @@
         "resource_type": "documentation",
         "url": "https://docs.datadoghq.com/developers/prometheus/"
       }
-=======
-      "Supported OS::macOS",
-      "Offering::Integration"
->>>>>>> d49c572f
     ]
   },
   "author": {
