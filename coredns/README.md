# CoreDNS Integration

## Overview

Get metrics from CoreDNS in real time to visualize and monitor DNS failures and cache hits/misses.

## Setup

### Installation

The CoreDNS check is included in the [Datadog Agent][1] package, so you don't need to install anything else on your servers.

### Configuration
<!-- xxx tabs xxx -->
<!-- xxx tab "Docker" xxx -->
#### Docker

To configure this check for an Agent running on a container:

##### Metric collection

Set [Autodiscovery Integration Templates][2] as Docker labels on your application container:

```yaml
LABEL "com.datadoghq.ad.check_names"='["coredns"]'
LABEL "com.datadoghq.ad.init_configs"='[{}]'
LABEL "com.datadoghq.ad.instances"='[{"prometheus_url":"http://%%host%%:9153/metrics", "tags":["dns-pod:%%host%%"]}]'
```

**Notes**:

- The `dns-pod` tag keeps track of the target DNS pod IP. The other tags are related to the dd-agent that is polling the information using the service discovery.
- The service discovery annotations need to be done on the pod. In case of a deployment, add the annotations to the metadata of the template's specifications. Do not add it at the outer specification level.

#### Log collection

<<<<<<< HEAD
<!-- partial
{{< site-region region="us3" >}}
**Log collection is not supported for the Datadog {{< region-param key="dd_site_name" >}} site**.
{{< /site-region >}}
partial -->

Collecting logs is disabled by default in the Datadog Agent. To enable it, see the [Docker log collection documentation][10].
=======
Collecting logs is disabled by default in the Datadog Agent. To enable it, see the [Docker log collection documentation][3].
>>>>>>> f85659dd

Then, set [Log Integrations][4] as Docker labels:

```yaml
LABEL "com.datadoghq.ad.logs"='[{"source":"coredns","service":"<SERVICE_NAME>"}]'
```

<!-- xxz tab xxx -->
<!-- xxx tab "Kubernetes" xxx -->

#### Kubernetes

To configure this check for an Agent running on Kubernetes:

##### Metric collection

Set [Autodiscovery Integrations Templates][5] as pod annotations on your application container. Alternatively, you can configure templates with a [file, configmap, or key-value store][6].

```yaml
apiVersion: v1
kind: Pod
metadata:
  name: coredns
  annotations:
    ad.datadoghq.com/coredns.check_names: '["coredns"]'
    ad.datadoghq.com/coredns.init_configs: '[{}]'
    ad.datadoghq.com/coredns.instances: |
      [
        {
          "prometheus_url": "http://%%host%%:9153/metrics", 
          "tags": ["dns-pod:%%host%%"]
        }
      ]
  labels:
    name: coredns
spec:
  containers:
    - name: coredns
```

**Notes**:

- The `dns-pod` tag keeps track of the target DNS pod IP. The other tags are related to the Datadog Agent that is polling the information using the service discovery.
- The service discovery annotations need to be done on the pod. In case of a deployment, add the annotations to the metadata of the template's specifications. Do not add it at the outer specification level.

#### Log collection

<<<<<<< HEAD
<!-- partial
{{< site-region region="us3" >}}
**Log collection is not supported for the Datadog {{< region-param key="dd_site_name" >}} site**.
{{< /site-region >}}
partial -->

Collecting logs is disabled by default in the Datadog Agent. To enable it, see the [Kubernetes log collection documentation][14].
=======
Collecting logs is disabled by default in the Datadog Agent. To enable it, see the [Kubernetes log collection documentation][7].
>>>>>>> f85659dd

Then, set [Log Integrations][8] as pod annotations. Alternatively, you can configure this with a [file, configmap, or key-value store][9].

```yaml
apiVersion: v1
kind: Pod
metadata:
  name: coredns
  annotations:
    ad.datadoghq.com/coredns.logs: '[{"source": "coredns", "service": "<SERVICE_NAME>"}]'
  labels:
    name: coredns
```

<!-- xxz tab xxx -->
<!-- xxx tab "ECS" xxx -->

#### ECS

To configure this check for an Agent running on ECS:

##### Metric collection

Set [Autodiscovery Integrations Templates][10] as Docker labels on your application container:

```json
{
  "containerDefinitions": [{
    "name": "coredns",
    "image": "coredns:latest",
    "dockerLabels": {
      "com.datadoghq.ad.check_names": "[\"coredns\"]",
      "com.datadoghq.ad.init_configs": "[{}]",
      "com.datadoghq.ad.instances": "[{\"prometheus_url\":\"http://%%host%%:9153/metrics\", \"tags\":[\"dns-pod:%%host%%\"]}]"
    }
  }]
}
```

**Notes**:

- The `dns-pod` tag keeps track of the target DNS pod IP. The other tags are related to the Datadog Agent that is polling the information using the service discovery.
- The service discovery annotations need to be done on the pod. In case of a deployment, add the annotations to the metadata of the template's specifications. Do not add it at the outer specification level.

##### Log collection

<<<<<<< HEAD
<!-- partial
{{< site-region region="us3" >}}
**Log collection is not supported for the Datadog {{< region-param key="dd_site_name" >}} site**.
{{< /site-region >}}
partial -->

Collecting logs is disabled by default in the Datadog Agent. To enable it, see the [ECS log collection documentation][18].
=======
Collecting logs is disabled by default in the Datadog Agent. To enable it, see the [ECS log collection documentation][11].
>>>>>>> f85659dd

Then, set [Log Integrations][12] as Docker labels:

```yaml
{
  "containerDefinitions": [{
    "name": "coredns",
    "image": "coredns:latest",
    "dockerLabels": {
      "com.datadoghq.ad.logs": "[{\"source\":\"coredns\",\"service\":\"<SERVICE_NAME>\"}]"
    }
  }]
}
```
<!-- xxz tab xxx -->
<!-- xxz tabs xxx -->

### Validation

[Run the Agent's `status` subcommand][13] and look for `coredns` under the Checks section.

## Data Collected

### Metrics

See [metadata.csv][14] for a list of metrics provided by this integration.

### Events

The CoreDNS check does not include any events.

### Service Checks

See [service_checks.json][15] for a list of service checks provided by this integration.

## Troubleshooting

Need help? Contact [Datadog support][16].


[1]: https://app.datadoghq.com/account/settings#agent
[2]: http://docs.datadoghq.com/agent/docker/integrations/?tab=docker
[3]: https://docs.datadoghq.com/agent/docker/log/?tab=containerinstallation
[4]: https://docs.datadoghq.com/agent/docker/log/?tab=containerinstallation#log-integrations
[5]: https://docs.datadoghq.com/agent/kubernetes/integrations/?tab=kubernetes
[6]: https://docs.datadoghq.com/agent/kubernetes/integrations/?tab=kubernetes#configuration
[7]: https://docs.datadoghq.com/agent/kubernetes/log/?tab=daemonset
[8]: https://docs.datadoghq.com/agent/kubernetes/log/?tab=kubernetes#examples---datadog-redis-integration
[9]: https://docs.datadoghq.com/agent/kubernetes/integrations/?tab=file
[10]: https://docs.datadoghq.com/agent/amazon_ecs/?tab=awscli#process-collection
[11]: https://docs.datadoghq.com/agent/amazon_ecs/logs/?tab=linux
[12]: https://docs.datadoghq.com/agent/amazon_ecs/logs/?tab=linux#activate-log-integrations
[13]: https://docs.datadoghq.com/agent/guide/agent-commands/#start-stop-and-restart-the-agent
[14]: https://github.com/DataDog/integrations-core/blob/master/coredns/metadata.csv
[15]: https://github.com/DataDog/integrations-core/blob/master/coredns/assets/service_checks.json
[16]: http://docs.datadoghq.com/help<|MERGE_RESOLUTION|>--- conflicted
+++ resolved
@@ -34,17 +34,13 @@
 
 #### Log collection
 
-<<<<<<< HEAD
 <!-- partial
 {{< site-region region="us3" >}}
 **Log collection is not supported for the Datadog {{< region-param key="dd_site_name" >}} site**.
 {{< /site-region >}}
 partial -->
 
-Collecting logs is disabled by default in the Datadog Agent. To enable it, see the [Docker log collection documentation][10].
-=======
 Collecting logs is disabled by default in the Datadog Agent. To enable it, see the [Docker log collection documentation][3].
->>>>>>> f85659dd
 
 Then, set [Log Integrations][4] as Docker labels:
 
@@ -92,17 +88,13 @@
 
 #### Log collection
 
-<<<<<<< HEAD
 <!-- partial
 {{< site-region region="us3" >}}
 **Log collection is not supported for the Datadog {{< region-param key="dd_site_name" >}} site**.
 {{< /site-region >}}
 partial -->
 
-Collecting logs is disabled by default in the Datadog Agent. To enable it, see the [Kubernetes log collection documentation][14].
-=======
 Collecting logs is disabled by default in the Datadog Agent. To enable it, see the [Kubernetes log collection documentation][7].
->>>>>>> f85659dd
 
 Then, set [Log Integrations][8] as pod annotations. Alternatively, you can configure this with a [file, configmap, or key-value store][9].
 
@@ -149,17 +141,13 @@
 
 ##### Log collection
 
-<<<<<<< HEAD
 <!-- partial
 {{< site-region region="us3" >}}
 **Log collection is not supported for the Datadog {{< region-param key="dd_site_name" >}} site**.
 {{< /site-region >}}
 partial -->
 
-Collecting logs is disabled by default in the Datadog Agent. To enable it, see the [ECS log collection documentation][18].
-=======
 Collecting logs is disabled by default in the Datadog Agent. To enable it, see the [ECS log collection documentation][11].
->>>>>>> f85659dd
 
 Then, set [Log Integrations][12] as Docker labels:
 
