# CoreDNS Integration

## Overview

Get metrics from CoreDNS in real time to visualize and monitor DNS failures and cache hits/misses.

## Setup

### Installation

The CoreDNS check is included in the [Datadog Agent][1] package, so you don't need to install anything else on your servers.

### Configuration
<!-- xxx tabs xxx -->
<!-- xxx tab "Docker" xxx -->
#### Docker

To configure this check for an Agent running on a container:

##### Metric collection

<<<<<<< HEAD
#### Metric collection
=======
Set [Autodiscovery Integration Templates][9] as Docker labels on your application container:
>>>>>>> e71a245e

```yaml
LABEL "com.datadoghq.ad.check_names"='["coredns"]'
LABEL "com.datadoghq.ad.init_configs"='[{}]'
LABEL "com.datadoghq.ad.instances"='[{"prometheus_url":"http://%%host%%:9153/metrics", "tags":["dns-pod:%%host%%"]}]'
```

**Notes**:

- The `dns-pod` tag keeps track of the target DNS pod IP. The other tags are related to the dd-agent that is polling the information using the service discovery.
- The service discovery annotations need to be done on the pod. In case of a deployment, add the annotations to the metadata of the template's specifications. Do not add it at the outer specification level.

#### Log collection


Collecting logs is disabled by default in the Datadog Agent. To enable it, see the [Docker log collection documentation][10].

Then, set [Log Integrations][11] as Docker labels:

```yaml
LABEL "com.datadoghq.ad.logs"='[{"source":"coredns","service":"<SERVICE_NAME>"}]'
```

<!-- xxz tab xxx -->
<!-- xxx tab "Kubernetes" xxx -->

#### Kubernetes

To configure this check for an Agent running on Kubernetes:

##### Metric collection

Set [Autodiscovery Integrations Templates][12] as pod annotations on your application container. Alternatively, you can configure templates with a [file, configmap, or key-value store][13].

```yaml
apiVersion: v1
kind: Pod
metadata:
  name: coredns
  annotations:
    ad.datadoghq.com/coredns.check_names: '["coredns"]'
    ad.datadoghq.com/coredns.init_configs: '[{}]'
    ad.datadoghq.com/coredns.instances: |
      [
        {
          "prometheus_url": "http://%%host%%:9153/metrics", 
          "tags": ["dns-pod:%%host%%"]
        }
      ]
  labels:
    name: coredns
spec:
  containers:
    - name: coredns
```

**Notes**:

- The `dns-pod` tag keeps track of the target DNS pod IP. The other tags are related to the Datadog Agent that is polling the information using the service discovery.
- The service discovery annotations need to be done on the pod. In case of a deployment, add the annotations to the metadata of the template's specifications. Do not add it at the outer specification level.

#### Log collection


Collecting logs is disabled by default in the Datadog Agent. To enable it, see the [Kubernetes log collection documentation][14].

Then, set [Log Integrations][15] as pod annotations. Alternatively, you can configure this with a [file, configmap, or key-value store][16].

```yaml
apiVersion: v1
kind: Pod
metadata:
  name: coredns
  annotations:
    ad.datadoghq.com/coredns.logs: '[{"source": "coredns", "service": "<SERVICE_NAME>"}]'
  labels:
    name: coredns
```

<!-- xxz tab xxx -->
<!-- xxx tab "ECS" xxx -->

#### ECS

To configure this check for an Agent running on ECS:

##### Metric collection

Set [Autodiscovery Integrations Templates][17] as Docker labels on your application container:

```json
{
  "containerDefinitions": [{
    "name": "coredns",
    "image": "coredns:latest",
    "dockerLabels": {
      "com.datadoghq.ad.check_names": "[\"coredns\"]",
      "com.datadoghq.ad.init_configs": "[{}]",
      "com.datadoghq.ad.instances": "[{\"prometheus_url\":\"http://%%host%%:9153/metrics\", \"tags\":[\"dns-pod:%%host%%\"]}]"
    }
  }]
}
```

**Notes**:

- The `dns-pod` tag keeps track of the target DNS pod IP. The other tags are related to the Datadog Agent that is polling the information using the service discovery.
- The service discovery annotations need to be done on the pod. In case of a deployment, add the annotations to the metadata of the template's specifications. Do not add it at the outer specification level.

##### Log collection


Collecting logs is disabled by default in the Datadog Agent. To enable it, see the [ECS log collection documentation][18].

Then, set [Log Integrations][19] as Docker labels:

```yaml
{
  "containerDefinitions": [{
    "name": "coredns",
    "image": "coredns:latest",
    "dockerLabels": {
      "com.datadoghq.ad.logs": "[{\"source\":\"coredns\",\"service\":\"<SERVICE_NAME>\"}]"
    }
  }]
}
```
<!-- xxz tab xxx -->
<!-- xxz tabs xxx -->

### Validation

[Run the Agent's `status` subcommand][4] and look for `coredns` under the Checks section.

## Data Collected

### Metrics

See [metadata.csv][5] for a list of metrics provided by this integration.

### Events

The CoreDNS check does not include any events.

### Service Checks

**coredns.prometheus.health**:<br>
Returns `CRITICAL` if the Agent cannot reach the metrics endpoints.

## Troubleshooting

Need help? Contact [Datadog support][6].

## Development

See the [main documentation][2]
for more details about how to test and develop Agent based integrations.

[1]: https://app.datadoghq.com/account/settings#agent
[2]: https://docs.datadoghq.com/developers/
[3]: https://github.com/DataDog/integrations-core/blob/master/coredns/datadog_checks/coredns/data/conf.yaml.example
[4]: https://docs.datadoghq.com/agent/guide/agent-commands/#start-stop-and-restart-the-agent
[5]: https://github.com/DataDog/integrations-core/blob/master/coredns/metadata.csv
[6]: http://docs.datadoghq.com/help
[7]: https://docs.datadoghq.com/agent/kubernetes/integrations/
[8]: https://docs.datadoghq.com/agent/kubernetes/log/
[9]: http://docs.datadoghq.com/agent/docker/integrations/?tab=docker
[10]: https://docs.datadoghq.com/agent/docker/log/?tab=containerinstallation
[11]: https://docs.datadoghq.com/agent/docker/log/?tab=containerinstallation#log-integrations
[13]: https://docs.datadoghq.com/agent/kubernetes/integrations/?tab=kubernetes
[14]: https://docs.datadoghq.com/agent/kubernetes/log/?tab=daemonset
[15]: https://docs.datadoghq.com/agent/kubernetes/log/?tab=kubernetes#examples---datadog-redis-integration
[16]: https://docs.datadoghq.com/agent/kubernetes/integrations/?tab=file
[17]: https://docs.datadoghq.com/agent/amazon_ecs/?tab=awscli#process-collection
[18]: https://docs.datadoghq.com/agent/amazon_ecs/logs/?tab=linux
[19]: https://docs.datadoghq.com/agent/amazon_ecs/logs/?tab=linux#activate-log-integrations<|MERGE_RESOLUTION|>--- conflicted
+++ resolved
@@ -19,11 +19,7 @@
 
 ##### Metric collection
 
-<<<<<<< HEAD
-#### Metric collection
-=======
 Set [Autodiscovery Integration Templates][9] as Docker labels on your application container:
->>>>>>> e71a245e
 
 ```yaml
 LABEL "com.datadoghq.ad.check_names"='["coredns"]'
@@ -37,7 +33,6 @@
 - The service discovery annotations need to be done on the pod. In case of a deployment, add the annotations to the metadata of the template's specifications. Do not add it at the outer specification level.
 
 #### Log collection
-
 
 Collecting logs is disabled by default in the Datadog Agent. To enable it, see the [Docker log collection documentation][10].
 
@@ -87,7 +82,6 @@
 
 #### Log collection
 
-
 Collecting logs is disabled by default in the Datadog Agent. To enable it, see the [Kubernetes log collection documentation][14].
 
 Then, set [Log Integrations][15] as pod annotations. Alternatively, you can configure this with a [file, configmap, or key-value store][16].
@@ -134,7 +128,6 @@
 - The service discovery annotations need to be done on the pod. In case of a deployment, add the annotations to the metadata of the template's specifications. Do not add it at the outer specification level.
 
 ##### Log collection
-
 
 Collecting logs is disabled by default in the Datadog Agent. To enable it, see the [ECS log collection documentation][18].
 
