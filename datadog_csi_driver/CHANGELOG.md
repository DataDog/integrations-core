--- conflicted
+++ resolved
@@ -2,9 +2,6 @@
 
 <!-- towncrier release notes start -->
 
-<<<<<<< HEAD
-## 1.0.0 / 2025-09-05 / Agent 7.72.0
-=======
 ## 1.1.0 / 2025-10-31
 
 ***Added***:
@@ -16,8 +13,7 @@
 
 * Add allowed values list on kerberos_auth field ([#20879](https://github.com/DataDog/integrations-core/pull/20879))
 
-## 1.0.0 / 2025-09-05
->>>>>>> 756f7d10
+## 1.0.0 / 2025-09-05 / Agent 7.72.0
 
 ***Added***:
 
