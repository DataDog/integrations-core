{
  "manifest_version": "2.0.0",
  "app_uuid": "754a061c-d896-4f3c-b54e-87125bb66241",
  "app_id": "helm",
  "display_on_public_website": true,
  "tile": {
    "overview": "README.md#Overview",
    "configuration": "README.md#Setup",
    "support": "README.md#Support",
    "changelog": "CHANGELOG.md",
    "description": "Track your Helm deployments with Datadog",
    "title": "Helm Check",
    "media": [],
    "classifier_tags": [
      "Supported OS::Linux",
      "Supported OS::macOS",
      "Supported OS::Windows",
      "Category::Configuration & Deployment",
<<<<<<< HEAD
      "Category::Containers"
    ],
    "resources": [
      {
        "resource_type": "blog",
        "url": "https://www.datadoghq.com/blog/monitor-helm-kubernetes-with-datadog/"
      }
=======
      "Category::Containers",
      "Offering::Integration"
>>>>>>> d49c572f
    ]
  },
  "author": {
    "support_email": "help@datadoghq.com",
    "name": "Datadog",
    "homepage": "https://www.datadoghq.com",
    "sales_email": "info@datadoghq.com"
  },
  "assets": {
    "integration": {
      "source_type_name": "Helm",
      "configuration": {},
      "events": {
        "creates_events": true
      },
      "metrics": {
        "prefix": "helm.",
        "check": "helm.release",
        "metadata_path": "metadata.csv"
      },
      "service_checks": {
        "metadata_path": "assets/service_checks.json"
      },
      "source_type_id": 10257,
      "auto_install": true
    },
    "dashboards": {
      "Helm - Overview": "assets/dashboards/overview.json"
    },
    "monitors": {
      "[helm] Monitor Helm failed releases": "assets/monitors/monitor_failed_releases.json"
    }
  }
}<|MERGE_RESOLUTION|>--- conflicted
+++ resolved
@@ -16,18 +16,14 @@
       "Supported OS::macOS",
       "Supported OS::Windows",
       "Category::Configuration & Deployment",
-<<<<<<< HEAD
-      "Category::Containers"
+      "Category::Containers",
+      "Offering::Integration"
     ],
     "resources": [
       {
         "resource_type": "blog",
         "url": "https://www.datadoghq.com/blog/monitor-helm-kubernetes-with-datadog/"
       }
-=======
-      "Category::Containers",
-      "Offering::Integration"
->>>>>>> d49c572f
     ]
   },
   "author": {
