--- conflicted
+++ resolved
@@ -60,16 +60,12 @@
         'storage_list_evaluated_objects_total',
         'storage_list_returned_objects_total',
         'requested_deprecated_apis',
-        'kubernetes_feature_enabled',
-<<<<<<< HEAD
+        'kubernetes_feature_enabled', 
         'apiserver_envelope_encryption_dek_cache_fill_percent',
         'aggregator_unavailable_apiservice',
         'apiserver_flowcontrol_request_concurrency_limit',
         'apiserver_flowcontrol_current_executing_requests',
-        'apiserver_flowcontrol_rejected_requests_total',
-=======
-        'aggregator_unavailable_apiservice',
->>>>>>> 85f52741
+        'apiserver_flowcontrol_rejected_requests_total', 
     ]
     COUNT_METRICS = [
         'audit_event.count',
