# (C) Datadog, Inc. 2019-present
# All rights reserved
# Licensed under a 3-clause BSD style license (see LICENSE)
import os

from datadog_checks.kube_apiserver_metrics import KubeAPIServerMetricsCheck

from .common import HERE

OM_RESPONSE_FIXTURES = os.path.join(HERE, 'fixtures', 'metrics_1.19.7.txt')

customtag = "custom:tag"

instance = {
    'prometheus_url': 'https://localhost:443/metrics',
    'bearer_token_auth': 'false',
    'tags': [customtag],
}


class TestKubeAPIServerMetrics:
    """Basic Test for kube_apiserver integration."""

    METRICS = [
        'longrunning_gauge',
        'current_inflight_requests',
        'audit_event',
        'go_threads',
        'go_goroutines',
        'etcd_object_counts',
        'etcd.db.total_size',
        'rest_client_requests_total',
        'authenticated_user_requests',
        'apiserver_request_total',
        'apiserver_request_terminations_total',
        'grpc_client_handled_total',
        'grpc_client_msg_received_total',
        'grpc_client_msg_sent_total',
        'grpc_client_started_total',
        'rest_client_request_latency_seconds.sum',
        'rest_client_request_latency_seconds.count',
        'admission_step_admission_latencies_seconds.sum',
        'admission_step_admission_latencies_seconds.count',
        'admission_step_admission_latencies_seconds_summary.sum',
        'admission_step_admission_latencies_seconds_summary.count',
        'admission_step_admission_latencies_seconds_summary.quantile',
        'admission_controller_admission_duration_seconds.sum',
        'admission_controller_admission_duration_seconds.count',
        'request_duration_seconds.sum',
        'request_duration_seconds.count',
        'registered_watchers',
        'process_resident_memory_bytes',
        'process_virtual_memory_bytes',
        'etcd_request_duration_seconds.sum',
        'etcd_request_duration_seconds.count',
        'watch_events_sizes.sum',
        'watch_events_sizes.count',
        'authentication_duration_seconds.sum',
        'authentication_duration_seconds.count',
        'authentication_attempts',
        'requested_deprecated_apis',
<<<<<<< HEAD
        'apiserver_envelope_encryption_dek_cache_fill_percent',
        'aggregator_unavailable_apiservice',
        'apiserver_flowcontrol_request_concurrency_limit',
        'apiserver_flowcontrol_current_executing_requests',
        'apiserver_flowcontrol_rejected_requests_total',
        
=======
        'aggregator_unavailable_apiservice',
>>>>>>> 85f52741
    ]
    COUNT_METRICS = [
        'audit_event.count',
        'rest_client_requests_total.count',
        'authenticated_user_requests.count',
        'apiserver_request_total.count',
        'apiserver_request_terminations_total.count',
    ]

    def test_check(self, dd_run_check, aggregator, mock_http_response):
        """
        Testing kube_apiserver_metrics metrics collection.
        """
        NAMESPACE = 'kube_apiserver'
        mock_http_response(file_path=OM_RESPONSE_FIXTURES)
        check = KubeAPIServerMetricsCheck('kube_apiserver_metrics', {}, [instance])
        dd_run_check(check)

        # check that we then get the count metrics also
        dd_run_check(check)

        for metric in self.METRICS + self.COUNT_METRICS:
            metric_to_assert = NAMESPACE + "." + metric
            aggregator.assert_metric(metric_to_assert)
            aggregator.assert_metric_has_tag(metric_to_assert, customtag)
        aggregator.assert_all_metrics_covered()<|MERGE_RESOLUTION|>--- conflicted
+++ resolved
@@ -59,16 +59,11 @@
         'authentication_duration_seconds.count',
         'authentication_attempts',
         'requested_deprecated_apis',
-<<<<<<< HEAD
         'apiserver_envelope_encryption_dek_cache_fill_percent',
         'aggregator_unavailable_apiservice',
         'apiserver_flowcontrol_request_concurrency_limit',
         'apiserver_flowcontrol_current_executing_requests',
         'apiserver_flowcontrol_rejected_requests_total',
-        
-=======
-        'aggregator_unavailable_apiservice',
->>>>>>> 85f52741
     ]
     COUNT_METRICS = [
         'audit_event.count',
