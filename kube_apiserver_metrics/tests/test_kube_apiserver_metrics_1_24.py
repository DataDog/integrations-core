--- conflicted
+++ resolved
@@ -63,16 +63,12 @@
         'requested_deprecated_apis',
         'apiserver_admission_webhook_fail_open_count',
         'admission_webhook_admission_latencies_seconds.sum',
-        'admission_webhook_admission_latencies_seconds.count',
-<<<<<<< HEAD
+        'admission_webhook_admission_latencies_seconds.count', 
         'apiserver_envelope_encryption_dek_cache_fill_percent',
         'aggregator_unavailable_apiservice',
         'apiserver_flowcontrol_request_concurrency_limit',
         'apiserver_flowcontrol_current_executing_requests',
-        'apiserver_flowcontrol_rejected_requests_total',
-=======
-        'aggregator_unavailable_apiservice',
->>>>>>> 85f52741
+        'apiserver_flowcontrol_rejected_requests_total', 
     ]
     COUNT_METRICS = [
         'audit_event.count',
