--- conflicted
+++ resolved
@@ -111,13 +111,11 @@
     def index_stats(self, db_name, coll_name, session=None):
         return self[db_name][coll_name].aggregate([{"$indexStats": {}}], session=session)
 
-<<<<<<< HEAD
     def index_information(self, db_name, coll_name, session=None):
         return self[db_name][coll_name].index_information(session=session)
-=======
+
     def sharded_data_distribution_stats(self, session=None):
         return self["admin"].aggregate([{"$shardedDataDistribution": {}}], session=session)
->>>>>>> e312f543
 
     def _is_auth_required(self, options):
         # Check if the node is an arbiter. If it is, usually it does not require authentication.
