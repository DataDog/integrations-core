# (C) Datadog, Inc. 2021-present
# All rights reserved
# Licensed under a 3-clause BSD style license (see LICENSE)


from pymongo import MongoClient, ReadPreference
from pymongo.errors import (
    ConfigurationError,
    ConnectionFailure,
    OperationFailure,
    ProtocolError,
    ServerSelectionTimeoutError,
)

from datadog_checks.mongo.common import (
    MongosDeployment,
    ReplicaSetDeployment,
    StandaloneDeployment,
)

# The name of the application that created this MongoClient instance. MongoDB 3.4 and newer will print this value in
# the server log upon establishing each connection. It is also recorded in the slow query log and profile collections.
DD_APP_NAME = 'datadog-agent'

# We collect here all pymongo exceptions that would result in a CRITICAL service check.
CRITICAL_FAILURE = (
    ConfigurationError,  # This occurs when TLS is misconfigured.
    ConnectionFailure,  # This is a generic exception for any problems when connecting to mongodb.
    OperationFailure,  # This occurs when authentication is incorrect.
    # This means either no server is available or a replicaset has not elected a primary in the timeout window.
    # In both cases it makes sense to submit a CRITICAL service check to Datadog.
    ServerSelectionTimeoutError,
    # Errors at the level of the protocol result in a lost/degraded connection. We can issue a CRITICAL check for this.
    ProtocolError,
)


class HostingType:
    ATLAS = "mongodb-atlas"
    ALIBABA_APSARADB = "alibaba-apsaradb"
    DOCUMENTDB = "amazon-documentdb"
    SELF_HOSTED = "self-hosted"
    UNKNOWN = "unknown"


class MongoApi(object):
    """Mongodb connection through pymongo.MongoClient

    :params config: MongoConfig object.
    :params log: Check log.
    :params replicaset: If replication is enabled, this parameter specifies the name of the replicaset.
        Valid for ReplicaSetDeployment deployments
    """

    def __init__(self, config, log, replicaset: str = None):
        self._config = config
        self._log = log
        options = {
            'host': self._config.server if self._config.server else self._config.hosts,
            'socketTimeoutMS': self._config.timeout,
            'connectTimeoutMS': self._config.timeout,
            'serverSelectionTimeoutMS': self._config.timeout,
            'directConnection': True,
            'read_preference': ReadPreference.PRIMARY_PREFERRED,
            'appname': DD_APP_NAME,
        }
        if replicaset:
            options['replicaSet'] = replicaset
        options.update(self._config.additional_options)
        options.update(self._config.tls_params)
        if self._config.do_auth and self._is_auth_required(options):
            self._log.info("Using '%s' as the authentication database", self._config.auth_source)
            if self._config.username:
                options['username'] = self._config.username
            if self._config.password:
                options['password'] = self._config.password
            if self._config.auth_source:
                options['authSource'] = self._config.auth_source
        self._log.debug("options: %s", options)
        self._cli = MongoClient(**options)
        self.deployment_type = None
        self.__hostname = None

    def __getitem__(self, item):
        return self._cli[item]

    def connect(self):
        try:
            # The ping command is cheap and does not require auth.
            self['admin'].command('ping')
        except ConnectionFailure as e:
            self._log.debug('ConnectionFailure: %s', e)
            raise

    def server_info(self, session=None):
        return self._cli.server_info(session)

    def list_database_names(self, session=None):
        return self._cli.list_database_names(session)

    def current_op(self, session=None):
        # Use $currentOp stage to get all users and idle sessions.
        # Note: Why not use the `currentOp` command?
        # Because the currentOp command and db.currentOp() helper method return the results in a single document,
        # the total size of the currentOp result set is subject to the maximum 16MB BSON size limit for documents.
        # The $currentOp stage returns a cursor over a stream of documents, each of which reports a single operation.
        return self["admin"].aggregate([{'$currentOp': {'allUsers': True}}], session=session)

    def coll_stats(self, db_name, coll_name, session=None):
        return self[db_name][coll_name].aggregate(
            [
                {
                    "$collStats": {
                        "latencyStats": {},
                        "storageStats": {},
                        "queryExecStats": {},
                    }
                },
            ],
            session=session,
        )

    def index_stats(self, db_name, coll_name, session=None):
        return self[db_name][coll_name].aggregate([{"$indexStats": {}}], session=session)

    def _is_auth_required(self, options):
        # Check if the node is an arbiter. If it is, usually it does not require authentication.
        # However this is a best-effort check as the replica set might focce authentication.
        try:
            # Try connect to the admin database to run the isMaster command without authentication.
            cli = MongoClient(**options)
            is_master_payload = cli['admin'].command('isMaster')
            is_arbiter = is_master_payload.get('arbiterOnly', False)
            # If the node is an arbiter and we are able to connect without authentication
            # we can assume that the node does not require authentication.
            return not is_arbiter
        except:
            return True

    def get_profiling_level(self, db_name, session=None):
        return self[db_name].command('profile', -1, session=session)

    def get_profiling_data(self, db_name, ts, session=None):
        filter = {'ts': {'$gt': ts}}
        return self[db_name]['system.profile'].find(filter, session=session).sort('ts', 1)

    def get_log_data(self, session=None):
        return self['admin'].command("getLog", "global", session=session)

<<<<<<< HEAD
    def _is_arbiter(self, options):
        cli = MongoClient(**options)
        is_master_payload = cli['admin'].command('isMaster')
        return is_master_payload.get('arbiterOnly', False)

    def _get_rs_deployment_from_status_payload(self, repl_set_payload, is_master_payload, cluster_role, hosting_type):
=======
    def _get_rs_deployment_from_status_payload(self, repl_set_payload, is_master_payload, cluster_role):
>>>>>>> 6d361580
        replset_name = repl_set_payload["set"]
        replset_state = repl_set_payload["myState"]
        hosts = [m['name'] for m in repl_set_payload.get("members", [])]
        replset_me = is_master_payload.get('me')
        return ReplicaSetDeployment(
            hosting_type, replset_name, replset_state, hosts, replset_me, cluster_role=cluster_role
        )

    def refresh_deployment_type(self):
        # getCmdLineOpts is the runtime configuration of the mongo instance. Helpful to know whether the node is
        # a mongos or mongod, if the mongod is in a shard, if it's in a replica set, etc.
        try:
            self.deployment_type = self._get_default_deployment_type()
        except Exception as e:
            self._log.debug(
                "Unable to run `getCmdLineOpts`, got: %s. Treating this as an Alibaba ApsaraDB instance.", str(e)
            )
            try:
                self.deployment_type = self._get_alibaba_deployment_type()
            except Exception as e:
                self._log.debug("Unable to run `shardingState`, so switching to AWS DocumentDB, got error %s", str(e))
                self.deployment_type = self._get_documentdb_deployment_type()

    def _get_default_deployment_type(self):
        options = self['admin'].command("getCmdLineOpts")['parsed']
        cluster_role = None
        hosting_type = HostingType.ATLAS if self._is_hosting_type_atlas() else HostingType.SELF_HOSTED
        if 'sharding' in options:
            if 'configDB' in options['sharding']:
                self._log.debug("Detected MongosDeployment. Node is principal.")
                return MongosDeployment(hosting_type=hosting_type, shard_map=self.refresh_shards())
            elif 'clusterRole' in options['sharding']:
                cluster_role = options['sharding']['clusterRole']

        replication_options = options.get('replication', {})
        if 'replSetName' in replication_options or 'replSet' in replication_options:
            repl_set_payload = self['admin'].command("replSetGetStatus")
            is_master_payload = self['admin'].command('isMaster')
            replica_set_deployment = self._get_rs_deployment_from_status_payload(
                repl_set_payload,
                is_master_payload,
                cluster_role,
                hosting_type,
            )
            is_principal = replica_set_deployment.is_principal()
            is_principal_log = "" if is_principal else "not "
            self._log.debug("Detected ReplicaSetDeployment. Node is %sprincipal.", is_principal_log)
            return replica_set_deployment

        self._log.debug("Detected StandaloneDeployment. Node is principal.")
        return StandaloneDeployment(hosting_type=hosting_type)

    def _get_alibaba_deployment_type(self):
        hosting_type = HostingType.ALIBABA_APSARADB
        is_master_payload = self['admin'].command('isMaster')
        if is_master_payload.get('msg') == 'isdbgrid':
            return MongosDeployment(hosting_type=hosting_type, shard_map=self.refresh_shards())

        # On alibaba cloud, a mongo node is either a mongos or part of a replica set.
        repl_set_payload = self['admin'].command("replSetGetStatus")
        if repl_set_payload.get('configsvr') is True:
            cluster_role = 'configsvr'
        elif self['admin'].command('shardingState').get('enabled') is True:
            # Use `shardingState` command to know whether or not the replicaset
            # is a shard or not.
            cluster_role = 'shardsvr'
        else:
            cluster_role = None
        return self._get_rs_deployment_from_status_payload(
            repl_set_payload, is_master_payload, cluster_role, hosting_type
        )

    def _get_documentdb_deployment_type(self):
        """
        Deployment type for AWS DocumentDB.

        We connect to "Instance Based Clusters". In MongoDB terms, these are unsharded replicasets.
        """
        repl_set_payload = self['admin'].command("replSetGetStatus")
        is_master_payload = self['admin'].command('isMaster')
        return self._get_rs_deployment_from_status_payload(
            repl_set_payload, is_master_payload, cluster_role=None, hosting_type=HostingType.DOCUMENTDB
        )

    def refresh_shards(self):
        try:
            shard_map = self['admin'].command('getShardMap')
            self._log.debug('Get shard map: %s', shard_map)
            return shard_map
        except Exception as e:
            self._log.error('Unable to get shard map for mongos: %s', e)
            return {}

    def server_status(self):
        return self['admin'].command('serverStatus')

    def list_authorized_collections(self, db_name):
        try:
            return self[db_name].list_collection_names(
                filter={"type": "collection"},  # Only return collections, not views
                authorizedCollections=True,
            )
        except OperationFailure:
            # The user is not authorized to run listCollections on this database.
            # This is NOT a critical error, so we log it as a warning.
            self._log.warning(
                "Not authorized to run 'listCollections' on db %s, "
                "please make sure the user has read access on the database or "
                "add the database to the `database_autodiscovery.exclude` list in the configuration file",
                db_name,
            )
            return []

    def _is_hosting_type_atlas(self):
        # Atlas deployments have mongodb.net in the internal hostname
        # DO NOT use the connection host because this can be a load balancer or proxy
        # TODO: Is there a better way to detect MongoDB Atlas deployment?
        if self.hostname and "mongodb.net" in self.hostname:
            return True
        return False

    @property
    def hostname(self):
        if self.__hostname:
            return self.__hostname
        try:
            self.__hostname = self.server_status()['host']
            if ':' not in self.__hostname:
                # If there is no port, we assume the default port
                self.__hostname += ':27017'
            return self.__hostname
        except Exception as e:
            self._log.error('Unable to get hostname: %s', e)
            return None<|MERGE_RESOLUTION|>--- conflicted
+++ resolved
@@ -147,16 +147,7 @@
     def get_log_data(self, session=None):
         return self['admin'].command("getLog", "global", session=session)
 
-<<<<<<< HEAD
-    def _is_arbiter(self, options):
-        cli = MongoClient(**options)
-        is_master_payload = cli['admin'].command('isMaster')
-        return is_master_payload.get('arbiterOnly', False)
-
     def _get_rs_deployment_from_status_payload(self, repl_set_payload, is_master_payload, cluster_role, hosting_type):
-=======
-    def _get_rs_deployment_from_status_payload(self, repl_set_payload, is_master_payload, cluster_role):
->>>>>>> 6d361580
         replset_name = repl_set_payload["set"]
         replset_state = repl_set_payload["myState"]
         hosts = [m['name'] for m in repl_set_payload.get("members", [])]
