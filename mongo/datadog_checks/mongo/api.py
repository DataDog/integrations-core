# (C) Datadog, Inc. 2021-present
# All rights reserved
# Licensed under a 3-clause BSD style license (see LICENSE)


from pymongo import MongoClient, ReadPreference
from pymongo.errors import (
    ConfigurationError,
    ConnectionFailure,
    OperationFailure,
    ProtocolError,
    ServerSelectionTimeoutError,
)

# The name of the application that created this MongoClient instance. MongoDB 3.4 and newer will print this value in
# the server log upon establishing each connection. It is also recorded in the slow query log and profile collections.
DD_APP_NAME = 'datadog-agent'

# We collect here all pymongo exceptions that would result in a CRITICAL service check.
CRITICAL_FAILURE = (
    ConfigurationError,  # This occurs when TLS is misconfigured.
    ConnectionFailure,  # This is a generic exception for any problems when connecting to mongodb.
    OperationFailure,  # This occurs when authentication is incorrect.
    # This means either no server is available or a replicaset has not elected a primary in the timeout window.
    # In both cases it makes sense to submit a CRITICAL service check to Datadog.
    ServerSelectionTimeoutError,
    # Errors at the level of the protocol result in a lost/degraded connection. We can issue a CRITICAL check for this.
    ProtocolError,
)


class HostingType:
    ATLAS = "mongodb-atlas"
    ALIBABA_APSARADB = "alibaba-apsaradb"
    DOCUMENTDB = "amazon-documentdb"
    SELF_HOSTED = "self-hosted"
    UNKNOWN = "unknown"


class MongoApi(object):
    """Mongodb connection through pymongo.MongoClient

    :params config: MongoConfig object.
    :params log: Check log.
    :params replicaset: If replication is enabled, this parameter specifies the name of the replicaset.
        Valid for ReplicaSetDeployment deployments
    """

    def __init__(self, config, log, replicaset: str = None):
        self._config = config
        self._log = log
        options = {
            'host': self._config.server if self._config.server else self._config.hosts,
            'socketTimeoutMS': self._config.timeout,
            'connectTimeoutMS': self._config.timeout,
            'serverSelectionTimeoutMS': self._config.timeout,
            'directConnection': True,
            'read_preference': ReadPreference.PRIMARY_PREFERRED,
            'appname': DD_APP_NAME,
        }
        if replicaset:
            options['replicaSet'] = replicaset
        options.update(self._config.additional_options)
        options.update(self._config.tls_params)
        if self._config.do_auth and self._is_auth_required(options):
            self._log.info("Using '%s' as the authentication database", self._config.auth_source)
            if self._config.username:
                options['username'] = self._config.username
            if self._config.password:
                options['password'] = self._config.password
            if self._config.auth_source:
                options['authSource'] = self._config.auth_source
        self._log.debug("options: %s", options)
        self._cli = MongoClient(**options)
<<<<<<< HEAD
=======
        self.deployment_type = None
        self.__hostname = None
>>>>>>> 0a3b4686

    def __getitem__(self, item):
        return self._cli[item]

    def connect(self):
        try:
            # The ping command is cheap and does not require auth.
            self.ping()
        except ConnectionFailure as e:
            self._log.debug('ConnectionFailure: %s', e)
            raise

    def ping(self):
        return self['admin'].command('ping')

    def server_info(self, session=None):
        return self._cli.server_info(session)

    def list_database_names(self, session=None):
        return self._cli.list_database_names(session)

    def current_op(self, session=None):
        # Use $currentOp stage to get all users and idle sessions.
        # Note: Why not use the `currentOp` command?
        # Because the currentOp command and db.currentOp() helper method return the results in a single document,
        # the total size of the currentOp result set is subject to the maximum 16MB BSON size limit for documents.
        # The $currentOp stage returns a cursor over a stream of documents, each of which reports a single operation.
        return self["admin"].aggregate([{'$currentOp': {'allUsers': True}}], session=session)

    def coll_stats(self, db_name, coll_name, session=None):
        return self[db_name][coll_name].aggregate(
            [
                {
                    "$collStats": {
                        "latencyStats": {},
                        "storageStats": {},
                        "queryExecStats": {},
                    }
                },
            ],
            session=session,
        )

    def index_stats(self, db_name, coll_name, session=None):
        return self[db_name][coll_name].aggregate([{"$indexStats": {}}], session=session)

    def _is_auth_required(self, options):
        # Check if the node is an arbiter. If it is, usually it does not require authentication.
        # However this is a best-effort check as the replica set might focce authentication.
        try:
            # Try connect to the admin database to run the isMaster command without authentication.
            cli = MongoClient(**options)
            is_master_payload = cli['admin'].command('isMaster')
            is_arbiter = is_master_payload.get('arbiterOnly', False)
            # If the node is an arbiter and we are able to connect without authentication
            # we can assume that the node does not require authentication.
            return not is_arbiter
        except:
            return True

    def get_profiling_level(self, db_name, session=None):
        return self[db_name].command('profile', -1, session=session)

    def get_profiling_data(self, db_name, ts, session=None):
        filter = {'ts': {'$gt': ts}}
        return self[db_name]['system.profile'].find(filter, session=session).sort('ts', 1)

    def get_log_data(self, session=None):
        return self['admin'].command("getLog", "global", session=session)

<<<<<<< HEAD
    def get_cmdline_opts(self):
        return self["admin"].command("getCmdLineOpts")["parsed"]

    def replset_get_status(self):
        return self["admin"].command("replSetGetStatus")

    def is_master(self):
        return self["admin"].command("isMaster")

    def sharding_state_is_enabled(self):
        return self["admin"].command("shardingState").get("enabled", False)

    def get_shard_map(self):
        return self['admin'].command('getShardMap')
=======
    def _get_rs_deployment_from_status_payload(self, repl_set_payload, is_master_payload, cluster_role, hosting_type):
        replset_name = repl_set_payload["set"]
        replset_state = repl_set_payload["myState"]
        hosts = [m['name'] for m in repl_set_payload.get("members", [])]
        replset_me = is_master_payload.get('me')
        return ReplicaSetDeployment(
            hosting_type, replset_name, replset_state, hosts, replset_me, cluster_role=cluster_role
        )

    def refresh_deployment_type(self):
        # getCmdLineOpts is the runtime configuration of the mongo instance. Helpful to know whether the node is
        # a mongos or mongod, if the mongod is in a shard, if it's in a replica set, etc.
        try:
            self.deployment_type = self._get_default_deployment_type()
        except Exception as e:
            self._log.debug(
                "Unable to run `getCmdLineOpts`, got: %s. Treating this as an Alibaba ApsaraDB instance.", str(e)
            )
            try:
                self.deployment_type = self._get_alibaba_deployment_type()
            except Exception as e:
                self._log.debug("Unable to run `shardingState`, so switching to AWS DocumentDB, got error %s", str(e))
                self.deployment_type = self._get_documentdb_deployment_type()

    def _get_default_deployment_type(self):
        options = self['admin'].command("getCmdLineOpts")['parsed']
        cluster_role = None
        hosting_type = HostingType.ATLAS if self._is_hosting_type_atlas() else HostingType.SELF_HOSTED
        if 'sharding' in options:
            if 'configDB' in options['sharding']:
                self._log.debug("Detected MongosDeployment. Node is principal.")
                return MongosDeployment(hosting_type=hosting_type, shard_map=self.refresh_shards())
            elif 'clusterRole' in options['sharding']:
                cluster_role = options['sharding']['clusterRole']

        replication_options = options.get('replication', {})
        if 'replSetName' in replication_options or 'replSet' in replication_options:
            repl_set_payload = self['admin'].command("replSetGetStatus")
            is_master_payload = self['admin'].command('isMaster')
            replica_set_deployment = self._get_rs_deployment_from_status_payload(
                repl_set_payload,
                is_master_payload,
                cluster_role,
                hosting_type,
            )
            is_principal = replica_set_deployment.is_principal()
            is_principal_log = "" if is_principal else "not "
            self._log.debug("Detected ReplicaSetDeployment. Node is %sprincipal.", is_principal_log)
            return replica_set_deployment

        self._log.debug("Detected StandaloneDeployment. Node is principal.")
        return StandaloneDeployment(hosting_type=hosting_type)

    def _get_alibaba_deployment_type(self):
        hosting_type = HostingType.ALIBABA_APSARADB
        is_master_payload = self['admin'].command('isMaster')
        if is_master_payload.get('msg') == 'isdbgrid':
            return MongosDeployment(hosting_type=hosting_type, shard_map=self.refresh_shards())

        # On alibaba cloud, a mongo node is either a mongos or part of a replica set.
        repl_set_payload = self['admin'].command("replSetGetStatus")
        if repl_set_payload.get('configsvr') is True:
            cluster_role = 'configsvr'
        elif self['admin'].command('shardingState').get('enabled') is True:
            # Use `shardingState` command to know whether or not the replicaset
            # is a shard or not.
            cluster_role = 'shardsvr'
        else:
            cluster_role = None
        return self._get_rs_deployment_from_status_payload(
            repl_set_payload, is_master_payload, cluster_role, hosting_type
        )

    def _get_documentdb_deployment_type(self):
        """
        Deployment type for AWS DocumentDB.

        We connect to "Instance Based Clusters". In MongoDB terms, these are unsharded replicasets.
        """
        repl_set_payload = self['admin'].command("replSetGetStatus")
        is_master_payload = self['admin'].command('isMaster')
        return self._get_rs_deployment_from_status_payload(
            repl_set_payload, is_master_payload, cluster_role=None, hosting_type=HostingType.DOCUMENTDB
        )

    def refresh_shards(self):
        try:
            shard_map = self['admin'].command('getShardMap')
            self._log.debug('Get shard map: %s', shard_map)
            return shard_map
        except Exception as e:
            self._log.error('Unable to get shard map for mongos: %s', e)
            return {}
>>>>>>> 0a3b4686

    def server_status(self):
        return self['admin'].command('serverStatus')

    def list_authorized_collections(self, db_name):
        try:
            return self[db_name].list_collection_names(
                filter={"type": "collection"},  # Only return collections, not views
                authorizedCollections=True,
            )
        except OperationFailure:
            # The user is not authorized to run listCollections on this database.
            # This is NOT a critical error, so we log it as a warning.
            self._log.warning(
                "Not authorized to run 'listCollections' on db %s, "
                "please make sure the user has read access on the database or "
                "add the database to the `database_autodiscovery.exclude` list in the configuration file",
                db_name,
            )
            return []

    def _is_hosting_type_atlas(self):
        # Atlas deployments have mongodb.net in the internal hostname
        # DO NOT use the connection host because this can be a load balancer or proxy
        # TODO: Is there a better way to detect MongoDB Atlas deployment?
        if self.hostname and "mongodb.net" in self.hostname:
            return True
        return False

    @property
    def hostname(self):
        if self.__hostname:
            return self.__hostname
        try:
            self.__hostname = self.server_status()['host']
            if ':' not in self.__hostname:
                # If there is no port, we assume the default port
                self.__hostname += ':27017'
            return self.__hostname
        except Exception as e:
            self._log.error('Unable to get hostname: %s', e)
            return None<|MERGE_RESOLUTION|>--- conflicted
+++ resolved
@@ -27,14 +27,6 @@
     # Errors at the level of the protocol result in a lost/degraded connection. We can issue a CRITICAL check for this.
     ProtocolError,
 )
-
-
-class HostingType:
-    ATLAS = "mongodb-atlas"
-    ALIBABA_APSARADB = "alibaba-apsaradb"
-    DOCUMENTDB = "amazon-documentdb"
-    SELF_HOSTED = "self-hosted"
-    UNKNOWN = "unknown"
 
 
 class MongoApi(object):
@@ -72,11 +64,7 @@
                 options['authSource'] = self._config.auth_source
         self._log.debug("options: %s", options)
         self._cli = MongoClient(**options)
-<<<<<<< HEAD
-=======
-        self.deployment_type = None
         self.__hostname = None
->>>>>>> 0a3b4686
 
     def __getitem__(self, item):
         return self._cli[item]
@@ -147,7 +135,6 @@
     def get_log_data(self, session=None):
         return self['admin'].command("getLog", "global", session=session)
 
-<<<<<<< HEAD
     def get_cmdline_opts(self):
         return self["admin"].command("getCmdLineOpts")["parsed"]
 
@@ -162,101 +149,6 @@
 
     def get_shard_map(self):
         return self['admin'].command('getShardMap')
-=======
-    def _get_rs_deployment_from_status_payload(self, repl_set_payload, is_master_payload, cluster_role, hosting_type):
-        replset_name = repl_set_payload["set"]
-        replset_state = repl_set_payload["myState"]
-        hosts = [m['name'] for m in repl_set_payload.get("members", [])]
-        replset_me = is_master_payload.get('me')
-        return ReplicaSetDeployment(
-            hosting_type, replset_name, replset_state, hosts, replset_me, cluster_role=cluster_role
-        )
-
-    def refresh_deployment_type(self):
-        # getCmdLineOpts is the runtime configuration of the mongo instance. Helpful to know whether the node is
-        # a mongos or mongod, if the mongod is in a shard, if it's in a replica set, etc.
-        try:
-            self.deployment_type = self._get_default_deployment_type()
-        except Exception as e:
-            self._log.debug(
-                "Unable to run `getCmdLineOpts`, got: %s. Treating this as an Alibaba ApsaraDB instance.", str(e)
-            )
-            try:
-                self.deployment_type = self._get_alibaba_deployment_type()
-            except Exception as e:
-                self._log.debug("Unable to run `shardingState`, so switching to AWS DocumentDB, got error %s", str(e))
-                self.deployment_type = self._get_documentdb_deployment_type()
-
-    def _get_default_deployment_type(self):
-        options = self['admin'].command("getCmdLineOpts")['parsed']
-        cluster_role = None
-        hosting_type = HostingType.ATLAS if self._is_hosting_type_atlas() else HostingType.SELF_HOSTED
-        if 'sharding' in options:
-            if 'configDB' in options['sharding']:
-                self._log.debug("Detected MongosDeployment. Node is principal.")
-                return MongosDeployment(hosting_type=hosting_type, shard_map=self.refresh_shards())
-            elif 'clusterRole' in options['sharding']:
-                cluster_role = options['sharding']['clusterRole']
-
-        replication_options = options.get('replication', {})
-        if 'replSetName' in replication_options or 'replSet' in replication_options:
-            repl_set_payload = self['admin'].command("replSetGetStatus")
-            is_master_payload = self['admin'].command('isMaster')
-            replica_set_deployment = self._get_rs_deployment_from_status_payload(
-                repl_set_payload,
-                is_master_payload,
-                cluster_role,
-                hosting_type,
-            )
-            is_principal = replica_set_deployment.is_principal()
-            is_principal_log = "" if is_principal else "not "
-            self._log.debug("Detected ReplicaSetDeployment. Node is %sprincipal.", is_principal_log)
-            return replica_set_deployment
-
-        self._log.debug("Detected StandaloneDeployment. Node is principal.")
-        return StandaloneDeployment(hosting_type=hosting_type)
-
-    def _get_alibaba_deployment_type(self):
-        hosting_type = HostingType.ALIBABA_APSARADB
-        is_master_payload = self['admin'].command('isMaster')
-        if is_master_payload.get('msg') == 'isdbgrid':
-            return MongosDeployment(hosting_type=hosting_type, shard_map=self.refresh_shards())
-
-        # On alibaba cloud, a mongo node is either a mongos or part of a replica set.
-        repl_set_payload = self['admin'].command("replSetGetStatus")
-        if repl_set_payload.get('configsvr') is True:
-            cluster_role = 'configsvr'
-        elif self['admin'].command('shardingState').get('enabled') is True:
-            # Use `shardingState` command to know whether or not the replicaset
-            # is a shard or not.
-            cluster_role = 'shardsvr'
-        else:
-            cluster_role = None
-        return self._get_rs_deployment_from_status_payload(
-            repl_set_payload, is_master_payload, cluster_role, hosting_type
-        )
-
-    def _get_documentdb_deployment_type(self):
-        """
-        Deployment type for AWS DocumentDB.
-
-        We connect to "Instance Based Clusters". In MongoDB terms, these are unsharded replicasets.
-        """
-        repl_set_payload = self['admin'].command("replSetGetStatus")
-        is_master_payload = self['admin'].command('isMaster')
-        return self._get_rs_deployment_from_status_payload(
-            repl_set_payload, is_master_payload, cluster_role=None, hosting_type=HostingType.DOCUMENTDB
-        )
-
-    def refresh_shards(self):
-        try:
-            shard_map = self['admin'].command('getShardMap')
-            self._log.debug('Get shard map: %s', shard_map)
-            return shard_map
-        except Exception as e:
-            self._log.error('Unable to get shard map for mongos: %s', e)
-            return {}
->>>>>>> 0a3b4686
 
     def server_status(self):
         return self['admin'].command('serverStatus')
@@ -278,14 +170,6 @@
             )
             return []
 
-    def _is_hosting_type_atlas(self):
-        # Atlas deployments have mongodb.net in the internal hostname
-        # DO NOT use the connection host because this can be a load balancer or proxy
-        # TODO: Is there a better way to detect MongoDB Atlas deployment?
-        if self.hostname and "mongodb.net" in self.hostname:
-            return True
-        return False
-
     @property
     def hostname(self):
         if self.__hostname:
