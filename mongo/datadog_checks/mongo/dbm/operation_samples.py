--- conflicted
+++ resolved
@@ -297,12 +297,8 @@
             "plan_summary": operation.get("planSummary"),  # str
             "query_framework": operation.get("queryFramework"),  # str
             "current_op_time": operation.get("currentOpTime"),  # str  start time of the operation
-<<<<<<< HEAD
             "microsecs_running": self._get_operation_duration_microsecs(operation),  # int
             "transaction_time_open_micros": operation.get("transaction", {}).get("timeOpenMicros"),  # int
-=======
-            "microsecs_running": operation.get("microsecs_running"),  # int
->>>>>>> bed3b4fe
             # Conflicts
             "prepare_read_conflicts": operation.get("prepareReadConflicts", 0),  # int
             "write_conflicts": operation.get("writeConflicts", 0),  # int
