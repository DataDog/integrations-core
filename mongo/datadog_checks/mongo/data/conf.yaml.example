--- conflicted
+++ resolved
@@ -98,15 +98,9 @@
     ## See https://docs.datadoghq.com/integrations/guide/mongo-custom-query-collection to learn more.
     #
     # custom_queries:
-<<<<<<< HEAD
     #   - metric_prefix: mongo
     #     query:
     #       <MONGO_QUERY_TYPE>: <COLLECTION_NAME>
-=======
-    #   - metric_prefix: mongo.example1
-    #     query: # Same object as the one used in Mongo db.runCommand(<QUERY>)
-    #       aggregate: <COLLECTION_NAME>
->>>>>>> 02f06ae2
     #       pipeline:
     #         - $match:
     #             <FIELD_NAME>: <FIELD_VALUE>
@@ -122,34 +116,6 @@
     #         type: tag
     #     tags:
     #       - test:mongodb
-    #   - metric_prefix: mongo.example2
-    #     query: # Same object as the one used in Mongo db.runCommand(<QUERY>)
-    #         find: <COLLECTION_NAME>
-    #         filter:
-    #             qty:
-    #               "$gt": 30
-    #         sort:
-    #             qty: -1
-    #     fields:
-    #       - field_name: status
-    #         name: status_tag
-    #         type: tag
-    #       - field_name: qty
-    #         name: qty
-    #         type: gauge
-    #     tags:
-    #       - tag1:val1
-    #       - tag2:val2
-    #   - metric_prefix: mongo.example3
-    #     query: # Same object as the one used in Mongo db.runCommand(<QUERY>)
-    #       count: <COLLECTION_NAME>
-    #       query:
-    #         '1':
-    #           "$type": 16
-    #     count_type: gauge
-    #     tags:
-    #       - tag1:val1
-    #       - tag2:val2
 
 ## Log Section (Available for Agent >=6.0)
 ##
