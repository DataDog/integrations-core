# (C) Datadog, Inc. 2020-present
# All rights reserved
# Licensed under a 3-clause BSD style license (see LICENSE)

from datadog_checks.mongo.collectors.base import MongoCollector


class IndexStatsCollector(MongoCollector):
    """Collect statistics on collection indexes by running the indexStats command."""

    def __init__(self, check, db_name, tags, coll_names=None):
        super(IndexStatsCollector, self).__init__(check, tags)
        self.coll_names = coll_names
        self.db_name = db_name

    def compatible_with(self, deployment):
        # Can only be run once per cluster.
        return deployment.is_principal()

    def _get_collections(self, api):
        if self.coll_names:
            return self.coll_names
        return api.list_authorized_collections(self.db_name)

    def collect(self, api):
<<<<<<< HEAD
        for coll_name in self.coll_names:
=======
        db = api[self.db_name]
        coll_names = self._get_collections(api)

        for coll_name in coll_names:
>>>>>>> 3f7689e3
            try:
                for stats in api.index_stats(self.db_name, coll_name):
                    idx_tags = self.base_tags + [
                        "name:{0}".format(stats.get('name', 'unknown')),
                        "collection:{0}".format(coll_name),
                        "db:{0}".format(self.db_name),
                    ]
                    val = int(stats.get('accesses', {}).get('ops', 0))
                    self.gauge('mongodb.collection.indexes.accesses.ops', val, idx_tags)
            except Exception as e:
                self.log.error("Could not fetch indexes stats for collection %s: %s", coll_name, e)
                raise e<|MERGE_RESOLUTION|>--- conflicted
+++ resolved
@@ -23,14 +23,8 @@
         return api.list_authorized_collections(self.db_name)
 
     def collect(self, api):
-<<<<<<< HEAD
-        for coll_name in self.coll_names:
-=======
-        db = api[self.db_name]
         coll_names = self._get_collections(api)
-
         for coll_name in coll_names:
->>>>>>> 3f7689e3
             try:
                 for stats in api.index_stats(self.db_name, coll_name):
                     idx_tags = self.base_tags + [
