# (C) Datadog, Inc. 2021-present
# All rights reserved
# Licensed under a 3-clause BSD style license (see LICENSE)

import certifi

from datadog_checks.base import ConfigurationError, is_affirmative
from datadog_checks.base.utils.common import exclude_undefined_keys
from datadog_checks.mongo.common import DEFAULT_TIMEOUT
from datadog_checks.mongo.utils import build_connection_string, parse_mongo_uri


class MongoConfig(object):
    def __init__(self, instance, log):
        self.log = log
        self.min_collection_interval = int(instance.get('min_collection_interval', 15))

        # x.509 authentication

        cacert_cert_dir = instance.get('tls_ca_file')
        if cacert_cert_dir is None and (
            is_affirmative(instance.get('options', {}).get("tls")) or is_affirmative(instance.get('tls'))
        ):
            cacert_cert_dir = certifi.where()

        self.tls_params = exclude_undefined_keys(
            {
                'tls': instance.get('tls'),
                'tlsCertificateKeyFile': instance.get('tls_certificate_key_file'),
                'tlsCAFile': cacert_cert_dir,
                'tlsAllowInvalidHostnames': instance.get('tls_allow_invalid_hostnames'),
                'tlsAllowInvalidCertificates': instance.get('tls_allow_invalid_certificates'),
            }
        )

        self.log.debug('tls_params: %s', self.tls_params)

        if 'server' in instance:
            self.server = instance['server']
            (
                self.username,
                self.password,
                self.db_name,
                self.hosts,
                _,
                self.auth_source,
            ) = parse_mongo_uri(self.server, sanitize_username=bool(self.tls_params))
            self.scheme = None
            self.additional_options = {}
            self.hosts = ["%s:%s" % (host[0], host[1]) for host in self.hosts]
        else:
            self.server = None
            self.hosts = instance.get('hosts', [])
            if type(self.hosts) == str:
                self.hosts = [self.hosts]
            self.username = instance.get('username')
            self.password = instance.get('password')
            self.scheme = instance.get('connection_scheme', 'mongodb')
            self.db_name = instance.get('database')
            self.additional_options = instance.get('options', {})
            if 'replicaSet' in self.additional_options:
                raise ConfigurationError(
                    'Setting the `replicaSet` option is not supported. '
                    'Configure one check instance for each node instead'
                )
            self.auth_source = self.additional_options.get('authSource') or self.db_name or 'admin'

        if not self.hosts:
            raise ConfigurationError('No `hosts` specified')

        self.clean_server_name = self._get_clean_server_name()
        if self.password and not self.username:
            raise ConfigurationError('`username` must be set when a `password` is specified')

        if not self.db_name:
            self.log.info('No MongoDB database found in URI. Defaulting to admin.')
            self.db_name = 'admin'

        self.db_names = instance.get('dbnames', None)

        self.timeout = float(instance.get('timeout', DEFAULT_TIMEOUT)) * 1000
        self.additional_metrics = instance.get('additional_metrics', [])

        # Authenticate
        self.do_auth = True
        self.use_x509 = self.tls_params and not self.password
        if not self.username:
            self.log.info("Disabling authentication because a username was not provided.")
            self.do_auth = False

        self.replica_check = is_affirmative(instance.get('replica_check', True))
        self.dbstats_tag_dbname = is_affirmative(instance.get('dbstats_tag_dbname', True))

        self.add_node_tag_to_events = is_affirmative(instance.get('add_node_tag_to_events', True))
        self.collections_indexes_stats = is_affirmative(instance.get('collections_indexes_stats'))
        self.coll_names = instance.get('collections', [])
        self.custom_queries = instance.get("custom_queries", [])

        self._base_tags = list(set(instance.get('tags', [])))
        self.service_check_tags = self._compute_service_check_tags()
        self.metric_tags = self._compute_metric_tags()

        # DBM config options
        self.dbm_enabled = is_affirmative(instance.get('dbm', False))
        self.database_instance_collection_interval = instance.get('database_instance_collection_interval', 1800)
        self.cluster_name = instance.get('cluster_name', None)
        self._operation_samples_config = instance.get('operation_samples', {})

        if self.dbm_enabled and not self.cluster_name:
            raise ConfigurationError('`cluster_name` must be set when `dbm` is enabled')

    def _get_clean_server_name(self):
        try:
            if not self.server:
                server = build_connection_string(
                    self.hosts,
                    username=self.username,
                    password=self.password,
                    scheme=self.scheme,
                    database=self.db_name,
                    options=self.additional_options,
                )
            else:
                server = self.server

            self.log.debug("Parsing mongo uri with server: %s", server)
            return parse_mongo_uri(server, sanitize_username=bool(self.tls_params))[4]
        except Exception as e:
            raise ConfigurationError(
                "Could not build a mongo uri with the given hosts: %s. Error: %s" % (self.hosts, repr(e))
            )

    def _compute_service_check_tags(self):
        main_host = self.hosts[0]
        main_port = "27017"
        if ':' in main_host:
            main_host, main_port = main_host.split(':')

        service_check_tags = ["db:%s" % self.db_name, "host:%s" % main_host, "port:%s" % main_port] + self._base_tags
        return service_check_tags

    def _compute_metric_tags(self):
<<<<<<< HEAD
        tags = self._base_tags + ['server:%s' % self.clean_server_name]
        if self.cluster_name:
            tags.append('cluster_name:%s' % self.cluster_name)
        return tags

    @property
    def operation_samples(self):
        enabled = False
        if self.dbm_enabled is True and self._operation_samples_config.get('enabled') is not False:
            # if DBM is enabled and the operation samples config is not explicitly disabled, then it is enabled
            enabled = True
        return {
            'enabled': enabled,
            'collection_interval': self._operation_samples_config.get(
                'collection_interval', self.min_collection_interval
            ),
        }
=======
        return self._base_tags + ['server:%s' % self.clean_server_name]
>>>>>>> f8eff5f3
<|MERGE_RESOLUTION|>--- conflicted
+++ resolved
@@ -140,11 +140,7 @@
         return service_check_tags
 
     def _compute_metric_tags(self):
-<<<<<<< HEAD
-        tags = self._base_tags + ['server:%s' % self.clean_server_name]
-        if self.cluster_name:
-            tags.append('cluster_name:%s' % self.cluster_name)
-        return tags
+        return  self._base_tags + ['server:%s' % self.clean_server_name]
 
     @property
     def operation_samples(self):
@@ -157,7 +153,4 @@
             'collection_interval': self._operation_samples_config.get(
                 'collection_interval', self.min_collection_interval
             ),
-        }
-=======
-        return self._base_tags + ['server:%s' % self.clean_server_name]
->>>>>>> f8eff5f3
+        }