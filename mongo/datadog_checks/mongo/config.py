# (C) Datadog, Inc. 2021-present
# All rights reserved
# Licensed under a 3-clause BSD style license (see LICENSE)

import certifi

from datadog_checks.base import ConfigurationError, is_affirmative
from datadog_checks.base.utils.common import exclude_undefined_keys
from datadog_checks.mongo.common import DEFAULT_TIMEOUT
from datadog_checks.mongo.utils import build_connection_string, parse_mongo_uri


class MongoConfig(object):
    def __init__(self, instance, log):
        self.log = log
        self.min_collection_interval = int(instance.get('min_collection_interval', 15))

        # x.509 authentication

        cacert_cert_dir = instance.get('tls_ca_file')
        if cacert_cert_dir is None and (
            is_affirmative(instance.get('options', {}).get("tls")) or is_affirmative(instance.get('tls'))
        ):
            cacert_cert_dir = certifi.where()

        self.tls_params = exclude_undefined_keys(
            {
                'tls': instance.get('tls'),
                'tlsCertificateKeyFile': instance.get('tls_certificate_key_file'),
                'tlsCAFile': cacert_cert_dir,
                'tlsAllowInvalidHostnames': instance.get('tls_allow_invalid_hostnames'),
                'tlsAllowInvalidCertificates': instance.get('tls_allow_invalid_certificates'),
            }
        )

        self.log.debug('tls_params: %s', self.tls_params)

        if 'server' in instance:
            self.server = instance['server']
            (
                self.username,
                self.password,
                self.db_name,
                self.hosts,
                _,
                self.auth_source,
            ) = parse_mongo_uri(self.server, sanitize_username=bool(self.tls_params))
            self.scheme = None
            self.additional_options = {}
            self.hosts = ["%s:%s" % (host[0], host[1]) for host in self.hosts]
        else:
            self.server = None
            self.hosts = instance.get('hosts', [])
            if type(self.hosts) == str:
                self.hosts = [self.hosts]
            self.username = instance.get('username')
            self.password = instance.get('password')
            self.scheme = instance.get('connection_scheme', 'mongodb')
            self.db_name = instance.get('database')
            self.additional_options = instance.get('options', {})
            if 'replicaSet' in self.additional_options:
                raise ConfigurationError(
                    'Setting the `replicaSet` option is not supported. '
                    'Configure one check instance for each node instead'
                )
            self.auth_source = self.additional_options.get('authSource') or self.db_name or 'admin'

        if not self.hosts:
            raise ConfigurationError('No `hosts` specified')

        self.clean_server_name = self._get_clean_server_name()
        if self.password and not self.username:
            raise ConfigurationError('`username` must be set when a `password` is specified')

        if not self.db_name:
            self.log.info('No MongoDB database found in URI. Defaulting to admin.')
            self.db_name = 'admin'

        self.db_names = instance.get('dbnames', None)

        self.timeout = float(instance.get('timeout', DEFAULT_TIMEOUT)) * 1000
        self.additional_metrics = instance.get('additional_metrics', [])

        # Authenticate
        self.do_auth = True
        self.use_x509 = self.tls_params and not self.password
        if not self.username:
            self.log.info("Disabling authentication because a username was not provided.")
            self.do_auth = False

        self.replica_check = is_affirmative(instance.get('replica_check', True))
        self.dbstats_tag_dbname = is_affirmative(instance.get('dbstats_tag_dbname', True))

        self.add_node_tag_to_events = is_affirmative(instance.get('add_node_tag_to_events', True))
        self.collections_indexes_stats = is_affirmative(instance.get('collections_indexes_stats'))
        self.coll_names = instance.get('collections', [])
        self.custom_queries = instance.get("custom_queries", [])

        self._base_tags = list(set(instance.get('tags', [])))

        # DBM config options
        self.dbm_enabled = is_affirmative(instance.get('dbm', False))
        self.database_instance_collection_interval = instance.get('database_instance_collection_interval', 300)
        self.cluster_name = instance.get('cluster_name', None)
        self._operation_samples_config = instance.get('operation_samples', {})
        self._slow_operations_config = instance.get('slow_operations', {})

        if self.dbm_enabled and not self.cluster_name:
            raise ConfigurationError('`cluster_name` must be set when `dbm` is enabled')

        # MongoDB instance hostname override
        self.reported_database_hostname = instance.get('reported_database_hostname', None)

        # MongoDB database auto-discovery, disabled by default
        self.database_autodiscovery_config = self._get_database_autodiscovery_config(instance)

        # Generate tags for service checks and metrics
        # TODO: service check and metric tags should be updated to be dynamic with auto-discovered databases
        self.service_check_tags = self._compute_service_check_tags()
        self.metric_tags = self._compute_metric_tags()

    def _get_clean_server_name(self):
        try:
            if not self.server:
                server = build_connection_string(
                    self.hosts,
                    username=self.username,
                    password=self.password,
                    scheme=self.scheme,
                    database=self.db_name,
                    options=self.additional_options,
                )
            else:
                server = self.server

            self.log.debug("Parsing mongo uri with server: %s", server)
            return parse_mongo_uri(server, sanitize_username=bool(self.tls_params))[4]
        except Exception as e:
            raise ConfigurationError(
                "Could not build a mongo uri with the given hosts: %s. Error: %s" % (self.hosts, repr(e))
            )

    def _compute_service_check_tags(self):
        main_host = self.hosts[0]
        main_port = "27017"
        if ':' in main_host:
            main_host, main_port = main_host.split(':')

        service_check_tags = ["db:%s" % self.db_name, "host:%s" % main_host, "port:%s" % main_port] + self._base_tags
        return service_check_tags

    def _compute_metric_tags(self):
        tags = self._base_tags + ['server:%s' % self.clean_server_name]
        if self.cluster_name:
            tags.append('clustername:%s' % self.cluster_name)
        return tags

    @property
    def operation_samples(self):
        enabled = False
        if self.dbm_enabled is True and self._operation_samples_config.get('enabled') is not False:
            # if DBM is enabled and the operation samples config is not explicitly disabled, then it is enabled
            enabled = True
        return {
            'enabled': enabled,
            'collection_interval': self._operation_samples_config.get('collection_interval', 10),
            'run_sync': is_affirmative(self._operation_samples_config.get('run_sync', False)),
            'explained_operations_cache_maxsize': int(
                self._operation_samples_config.get('explained_operations_cache_maxsize', 5000)
            ),
            'explained_operations_per_hour_per_query': int(
                self._operation_samples_config.get('explained_operations_per_hour_per_query', 10)
            ),
        }

<<<<<<< HEAD
=======
    @property
    def slow_operations(self):
        enabled = False
        if self.dbm_enabled is True and self._slow_operations_config.get('enabled') is not False:
            # if DBM is enabled and the operation metrics config is not explicitly disabled, then it is enabled
            enabled = True
        return {
            'enabled': enabled,
            'collection_interval': self._slow_operations_config.get('collection_interval', 10),
            'run_sync': is_affirmative(self._slow_operations_config.get('run_sync', False)),
            'max_operations': int(self._slow_operations_config.get('max_operations', 1000)),
        }

>>>>>>> de756fe2
    def _get_database_autodiscovery_config(self, instance):
        database_autodiscovery_config = instance.get('database_autodiscovery', {"enabled": False})
        if database_autodiscovery_config['enabled']:
            if self.db_name != 'admin':
                # If database_autodiscovery is enabled, the `database` parameter should not be set
                # because we want to monitor all databases. Unless the `database` parameter is set to 'admin'.
                self.log.warning(
                    "The `database` parameter should not be set when `database_autodiscovery` is enabled. "
                    "The `database` parameter will be ignored."
                )
            if self.coll_names:
                self.log.warning(
                    "The `collections` parameter should not be set when `database_autodiscovery` is enabled. "
                    "The `collections` parameter will be ignored."
                )
        if self.db_names:
            # dbnames is deprecated and will be removed in a future version
            self.log.warning(
                "The `dbnames` parameter is deprecated and will be removed in a future version. "
                "To monitor more databases, enable `database_autodiscovery` and use "
                "`database_autodiscovery.include` instead."
            )
            include_list = [f"{db}$" for db in self.db_names]  # Append $ to each db name for exact match
            if not database_autodiscovery_config['enabled']:
                # if database_autodiscovery is not enabled, we should enable it
                database_autodiscovery_config['enabled'] = True
            if not database_autodiscovery_config.get('include'):
                # if database_autodiscovery is enabled but include list is not set, set the include list
                database_autodiscovery_config['include'] = include_list
        return database_autodiscovery_config<|MERGE_RESOLUTION|>--- conflicted
+++ resolved
@@ -173,8 +173,6 @@
             ),
         }
 
-<<<<<<< HEAD
-=======
     @property
     def slow_operations(self):
         enabled = False
@@ -188,7 +186,6 @@
             'max_operations': int(self._slow_operations_config.get('max_operations', 1000)),
         }
 
->>>>>>> de756fe2
     def _get_database_autodiscovery_config(self, instance):
         database_autodiscovery_config = instance.get('database_autodiscovery', {"enabled": False})
         if database_autodiscovery_config['enabled']:
