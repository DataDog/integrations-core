--- conflicted
+++ resolved
@@ -360,7 +360,7 @@
     def cancel(self):
         if self._config.dbm_enabled:
             self._operation_samples.cancel()
-<<<<<<< HEAD
+            self._slow_operations.cancel()
 
     def _get_rs_deployment_from_status_payload(self, repl_set_payload, is_master_payload, cluster_role):
         replset_name = repl_set_payload["set"]
@@ -443,7 +443,4 @@
         """
         return self._get_rs_deployment_from_status_payload(
             self.api_client.replset_get_status(), self.api_client.is_master(), cluster_role=None
-        )
-=======
-            self._slow_operations.cancel()
->>>>>>> fe84632b
+        )