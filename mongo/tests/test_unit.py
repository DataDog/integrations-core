--- conflicted
+++ resolved
@@ -13,10 +13,10 @@
 from pymongo.errors import ConnectionFailure, OperationFailure
 
 from datadog_checks.base import ConfigurationError
-from datadog_checks.mongo import MongoDb, metrics
-from datadog_checks.mongo.api import CRITICAL_FAILURE, HostingType, MongoApi
+from datadog_checks.mongo.api import CRITICAL_FAILURE, MongoApi
 from datadog_checks.mongo.collectors import MongoCollector
 from datadog_checks.mongo.common import MongosDeployment, ReplicaSetDeployment, get_state_name
+from datadog_checks.mongo.mongo import HostingType, MongoDb, metrics
 from datadog_checks.mongo.utils import parse_mongo_uri
 
 from . import common
@@ -147,7 +147,7 @@
     mock_server_info.assert_called_once()
     mock_list_database_names.assert_called_once()
     assert check._resolved_hostname == 'test-hostname:27017'
-    assert check.api_client.deployment_type.hosting_type == HostingType.ALIBABA_APSARADB
+    assert check.deployment_type.hosting_type == HostingType.ALIBABA_APSARADB
 
 
 @mock.patch(
@@ -501,16 +501,11 @@
     mocked_client.get_cmdline_opts.side_effect = OperationFailure('getCmdLineOpts is not supported')
 
     with mock.patch('datadog_checks.mongo.api.MongoClient', mock.MagicMock(return_value=mocked_client)):
-<<<<<<< HEAD
         check = check(common.INSTANCE_BASIC)
+        # check.api_client = MongoApi(config, log)
         check.refresh_deployment_type()
         assert isinstance(check.deployment_type, MongosDeployment)
-=======
-        api = MongoApi(config, log)
-        deployment_type = api._get_alibaba_deployment_type()
-        assert isinstance(deployment_type, MongosDeployment)
-        assert deployment_type.hosting_type == HostingType.ALIBABA_APSARADB
->>>>>>> 0a3b4686
+        assert check.deployment_type.hosting_type == HostingType.ALIBABA_APSARADB
 
 
 def test_api_alibaba_mongod_shard(check, aggregator):
@@ -702,55 +697,7 @@
     )
     mock_server_info.assert_called_once()
     mock_list_database_names.assert_called_once()
-<<<<<<< HEAD
-
-
-def test_refresh_role(instance_shard, aggregator, check, dd_run_check):
-    """
-    Test that we refresh the role of a node in a replicaset cluster.
-
-    Ideally we should be asserting that we emit an event for a change of role. That's the behavior users care about.
-    It requires more mocking work though.
-    """
-    mongo_check = check(instance_shard)
-    mc = seed_mock_client()
-    mc.replset_get_status.return_value = load_json_fixture('replSetGetStatus-replica-primary-in-shard')
-    mc.is_master.return_value = load_json_fixture('isMaster-replica-primary-in-shard')
-    mc.get_cmdline_opts.return_value = load_json_fixture('getCmdLineOpts-replica-primary-in-shard')['parsed']
-    mongo_check.api_client = mc
-
-    dd_run_check(mongo_check)
-
-    assert isinstance(mongo_check.deployment_type, ReplicaSetDeployment)
-    assert mongo_check.deployment_type.cluster_role == 'shardsvr'
-
-    # Now we simulate a change in node role.
-    new_opts = load_json_fixture('getCmdLineOpts-replica-primary-in-shard')['parsed']
-    new_opts['sharding']['clusterRole'] = 'TEST'
-    mc.get_cmdline_opts.return_value = new_opts
-
-    dd_run_check(mongo_check)
-
-    assert isinstance(mongo_check.deployment_type, ReplicaSetDeployment)
-    assert mongo_check.deployment_type.cluster_role == 'TEST'
-
-
-def seed_mock_client():
-    """
-    Prepare mock client with most common responses.
-    """
-    c = mock.create_autospec(MongoApi)
-    c.ping.return_value = {"ok": 1}
-    c.server_info.return_value = load_json_fixture('server_info')
-    c.list_database_names.return_value = load_json_fixture('list_database_names')
-    return c
-
-
-def load_json_fixture(name):
-    with open(os.path.join(common.HERE, "fixtures", name), 'r') as f:
-        return json.load(f)
-=======
-    assert check.api_client.deployment_type.hosting_type == HostingType.DOCUMENTDB
+    assert check.deployment_type.hosting_type == HostingType.DOCUMENTDB
 
 
 @mock.patch(
@@ -780,6 +727,51 @@
     )
     mock_server_info.assert_called_once()
     mock_list_database_names.assert_called_once()
-    assert check.api_client.deployment_type.hosting_type == HostingType.ATLAS
-    assert check.api_client.hostname == 'xxxx.mongodb.net:27017'
->>>>>>> 0a3b4686
+    assert check.deployment_type.hosting_type == HostingType.ATLAS
+    assert check.hostname == 'xxxx.mongodb.net:27017'
+
+
+def test_refresh_role(instance_shard, aggregator, check, dd_run_check):
+    """
+    Test that we refresh the role of a node in a replicaset cluster.
+
+    Ideally we should be asserting that we emit an event for a change of role. That's the behavior users care about.
+    It requires more mocking work though.
+    """
+    mongo_check = check(instance_shard)
+    mc = seed_mock_client()
+    mc.replset_get_status.return_value = load_json_fixture('replSetGetStatus-replica-primary-in-shard')
+    mc.is_master.return_value = load_json_fixture('isMaster-replica-primary-in-shard')
+    mc.get_cmdline_opts.return_value = load_json_fixture('getCmdLineOpts-replica-primary-in-shard')['parsed']
+    mongo_check.api_client = mc
+
+    dd_run_check(mongo_check)
+
+    assert isinstance(mongo_check.deployment_type, ReplicaSetDeployment)
+    assert mongo_check.deployment_type.cluster_role == 'shardsvr'
+
+    # Now we simulate a change in node role.
+    new_opts = load_json_fixture('getCmdLineOpts-replica-primary-in-shard')['parsed']
+    new_opts['sharding']['clusterRole'] = 'TEST'
+    mc.get_cmdline_opts.return_value = new_opts
+
+    dd_run_check(mongo_check)
+
+    assert isinstance(mongo_check.deployment_type, ReplicaSetDeployment)
+    assert mongo_check.deployment_type.cluster_role == 'TEST'
+
+
+def seed_mock_client():
+    """
+    Prepare mock client with most common responses.
+    """
+    c = mock.create_autospec(MongoApi)
+    c.ping.return_value = {"ok": 1}
+    c.server_info.return_value = load_json_fixture('server_info')
+    c.list_database_names.return_value = load_json_fixture('list_database_names')
+    return c
+
+
+def load_json_fixture(name):
+    with open(os.path.join(common.HERE, "fixtures", name), 'r') as f:
+        return json.load(f)