--- conflicted
+++ resolved
@@ -5,11 +5,7 @@
 
 from datadog_checks.mongo import MongoDb
 
-<<<<<<< HEAD
 from .common import HOST, PORT1, auth, shard, standalone, tls
-=======
-from .common import HOST, PORT1, shard, standalone, tls
->>>>>>> da3c4b4c
 
 BASE_METRICS = [
     'mongodb.connections.available',
@@ -78,7 +74,6 @@
     aggregator.assert_service_check('mongodb.can_connect', status=MongoDb.OK)
 
 
-<<<<<<< HEAD
 @auth
 @pytest.mark.e2e
 def test_e2e_mongo_auth(dd_agent_check):
@@ -87,7 +82,13 @@
         'username': 'testUser',
         'password': 'testPass',
         'options': {'authSource': 'authDB'},
-=======
+    }
+    aggregator = dd_agent_check(instance, rate=True)
+    for metric in MONGOD_METRICS:
+        aggregator.assert_metric(metric)
+    aggregator.assert_service_check('mongodb.can_connect', status=MongoDb.OK)
+    
+    
 @tls
 @pytest.mark.e2e
 def test_e2e_mongo_tls(dd_agent_check):
@@ -97,12 +98,10 @@
         'tlsAllowInvalidCertificates': True,
         'tlsCertificateKeyFile': '/certs/client1.pem',
         'tlsCAFile': '/certs/ca.pem',
->>>>>>> da3c4b4c
     }
     aggregator = dd_agent_check(instance, rate=True)
     for metric in MONGOD_METRICS:
         aggregator.assert_metric(metric)
-<<<<<<< HEAD
     aggregator.assert_service_check('mongodb.can_connect', status=MongoDb.OK)
 
 
@@ -119,6 +118,4 @@
     aggregator = dd_agent_check(instance, rate=True)
     for metric in MONGOD_METRICS:
         aggregator.assert_metric(metric)
-=======
->>>>>>> da3c4b4c
     aggregator.assert_service_check('mongodb.can_connect', status=MongoDb.OK)