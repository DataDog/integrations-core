--- conflicted
+++ resolved
@@ -17,24 +17,15 @@
 
 @mock_now(1715911398.1112723)
 @common.standalone
-<<<<<<< HEAD
-def test_mongo_operation_samples_standalone(aggregator, instance_integration_cluster, check, dd_run_check):
-    instance_integration_cluster['dbm'] = True
-    instance_integration_cluster['operation_samples'] = {'enabled': True, 'run_sync': True}
-    instance_integration_cluster['slow_operations'] = {'enabled': False}
-    instance_integration_cluster['schemas'] = {'enabled': False}
-
-    mongo_check = check(instance_integration_cluster)
-=======
 def test_mongo_operation_samples_standalone(
     aggregator, instance_integration_cluster_autodiscovery, check, dd_run_check
 ):
     instance_integration_cluster_autodiscovery['dbm'] = True
     instance_integration_cluster_autodiscovery['operation_samples'] = {'enabled': True, 'run_sync': True}
     instance_integration_cluster_autodiscovery['slow_operations'] = {'enabled': False}
+    instance_integration_cluster_autodiscovery['schemas'] = {'enabled': False}
 
     mongo_check = check(instance_integration_cluster_autodiscovery)
->>>>>>> e312f543
     with mock_pymongo("standalone"):
         aggregator.reset()
         run_check_once(mongo_check, dd_run_check)
@@ -65,18 +56,11 @@
 
 @mock_now(1715911398.11127223)
 @common.shard
-<<<<<<< HEAD
-def test_mongo_operation_samples_mongos(aggregator, instance_integration_cluster, check, dd_run_check):
-    instance_integration_cluster['dbm'] = True
-    instance_integration_cluster['operation_samples'] = {'enabled': True, 'run_sync': True}
-    instance_integration_cluster['slow_operations'] = {'enabled': False}
-    instance_integration_cluster['schemas'] = {'enabled': False}
-=======
 def test_mongo_operation_samples_mongos(aggregator, instance_integration_cluster_autodiscovery, check, dd_run_check):
     instance_integration_cluster_autodiscovery['dbm'] = True
     instance_integration_cluster_autodiscovery['operation_samples'] = {'enabled': True, 'run_sync': True}
     instance_integration_cluster_autodiscovery['slow_operations'] = {'enabled': False}
->>>>>>> e312f543
+    instance_integration_cluster_autodiscovery['schemas'] = {'enabled': False}
 
     mongo_check = check(instance_integration_cluster_autodiscovery)
     aggregator.reset()
