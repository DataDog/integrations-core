--- conflicted
+++ resolved
@@ -52,11 +52,8 @@
 pytestmark = [pytest.mark.usefixtures('dd_environment'), pytest.mark.integration]
 
 
-<<<<<<< HEAD
-@common.not_auth
-=======
-@common.not_tls
->>>>>>> 77d14779
+@common.not_auth
+@common.not_tls
 @pytest.mark.parametrize(
     'instance_authdb',
     [
@@ -79,11 +76,8 @@
     aggregator.assert_metrics_using_metadata(get_metadata_metrics(), check_submission_type=True)
 
 
-<<<<<<< HEAD
-@common.not_auth
-=======
-@common.not_tls
->>>>>>> 77d14779
+@common.not_auth
+@common.not_tls
 @pytest.mark.parametrize(
     'instance_user',
     [pytest.param(common.INSTANCE_USER, id='standard'), pytest.param(common.INSTANCE_USER_LEGACY_CONFIG, id='legacy')],
@@ -105,11 +99,8 @@
     aggregator.assert_metrics_using_metadata(get_metadata_metrics(), check_submission_type=True)
 
 
-<<<<<<< HEAD
-@common.not_auth
-=======
-@common.not_tls
->>>>>>> 77d14779
+@common.not_auth
+@common.not_tls
 def test_mongo_arbiter(aggregator, check, instance_arbiter, dd_run_check):
     check = check(instance_arbiter)
     dd_run_check(check)
@@ -142,11 +133,8 @@
         aggregator.assert_metric(metric, value, expected_tags, count=1)
 
 
-<<<<<<< HEAD
-@common.not_auth
-=======
-@common.not_tls
->>>>>>> 77d14779
+@common.not_auth
+@common.not_tls
 def test_mongo_old_config(aggregator, check, instance, dd_run_check):
     check = check(instance)
     dd_run_check(check)
@@ -161,11 +149,8 @@
     aggregator.assert_metrics_using_metadata(get_metadata_metrics(), check_submission_type=True)
 
 
-<<<<<<< HEAD
-@common.not_auth
-=======
-@common.not_tls
->>>>>>> 77d14779
+@common.not_auth
+@common.not_tls
 def test_mongo_old_config_2(aggregator, check, instance, dd_run_check):
     check = check(instance)
     dd_run_check(check)
@@ -180,11 +165,8 @@
     aggregator.assert_metrics_using_metadata(get_metadata_metrics(), check_submission_type=True)
 
 
-<<<<<<< HEAD
-@common.not_auth
-=======
-@common.not_tls
->>>>>>> 77d14779
+@common.not_auth
+@common.not_tls
 def test_mongo_1valid_and_1invalid_custom_queries(
     aggregator, check, instance_1valid_and_1invalid_custom_queries, dd_run_check
 ):
@@ -197,11 +179,8 @@
     aggregator.assert_metric("dd.custom.mongo.query_a.amount", count=0)
 
 
-<<<<<<< HEAD
-@common.not_auth
-=======
-@common.not_tls
->>>>>>> 77d14779
+@common.not_auth
+@common.not_tls
 def test_mongo_custom_queries(aggregator, check, instance_custom_queries, dd_run_check):
     # Run the check against our running server
     check = check(instance_custom_queries)
@@ -239,11 +218,8 @@
     aggregator.assert_metric('dd.mongodb.custom.queries_slower_than_60sec.secs_running', metric_type=aggregator.GAUGE)
 
 
-<<<<<<< HEAD
-@common.not_auth
-=======
-@common.not_tls
->>>>>>> 77d14779
+@common.not_auth
+@common.not_tls
 def test_mongo_custom_query_with_empty_result_set(aggregator, check, instance_user, caplog, dd_run_check):
     instance_user['custom_queries'] = [
         {
@@ -269,11 +245,8 @@
     aggregator.assert_metric('dd.custom.mongo.query_a.amount', count=0)
 
 
-<<<<<<< HEAD
-@common.not_auth
-=======
-@common.not_tls
->>>>>>> 77d14779
+@common.not_auth
+@common.not_tls
 def test_mongo_replset(instance_shard, aggregator, check, dd_run_check):
     mongo_check = check(instance_shard)
     dd_run_check(mongo_check)
@@ -301,11 +274,8 @@
     aggregator.assert_metrics_using_metadata(get_metadata_metrics(), check_submission_type=True)
 
 
-<<<<<<< HEAD
-@common.not_auth
-=======
-@common.not_tls
->>>>>>> 77d14779
+@common.not_auth
+@common.not_tls
 def test_metadata(check, instance, datadog_agent):
     check = check(instance)
     check.check_id = 'test:123'
@@ -317,11 +287,8 @@
     datadog_agent.assert_metadata_count(len(version_metadata) + 2)
 
 
-<<<<<<< HEAD
-@common.not_auth
-=======
-@common.not_tls
->>>>>>> 77d14779
+@common.not_auth
+@common.not_tls
 def test_refresh_role(instance_shard, aggregator, check, dd_run_check):
     mongo_check = check(instance_shard)
     dd_run_check(mongo_check)
