# (C) Datadog, Inc. 2018-present
# All rights reserved
# Licensed under a 3-clause BSD style license (see LICENSE)
import copy
import os
import time
from contextlib import contextmanager

import mock
import pymongo
import pytest
from datadog_test_libs.utils.mock_dns import mock_local
from tests.mocked_api import MockedPyMongoClient

from datadog_checks.dev import LazyFunction, WaitFor, docker_run, run_command
from datadog_checks.dev.conditions import WaitForPortListening
from datadog_checks.mongo import MongoDb

from . import common

HOSTNAME_TO_PORT_MAPPING = {
    "shard01a": (
        '127.0.0.1',
        27018,
    ),
    "shard01b": (
        '127.0.0.1',
        27019,
    ),
    "shard01c": (
        '127.0.0.1',
        27020,
    ),
}


@pytest.fixture(scope='session')
def dd_environment():
    compose_file = os.path.join(common.HERE, 'compose', common.COMPOSE_FILE)

    if common.IS_AUTH:
        conditions = [
            WaitForPortListening(common.HOST, common.PORT1),
            InitializeAuthDB(),
        ]
        with docker_run(
            compose_file,
            conditions=conditions,
        ):
            yield common.INSTANCE_BASIC, {}
    elif common.IS_TLS:
        conditions = [WaitForPortListening(common.HOST, common.PORT1)]
        with docker_run(
            compose_file,
            conditions=conditions,
        ):
            yield common.INSTANCE_BASIC, common.TLS_METADATA
    elif common.IS_STANDALONE:
        conditions = [
            WaitForPortListening(common.HOST, common.PORT1),
            InitializeDB(),
        ]
        with docker_run(
            compose_file,
            conditions=conditions,
        ):
            yield common.INSTANCE_BASIC, {}
    elif common.IS_SHARD:
        conditions = [
            WaitFor(setup_sharding, args=(compose_file,), attempts=5, wait=5),
            InitializeDB(),
<<<<<<< HEAD
            # WaitFor(create_shard_user, attempts=60, wait=5),
=======
>>>>>>> da3c4b4c
        ]
        with docker_run(
            compose_file,
            conditions=conditions,
        ):
            yield common.INSTANCE_CUSTOM_QUERIES, {'custom_hosts': get_custom_hosts()}


def get_custom_hosts():
    custom_hosts = [(host, '127.0.0.1') for host in HOSTNAME_TO_PORT_MAPPING]
    return custom_hosts


@pytest.fixture
def instance():
    return copy.deepcopy(common.INSTANCE_BASIC)


@pytest.fixture
def instance_shard():
    return copy.deepcopy(common.INSTANCE_BASIC_SHARD)


@pytest.fixture
def instance_user():
    return copy.deepcopy(common.INSTANCE_USER)


@pytest.fixture
def instance_authdb():
    return copy.deepcopy(common.INSTANCE_AUTHDB)


@pytest.fixture
def instance_custom_queries():
    return copy.deepcopy(common.INSTANCE_CUSTOM_QUERIES)


@pytest.fixture
def instance_integration(instance_custom_queries):
    instance = copy.deepcopy(instance_custom_queries)
    instance["additional_metrics"] = ["metrics.commands", "tcmalloc", "collection", "top", "jumbo_chunks"]
    instance["collections"] = ["foo", "bar"]
    instance["collections_indexes_stats"] = True
    return instance


@pytest.fixture(scope='session', autouse=True)
def mock_local_tls_dns():
    with mock_local(HOSTNAME_TO_PORT_MAPPING):
        yield


@contextmanager
def mock_pymongo(deployment):
    mocked_client = MockedPyMongoClient(deployment=deployment)
    with mock.patch('datadog_checks.mongo.api.MongoClient', mock.MagicMock(return_value=mocked_client)), mock.patch(
        'pymongo.collection.Collection'
    ), mock.patch('pymongo.command_cursor') as cur:
        cur.CommandCursor = lambda *args, **kwargs: args[1]['firstBatch']
        yield


@pytest.fixture
def instance_1valid_and_1invalid_custom_queries():
    instance = copy.deepcopy(common.INSTANCE_USER)
    instance['custom_queries'] = [
        {
            'metric_prefix': 'dd.custom.mongo.count',
            # invalid query with missing query, skipped with error/warning logs
        },
        {
            'query': {'count': 'foo', 'query': {'1': {'$type': 16}}},
            'metric_prefix': 'dd.custom.mongo.count',
            'tags': ['tag1:val1', 'tag2:val2'],
            'count_type': 'gauge',
        },
    ]

    return instance


@pytest.fixture
def instance_arbiter():
    return common.INSTANCE_ARBITER.copy()


@pytest.fixture
def check():
    return lambda instance: MongoDb('mongo', {}, [instance])


def setup_sharding(compose_file):
    service_commands = [
        ('config01', 'mongo --port 27017 < /scripts/init-configserver.js'),
        ('shard01a', 'mongo --port 27018 < /scripts/init-shard01.js'),
        ('shard02a', 'mongo --port 27019 < /scripts/init-shard02.js'),
        ('shard03a', 'mongo --port 27020 < /scripts/init-shard03.js'),
        ('router', 'mongo < /scripts/init-router.js'),
    ]

    for i, (service, command) in enumerate(service_commands, 1):
        # Wait before router init
        if i == len(service_commands):
            time.sleep(10)

        run_command(['docker', 'compose', '-f', compose_file, 'exec', '-T', service, 'sh', '-c', command], check=True)


class InitializeDB(LazyFunction):
    def __call__(self):
        cli = pymongo.mongo_client.MongoClient(
            "mongodb://%s:%s" % (common.HOST, common.PORT1),
            socketTimeoutMS=30000,
            read_preference=pymongo.ReadPreference.PRIMARY_PREFERRED,
        )

        foos = []
        for i in range(70):
            foos.append({'1': []})
            foos.append({'1': i})
            foos.append({})

        bars = []
        for _ in range(50):
            bars.append({'1': []})
            bars.append({})

        orders = [
            {"cust_id": "abc1", "status": "A", "amount": 50, "elements": 3},
            {"cust_id": "xyz1", "status": "A", "amount": 100},
            {"cust_id": "abc1", "status": "D", "amount": 50, "elements": 1},
            {"cust_id": "abc1", "status": "A", "amount": 25},
            {"cust_id": "xyz1", "status": "A", "amount": 25},
            {"cust_id": "abc1", "status": "A", "amount": 300, "elements": 10},
        ]

        for db_name in ['test', 'test2', 'admin']:
            db = cli[db_name]
            db.foo.insert_many(foos)
            db.bar.insert_many(bars)
            db.orders.insert_many(orders)
            db.command("createUser", 'testUser2', pwd='testPass2', roles=[{'role': 'read', 'db': db_name}])

        cli['admin'].command(
            "createUser",
            'testUser',
            pwd='testPass',
            roles=[
                {'role': 'read', 'db': 'test'},
                {'role': "clusterManager", 'db': "admin"},
                {'role': "clusterMonitor", 'db': "admin"},
            ],
        )
        auth_db = cli['authDB']
        auth_db.command("createUser", 'testUser', pwd='testPass', roles=[{'role': 'read', 'db': 'test'}])
<<<<<<< HEAD
        auth_db.command("createUser", 'special test user', pwd='s3\\kr@t', roles=[{'role': 'read', 'db': 'test'}])


def create_shard_user():
    cli_shard = pymongo.mongo_client.MongoClient(
        "mongodb://%s:%s" % (common.HOST, common.PORT2),
        socketTimeoutMS=30000,
        read_preference=pymongo.ReadPreference.PRIMARY_PREFERRED,
    )
    cli_shard['admin'].command("createUser", "testUser", pwd="testPass", roles=["root"])


class InitializeAuthDB(LazyFunction):
    def __call__(self):
        cli = pymongo.mongo_client.MongoClient(
            "mongodb://root:rootPass@%s:%s" % (common.HOST, common.PORT1),
            socketTimeoutMS=30000,
            read_preference=pymongo.ReadPreference.PRIMARY_PREFERRED,
        )

        foos = []
        for i in range(70):
            foos.append({'1': []})
            foos.append({'1': i})
            foos.append({})

        bars = []
        for _ in range(50):
            bars.append({'1': []})
            bars.append({})

        orders = [
            {"cust_id": "abc1", "status": "A", "amount": 50, "elements": 3},
            {"cust_id": "xyz1", "status": "A", "amount": 100},
            {"cust_id": "abc1", "status": "D", "amount": 50, "elements": 1},
            {"cust_id": "abc1", "status": "A", "amount": 25},
            {"cust_id": "xyz1", "status": "A", "amount": 25},
            {"cust_id": "abc1", "status": "A", "amount": 300, "elements": 10},
        ]

        for db_name in ['admin']:
            db = cli[db_name]
            db.foo.insert_many(foos)
            db.bar.insert_many(bars)
            db.orders.insert_many(orders)
            db.command("createUser", 'testUser2', pwd='testPass2', roles=[{'role': 'read', 'db': db_name}])

        auth_db = cli['authDB']
        auth_db.command(
            "createUser",
            'testUser',
            pwd='testPass',
            roles=[
                {'role': 'read', 'db': 'test'},
                {'role': "clusterManager", 'db': "admin"},
                {'role': "clusterMonitor", 'db': "admin"},
            ],
        )
=======
>>>>>>> da3c4b4c
        auth_db.command("createUser", 'special test user', pwd='s3\\kr@t', roles=[{'role': 'read', 'db': 'test'}])<|MERGE_RESOLUTION|>--- conflicted
+++ resolved
@@ -69,10 +69,6 @@
         conditions = [
             WaitFor(setup_sharding, args=(compose_file,), attempts=5, wait=5),
             InitializeDB(),
-<<<<<<< HEAD
-            # WaitFor(create_shard_user, attempts=60, wait=5),
-=======
->>>>>>> da3c4b4c
         ]
         with docker_run(
             compose_file,
@@ -229,18 +225,7 @@
         )
         auth_db = cli['authDB']
         auth_db.command("createUser", 'testUser', pwd='testPass', roles=[{'role': 'read', 'db': 'test'}])
-<<<<<<< HEAD
         auth_db.command("createUser", 'special test user', pwd='s3\\kr@t', roles=[{'role': 'read', 'db': 'test'}])
-
-
-def create_shard_user():
-    cli_shard = pymongo.mongo_client.MongoClient(
-        "mongodb://%s:%s" % (common.HOST, common.PORT2),
-        socketTimeoutMS=30000,
-        read_preference=pymongo.ReadPreference.PRIMARY_PREFERRED,
-    )
-    cli_shard['admin'].command("createUser", "testUser", pwd="testPass", roles=["root"])
-
 
 class InitializeAuthDB(LazyFunction):
     def __call__(self):
@@ -288,6 +273,4 @@
                 {'role': "clusterMonitor", 'db': "admin"},
             ],
         )
-=======
->>>>>>> da3c4b4c
         auth_db.command("createUser", 'special test user', pwd='s3\\kr@t', roles=[{'role': 'read', 'db': 'test'}])