# (C) Datadog, Inc. 2018-present
# All rights reserved
# Licensed under a 3-clause BSD style license (see LICENSE)
import copy
import os
import time
from contextlib import contextmanager

import mock
import pymongo
import pytest
from datadog_test_libs.utils.mock_dns import mock_local
from tests.mocked_api import MockedPyMongoClient

from datadog_checks.dev import LazyFunction, WaitFor, docker_run, run_command
from datadog_checks.dev.conditions import WaitForPortListening
from datadog_checks.mongo import MongoDb

from . import common

HOSTNAME_TO_PORT_MAPPING = {
    "shard01a": (
        '127.0.0.1',
        27018,
    ),
    "shard01b": (
        '127.0.0.1',
        27019,
    ),
    "shard01c": (
        '127.0.0.1',
        27020,
    ),
}


@pytest.fixture(scope='session')
def dd_environment():
    compose_file = os.path.join(common.HERE, 'compose', common.COMPOSE_FILE)

<<<<<<< HEAD
    if common.IS_AUTH:
        conditions = [
            WaitForPortListening(common.HOST, common.PORT1),
            InitializeAuthDB(),
        ]
=======
    if common.IS_TLS:
        conditions = [WaitForPortListening(common.HOST, common.PORT1)]
>>>>>>> 77d14779
        with docker_run(
            compose_file,
            conditions=conditions,
        ):
<<<<<<< HEAD
            yield common.INSTANCE_BASIC, {}
=======
            yield common.INSTANCE_BASIC, common.TLS_METADATA
>>>>>>> 77d14779
    else:
        conditions = [
            WaitFor(setup_sharding, args=(compose_file,), attempts=5, wait=5),
            InitializeDB(),
            WaitFor(create_shard_user, attempts=60, wait=5),
        ]
        with docker_run(
            compose_file,
            conditions=conditions,
        ):
            yield common.INSTANCE_CUSTOM_QUERIES, {'custom_hosts': get_custom_hosts()}


def get_custom_hosts():
    custom_hosts = [(host, '127.0.0.1') for host in HOSTNAME_TO_PORT_MAPPING]
    return custom_hosts


@pytest.fixture
def instance():
    return copy.deepcopy(common.INSTANCE_BASIC)


@pytest.fixture
def instance_shard():
    return copy.deepcopy(common.INSTANCE_BASIC_SHARD)


@pytest.fixture
def instance_user():
    return copy.deepcopy(common.INSTANCE_USER)


@pytest.fixture
def instance_authdb():
    return copy.deepcopy(common.INSTANCE_AUTHDB)


@pytest.fixture
def instance_custom_queries():
    return copy.deepcopy(common.INSTANCE_CUSTOM_QUERIES)


@pytest.fixture
def instance_integration(instance_custom_queries):
    instance = copy.deepcopy(instance_custom_queries)
    instance["additional_metrics"] = ["metrics.commands", "tcmalloc", "collection", "top", "jumbo_chunks"]
    instance["collections"] = ["foo", "bar"]
    instance["collections_indexes_stats"] = True
    return instance


@pytest.fixture(scope='session', autouse=True)
def mock_local_tls_dns():
    with mock_local(HOSTNAME_TO_PORT_MAPPING):
        yield


@contextmanager
def mock_pymongo(deployment):
    mocked_client = MockedPyMongoClient(deployment=deployment)
    with mock.patch('datadog_checks.mongo.api.MongoClient', mock.MagicMock(return_value=mocked_client)), mock.patch(
        'pymongo.collection.Collection'
    ), mock.patch('pymongo.command_cursor') as cur:
        cur.CommandCursor = lambda *args, **kwargs: args[1]['firstBatch']
        yield


@pytest.fixture
def instance_1valid_and_1invalid_custom_queries():
    instance = copy.deepcopy(common.INSTANCE_USER)
    instance['custom_queries'] = [
        {
            'metric_prefix': 'dd.custom.mongo.count',
            # invalid query with missing query, skipped with error/warning logs
        },
        {
            'query': {'count': 'foo', 'query': {'1': {'$type': 16}}},
            'metric_prefix': 'dd.custom.mongo.count',
            'tags': ['tag1:val1', 'tag2:val2'],
            'count_type': 'gauge',
        },
    ]

    return instance


@pytest.fixture
def instance_arbiter():
    return common.INSTANCE_ARBITER.copy()


@pytest.fixture
def check():
    return lambda instance: MongoDb('mongo', {}, [instance])


def setup_sharding(compose_file):
    service_commands = [
        ('config01', 'mongo --port 27017 < /scripts/init-configserver.js'),
        ('shard01a', 'mongo --port 27018 < /scripts/init-shard01.js'),
        ('shard02a', 'mongo --port 27019 < /scripts/init-shard02.js'),
        ('shard03a', 'mongo --port 27020 < /scripts/init-shard03.js'),
        ('router', 'mongo < /scripts/init-router.js'),
    ]

    for i, (service, command) in enumerate(service_commands, 1):
        # Wait before router init
        if i == len(service_commands):
            time.sleep(10)

        run_command(['docker', 'compose', '-f', compose_file, 'exec', '-T', service, 'sh', '-c', command], check=True)


class InitializeDB(LazyFunction):
    def __call__(self):
        cli = pymongo.mongo_client.MongoClient(
            "mongodb://%s:%s" % (common.HOST, common.PORT1),
            socketTimeoutMS=30000,
            read_preference=pymongo.ReadPreference.PRIMARY_PREFERRED,
        )

        foos = []
        for i in range(70):
            foos.append({'1': []})
            foos.append({'1': i})
            foos.append({})

        bars = []
        for _ in range(50):
            bars.append({'1': []})
            bars.append({})

        orders = [
            {"cust_id": "abc1", "status": "A", "amount": 50, "elements": 3},
            {"cust_id": "xyz1", "status": "A", "amount": 100},
            {"cust_id": "abc1", "status": "D", "amount": 50, "elements": 1},
            {"cust_id": "abc1", "status": "A", "amount": 25},
            {"cust_id": "xyz1", "status": "A", "amount": 25},
            {"cust_id": "abc1", "status": "A", "amount": 300, "elements": 10},
        ]

        for db_name in ['test', 'test2', 'admin']:
            db = cli[db_name]
            db.foo.insert_many(foos)
            db.bar.insert_many(bars)
            db.orders.insert_many(orders)
            db.command("createUser", 'testUser2', pwd='testPass2', roles=[{'role': 'read', 'db': db_name}])

        cli['admin'].command(
            "createUser",
            'testUser',
            pwd='testPass',
            roles=[
                {'role': 'read', 'db': 'test'},
                {'role': "clusterManager", 'db': "admin"},
                {'role': "clusterMonitor", 'db': "admin"},
            ],
        )
        auth_db = cli['authDB']
        auth_db.command("createUser", 'testUser', pwd='testPass', roles=[{'role': 'read', 'db': 'test'}])
        auth_db.command("createUser", 'special test user', pwd='s3\\kr@t', roles=[{'role': 'read', 'db': 'test'}])


def create_shard_user():
    cli_shard = pymongo.mongo_client.MongoClient(
        common.SHARD_SERVER, socketTimeoutMS=30000, read_preference=pymongo.ReadPreference.PRIMARY_PREFERRED
    )
    cli_shard['admin'].command("createUser", "testUser", pwd="testPass", roles=["root"])


class InitializeAuthDB(LazyFunction):
    def __call__(self):
        cli = pymongo.mongo_client.MongoClient(
            "mongodb://root:rootPass@%s:%s" % (common.HOST, common.PORT1),
            socketTimeoutMS=30000,
            read_preference=pymongo.ReadPreference.PRIMARY_PREFERRED,
        )

        foos = []
        for i in range(70):
            foos.append({'1': []})
            foos.append({'1': i})
            foos.append({})

        bars = []
        for _ in range(50):
            bars.append({'1': []})
            bars.append({})

        orders = [
            {"cust_id": "abc1", "status": "A", "amount": 50, "elements": 3},
            {"cust_id": "xyz1", "status": "A", "amount": 100},
            {"cust_id": "abc1", "status": "D", "amount": 50, "elements": 1},
            {"cust_id": "abc1", "status": "A", "amount": 25},
            {"cust_id": "xyz1", "status": "A", "amount": 25},
            {"cust_id": "abc1", "status": "A", "amount": 300, "elements": 10},
        ]

        for db_name in ['admin']:
            db = cli[db_name]
            db.foo.insert_many(foos)
            db.bar.insert_many(bars)
            db.orders.insert_many(orders)
            db.command("createUser", 'testUser2', pwd='testPass2', roles=[{'role': 'read', 'db': db_name}])

        auth_db = cli['authDB']
        auth_db.command(
            "createUser",
            'testUser',
            pwd='testPass',
            roles=[
                {'role': 'read', 'db': 'test'},
                {'role': "clusterManager", 'db': "admin"},
                {'role': "clusterMonitor", 'db': "admin"},
            ],
        )
        auth_db.command("createUser", 'special test user', pwd='s3\\kr@t', roles=[{'role': 'read', 'db': 'test'}])<|MERGE_RESOLUTION|>--- conflicted
+++ resolved
@@ -38,25 +38,23 @@
 def dd_environment():
     compose_file = os.path.join(common.HERE, 'compose', common.COMPOSE_FILE)
 
-<<<<<<< HEAD
     if common.IS_AUTH:
         conditions = [
             WaitForPortListening(common.HOST, common.PORT1),
             InitializeAuthDB(),
         ]
-=======
-    if common.IS_TLS:
-        conditions = [WaitForPortListening(common.HOST, common.PORT1)]
->>>>>>> 77d14779
         with docker_run(
             compose_file,
             conditions=conditions,
         ):
-<<<<<<< HEAD
             yield common.INSTANCE_BASIC, {}
-=======
+    elif common.IS_TLS:
+        conditions = [WaitForPortListening(common.HOST, common.PORT1)]
+        with docker_run(
+            compose_file,
+            conditions=conditions,
+        ):
             yield common.INSTANCE_BASIC, common.TLS_METADATA
->>>>>>> 77d14779
     else:
         conditions = [
             WaitFor(setup_sharding, args=(compose_file,), attempts=5, wait=5),
