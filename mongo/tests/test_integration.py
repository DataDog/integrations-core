--- conflicted
+++ resolved
@@ -6,11 +6,7 @@
 from datadog_checks.dev.utils import get_metadata_metrics
 from datadog_checks.mongo import MongoDb
 
-<<<<<<< HEAD
-from .common import HERE, HOST, PORT1, auth
-=======
-from .common import HERE, HOST, PORT1, TLS_CERTS_FOLDER, tls
->>>>>>> 77d14779
+from .common import HERE, HOST, PORT1, TLS_CERTS_FOLDER, tls, auth
 from .conftest import mock_pymongo
 
 
@@ -590,7 +586,6 @@
     assert len(aggregator._events) == 0
 
 
-<<<<<<< HEAD
 @auth
 @pytest.mark.usefixtures('dd_environment')
 def test_mongod_auth_ok(check, dd_run_check, aggregator):
@@ -603,7 +598,8 @@
     mongo_check = check(instance)
     dd_run_check(mongo_check)
     aggregator.assert_service_check('mongodb.can_connect', status=MongoDb.OK)
-=======
+    
+    
 @tls
 @pytest.mark.usefixtures('dd_environment')
 def test_mongod_tls_ok(check, dd_run_check, aggregator):
@@ -632,5 +628,4 @@
     with pytest.raises(Exception, match="Private key doesn't match certificate"):
         mongo_check = check(instance)
         dd_run_check(mongo_check)
-    aggregator.assert_service_check('mongodb.can_connect', status=MongoDb.CRITICAL)
->>>>>>> 77d14779
+    aggregator.assert_service_check('mongodb.can_connect', status=MongoDb.CRITICAL)