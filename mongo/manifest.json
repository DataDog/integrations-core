--- conflicted
+++ resolved
@@ -16,8 +16,8 @@
       "Supported OS::macOS",
       "Supported OS::Windows",
       "Category::Data Stores",
-<<<<<<< HEAD
-      "Category::Log Collection"
+      "Category::Log Collection",
+      "Offering::Integration"
     ],
     "resources": [
       {
@@ -28,10 +28,6 @@
         "resource_type": "blog",
         "url": "https://www.datadoghq.com/blog/monitoring-mongodb-performance-metrics-mmap"
       }
-=======
-      "Category::Log Collection",
-      "Offering::Integration"
->>>>>>> d49c572f
     ]
   },
   "author": {
