--- conflicted
+++ resolved
@@ -22,17 +22,4 @@
     3.2.10: MONGO_VERSION=3.2.10
     3.4: MONGO_VERSION=3.4
     3.5: MONGO_VERSION=3.5
-<<<<<<< HEAD
-    4.1: MONGO_VERSION=4.1.6
-=======
-    4.1: MONGO_VERSION=4.1
-
-[testenv:flake8]
-skip_install = true
-deps = flake8
-commands = flake8 .
-
-[flake8]
-exclude = .eggs,.tox,build
-max-line-length = 120
->>>>>>> c31ecca5
+    4.1: MONGO_VERSION=4.1